--- conflicted
+++ resolved
@@ -1,6 +1,10 @@
 # Change Log
 
 All notable changes to the "aws-vscode-tools" extension will be documented in this file.
+
+## NEXT
+
+* S3 Buckets can now be selected from a list during the "Deploy SAM Application" workflow
 
 ## 0.2.0 (Developer Preview)
 
@@ -15,15 +19,11 @@
 * When creating a new SAM Application, the toolkit now checks for a valid SAM CLI version before prompting the user for inputs
 * When deploying a SAM Application, the toolkit now checks for a valid SAM CLI version before prompting the user for inputs
 * Telemetry now sends AWS account data
-<<<<<<< HEAD
-* S3 Buckets can now be selected from a list during the "Deploy SAM Application" workflow
-=======
 * Minimum SAM CLI version has been bumped to 0.16.0
 
 ## 0.1.2 (Developer Preview)
 
 * Bumped maximum (exclusive) supported SAM CLI version from 0.16.0 to 0.23.0.
->>>>>>> 7920d922
 
 ## 0.1.1 (Developer Preview)
 
