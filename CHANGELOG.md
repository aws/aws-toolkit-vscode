--- conflicted
+++ resolved
@@ -4,11 +4,8 @@
 
 ## NEXT (Developer Preview)
 
-<<<<<<< HEAD
-* Local Run/Debug now honors MemorySize values from SAM Template file
-=======
+* Local Run/Debug now honors MemorySize values from SAM Template file (#509)
 * Fixed issue preventing users from connecting with assumed roles (#620)
->>>>>>> 74be7a66
 
 ## 0.2.0 (Developer Preview)
 
