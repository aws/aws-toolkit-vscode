// Copyright 2022 Amazon.com, Inc. or its affiliates. All Rights Reserved.
// SPDX-License-Identifier: Apache-2.0

package software.aws.toolkits.jetbrains.services.codewhisperer.codescan

import com.fasterxml.jackson.databind.DeserializationFeature
import com.fasterxml.jackson.module.kotlin.jacksonObjectMapper
import com.fasterxml.jackson.module.kotlin.readValue
import com.intellij.openapi.application.ApplicationInfo
import com.intellij.openapi.application.runInEdt
import com.intellij.openapi.application.runReadAction
import com.intellij.openapi.fileEditor.FileDocumentManager
import com.intellij.openapi.project.Project
import com.intellij.openapi.vfs.LocalFileSystem
import com.intellij.util.TimeoutUtil.sleep
import com.intellij.util.io.HttpRequests
import kotlinx.coroutines.ensureActive
import kotlinx.coroutines.time.withTimeout
import org.apache.commons.codec.digest.DigestUtils
import software.amazon.awssdk.services.codewhisperer.model.ArtifactType
import software.amazon.awssdk.services.codewhisperer.model.CodeScanFindingsSchema
import software.amazon.awssdk.services.codewhisperer.model.CodeScanStatus
import software.amazon.awssdk.services.codewhisperer.model.CodeWhispererException
import software.amazon.awssdk.services.codewhisperer.model.CreateCodeScanRequest
import software.amazon.awssdk.services.codewhisperer.model.CreateCodeScanResponse
import software.amazon.awssdk.services.codewhisperer.model.GetCodeScanRequest
import software.amazon.awssdk.services.codewhisperer.model.GetCodeScanResponse
import software.amazon.awssdk.services.codewhisperer.model.ListCodeScanFindingsRequest
import software.amazon.awssdk.services.codewhisperer.model.ListCodeScanFindingsResponse
import software.amazon.awssdk.services.codewhispererruntime.model.CodeAnalysisUploadContext
import software.amazon.awssdk.services.codewhispererruntime.model.CreateUploadUrlRequest
import software.amazon.awssdk.services.codewhispererruntime.model.CreateUploadUrlResponse
import software.amazon.awssdk.services.codewhispererruntime.model.UploadContext
import software.amazon.awssdk.services.codewhispererruntime.model.UploadIntent
import software.amazon.awssdk.utils.IoUtils
import software.aws.toolkits.core.utils.Waiters.waitUntil
import software.aws.toolkits.core.utils.debug
import software.aws.toolkits.core.utils.error
import software.aws.toolkits.core.utils.getLogger
import software.aws.toolkits.core.utils.info
import software.aws.toolkits.jetbrains.core.AwsClientManager
import software.aws.toolkits.jetbrains.services.codewhisperer.codescan.sessionconfig.CodeScanSessionConfig
import software.aws.toolkits.jetbrains.services.codewhisperer.codescan.sessionconfig.PayloadContext
import software.aws.toolkits.jetbrains.services.codewhisperer.credentials.CodeWhispererClientAdaptor
import software.aws.toolkits.jetbrains.services.codewhisperer.explorer.CodeWhispererExplorerActionManager
import software.aws.toolkits.jetbrains.services.codewhisperer.model.CodeScanResponseContext
import software.aws.toolkits.jetbrains.services.codewhisperer.model.CodeScanServiceInvocationContext
import software.aws.toolkits.jetbrains.services.codewhisperer.util.CodeWhispererConstants
import software.aws.toolkits.jetbrains.services.codewhisperer.util.CodeWhispererConstants.CODE_SCAN_POLLING_INTERVAL_IN_SECONDS
import software.aws.toolkits.jetbrains.services.codewhisperer.util.CodeWhispererConstants.FILE_SCANS_THROTTLING_MESSAGE
import software.aws.toolkits.jetbrains.services.codewhisperer.util.CodeWhispererConstants.PROJECT_SCANS_THROTTLING_MESSAGE
import software.aws.toolkits.jetbrains.services.codewhisperer.util.CodeWhispererConstants.TOTAL_BYTES_IN_KB
import software.aws.toolkits.jetbrains.services.codewhisperer.util.CodeWhispererConstants.TOTAL_MILLIS_IN_SECOND
import software.aws.toolkits.jetbrains.services.codewhisperer.util.CodeWhispererUtil.notifyErrorCodeWhispererUsageLimit
import software.aws.toolkits.jetbrains.utils.assertIsNonDispatchThread
import software.aws.toolkits.telemetry.CodewhispererLanguage
import java.io.File
import java.io.FileInputStream
import java.io.IOException
import java.net.HttpURLConnection
import java.nio.file.Path
import java.time.Duration
import java.time.Instant
import java.util.Base64
import java.util.UUID
import kotlin.coroutines.coroutineContext
import kotlin.math.max
import kotlin.math.min

class CodeWhispererCodeScanSession(val sessionContext: CodeScanSessionContext) {
    private val clientToken: UUID = UUID.randomUUID()
    private val urlResponse = mutableMapOf<ArtifactType, CreateUploadUrlResponse>()

    private val clientAdaptor = CodeWhispererClientAdaptor.getInstance(sessionContext.project)

    private fun now() = Instant.now().toEpochMilli()

    /**
     * Note that this function makes network calls and needs to be run from a background thread.
     * Runs a code scan session which comprises the following steps:
     *  1. Generate truncation (zip files) based on the truncation in the session context.
     *  2. CreateUploadURL to upload the context.
     *  3. Upload the zip files using the URL
     *  4. Call createCodeScan to start a code scan
     *  5. Keep polling the API GetCodeScan to wait for results for a given timeout period.
     *  6. Return the results from the ListCodeScan API.
     */
    suspend fun run(): CodeScanResponse {
        var issues: List<CodeWhispererCodeScanIssue> = listOf()
        var codeScanResponseContext = defaultCodeScanResponseContext()
        val currentCoroutineContext = coroutineContext
        try {
            assertIsNonDispatchThread()
            currentCoroutineContext.ensureActive()
            val startTime = now()
            val (payloadContext, sourceZip) = withTimeout(Duration.ofSeconds(sessionContext.sessionConfig.createPayloadTimeoutInSeconds())) {
                runReadAction { sessionContext.sessionConfig.createPayload() }
            }

            LOG.debug {
                "Total size of source payload in KB: ${payloadContext.srcPayloadSize * 1.0 / TOTAL_BYTES_IN_KB} \n" +
                    "Total size of build payload in KB: ${(payloadContext.buildPayloadSize ?: 0) * 1.0 / TOTAL_BYTES_IN_KB} \n" +
                    "Total size of source zip file in KB: ${payloadContext.srcZipFileSize * 1.0 / TOTAL_BYTES_IN_KB} \n" +
                    "Total number of lines scanned: ${payloadContext.totalLines} \n" +
                    "Total number of files included in payload: ${payloadContext.totalFiles} \n" +
                    "Total time taken for creating payload: ${payloadContext.totalTimeInMilliseconds * 1.0 / TOTAL_MILLIS_IN_SECOND} seconds\n" +
                    "Payload context language: ${payloadContext.language}"
            }
            codeScanResponseContext = codeScanResponseContext.copy(payloadContext = payloadContext)

            // 2 & 3. CreateUploadURL and upload the context.
            currentCoroutineContext.ensureActive()
            LOG.debug { "Uploading source zip located at ${sourceZip.path} to s3" }
            val artifactsUploadStartTime = now()
            val codeScanName = UUID.randomUUID().toString()
            val sourceZipUploadResponse = createUploadUrlAndUpload(sourceZip, "SourceCode", codeScanName)
            LOG.debug {
                "Successfully uploaded source zip to s3: " +
                    "Upload id: ${sourceZipUploadResponse.uploadId()} " +
                    "Request id: ${sourceZipUploadResponse.responseMetadata().requestId()}"
            }
            urlResponse[ArtifactType.SOURCE_CODE] = sourceZipUploadResponse
            currentCoroutineContext.ensureActive()
            val artifactsUploadDuration = now() - artifactsUploadStartTime
            codeScanResponseContext = codeScanResponseContext.copy(
                serviceInvocationContext = codeScanResponseContext.serviceInvocationContext.copy(artifactsUploadDuration = artifactsUploadDuration)
            )

            // 4. Call createCodeScan to start a code scan
            currentCoroutineContext.ensureActive()
            LOG.debug { "Requesting security scan for the uploaded artifacts, language: ${payloadContext.language}" }
            val serviceInvocationStartTime = now()
            val createCodeScanResponse = createCodeScan(payloadContext.language.toString(), codeScanName)
            LOG.debug {
                "Successfully created security scan with " +
                    "status: ${createCodeScanResponse.status()} " +
                    "for request id: ${createCodeScanResponse.responseMetadata().requestId()}"
            }
            var codeScanStatus = createCodeScanResponse.status()
            if (codeScanStatus == CodeScanStatus.FAILED) {
                LOG.debug {
                    "CodeWhisperer service error occurred. Something went wrong when creating a security scan: $createCodeScanResponse " +
                        "Status: ${createCodeScanResponse.status()} for request id: ${createCodeScanResponse.responseMetadata().requestId()}"
                }
                codeScanFailed()
            }
            val jobId = createCodeScanResponse.jobId()
            codeScanResponseContext = codeScanResponseContext.copy(codeScanJobId = jobId)

            // 5. Keep polling the API GetCodeScan to wait for results for a given timeout period.
            waitUntil(
                succeedOn = { codeScanStatus == CodeScanStatus.COMPLETED },
                maxDuration = Duration.ofSeconds(sessionContext.sessionConfig.overallJobTimeoutInSeconds())
            ) {
                currentCoroutineContext.ensureActive()
                val elapsedTime = (now() - startTime) * 1.0 / TOTAL_MILLIS_IN_SECOND
                LOG.debug { "Waiting for security scan to complete. Elapsed time: $elapsedTime sec." }
                val getCodeScanResponse = getCodeScan(jobId)
                codeScanStatus = getCodeScanResponse.status()
                LOG.debug {
                    "Get security scan status: ${getCodeScanResponse.status()}, " +
                        "request id: ${getCodeScanResponse.responseMetadata().requestId()}"
                }
                sleepThread()
                if (codeScanStatus == CodeScanStatus.FAILED) {
                    LOG.debug {
                        "CodeWhisperer service error occurred. Something went wrong fetching results for security scan: $getCodeScanResponse " +
                            "Status: ${getCodeScanResponse.status()} for request id: ${getCodeScanResponse.responseMetadata().requestId()}"
                    }
                    codeScanFailed()
                }
            }

            LOG.debug { "Security scan completed successfully by CodeWhisperer." }

            // 6. Return the results from the ListCodeScan API.
            currentCoroutineContext.ensureActive()
            LOG.debug { "Fetching results for the completed security scan" }
            var listCodeScanFindingsResponse = listCodeScanFindings(jobId)
            LOG.debug {
                "Successfully fetched results for security scan with " +
                    "request id: ${listCodeScanFindingsResponse.responseMetadata().requestId()}"
            }
            val serviceInvocationDuration = now() - serviceInvocationStartTime
            codeScanResponseContext = codeScanResponseContext.copy(
                serviceInvocationContext = codeScanResponseContext.serviceInvocationContext.copy(serviceInvocationDuration = serviceInvocationDuration)
            )

            val documents = mutableListOf<String>()
            documents.add(listCodeScanFindingsResponse.codeScanFindings())
            while (listCodeScanFindingsResponse.nextToken() != null) {
                documents.add(listCodeScanFindingsResponse.codeScanFindings())
                listCodeScanFindingsResponse = listCodeScanFindings(jobId)
            }
            LOG.debug { "Successfully fetched results for the security scan." }
            LOG.debug { "Code scan findings: ${listCodeScanFindingsResponse.codeScanFindings()}" }
            LOG.debug { "Rendering response to display security scan results." }
            currentCoroutineContext.ensureActive()
            issues = mapToCodeScanIssues(documents)
            codeScanResponseContext = codeScanResponseContext.copy(codeScanTotalIssues = issues.count())
            codeScanResponseContext = codeScanResponseContext.copy(codeScanIssuesWithFixes = issues.count { it.suggestedFixes.isNotEmpty() })
            codeScanResponseContext = codeScanResponseContext.copy(reason = "Succeeded")
            return CodeScanResponse.Success(issues, codeScanResponseContext)
        } catch (e: Exception) {
            val exception = e as? CodeWhispererException
            val awsError = exception?.awsErrorDetails()

            if (awsError != null) {
                if (awsError.errorCode() == "ThrottlingException" && awsError.errorMessage() != null) {
                    if (awsError.errorMessage()!!.contains(PROJECT_SCANS_THROTTLING_MESSAGE)) {
                        LOG.info { "Project Scans limit reached" }
                        notifyErrorCodeWhispererUsageLimit(sessionContext.project, true)
                    } else if (awsError.errorMessage()!!.contains(FILE_SCANS_THROTTLING_MESSAGE)) {
                        LOG.info { "File Scans limit reached" }
                        CodeWhispererExplorerActionManager.getInstance().setMonthlyQuotaForCodeScansExceeded(true)
                    }
                }
            }
            LOG.error {
                "Failed to run security scan and display results. Caused by: ${e.message}, status code: ${awsError?.errorCode()}, " +
                    "exception: ${e::class.simpleName}, request ID: ${exception?.requestId()}" +
                    "Jetbrains IDE: ${ApplicationInfo.getInstance().fullApplicationName}, " +
                    "IDE version: ${ApplicationInfo.getInstance().apiVersion}, " +
                    "stacktrace: ${e.stackTrace.contentDeepToString()}"
            }
            return CodeScanResponse.Failure(issues, codeScanResponseContext, e)
        }
    }

    /**
     * Creates an upload URL and uplaods the zip file to the presigned URL
     */
    fun createUploadUrlAndUpload(zipFile: File, artifactType: String, codeScanName: String): CreateUploadUrlResponse = try {
        val fileMd5: String = Base64.getEncoder().encodeToString(DigestUtils.md5(FileInputStream(zipFile)))
        LOG.debug { "Fetching presigned URL for uploading $artifactType." }
        val createUploadUrlResponse = createUploadUrl(fileMd5, artifactType, codeScanName)
        LOG.debug { "Successfully fetched presigned URL for uploading $artifactType." }
        val url = createUploadUrlResponse.uploadUrl()
        LOG.debug { "Uploading $artifactType using the presigned URL." }
        uploadArtifactToS3(
            url,
            zipFile,
            createUploadUrlResponse.requestHeaders()
        )
        createUploadUrlResponse
    } catch (e: Exception) {
        LOG.error { "Security scan failed. Something went wrong uploading artifacts: ${e.message}" }
        uploadArtifactFailedError()
    }

    fun createUploadUrl(md5Content: String, artifactType: String, codeScanName: String): CreateUploadUrlResponse = clientAdaptor.createUploadUrl(
        CreateUploadUrlRequest.builder()
            .contentMd5(md5Content)
            .artifactType(artifactType)
            .uploadIntent(getUploadIntent(sessionContext.codeAnalysisScope))
            .uploadContext(UploadContext.fromCodeAnalysisUploadContext(CodeAnalysisUploadContext.builder().codeScanName(codeScanName).build()))
            .build()
    )

    private fun getUploadIntent(scope: CodeWhispererConstants.CodeAnalysisScope): UploadIntent = when (scope) {
        CodeWhispererConstants.CodeAnalysisScope.FILE -> UploadIntent.AUTOMATIC_FILE_SECURITY_SCAN
        CodeWhispererConstants.CodeAnalysisScope.PROJECT -> UploadIntent.FULL_PROJECT_SECURITY_SCAN
    }

    @Throws(IOException::class)
<<<<<<< HEAD
    fun uploadArtifactToS3(url: String, fileToUpload: File, requestHeaders: Map<String, String>?) {
        HttpRequests.put(url, "application/zip").userAgent(AwsClientManager.userAgent).tuner {
            requestHeaders?.forEach { entry ->
                it.setRequestProperty(entry.key, entry.value)
=======
    fun uploadArtifactToS3(url: String, uploadId: String, fileToUpload: File, md5: String, kmsArn: String?) {
        val uploadIdJson = """{"uploadId":"$uploadId"}"""
        HttpRequests.put(url, "application/zip").userAgent(AwsClientManager.getUserAgent()).tuner {
            it.setRequestProperty(CONTENT_MD5, md5)
            it.setRequestProperty(SERVER_SIDE_ENCRYPTION, AWS_KMS)
            it.setRequestProperty(CONTENT_TYPE, APPLICATION_ZIP)
            if (kmsArn?.isNotEmpty() == true) {
                it.setRequestProperty(SERVER_SIDE_ENCRYPTION_AWS_KMS_KEY_ID, kmsArn)
>>>>>>> 1804a248
            }
        }.connect {
            val connection = it.connection as HttpURLConnection
            connection.setFixedLengthStreamingMode(fileToUpload.length())
            IoUtils.copy(fileToUpload.inputStream(), connection.outputStream)
        }
    }

    fun createCodeScan(language: String, codeScanName: String): CreateCodeScanResponse {
        val artifactsMap = mapOf(
            ArtifactType.SOURCE_CODE to urlResponse[ArtifactType.SOURCE_CODE]?.uploadId(),
            ArtifactType.BUILT_JARS to urlResponse[ArtifactType.BUILT_JARS]?.uploadId()
        ).filter { (_, v) -> v != null }

        try {
            return clientAdaptor.createCodeScan(
                CreateCodeScanRequest.builder()
                    .clientToken(clientToken.toString())
                    .programmingLanguage { it.languageName(language) }
                    .artifacts(artifactsMap)
                    .scope(sessionContext.codeAnalysisScope.value)
                    .codeScanName(codeScanName)
                    .build()
            )
        } catch (e: Exception) {
            LOG.debug { "Creating security scan failed: ${e.message}" }
            throw e
        }
    }

    fun getCodeScan(jobId: String): GetCodeScanResponse = try {
        clientAdaptor.getCodeScan(
            GetCodeScanRequest.builder()
                .jobId(jobId)
                .build()
        )
    } catch (e: Exception) {
        LOG.debug { "Getting security scan failed: ${e.message}" }
        throw e
    }

    fun listCodeScanFindings(jobId: String): ListCodeScanFindingsResponse = try {
        clientAdaptor.listCodeScanFindings(
            ListCodeScanFindingsRequest.builder()
                .jobId(jobId)
                .codeScanFindingsSchema(CodeScanFindingsSchema.CODESCAN_FINDINGS_1_0)
                .build()
        )
    } catch (e: Exception) {
        LOG.debug { "Listing security scan failed: ${e.message}" }
        throw e
    }

    fun mapToCodeScanIssues(recommendations: List<String>): List<CodeWhispererCodeScanIssue> {
        val scanRecommendations: List<CodeScanRecommendation> = recommendations.map {
            val value: List<CodeScanRecommendation> = MAPPER.readValue(it)
            value
        }.flatten()
        LOG.debug { "Total code scan issues returned from service: ${scanRecommendations.size}" }
        return scanRecommendations.mapNotNull {
            val file = try {
                LocalFileSystem.getInstance().findFileByIoFile(
                    Path.of(sessionContext.sessionConfig.projectRoot.path, it.filePath).toFile()
                )
            } catch (e: Exception) {
                LOG.debug { "Cannot find file at location ${it.filePath}" }
                null
            }
            when (file?.isDirectory) {
                false -> {
                    runReadAction {
                        FileDocumentManager.getInstance().getDocument(file)
                    }?.let { document ->
                        val endLineInDocument = min(max(0, it.endLine - 1), document.lineCount - 1)
                        val endCol = document.getLineEndOffset(endLineInDocument) - document.getLineStartOffset(endLineInDocument) + 1
                        CodeWhispererCodeScanIssue(
                            startLine = it.startLine,
                            startCol = 1,
                            endLine = it.endLine,
                            endCol = endCol,
                            file = file,
                            project = sessionContext.project,
                            title = it.title,
                            description = it.description,
                            detectorId = it.detectorId,
                            detectorName = it.detectorName,
                            findingId = it.findingId,
                            ruleId = it.ruleId,
                            relatedVulnerabilities = it.relatedVulnerabilities,
                            severity = it.severity,
                            recommendation = it.remediation.recommendation,
                            suggestedFixes = it.remediation.suggestedFixes
                        )
                    }
                }
                else -> null
            }
        }.onEach { issue ->
            // Add range highlighters for all the issues found.
            runInEdt {
                issue.rangeHighlighter = issue.addRangeHighlighter()
            }
        }
    }

    fun sleepThread() {
        sleep(CODE_SCAN_POLLING_INTERVAL_IN_SECONDS * TOTAL_MILLIS_IN_SECOND)
    }

    companion object {
        private val LOG = getLogger<CodeWhispererCodeScanSession>()
        private val MAPPER = jacksonObjectMapper()
            .configure(DeserializationFeature.FAIL_ON_UNKNOWN_PROPERTIES, false)
        const val AWS_KMS = "aws:kms"
        const val APPLICATION_ZIP = "application/zip"
        const val CONTENT_MD5 = "Content-MD5"
        const val CONTENT_TYPE = "Content-Type"
        const val SERVER_SIDE_ENCRYPTION = "x-amz-server-side-encryption"
        const val SERVER_SIDE_ENCRYPTION_AWS_KMS_KEY_ID = "x-amz-server-side-encryption-aws-kms-key-id"
        const val SERVER_SIDE_ENCRYPTION_CONTEXT = "x-amz-server-side-encryption-context"
    }
}

sealed class CodeScanResponse {
    abstract val issues: List<CodeWhispererCodeScanIssue>
    abstract val responseContext: CodeScanResponseContext

    data class Success(
        override val issues: List<CodeWhispererCodeScanIssue>,
        override val responseContext: CodeScanResponseContext
    ) : CodeScanResponse()

    data class Failure(
        override val issues: List<CodeWhispererCodeScanIssue>,
        override val responseContext: CodeScanResponseContext,
        val failureReason: Throwable
    ) : CodeScanResponse()
}

internal data class CodeScanRecommendation(
    val filePath: String,
    val startLine: Int,
    val endLine: Int,
    val title: String,
    val description: Description,
    val detectorId: String,
    val detectorName: String,
    val findingId: String,
    val ruleId: String?,
    val relatedVulnerabilities: List<String>,
    val severity: String,
    val remediation: Remediation
)

data class Description(val text: String, val markdown: String)

data class Remediation(val recommendation: Recommendation, val suggestedFixes: List<SuggestedFix>)

data class Recommendation(val text: String, val url: String)

data class SuggestedFix(val description: String, val code: String)

data class CodeScanSessionContext(
    val project: Project,
    val sessionConfig: CodeScanSessionConfig,
    val codeAnalysisScope: CodeWhispererConstants.CodeAnalysisScope
)

internal fun defaultPayloadContext() = PayloadContext(CodewhispererLanguage.Unknown, 0, 0, 0, listOf(), 0, 0)

internal fun defaultServiceInvocationContext() = CodeScanServiceInvocationContext(0, 0)

internal fun defaultCodeScanResponseContext() = CodeScanResponseContext(defaultPayloadContext(), defaultServiceInvocationContext())<|MERGE_RESOLUTION|>--- conflicted
+++ resolved
@@ -263,21 +263,10 @@
     }
 
     @Throws(IOException::class)
-<<<<<<< HEAD
     fun uploadArtifactToS3(url: String, fileToUpload: File, requestHeaders: Map<String, String>?) {
-        HttpRequests.put(url, "application/zip").userAgent(AwsClientManager.userAgent).tuner {
+        HttpRequests.put(url, "application/zip").userAgent(AwsClientManager.getUserAgent()).tuner {
             requestHeaders?.forEach { entry ->
                 it.setRequestProperty(entry.key, entry.value)
-=======
-    fun uploadArtifactToS3(url: String, uploadId: String, fileToUpload: File, md5: String, kmsArn: String?) {
-        val uploadIdJson = """{"uploadId":"$uploadId"}"""
-        HttpRequests.put(url, "application/zip").userAgent(AwsClientManager.getUserAgent()).tuner {
-            it.setRequestProperty(CONTENT_MD5, md5)
-            it.setRequestProperty(SERVER_SIDE_ENCRYPTION, AWS_KMS)
-            it.setRequestProperty(CONTENT_TYPE, APPLICATION_ZIP)
-            if (kmsArn?.isNotEmpty() == true) {
-                it.setRequestProperty(SERVER_SIDE_ENCRYPTION_AWS_KMS_KEY_ID, kmsArn)
->>>>>>> 1804a248
             }
         }.connect {
             val connection = it.connection as HttpURLConnection
