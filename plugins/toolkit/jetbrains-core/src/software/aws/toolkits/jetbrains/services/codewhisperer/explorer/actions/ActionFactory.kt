// Copyright 2023 Amazon.com, Inc. or its affiliates. All Rights Reserved.
// SPDX-License-Identifier: Apache-2.0

package software.aws.toolkits.jetbrains.services.codewhisperer.explorer.actions

import com.intellij.openapi.project.Project
import software.aws.toolkits.jetbrains.services.codewhisperer.codescan.CodeWhispererCodeScanManager
import software.aws.toolkits.jetbrains.services.codewhisperer.credentials.CodeWhispererLoginType
import software.aws.toolkits.jetbrains.services.codewhisperer.customization.CodeWhispererModelConfigurator
import software.aws.toolkits.jetbrains.services.codewhisperer.explorer.CodeWhispererExplorerActionManager
<<<<<<< HEAD
import software.aws.toolkits.jetbrains.services.codewhisperer.explorer.isUserBuilderId
=======
import software.aws.toolkits.jetbrains.utils.isRunningOnRemoteBackend
>>>>>>> f6b8a12c

interface ActionProvider<T> {
    val pause: T
    val resume: T
    val openCodeReference: T
    val customize: T
    val learn: T
    val openChatPanel: T
    val pauseAutoScans: T
    val resumeAutoScans: T
    val runScan: T
    val stopScan: T
    val sendFeedback: T
    val connectOnGithub: T
    val documentation: T
}

fun<T> buildActionListForInlineSuggestions(project: Project, actionProvider: ActionProvider<T>): List<T> {
    val manager = CodeWhispererExplorerActionManager.getInstance()
    val activeConnectionType = manager.checkActiveCodeWhispererConnectionType(project)

    return buildList {
        if (manager.isAutoEnabled()) {
            add(actionProvider.pause)
        } else {
            add(actionProvider.resume)
        }

        add(actionProvider.openCodeReference)

        // We only show this customization node to SSO users who are in CodeWhisperer Gated Preview list
        if (activeConnectionType == CodeWhispererLoginType.SSO &&
            CodeWhispererModelConfigurator.getInstance().shouldDisplayCustomNode(project)
        ) {
            add(actionProvider.customize)
        }

        add(actionProvider.learn)
    }
}

fun<T> buildActionListForCodeScan(project: Project, actionProvider: ActionProvider<T>): List<T> =
    buildList {
<<<<<<< HEAD
=======
        if (!isRunningOnRemoteBackend()) {
            add(actionProvider.openChatPanel)
        }
>>>>>>> f6b8a12c
        val codeScanManager = CodeWhispererCodeScanManager.getInstance(project)
        val manager = CodeWhispererExplorerActionManager.getInstance()
        if (!isUserBuilderId(project)) {
            if (manager.isAutoEnabledForCodeScan()) {
                add(actionProvider.pauseAutoScans)
            } else {
                add(actionProvider.resumeAutoScans)
            }
        }
        if (codeScanManager.isCodeScanInProgress()) {
            add(actionProvider.stopScan)
        } else {
            add(actionProvider.runScan)
        }
    }

fun<T> buildActionListForOtherFeatures(actionProvider: ActionProvider<T>): List<T> =
    buildList {
        add(actionProvider.openChatPanel)
    }

fun<T> buildActionListForConnectHelp(actionProvider: ActionProvider<T>): List<T> =
    buildList {
        add(actionProvider.sendFeedback)
        add(actionProvider.connectOnGithub)
        add(actionProvider.documentation)
    }<|MERGE_RESOLUTION|>--- conflicted
+++ resolved
@@ -8,11 +8,8 @@
 import software.aws.toolkits.jetbrains.services.codewhisperer.credentials.CodeWhispererLoginType
 import software.aws.toolkits.jetbrains.services.codewhisperer.customization.CodeWhispererModelConfigurator
 import software.aws.toolkits.jetbrains.services.codewhisperer.explorer.CodeWhispererExplorerActionManager
-<<<<<<< HEAD
 import software.aws.toolkits.jetbrains.services.codewhisperer.explorer.isUserBuilderId
-=======
 import software.aws.toolkits.jetbrains.utils.isRunningOnRemoteBackend
->>>>>>> f6b8a12c
 
 interface ActionProvider<T> {
     val pause: T
@@ -56,12 +53,9 @@
 
 fun<T> buildActionListForCodeScan(project: Project, actionProvider: ActionProvider<T>): List<T> =
     buildList {
-<<<<<<< HEAD
-=======
         if (!isRunningOnRemoteBackend()) {
             add(actionProvider.openChatPanel)
         }
->>>>>>> f6b8a12c
         val codeScanManager = CodeWhispererCodeScanManager.getInstance(project)
         val manager = CodeWhispererExplorerActionManager.getInstance()
         if (!isUserBuilderId(project)) {
