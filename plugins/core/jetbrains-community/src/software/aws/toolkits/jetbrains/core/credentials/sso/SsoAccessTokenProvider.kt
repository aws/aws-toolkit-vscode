--- conflicted
+++ resolved
@@ -40,22 +40,14 @@
     private val scopes: List<String> = emptyList(),
     private val clock: Clock = Clock.systemUTC()
 ) : SdkTokenProvider {
+    var authorization = AtomicReference<Authorization?>()
+        private set
+
     private val isNewAuthPkce: Boolean
         get() = Registry.`is`("aws.dev.pkceAuth", false)
 
-<<<<<<< HEAD
-    @TestOnly
-    var authorizationCreationTime = Instant.now(clock)
-
-    var authorization = AtomicReference<Authorization?>()
-        private set
-
-    private val clientRegistrationCacheKey by lazy {
-        ClientRegistrationCacheKey(
-=======
     private val dagClientRegistrationCacheKey by lazy {
         DeviceAuthorizationClientRegistrationCacheKey(
->>>>>>> cf855e66
             startUrl = ssoUrl,
             scopes = scopes,
             region = ssoRegion
@@ -193,12 +185,8 @@
             createTime.plusSeconds(authorizationResponse.expiresIn().toLong()),
             authorizationResponse.interval()?.toLong()
                 ?: DEFAULT_INTERVAL_SECS,
-<<<<<<< HEAD
-            authorizationCreationTime,
+            createTime,
             false
-=======
-            createTime
->>>>>>> cf855e66
         )
     }
 
