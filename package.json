{
    "name": "aws-toolkit-vscode",
    "displayName": "AWS Toolkit",
    "description": "Amazon Web Services toolkit for browsing and updating cloud resources",
    "version": "1.30.0-SNAPSHOT",
    "extensionKind": [
        "workspace"
    ],
    "publisher": "amazonwebservices",
    "license": "Apache-2.0",
    "repository": {
        "type": "git",
        "url": "https://github.com/aws/aws-toolkit-vscode"
    },
    "engines": {
        "vscode": "^1.42.0"
    },
    "icon": "resources/aws-icon-256x256.png",
    "bugs": {
        "url": "https://github.com/aws/aws-toolkit-vscode/issues"
    },
    "galleryBanner": {
        "color": "#FF9900",
        "theme": "light"
    },
    "categories": [
        "Debuggers",
        "Other"
    ],
    "keywords": [
        "AWS",
        "Lambda",
        "Serverless"
    ],
    "preview": false,
    "qna": "https://github.com/aws/aws-toolkit-vscode/issues",
    "activationEvents": [
        "onStartupFinished",
        "onDebugResolve:aws-sam",
        "onCommand:aws.login",
        "onCommand:aws.credential.profile.create",
        "onCommand:aws.logout",
        "onCommand:aws.createIssueOnGitHub",
        "onCommand:aws.submitFeedback",
        "onCommand:aws.showRegion",
        "onCommand:aws.hideRegion",
        "onView:aws.explorer",
        "onCommand:aws.deploySamApplication",
        "onCommand:aws.samcli.detect",
        "onCommand:aws.lambda.createNewSamApp",
        "onDebugInitialConfigurations",
        "onCommand:aws.viewLogs",
        "onCommand:aws.quickStart",
        "onCommand:aws.help",
        "onCommand:aws.github",
        "onCommand:aws.previewStateMachine",
        "onCommand:aws.stepfunctions.createStateMachineFromTemplate",
        "onCommand:aws.stepfunctions.publishStateMachine",
        "onView:aws.cdk.explorer",
        "onCommand:aws.refreshCdkExplorer",
        "onCommand:aws.cdk.renderStateMachineGraph",
        "onCommand:aws.aboutToolkit",
        "onCommand:aws.cloudWatchLogs.viewLogStream",
        "onLanguage:asl",
        "onLanguage:asl-yaml",
        "onLanguage:ssm-json",
        "onLanguage:ssm-yaml",
        "onCommand:aws.ssmDocument.createLocalDocument",
        "onCommand:aws.ssmDocument.openLocalDocument",
        "onCommand:aws.ssmDocument.openLocalDocumentJson",
        "onCommand:aws.ssmDocument.openLocalDocumentYaml",
        "onCommand:aws.ssmDocument.deleteDocument",
        "onCommand:aws.ssmDocument.publishDocument",
        "onCommand:aws.ssmDocument.updateDocumentVersion",
        "onLanguage:javascript",
        "onLanguage:java",
        "onLanguage:python",
        "onLanguage:csharp",
        "onLanguage:yaml",
        "onCommand:aws.launchConfigForm",
        "onCommand:aws.toggleSamCodeLenses",
        "onCommand:aws.addSamDebugConfig",
        "onCommand:aws.s3.uploadFile",
        "onCommand:aws.cloudFormation.newTemplate",
        "onCommand:aws.sam.newTemplate"
    ],
    "main": "./extensionMain",
    "contributes": {
        "configuration": {
            "type": "object",
            "title": "%AWS.configuration.title%",
            "properties": {
                "aws.profile": {
                    "type": "string",
                    "default": "",
                    "description": "%AWS.configuration.profileDescription%"
                },
                "aws.onDefaultRegionMissing": {
                    "type": "string",
                    "default": "prompt",
                    "markdownDescription": "%AWS.configuration.description.onDefaultRegionMissing%"
                },
                "aws.s3.maxItemsPerPage": {
                    "type": "number",
                    "default": 300,
                    "minimum": 3,
                    "maximum": 1000,
                    "markdownDescription": "%AWS.configuration.description.s3.maxItemsPerPage%"
                },
                "aws.samcli.location": {
                    "type": "string",
                    "scope": "machine",
                    "default": "",
                    "markdownDescription": "%AWS.configuration.description.samcli.location%"
                },
                "aws.samcli.lambda.timeout": {
                    "type": "number",
                    "default": 90000,
                    "markdownDescription": "%AWS.configuration.description.samcli.lambda.timeout%"
                },
                "aws.logLevel": {
                    "type": "string",
                    "default": "info",
                    "enum": [
                        "error",
                        "warn",
                        "info",
                        "verbose",
                        "debug"
                    ],
                    "enumDescriptions": [
                        "Errors Only",
                        "Errors and Warnings",
                        "Errors, Warnings, and Info",
                        "Errors, Warnings, Info, and Verbose",
                        "Errors, Warnings, Info, Verbose, and Debug"
                    ],
                    "markdownDescription": "%AWS.configuration.description.logLevel%",
                    "cloud9": {
                        "cn": {
                            "markdownDescription": "%AWS.configuration.description.logLevel.cn%"
                        }
                    }
                },
                "aws.telemetry": {
                    "type": "boolean",
                    "default": true,
                    "markdownDescription": "%AWS.configuration.description.telemetry%",
                    "cloud9": {
                        "cn": {
                            "markdownDescription": "%AWS.configuration.description.telemetry.cn%"
                        }
                    }
                },
                "aws.stepfunctions.asl.format.enable": {
                    "type": "boolean",
                    "scope": "window",
                    "default": true,
                    "description": "%AWS.stepFunctions.asl.format.enable.desc%"
                },
                "aws.stepfunctions.asl.maxItemsComputed": {
                    "type": "number",
                    "default": 5000,
                    "description": "%AWS.stepFunctions.asl.maxItemsComputed.desc%"
                },
                "aws.ssmDocument.ssm.maxItemsComputed": {
                    "type": "number",
                    "default": 5000,
                    "description": "%AWS.ssmDocument.ssm.maxItemsComputed.desc%"
                },
                "aws.cloudWatchLogs.limit": {
                    "type": "number",
                    "default": 10000,
                    "description": "%AWS.cloudWatchLogs.limit.desc%",
                    "maximum": 10000
                },
                "aws.manuallySelectedBuckets": {
                    "type": "object",
                    "description": "%AWS.samcli.deploy.bucket.recentlyUsed%",
                    "default": []
                },
                "aws.sam.enableCodeLenses": {
                    "type": "boolean",
                    "description": "%AWS.configuration.enableCodeLenses%",
                    "default": true
                },
                "aws.suppressPrompts": {
                    "type": "object",
                    "description": "%AWS.configuration.description.suppressPrompts%",
                    "default": {
                        "apprunnerNotifyPricing": false,
                        "yamlExtPrompt": false
                    },
                    "properties": {
                        "apprunnerNotifyPricing": {
                            "type": "boolean",
                            "default": false
                        },
                        "yamlExtPrompt": {
                            "type": "boolean",
                            "default": false
                        }
                    },
                    "additionalProperties": false
                }
            }
        },
        "debuggers": [
            {
                "type": "aws-sam",
                "label": "%AWS.configuration.description.awssam.debug.label%",
                "configurationAttributes": {
                    "direct-invoke": {
                        "$schema": "http://json-schema.org/draft-07/schema#",
                        "title": "AwsSamDebuggerConfiguration",
                        "additionalProperties": false,
                        "properties": {
                            "aws": {
                                "title": "AWS Connection",
                                "description": "%AWS.configuration.description.awssam.debug.aws%",
                                "properties": {
                                    "credentials": {
                                        "description": "%AWS.configuration.description.awssam.debug.credentials%",
                                        "type": "string",
                                        "cloud9": {
                                            "cn": {
                                                "description": "%AWS.configuration.description.awssam.debug.credentials.cn%"
                                            }
                                        }
                                    },
                                    "region": {
                                        "description": "%AWS.configuration.description.awssam.debug.region%",
                                        "type": "string"
                                    }
                                },
                                "additionalProperties": false,
                                "type": "object"
                            },
                            "invokeTarget": {
                                "oneOf": [
                                    {
                                        "title": "Template Target Properties",
                                        "description": "%AWS.configuration.description.awssam.debug.invokeTarget%",
                                        "properties": {
                                            "templatePath": {
                                                "description": "%AWS.configuration.description.awssam.debug.templatePath%",
                                                "type": "string"
                                            },
                                            "logicalId": {
                                                "description": "%AWS.configuration.description.awssam.debug.logicalId%",
                                                "type": "string"
                                            },
                                            "target": {
                                                "description": "%AWS.configuration.description.awssam.debug.target%",
                                                "type": "string",
                                                "enum": [
                                                    "template"
                                                ]
                                            }
                                        },
                                        "additionalProperties": false,
                                        "required": [
                                            "templatePath",
                                            "logicalId",
                                            "target"
                                        ],
                                        "type": "object"
                                    },
                                    {
                                        "title": "Code Target Properties",
                                        "description": "%AWS.configuration.description.awssam.debug.invokeTarget%",
                                        "properties": {
                                            "lambdaHandler": {
                                                "description": "%AWS.configuration.description.awssam.debug.lambdaHandler%",
                                                "type": "string"
                                            },
                                            "projectRoot": {
                                                "description": "%AWS.configuration.description.awssam.debug.projectRoot%",
                                                "type": "string"
                                            },
                                            "target": {
                                                "description": "%AWS.configuration.description.awssam.debug.target%",
                                                "type": "string",
                                                "enum": [
                                                    "code"
                                                ]
                                            }
                                        },
                                        "additionalProperties": false,
                                        "required": [
                                            "lambdaHandler",
                                            "projectRoot",
                                            "target"
                                        ],
                                        "type": "object"
                                    },
                                    {
                                        "title": "API Target Properties",
                                        "description": "%AWS.configuration.description.awssam.debug.invokeTarget%",
                                        "properties": {
                                            "templatePath": {
                                                "description": "%AWS.configuration.description.awssam.debug.templatePath%",
                                                "type": "string"
                                            },
                                            "logicalId": {
                                                "description": "%AWS.configuration.description.awssam.debug.logicalId%",
                                                "type": "string"
                                            },
                                            "target": {
                                                "description": "%AWS.configuration.description.awssam.debug.target%",
                                                "type": "string",
                                                "enum": [
                                                    "api"
                                                ]
                                            }
                                        },
                                        "additionalProperties": false,
                                        "required": [
                                            "templatePath",
                                            "logicalId",
                                            "target"
                                        ],
                                        "type": "object"
                                    }
                                ]
                            },
                            "lambda": {
                                "title": "Lambda Properties",
                                "description": "%AWS.configuration.description.awssam.debug.lambda%",
                                "properties": {
                                    "environmentVariables": {
                                        "description": "%AWS.configuration.description.awssam.debug.envvars%",
                                        "additionalProperties": {
                                            "type": [
                                                "string"
                                            ]
                                        },
                                        "type": "object"
                                    },
                                    "payload": {
                                        "description": "%AWS.configuration.description.awssam.debug.event%",
                                        "properties": {
                                            "json": {
                                                "description": "%AWS.configuration.description.awssam.debug.event.json%",
                                                "type": "object"
                                            },
                                            "path": {
                                                "description": "%AWS.configuration.description.awssam.debug.event.path%",
                                                "type": "string"
                                            }
                                        },
                                        "additionalProperties": false,
                                        "type": "object"
                                    },
                                    "memoryMb": {
                                        "description": "%AWS.configuration.description.awssam.debug.memoryMb%",
                                        "type": "number"
                                    },
                                    "runtime": {
                                        "description": "%AWS.configuration.description.awssam.debug.runtime%",
                                        "type": "string"
                                    },
                                    "timeoutSec": {
                                        "description": "%AWS.configuration.description.awssam.debug.timeout%",
                                        "type": "number"
                                    },
                                    "pathMappings": {
                                        "type:": "array",
                                        "items": {
                                            "title": "Path Mapping",
                                            "type": "object",
                                            "properties": {
                                                "localRoot": {
                                                    "type": "string"
                                                },
                                                "remoteRoot": {
                                                    "type": "string"
                                                }
                                            },
                                            "additionalProperties": false,
                                            "required": [
                                                "localRoot",
                                                "remoteRoot"
                                            ]
                                        }
                                    }
                                },
                                "additionalProperties": false,
                                "type": "object"
                            },
                            "sam": {
                                "title": "SAM CLI Properties",
                                "description": "%AWS.configuration.description.awssam.debug.sam%",
                                "properties": {
                                    "buildArguments": {
                                        "description": "%AWS.configuration.description.awssam.debug.buildArguments%",
                                        "type": "array",
                                        "items": {
                                            "type": "string"
                                        }
                                    },
                                    "containerBuild": {
                                        "description": "%AWS.configuration.description.awssam.debug.containerBuild%",
                                        "type": "boolean"
                                    },
                                    "dockerNetwork": {
                                        "description": "%AWS.configuration.description.awssam.debug.dockerNetwork%",
                                        "type": "string"
                                    },
                                    "localArguments": {
                                        "description": "%AWS.configuration.description.awssam.debug.localArguments%",
                                        "type": "array",
                                        "items": {
                                            "type": "string"
                                        }
                                    },
                                    "skipNewImageCheck": {
                                        "description": "%AWS.configuration.description.awssam.debug.skipNewImageCheck%",
                                        "type": "boolean"
                                    },
                                    "template": {
                                        "description": "%AWS.configuration.description.awssam.debug.template%",
                                        "properties": {
                                            "parameters": {
                                                "description": "%AWS.configuration.description.awssam.debug.templateParameters%",
                                                "additionalProperties": {
                                                    "type": [
                                                        "string",
                                                        "number"
                                                    ]
                                                },
                                                "type": "object"
                                            }
                                        },
                                        "type": "object",
                                        "additionalProperties": false
                                    }
                                },
                                "additionalProperties": false,
                                "type": "object"
                            },
                            "api": {
                                "title": "API Gateway Properties",
                                "description": "%AWS.configuration.description.awssam.debug.api%",
                                "properties": {
                                    "path": {
                                        "description": "%AWS.configuration.description.awssam.debug.api.path%",
                                        "type": "string"
                                    },
                                    "httpMethod": {
                                        "description": "%AWS.configuration.description.awssam.debug.api.httpMethod%",
                                        "type": "string",
                                        "enum": [
                                            "delete",
                                            "get",
                                            "head",
                                            "options",
                                            "patch",
                                            "post",
                                            "put"
                                        ]
                                    },
                                    "payload": {
                                        "description": "%AWS.configuration.description.awssam.debug.event%",
                                        "properties": {
                                            "json": {
                                                "description": "%AWS.configuration.description.awssam.debug.event.json%",
                                                "type": "object"
                                            },
                                            "path": {
                                                "description": "%AWS.configuration.description.awssam.debug.event.path%",
                                                "type": "string"
                                            }
                                        },
                                        "additionalProperties": false,
                                        "type": "object"
                                    },
                                    "headers": {
                                        "description": "%AWS.configuration.description.awssam.debug.api.headers%",
                                        "type": "object",
                                        "additionalProperties": {
                                            "type": "string"
                                        }
                                    },
                                    "querystring": {
                                        "description": "%AWS.configuration.description.awssam.debug.api.queryString%",
                                        "type": "string"
                                    },
                                    "stageVariables": {
                                        "description": "%AWS.configuration.description.awssam.debug.api.stageVariables%",
                                        "type": "object",
                                        "additionalProperties": {
                                            "type": "string"
                                        }
                                    },
                                    "clientCertificateId": {
                                        "description": "%AWS.configuration.description.awssam.debug.api.clientCertId%",
                                        "type": "string"
                                    }
                                },
                                "additionalProperties": false,
                                "required": [
                                    "path",
                                    "httpMethod"
                                ],
                                "type": "object"
                            }
                        },
                        "required": [
                            "invokeTarget"
                        ],
                        "type": "object"
                    }
                },
                "configurationSnippets": [
                    {
                        "label": "%AWS.configuration.description.awssam.debug.snippets.lambdaCode.label%",
                        "description": "%AWS.configuration.description.awssam.debug.snippets.lambdaCode.description%",
                        "body": {
                            "type": "aws-sam",
                            "request": "direct-invoke",
                            "name": "${3:Invoke Lambda}",
                            "invokeTarget": {
                                "target": "code",
                                "lambdaHandler": "${1:Function Handler}",
                                "projectRoot": "^\"\\${workspaceFolder}\""
                            },
                            "lambda": {
                                "runtime": "${2:Lambda Runtime}",
                                "payload": {
                                    "json": {}
                                }
                            }
                        },
                        "cloud9": {
                            "cn": {
                                "label": "%AWS.configuration.description.awssam.debug.snippets.lambdaCode.label.cn%",
                                "description": "%AWS.configuration.description.awssam.debug.snippets.lambdaCode.description.cn%"
                            }
                        }
                    },
                    {
                        "label": "%AWS.configuration.description.awssam.debug.snippets.lambdaTemplate.label%",
                        "description": "%AWS.configuration.description.awssam.debug.snippets.lambdaTemplate.description%",
                        "body": {
                            "type": "aws-sam",
                            "request": "direct-invoke",
                            "name": "${3:Invoke Lambda}",
                            "invokeTarget": {
                                "target": "template",
                                "templatePath": "${1:Template Location}",
                                "logicalId": "${2:Function Logical ID}"
                            },
                            "lambda": {
                                "payload": {
                                    "json": {}
                                }
                            }
                        },
                        "cloud9": {
                            "cn": {
                                "label": "%AWS.configuration.description.awssam.debug.snippets.lambdaTemplate.label.cn%",
                                "description": "%AWS.configuration.description.awssam.debug.snippets.lambdaTemplate.description.cn%"
                            }
                        }
                    },
                    {
                        "label": "%AWS.configuration.description.awssam.debug.snippets.api.label%",
                        "description": "%AWS.configuration.description.awssam.debug.snippets.api.description%",
                        "body": {
                            "type": "aws-sam",
                            "request": "direct-invoke",
                            "name": "${5:Invoke Lambda with API Gateway}",
                            "invokeTarget": {
                                "target": "api",
                                "templatePath": "${1:Template Location}",
                                "logicalId": "${2:Function Logical ID}"
                            },
                            "api": {
                                "path": "${3:Path}",
                                "httpMethod": "${4:Method}",
                                "payload": {
                                    "json": {}
                                }
                            }
                        },
                        "cloud9": {
                            "cn": {
                                "label": "%AWS.configuration.description.awssam.debug.snippets.api.label.cn%",
                                "description": "%AWS.configuration.description.awssam.debug.snippets.api.description.cn%"
                            }
                        }
                    }
                ]
            }
        ],
        "viewsContainers": {
            "activitybar": [
                {
                    "id": "aws-explorer",
                    "title": "%AWS.title%",
                    "icon": "media/aws-logo.svg",
                    "cloud9": {
                        "cn": {
                            "title": "%AWS.title.cn%",
                            "icon": "media/aws-cn-logo.svg"
                        }
                    }
                }
            ]
        },
        "views": {
            "aws-explorer": [
                {
                    "id": "aws.explorer",
                    "name": "%AWS.lambda.explorerTitle%"
                },
                {
                    "id": "aws.cdk.explorer",
                    "name": "%AWS.cdk.explorerTitle%",
                    "when": "!isCloud9"
                }
            ]
        },
        "menus": {
            "commandPalette": [
                {
                    "command": "aws.apig.copyUrl",
                    "when": "false"
                },
                {
                    "command": "aws.apig.invokeRemoteRestApi",
                    "when": "false"
                },
                {
                    "command": "aws.deleteCloudFormation",
                    "when": "false"
                },
                {
                    "command": "aws.downloadStateMachineDefinition",
                    "when": "false"
                },
                {
                    "command": "aws.ecr.createRepository",
                    "when": "false"
                },
                {
                    "command": "aws.executeStateMachine",
                    "when": "false"
                },
                {
                    "command": "aws.copyArn",
                    "when": "false"
                },
                {
                    "command": "aws.copyName",
                    "when": "false"
                },
                {
                    "command": "aws.downloadSchemaItemCode",
                    "when": "false"
                },
                {
                    "command": "aws.deleteLambda",
                    "when": "false"
                },
                {
                    "command": "aws.downloadLambda",
                    "when": "false"
                },
                {
                    "command": "aws.uploadLambda",
                    "when": "false"
                },
                {
                    "command": "aws.invokeLambda",
                    "when": "false"
                },
                {
                    "command": "aws.viewSchemaItem",
                    "when": "false"
                },
                {
                    "command": "aws.searchSchema",
                    "when": "false"
                },
                {
                    "command": "aws.searchSchemaPerRegistry",
                    "when": "false"
                },
                {
                    "command": "aws.refreshAwsExplorer",
                    "when": "false"
                },
                {
                    "command": "aws.refreshCdkExplorer",
                    "when": "false"
                },
                {
                    "command": "aws.ssmDocument.openLocalDocument",
                    "when": "false"
                },
                {
                    "command": "aws.ssmDocument.openLocalDocumentJson",
                    "when": "false"
                },
                {
                    "command": "aws.ssmDocument.openLocalDocumentYaml",
                    "when": "false"
                },
                {
                    "command": "aws.ssmDocument.deleteDocument",
                    "when": "false"
                },
                {
                    "command": "aws.ssmDocument.updateDocumentVersion",
                    "when": "false"
                },
                {
                    "command": "aws.copyLogStreamName",
                    "when": "resourceScheme == awsCloudWatchLogs"
                },
                {
                    "command": "aws.saveCurrentLogStreamContent",
                    "when": "resourceScheme == awsCloudWatchLogs"
                },
                {
                    "command": "aws.cloudWatchLogs.viewLogStream",
                    "when": "false"
                },
                {
                    "command": "aws.ecr.deleteRepository",
                    "when": "false"
                },
                {
                    "command": "aws.ecr.copyTagUri",
                    "when": "false"
                },
                {
                    "command": "aws.ecr.copyRepositoryUri",
                    "when": "false"
                },
                {
                    "command": "aws.ecr.deleteTag",
                    "when": "false"
                },
                {
                    "command": "aws.s3.copyPath",
                    "when": "false"
                },
                {
                    "command": "aws.s3.createBucket",
                    "when": "false"
                },
                {
                    "command": "aws.s3.createFolder",
                    "when": "false"
                },
                {
                    "command": "aws.s3.deleteBucket",
                    "when": "false"
                },
                {
                    "command": "aws.s3.deleteFile",
                    "when": "false"
                },
                {
                    "command": "aws.s3.downloadFileAs",
                    "when": "false"
                },
                {
                    "command": "aws.s3.uploadFileToParent",
                    "when": "false"
                },
                {
                    "command": "aws.stepfunctions.createStateMachineFromTemplate",
                    "when": "!isCloud9"
                },
                {
                    "command": "aws.stepfunctions.publishStateMachine",
                    "when": "!isCloud9"
                },
                {
                    "command": "aws.ssmDocument.createLocalDocument",
                    "when": "!isCloud9"
                },
                {
                    "command": "aws.ssmDocument.publishDocument",
                    "when": "!isCloud9"
                },
                {
                    "command": "aws.previewStateMachine",
                    "when": "!isCloud9"
                },
                {
                    "command": "aws.cdk.renderStateMachineGraph",
                    "when": "!isCloud9"
                },
                {
                    "command": "aws.cdk.help",
                    "when": "!isCloud9"
                },
                {
                    "command": "aws.apprunner.startDeployment",
                    "when": "false"
                },
                {
                    "command": "aws.apprunner.createService",
                    "when": "false"
                },
                {
                    "command": "aws.apprunner.pauseService",
                    "when": "false"
                },
                {
                    "command": "aws.apprunner.resumeService",
                    "when": "false"
                },
                {
                    "command": "aws.apprunner.copyServiceUrl",
                    "when": "false"
                },
                {
                    "command": "aws.apprunner.open",
                    "when": "false"
                },
                {
                    "command": "aws.apprunner.deleteService",
                    "when": "false"
                },
                {
                    "command": "aws.apprunner.createServiceFromEcr",
                    "when": "false"
                }
            ],
            "editor/title": [
                {
                    "command": "aws.previewStateMachine",
                    "when": "(editorLangId == asl || editorLangId == asl-yaml) && !isCloud9",
                    "group": "navigation"
                },
                {
                    "command": "aws.saveCurrentLogStreamContent",
                    "when": "resourceScheme == awsCloudWatchLogs",
                    "group": "navigation"
                },
                {
                    "command": "aws.ssmDocument.publishDocument",
                    "when": "editorLangId =~ /^(ssm-yaml|ssm-json)$/",
                    "group": "navigation"
                }
            ],
            "editor/title/context": [
                {
                    "command": "aws.copyLogStreamName",
                    "when": "resourceScheme == awsCloudWatchLogs",
                    "group": "1_cutcopypaste@1"
                }
            ],
            "view/title": [
                {
                    "command": "aws.submitFeedback",
                    "when": "view == aws.explorer",
                    "group": "navigation@6"
                },
                {
                    "command": "aws.refreshAwsExplorer",
                    "when": "view == aws.explorer",
                    "group": "navigation@5"
                },
                {
                    "command": "aws.login",
                    "when": "view == aws.explorer",
                    "group": "1_account@1"
                },
                {
                    "command": "aws.showRegion",
                    "when": "view == aws.explorer",
                    "group": "2_region@1"
                },
                {
                    "command": "aws.hideRegion",
                    "when": "view == aws.explorer",
                    "group": "2_region@2"
                },
                {
                    "command": "aws.lambda.createNewSamApp",
                    "when": "view == aws.explorer",
                    "group": "3_lambda@1"
                },
                {
                    "command": "aws.deploySamApplication",
                    "when": "view == aws.explorer",
                    "group": "3_lambda@2"
                },
                {
                    "command": "aws.quickStart",
                    "when": "view == aws.explorer",
                    "group": "y_toolkitMeta@1"
                },
                {
                    "command": "aws.help",
                    "when": "view == aws.explorer || !aws.explorer.visible && view =~ /^aws/",
                    "group": "y_toolkitMeta@2"
                },
                {
                    "command": "aws.github",
                    "when": "view == aws.explorer || !aws.explorer.visible && view =~ /^aws/",
                    "group": "y_toolkitMeta@3"
                },
                {
                    "command": "aws.createIssueOnGitHub",
                    "when": "view == aws.explorer || !aws.explorer.visible && view =~ /^aws/",
                    "group": "y_toolkitMeta@4"
                },
                {
                    "command": "aws.submitFeedback",
                    "when": "view == aws.explorer || !aws.explorer.visible && view =~ /^aws/",
                    "group": "y_toolkitMeta@5"
                },
                {
                    "command": "aws.aboutToolkit",
                    "when": "view == aws.explorer || !aws.explorer.visible && view =~ /^aws/",
                    "group": "z_about@1"
                },
                {
                    "command": "aws.refreshCdkExplorer",
                    "when": "view == aws.cdk.explorer",
                    "group": "navigation@5"
                },
                {
                    "command": "aws.cdk.help",
                    "when": "view == aws.cdk.explorer",
                    "group": "z_externalLinks@1"
                }
            ],
            "explorer/context": [
                {
                    "command": "aws.deploySamApplication",
                    "when": "isFileSystemResource == true && resourceFilename =~ /^template\\.(json|yml|yaml)$/",
                    "group": "z_aws@1"
                }
            ],
            "view/item/context": [
                {
                    "command": "aws.apig.invokeRemoteRestApi",
                    "when": "view == aws.explorer && viewItem =~ /^(awsApiGatewayNode)$/",
                    "group": "0@1"
                },
                {
                    "command": "aws.ecr.createRepository",
                    "when": "view == aws.explorer && viewItem == awsEcrNode",
                    "group": "inline@1"
                },
                {
                    "command": "aws.s3.downloadFileAs",
                    "when": "view == aws.explorer && viewItem == awsS3FileNode",
                    "group": "inline@1"
                },
                {
                    "command": "aws.s3.createBucket",
                    "when": "view == aws.explorer && viewItem == awsS3Node",
                    "group": "inline@1"
                },
                {
                    "command": "aws.s3.createFolder",
                    "when": "view == aws.explorer && viewItem =~ /^(awsS3BucketNode|awsS3FolderNode)$/",
                    "group": "inline@1"
                },
                {
                    "command": "aws.ssmDocument.openLocalDocument",
                    "when": "view == aws.explorer && viewItem =~ /^(awsDocumentItemNode|awsDocumentItemNodeWriteable)$/",
                    "group": "inline@1"
                },
                {
                    "command": "aws.s3.uploadFile",
                    "when": "view == aws.explorer && viewItem =~ /^(awsS3BucketNode|awsS3FolderNode)$/",
                    "group": "inline@2"
                },
                {
                    "command": "aws.lambda.createNewSamApp",
                    "when": "view == aws.explorer && viewItem == awsLambdaNode",
                    "group": "0@1"
                },
                {
                    "command": "aws.deploySamApplication",
                    "when": "view == aws.explorer && viewItem == awsLambdaNode || viewItem == awsRegionNode || viewItem == awsCloudFormationRootNode",
                    "group": "1@1"
                },
                {
                    "command": "aws.ecr.copyTagUri",
                    "when": "view == aws.explorer && viewItem == awsEcrTagNode",
                    "group": "2@1"
                },
                {
                    "command": "aws.ecr.deleteTag",
                    "when": "view == aws.explorer && viewItem == awsEcrTagNode",
                    "group": "3@1"
                },
                {
                    "command": "aws.ecr.copyRepositoryUri",
                    "when": "view == aws.explorer && viewItem == awsEcrRepositoryNode",
                    "group": "2@1"
                },
                {
                    "command": "aws.ecr.createRepository",
                    "when": "view == aws.explorer && viewItem == awsEcrNode",
                    "group": "0@1"
                },
                {
                    "command": "aws.ecr.deleteRepository",
                    "when": "view == aws.explorer && viewItem == awsEcrRepositoryNode",
                    "group": "3@1"
                },
                {
                    "command": "aws.invokeLambda",
                    "when": "view == aws.explorer && viewItem =~ /^(awsRegionFunctionNode|awsRegionFunctionNodeDownloadable|awsCloudFormationFunctionNode)$/",
                    "group": "0@1"
                },
                {
                    "command": "aws.downloadLambda",
                    "when": "view == aws.explorer && viewItem =~ /^(awsRegionFunctionNode|awsRegionFunctionNodeDownloadable)$/",
                    "group": "0@2"
                },
                {
                    "command": "aws.uploadLambda",
                    "when": "view == aws.explorer && viewItem =~ /^(awsRegionFunctionNode|awsRegionFunctionNodeDownloadable)$/",
                    "group": "1@1"
                },
                {
                    "command": "aws.deleteLambda",
                    "when": "view == aws.explorer && viewItem =~ /^(awsRegionFunctionNode|awsRegionFunctionNodeDownloadable)$/",
                    "group": "4@1"
                },
                {
                    "command": "aws.deleteCloudFormation",
                    "when": "view == aws.explorer && viewItem == awsCloudFormationNode",
                    "group": "3@5"
                },
                {
                    "command": "aws.searchSchema",
                    "when": "view == aws.explorer && viewItem == awsSchemasNode && !isCloud9",
                    "group": "0@1"
                },
                {
                    "command": "aws.searchSchemaPerRegistry",
                    "when": "view == aws.explorer && viewItem == awsRegistryItemNode && !isCloud9",
                    "group": "0@1"
                },
                {
                    "command": "aws.viewSchemaItem",
                    "when": "view == aws.explorer && viewItem == awsSchemaItemNode && !isCloud9",
                    "group": "0@1"
                },
                {
                    "command": "aws.downloadStateMachineDefinition",
                    "when": "view == aws.explorer && viewItem == awsStateMachineNode && !isCloud9",
                    "group": "0@1"
                },
                {
                    "command": "aws.renderStateMachineGraph",
                    "when": "view == aws.explorer && viewItem == awsStateMachineNode && !isCloud9",
                    "group": "0@2"
                },
                {
                    "command": "aws.cdk.renderStateMachineGraph",
                    "when": "view == aws.cdk.explorer && viewItem == awsCdkStateMachineNode",
                    "group": "inline@1"
                },
                {
                    "command": "aws.cdk.renderStateMachineGraph",
                    "when": "view == aws.cdk.explorer && viewItem == awsCdkStateMachineNode",
                    "group": "0@1"
                },
                {
                    "command": "aws.executeStateMachine",
                    "when": "view == aws.explorer && viewItem == awsStateMachineNode && !isCloud9",
                    "group": "0@3"
                },
                {
                    "command": "aws.s3.createBucket",
                    "when": "view == aws.explorer && viewItem == awsS3Node",
                    "group": "0@1"
                },
                {
                    "command": "aws.s3.downloadFileAs",
                    "when": "view == aws.explorer && viewItem == awsS3FileNode",
                    "group": "0@1"
                },
                {
                    "command": "aws.s3.uploadFile",
                    "when": "view == aws.explorer && viewItem =~ /^(awsS3BucketNode|awsS3FolderNode)$/",
                    "group": "0@1"
                },
                {
                    "command": "aws.s3.uploadFileToParent",
                    "when": "view == aws.explorer && viewItem == awsS3FileNode",
                    "group": "1@1"
                },
                {
                    "command": "aws.s3.createFolder",
                    "when": "view == aws.explorer && viewItem =~ /^(awsS3BucketNode|awsS3FolderNode)$/",
                    "group": "1@1"
                },
                {
                    "command": "aws.copyName",
                    "when": "view == aws.explorer && viewItem =~ /^(awsRegionFunctionNode|awsRegionFunctionNodeDownloadable|awsCloudFormationFunctionNode|awsStateMachineNode|awsCloudFormationNode|awsS3BucketNode|awsS3FolderNode|awsS3FileNode|awsApiGatewayNode)$|^awsAppRunnerServiceNode/",
                    "group": "2@1"
                },
                {
                    "command": "aws.copyArn",
                    "when": "view == aws.explorer && viewItem =~ /^(awsRegionFunctionNode|awsRegionFunctionNodeDownloadable|awsCloudFormationFunctionNode|awsStateMachineNode|awsCloudFormationNode|awsCloudWatchLogNode|awsS3BucketNode|awsS3FolderNode|awsS3FileNode|awsApiGatewayNode|awsEcrRepositoryNode)$|^awsAppRunnerServiceNode/",
                    "group": "2@2"
                },
                {
                    "command": "aws.apig.copyUrl",
                    "when": "view == aws.explorer && viewItem =~ /^(awsApiGatewayNode)$/",
                    "group": "2@0"
                },
                {
                    "command": "aws.s3.copyPath",
                    "when": "view == aws.explorer && viewItem =~ /^(awsS3FolderNode|awsS3FileNode)$/",
                    "group": "2@3"
                },
                {
                    "command": "aws.s3.presignedURL",
                    "when": "view == aws.explorer && viewItem =~ /^(awsS3FileNode)$/",
                    "group": "2@4"
                },
                {
                    "command": "aws.s3.deleteBucket",
                    "when": "view == aws.explorer && viewItem == awsS3BucketNode",
                    "group": "3@1"
                },
                {
                    "command": "aws.s3.deleteFile",
                    "when": "view == aws.explorer && viewItem == awsS3FileNode",
                    "group": "3@1"
                },
                {
                    "command": "aws.downloadSchemaItemCode",
                    "when": "view == aws.explorer && viewItem == awsSchemaItemNode && !isCloud9",
                    "group": "1@1"
                },
                {
                    "command": "aws.hideRegion",
                    "group": "0@1",
                    "when": "view == aws.explorer && viewItem == awsRegionNode"
                },
                {
                    "command": "aws.cloudWatchLogs.viewLogStream",
                    "group": "0@1",
                    "when": "view == aws.explorer && viewItem == awsCloudWatchLogNode"
                },
                {
                    "command": "aws.ssmDocument.openLocalDocumentYaml",
                    "group": "0@1",
                    "when": "view == aws.explorer && viewItem =~ /^(awsDocumentItemNode|awsDocumentItemNodeWriteable)$/"
                },
                {
                    "command": "aws.ssmDocument.openLocalDocumentJson",
                    "group": "0@2",
                    "when": "view == aws.explorer && viewItem =~ /^(awsDocumentItemNode|awsDocumentItemNodeWriteable)$/"
                },
                {
                    "command": "aws.ssmDocument.updateDocumentVersion",
                    "group": "2@1",
                    "when": "view == aws.explorer && viewItem == awsDocumentItemNodeWriteable"
                },
                {
                    "command": "aws.ssmDocument.deleteDocument",
                    "group": "3@2",
                    "when": "view == aws.explorer && viewItem == awsDocumentItemNodeWriteable"
                },
                {
                    "command": "aws.apprunner.createServiceFromEcr",
                    "group": "0@2",
                    "when": "view == aws.explorer && viewItem =~ /awsEcrTagNode|awsEcrRepositoryNode/"
                },
                {
                    "command": "aws.apprunner.startDeployment",
                    "group": "0@1",
                    "when": "view == aws.explorer && viewItem == awsAppRunnerServiceNode.RUNNING"
                },
                {
                    "command": "aws.apprunner.createService",
                    "group": "0@2",
                    "when": "view == aws.explorer && viewItem == awsAppRunnerNode"
                },
                {
                    "command": "aws.apprunner.pauseService",
                    "group": "0@3",
                    "when": "view == aws.explorer && viewItem == awsAppRunnerServiceNode.RUNNING"
                },
                {
                    "command": "aws.apprunner.resumeService",
                    "group": "0@3",
                    "when": "view == aws.explorer && viewItem == awsAppRunnerServiceNode.PAUSED"
                },
                {
                    "command": "aws.apprunner.copyServiceUrl",
                    "group": "1@1",
                    "when": "view == aws.explorer && viewItem == awsAppRunnerServiceNode.RUNNING"
                },
                {
                    "command": "aws.apprunner.open",
                    "group": "1@2",
                    "when": "view == aws.explorer && viewItem == awsAppRunnerServiceNode.RUNNING"
                },
                {
                    "command": "aws.apprunner.deleteService",
                    "group": "3@1",
                    "when": "view == aws.explorer && viewItem =~ /awsAppRunnerServiceNode.[RUNNING|PAUSED|CREATE_FAILED]/"
                },
                {
                    "command": "aws.cloudFormation.newTemplate",
                    "group": "0@1",
                    "when": "view == aws.explorer && viewItem == awsCloudFormationRootNode"
                },
                {
                    "command": "aws.sam.newTemplate",
                    "group": "0@2",
                    "when": "view == aws.explorer && viewItem == awsCloudFormationRootNode"
                }
            ]
        },
        "commands": [
            {
                "command": "aws.launchConfigForm",
                "title": "%AWS.command.launchConfigForm.title%",
                "category": "%AWS.title%",
                "cloud9": {
                    "cn": {
                        "category": "%AWS.title.cn%"
                    }
                }
            },
            {
                "command": "aws.apig.copyUrl",
                "title": "%AWS.command.apig.copyUrl%",
                "category": "%AWS.title%",
                "cloud9": {
                    "cn": {
                        "category": "%AWS.title.cn%"
                    }
                }
            },
            {
                "command": "aws.apig.invokeRemoteRestApi",
                "title": "%AWS.command.apig.invokeRemoteRestApi%",
                "category": "%AWS.title%",
                "cloud9": {
                    "cn": {
                        "category": "%AWS.title.cn%",
                        "title": "%AWS.command.apig.invokeRemoteRestApi.cn%"
                    }
                }
            },
            {
                "command": "aws.lambda.createNewSamApp",
                "title": "%AWS.command.createNewSamApp%",
                "category": "%AWS.title%",
                "cloud9": {
                    "cn": {
                        "category": "%AWS.title.cn%"
                    }
                }
            },
            {
                "command": "aws.login",
                "title": "%AWS.command.login%",
                "category": "%AWS.title%",
                "cloud9": {
                    "cn": {
                        "title": "%AWS.command.login.cn%",
                        "category": "%AWS.title.cn%"
                    }
                }
            },
            {
                "command": "aws.credential.profile.create",
                "title": "%AWS.command.credential.profile.create%",
                "category": "%AWS.title%",
                "cloud9": {
                    "cn": {
                        "category": "%AWS.title.cn%"
                    }
                }
            },
            {
                "command": "aws.logout",
                "title": "%AWS.command.logout%",
                "category": "%AWS.title%",
                "cloud9": {
                    "cn": {
                        "category": "%AWS.title.cn%"
                    }
                }
            },
            {
                "command": "aws.createIssueOnGitHub",
                "title": "%AWS.command.createIssueOnGitHub%",
                "category": "%AWS.title%",
                "cloud9": {
                    "cn": {
                        "category": "%AWS.title.cn%"
                    }
                }
            },
            {
                "command": "aws.cdk.help",
                "title": "%AWS.command.cdk.help%",
                "category": "%AWS.title%",
                "cloud9": {
                    "cn": {
                        "category": "%AWS.title.cn%"
                    }
                }
            },
            {
                "command": "aws.ecr.copyTagUri",
                "title": "%AWS.command.ecr.copyTagUri%",
                "category": "%AWS.title%",
                "cloud9": {
                    "cn": {
                        "category": "%AWS.title.cn%"
                    }
                }
            },
            {
                "command": "aws.ecr.deleteTag",
                "title": "%AWS.command.ecr.deleteTag%",
                "category": "%AWS.title%",
                "cloud9": {
                    "cn": {
                        "category": "%AWS.title.cn%"
                    }
                }
            },
            {
                "command": "aws.ecr.copyRepositoryUri",
                "title": "%AWS.command.ecr.copyRepositoryUri%",
                "category": "%AWS.title%",
                "cloud9": {
                    "cn": {
                        "category": "%AWS.title.cn%"
                    }
                }
            },
            {
                "command": "aws.ecr.createRepository",
                "title": "%AWS.command.ecr.createRepository%",
                "category": "%AWS.title%",
                "icon": {
                    "light": "resources/light/plus.svg",
                    "dark": "resources/dark/plus.svg"
                },
                "cloud9": {
                    "cn": {
                        "category": "%AWS.title.cn%"
                    }
                }
            },
            {
                "command": "aws.ecr.deleteRepository",
                "title": "%AWS.command.ecr.deleteRepository%",
                "category": "%AWS.title%",
                "cloud9": {
                    "cn": {
                        "category": "%AWS.title.cn%"
                    }
                }
            },
            {
                "command": "aws.showRegion",
                "title": "%AWS.command.showRegion%",
                "category": "%AWS.title%",
                "cloud9": {
                    "cn": {
                        "category": "%AWS.title.cn%"
                    }
                }
            },
            {
                "command": "aws.hideRegion",
                "title": "%AWS.command.hideRegion%",
                "category": "%AWS.title%",
                "cloud9": {
                    "cn": {
                        "category": "%AWS.title.cn%"
                    }
                }
            },
            {
                "command": "aws.s3.presignedURL",
                "title": "%AWS.command.s3.presignedURL%",
                "category": "%AWS.title%"
            },
            {
                "command": "aws.s3.copyPath",
                "title": "%AWS.command.s3.copyPath%",
                "category": "%AWS.title%",
                "cloud9": {
                    "cn": {
                        "category": "%AWS.title.cn%"
                    }
                }
            },
            {
                "command": "aws.s3.downloadFileAs",
                "title": "%AWS.command.s3.downloadFileAs%",
                "category": "%AWS.title%",
                "icon": "$(cloud-download)",
                "cloud9": {
                    "cn": {
                        "category": "%AWS.title.cn%"
                    }
                }
            },
            {
                "command": "aws.s3.uploadFile",
                "title": "%AWS.command.s3.uploadFile%",
                "category": "%AWS.title%",
                "icon": "$(cloud-upload)",
                "cloud9": {
                    "cn": {
                        "category": "%AWS.title.cn%"
                    }
                }
            },
            {
                "command": "aws.s3.uploadFileToParent",
                "title": "%AWS.command.s3.uploadFileToParent%",
                "category": "%AWS.title%",
                "cloud9": {
                    "cn": {
                        "category": "%AWS.title.cn%"
                    }
                }
            },
            {
                "command": "aws.s3.createFolder",
                "title": "%AWS.command.s3.createFolder%",
                "category": "%AWS.title%",
                "icon": "$(new-folder)",
                "cloud9": {
                    "cn": {
                        "category": "%AWS.title.cn%"
                    }
                }
            },
            {
                "command": "aws.s3.createBucket",
                "title": "%AWS.command.s3.createBucket%",
                "category": "%AWS.title%",
                "icon": {
                    "light": "resources/light/s3/create-bucket.svg",
                    "dark": "resources/dark/s3/create-bucket.svg"
                },
                "cloud9": {
                    "cn": {
                        "category": "%AWS.title.cn%"
                    }
                }
            },
            {
                "command": "aws.s3.deleteBucket",
                "title": "%AWS.generic.promptDelete%",
                "category": "%AWS.title%",
                "cloud9": {
                    "cn": {
                        "category": "%AWS.title.cn%"
                    }
                }
            },
            {
                "command": "aws.s3.deleteFile",
                "title": "%AWS.generic.promptDelete%",
                "category": "%AWS.title%",
                "cloud9": {
                    "cn": {
                        "category": "%AWS.title.cn%"
                    }
                }
            },
            {
                "command": "aws.invokeLambda",
                "title": "%AWS.command.invokeLambda%",
                "category": "%AWS.title%",
                "cloud9": {
                    "cn": {
                        "title": "%AWS.command.invokeLambda.cn%",
                        "category": "%AWS.title.cn%"
                    }
                }
            },
            {
                "command": "aws.downloadLambda",
                "title": "%AWS.command.downloadLambda%",
                "category": "%AWS.title%",
                "enablement": "viewItem == awsRegionFunctionNodeDownloadable",
                "cloud9": {
                    "cn": {
                        "category": "%AWS.title.cn%"
                    }
                }
            },
            {
                "command": "aws.uploadLambda",
                "title": "%AWS.command.uploadLambda%",
                "category": "%AWS.title%",
                "enablement": "viewItem =~ /^(awsRegionFunctionNode|awsRegionFunctionNodeDownloadable)$/",
                "cloud9": {
                    "cn": {
                        "category": "%AWS.title.cn%"
                    }
                }
            },
            {
                "command": "aws.deleteLambda",
                "title": "%AWS.generic.promptDelete%",
                "category": "%AWS.title%",
                "cloud9": {
                    "cn": {
                        "category": "%AWS.title.cn%"
                    }
                }
            },
            {
                "command": "aws.deploySamApplication",
                "title": "%AWS.command.deploySamApplication%",
                "category": "%AWS.title%",
                "cloud9": {
                    "cn": {
                        "category": "%AWS.title.cn%"
                    }
                }
            },
            {
                "command": "aws.submitFeedback",
                "title": "%AWS.command.submitFeedback%",
                "category": "%AWS.title%",
                "icon": "$(comment)",
                "cloud9": {
                    "cn": {
                        "category": "%AWS.title.cn%"
                    }
                }
            },
            {
                "command": "aws.refreshAwsExplorer",
                "title": "%AWS.command.refreshAwsExplorer%",
                "category": "%AWS.title%",
                "icon": {
                    "dark": "third-party/resources/from-vscode-icons/dark/refresh.svg",
                    "light": "third-party/resources/from-vscode-icons/light/refresh.svg"
                }
            },
            {
                "command": "aws.samcli.detect",
                "title": "%AWS.command.samcli.detect%",
                "category": "%AWS.title%",
                "cloud9": {
                    "cn": {
                        "category": "%AWS.title.cn%"
                    }
                }
            },
            {
                "command": "aws.deleteCloudFormation",
                "title": "%AWS.command.deleteCloudFormation%",
                "category": "%AWS.title%",
                "cloud9": {
                    "cn": {
                        "category": "%AWS.title.cn%"
                    }
                }
            },
            {
                "command": "aws.downloadStateMachineDefinition",
                "title": "%AWS.command.downloadStateMachineDefinition%",
                "category": "%AWS.title%",
                "cloud9": {
                    "cn": {
                        "category": "%AWS.title.cn%"
                    }
                }
            },
            {
                "command": "aws.executeStateMachine",
                "title": "%AWS.command.executeStateMachine%",
                "category": "%AWS.title%",
                "cloud9": {
                    "cn": {
                        "category": "%AWS.title.cn%"
                    }
                }
            },
            {
                "command": "aws.renderStateMachineGraph",
                "title": "%AWS.command.renderStateMachineGraph%",
                "category": "%AWS.title%",
                "cloud9": {
                    "cn": {
                        "category": "%AWS.title.cn%"
                    }
                }
            },
            {
                "command": "aws.copyArn",
                "title": "%AWS.command.copyArn%",
                "category": "%AWS.title%",
                "cloud9": {
                    "cn": {
                        "category": "%AWS.title.cn%"
                    }
                }
            },
            {
                "command": "aws.copyName",
                "title": "%AWS.command.copyName%",
                "category": "%AWS.title%",
                "cloud9": {
                    "cn": {
                        "category": "%AWS.title.cn%"
                    }
                }
            },
            {
                "command": "aws.viewSchemaItem",
                "title": "%AWS.command.viewSchemaItem%",
                "category": "%AWS.title%",
                "cloud9": {
                    "cn": {
                        "category": "%AWS.title.cn%"
                    }
                }
            },
            {
                "command": "aws.searchSchema",
                "title": "%AWS.command.searchSchema%",
                "category": "%AWS.title%",
                "cloud9": {
                    "cn": {
                        "category": "%AWS.title.cn%"
                    }
                }
            },
            {
                "command": "aws.searchSchemaPerRegistry",
                "title": "%AWS.command.searchSchemaPerRegistry%",
                "category": "%AWS.title%",
                "cloud9": {
                    "cn": {
                        "category": "%AWS.title.cn%"
                    }
                }
            },
            {
                "command": "aws.downloadSchemaItemCode",
                "title": "%AWS.command.downloadSchemaItemCode%",
                "category": "%AWS.title%",
                "cloud9": {
                    "cn": {
                        "category": "%AWS.title.cn%"
                    }
                }
            },
            {
                "command": "aws.viewLogs",
                "title": "%AWS.command.viewLogs%",
                "category": "%AWS.title%"
            },
            {
                "command": "aws.help",
                "title": "%AWS.command.help%",
                "category": "%AWS.title%",
                "cloud9": {
                    "cn": {
                        "category": "%AWS.title.cn%"
                    }
                }
            },
            {
                "command": "aws.github",
                "title": "%AWS.command.github%",
                "category": "%AWS.title%",
                "cloud9": {
                    "cn": {
                        "category": "%AWS.title.cn%"
                    }
                }
            },
            {
                "command": "aws.quickStart",
                "title": "%AWS.command.quickStart%",
                "category": "%AWS.title%",
                "cloud9": {
                    "cn": {
                        "category": "%AWS.title.cn%"
                    }
                }
            },
            {
                "command": "aws.refreshCdkExplorer",
                "title": "%AWS.command.refreshCdkExplorer%",
                "category": "%AWS.title%",
                "icon": {
                    "dark": "third-party/resources/from-vscode-icons/dark/refresh.svg",
                    "light": "third-party/resources/from-vscode-icons/light/refresh.svg"
                },
                "cloud9": {
                    "cn": {
                        "category": "%AWS.title.cn%"
                    }
                }
            },
            {
                "command": "aws.stepfunctions.createStateMachineFromTemplate",
                "title": "%AWS.command.stepFunctions.createStateMachineFromTemplate%",
                "category": "%AWS.title%",
                "cloud9": {
                    "cn": {
                        "category": "%AWS.title.cn%"
                    }
                }
            },
            {
                "command": "aws.stepfunctions.publishStateMachine",
                "title": "%AWS.command.stepFunctions.publishStateMachine%",
                "category": "%AWS.title%",
                "cloud9": {
                    "cn": {
                        "category": "%AWS.title.cn%"
                    }
                }
            },
            {
                "command": "aws.previewStateMachine",
                "title": "%AWS.command.stepFunctions.previewStateMachine%",
                "category": "%AWS.title%",
                "icon": {
                    "light": "resources/light/stepfunctions/preview.svg",
                    "dark": "resources/dark/stepfunctions/preview.svg"
                },
                "cloud9": {
                    "cn": {
                        "category": "%AWS.title.cn%"
                    }
                }
            },
            {
                "command": "aws.cdk.renderStateMachineGraph",
                "title": "%AWS.command.cdk.previewStateMachine%",
                "category": "AWS",
                "icon": {
                    "light": "resources/light/stepfunctions/preview.svg",
                    "dark": "resources/dark/stepfunctions/preview.svg"
                }
            },
            {
                "command": "aws.aboutToolkit",
                "title": "%AWS.command.aboutToolkit%",
                "category": "%AWS.title%"
            },
            {
                "command": "aws.cloudWatchLogs.viewLogStream",
                "title": "%AWS.command.viewLogStream%",
                "category": "%AWS.title%",
                "cloud9": {
                    "cn": {
                        "category": "%AWS.title.cn%"
                    }
                }
            },
            {
                "command": "aws.ssmDocument.createLocalDocument",
                "title": "%AWS.command.ssmDocument.createLocalDocument%",
                "category": "%AWS.title%",
                "cloud9": {
                    "cn": {
                        "category": "%AWS.title.cn%"
                    }
                }
            },
            {
                "command": "aws.ssmDocument.openLocalDocument",
                "title": "%AWS.command.ssmDocument.openLocalDocument%",
                "category": "%AWS.title%",
                "icon": "$(cloud-download)",
                "cloud9": {
                    "cn": {
                        "category": "%AWS.title.cn%"
                    }
                }
            },
            {
                "command": "aws.ssmDocument.openLocalDocumentJson",
                "title": "%AWS.command.ssmDocument.openLocalDocumentJson%",
                "category": "%AWS.title%",
                "cloud9": {
                    "cn": {
                        "category": "%AWS.title.cn%"
                    }
                }
            },
            {
                "command": "aws.ssmDocument.openLocalDocumentYaml",
                "title": "%AWS.command.ssmDocument.openLocalDocumentYaml%",
                "category": "%AWS.title%",
                "cloud9": {
                    "cn": {
                        "category": "%AWS.title.cn%"
                    }
                }
            },
            {
                "command": "aws.ssmDocument.deleteDocument",
                "title": "%AWS.command.ssmDocument.deleteDocument%",
                "category": "%AWS.title%",
                "cloud9": {
                    "cn": {
                        "category": "%AWS.title.cn%"
                    }
                }
            },
            {
                "command": "aws.ssmDocument.publishDocument",
                "title": "%AWS.command.ssmDocument.publishDocument%",
                "category": "%AWS.title%",
                "icon": "$(cloud-upload)",
                "cloud9": {
                    "cn": {
                        "category": "%AWS.title.cn%"
                    }
                }
            },
            {
                "command": "aws.ssmDocument.updateDocumentVersion",
                "title": "%AWS.command.ssmDocument.updateDocumentVersion%",
                "category": "%AWS.title%",
                "cloud9": {
                    "cn": {
                        "category": "%AWS.title.cn%"
                    }
                }
            },
            {
                "command": "aws.copyLogStreamName",
                "title": "%AWS.command.copyLogStreamName%",
                "category": "%AWS.title%",
                "icon": "$(files)",
                "cloud9": {
                    "cn": {
                        "category": "%AWS.title.cn%"
                    }
                }
            },
            {
                "command": "aws.saveCurrentLogStreamContent",
                "title": "%AWS.command.saveCurrentLogStreamContent%",
                "category": "%AWS.title%",
                "icon": "$(save-as)",
                "cloud9": {
                    "cn": {
                        "category": "%AWS.title.cn%"
                    }
                }
            },
            {
                "command": "aws.addSamDebugConfig",
                "title": "%AWS.command.addSamDebugConfig%",
                "category": "%AWS.title%",
                "cloud9": {
                    "cn": {
                        "category": "%AWS.title.cn%"
                    }
                }
            },
            {
                "command": "aws.toggleSamCodeLenses",
                "title": "%AWS.command.toggleSamCodeLenses%",
                "category": "%AWS.title%",
                "cloud9": {
                    "cn": {
                        "category": "%AWS.title.cn%"
                    }
                }
            },
            {
                "command": "aws.apprunner.createService",
                "title": "%AWS.command.apprunner.createService%",
                "category": "%AWS.title%",
                "cloud9": {
                    "cn": {
                        "category": "%AWS.title.cn%"
                    }
                }
            },
            {
                "command": "aws.apprunner.createServiceFromEcr",
                "title": "%AWS.command.apprunner.createServiceFromEcr%",
                "category": "%AWS.title%",
                "cloud9": {
                    "cn": {
                        "category": "%AWS.title.cn%"
                    }
                }
            },
            {
                "command": "aws.apprunner.pauseService",
                "title": "%AWS.command.apprunner.pauseService%",
                "category": "%AWS.title%",
                "cloud9": {
                    "cn": {
                        "category": "%AWS.title.cn%"
                    }
                }
            },
            {
                "command": "aws.apprunner.resumeService",
                "title": "%AWS.command.apprunner.resumeService%",
                "category": "AWS",
                "cloud9": {
                    "cn": {
                        "category": "%AWS.title.cn%"
                    }
                }
            },
            {
                "command": "aws.apprunner.copyServiceUrl",
                "title": "%AWS.command.apprunner.copyServiceUrl%",
                "category": "%AWS.title%",
                "cloud9": {
                    "cn": {
                        "category": "%AWS.title.cn%"
                    }
                }
            },
            {
                "command": "aws.apprunner.open",
                "title": "%AWS.command.apprunner.open%",
                "category": "%AWS.title%",
                "cloud9": {
                    "cn": {
                        "category": "%AWS.title.cn%"
                    }
                }
            },
            {
                "command": "aws.apprunner.deleteService",
                "title": "%AWS.generic.promptDelete%",
                "category": "%AWS.title%",
                "cloud9": {
                    "cn": {
                        "category": "%AWS.title.cn%"
                    }
                }
            },
            {
                "command": "aws.apprunner.startDeployment",
                "title": "%AWS.command.apprunner.startDeployment%",
                "category": "%AWS.title%",
                "cloud9": {
                    "cn": {
                        "category": "%AWS.title.cn%"
                    }
                }
            },
            {
                "command": "aws.cloudFormation.newTemplate",
                "title": "%AWS.command.cloudFormation.newTemplate%",
                "category": "%AWS.title%",
                "cloud9": {
                    "cn": {
                        "category": "%AWS.title.cn%"
                    }
                }
            },
            {
                "command": "aws.sam.newTemplate",
                "title": "%AWS.command.sam.newTemplate%",
                "category": "%AWS.title%",
                "cloud9": {
                    "cn": {
                        "category": "%AWS.title.cn%"
                    }
                }
            }
        ],
        "jsonValidation": [
            {
                "fileMatch": ".aws/templates.json",
                "url": "./dist/src/templates/templates.json"
            },
            {
                "fileMatch": "*ecs-task-def.json",
                "url": "https://ecs-intellisense.s3-us-west-2.amazonaws.com/task-definition/schema.json"
            }
        ],
        "languages": [
            {
                "id": "asl",
                "extensions": [
                    ".asl.json",
                    ".asl"
                ],
                "aliases": [
                    "Amazon States Language"
                ]
            },
            {
                "id": "asl-yaml",
                "aliases": [
                    "Amazon States Language (YAML)"
                ],
                "extensions": [
                    ".asl.yaml",
                    ".asl.yml"
                ]
            },
            {
                "id": "ssm-json",
                "extensions": [
                    ".ssm.json"
                ],
                "aliases": [
                    "AWS Systems Manager Document (JSON)"
                ]
            },
            {
                "id": "ssm-yaml",
                "extensions": [
                    ".ssm.yaml",
                    ".ssm.yml"
                ],
                "aliases": [
                    "AWS Systems Manager Document (YAML)"
                ]
            }
        ],
        "keybindings": [
            {
                "command": "aws.previewStateMachine",
                "key": "ctrl+shift+v",
                "mac": "cmd+shift+v",
                "when": "editorTextFocus && (editorLangId == asl || editorLangId == asl-yaml) && !isCloud9"
            }
        ],
        "grammars": [
            {
                "language": "asl",
                "scopeName": "source.asl",
                "path": "./syntaxes/ASL.tmLanguage"
            },
            {
                "language": "asl-yaml",
                "scopeName": "source.asl.yaml",
                "path": "./syntaxes/asl-yaml.tmLanguage.json"
            },
            {
                "language": "ssm-json",
                "scopeName": "source.ssmjson",
                "path": "./syntaxes/SSMJSON.tmLanguage"
            },
            {
                "language": "ssm-yaml",
                "scopeName": "source.ssmyaml",
                "path": "./syntaxes/SSMYAML.tmLanguage"
            }
        ],
        "resourceLabelFormatters": [
            {
                "scheme": "awsCloudWatchLogs",
                "formatting": {
                    "label": "${path}",
                    "separator": "\\"
                }
            }
        ],
        "walkthroughs": [
            {
                "id": "getStarted",
                "title": "%AWS.walkthrough.gettingStarted.title%",
                "description": "%AWS.walkthrough.gettingStarted.description%",
                "steps": [
                    {
                        "id": "connect",
                        "title": "%AWS.walkthrough.gettingStarted.connect%",
                        "media": {
                            "markdown": "resources/walkthrough/setup-connect.md"
                        },
                        "completionEvents": [
                            "onContext:config.aws.profile"
                        ]
                    },
                    {
                        "id": "changeRegions",
                        "title": "%AWS.walkthrough.gettingStarted.changeRegions%",
                        "media": {
                            "markdown": "resources/walkthrough/setup-region.md"
                        },
                        "completionEvents": [
                            "onCommand:aws.showRegion",
                            "onCommand:aws.hideRegion"
                        ]
                    },
                    {
                        "id": "setupToolchain",
                        "title": "%AWS.walkthrough.gettingStarted.setupToolchain%",
                        "media": {
                            "markdown": "resources/walkthrough/setup-toolchain.md"
                        }
                    }
                ]
            }
        ]
    },
    "scripts": {
        "prepare": "husky install",
        "vscode:prepublish": "npm run clean && npm run lint && webpack --mode production && npm run buildScripts",
        "bundleDeps": "node ./build-scripts/bundleDeps.js",
        "clean": "node ./build-scripts/clean.js dist",
        "generateNonCodeFiles": "ts-node ./build-scripts/generateNonCodeFiles.ts",
        "reset": "node ./build-scripts/clean.js dist node_modules && npm install",
        "copyNonCodeFiles": "node ./build-scripts/copyNonCodeFiles.js",
        "copyExtensionMain": "node ./build-scripts/copyExtensionMain.js",
        "copyDistFiles": "ts-node ./build-scripts/copyDistFiles.ts",
        "buildScripts": "npm run bundleDeps && npm run copyExtensionMain && npm run copyDistFiles && npm run copyNonCodeFiles && npm run generateNonCodeFiles",
        "compile": "webpack --mode development && npm run buildScripts",
        "recompile": "npm run clean && npm run compile",
        "watch": "npm run buildScripts && tsc -watch -p ./",
        "postinstall": "ts-node ./build-scripts/generateServiceClient.ts && npm run generateTelemetry && npm run generateConfigurationAttributes",
        "testCompile": "tsc -p ./ && npm run buildScripts",
        "test": "npm run testCompile && ts-node ./test-scripts/test.ts",
        "integrationTest": "npm run testCompile && ts-node ./test-scripts/integrationTest.ts",
        "lint": "eslint -c .eslintrc.js --ext .ts .",
        "lintfix": "eslint -c .eslintrc.js --fix --ext .ts .",
        "package": "ts-node ./build-scripts/package.ts",
        "install-plugin": "vsce package -o aws-toolkit-vscode-test.vsix && code --install-extension aws-toolkit-vscode-test.vsix",
        "generateTelemetry": "node node_modules/@aws-toolkits/telemetry/lib/generateTelemetry.js --extraInput=src/shared/telemetry/vscodeTelemetry.json --output=src/shared/telemetry/telemetry.gen.ts",
        "generateConfigurationAttributes": "ts-node ./build-scripts/generateConfigurationAttributes.ts",
        "newChange": "ts-node ./build-scripts/newChange.ts",
        "createRelease": "ts-node ./build-scripts/createRelease.ts"
    },
    "devDependencies": {
        "@aws-toolkits/telemetry": "1.0.11",
        "@sinonjs/fake-timers": "^7.0.5",
        "@types/adm-zip": "^0.4.34",
        "@types/async-lock": "^1.1.3",
        "@types/bytes": "^3.1.0",
        "@types/cross-spawn": "^6.0.0",
        "@types/fs-extra": "^9.0.11",
        "@types/glob": "^7.1.1",
        "@types/js-yaml": "^4.0.3",
        "@types/lodash": "^4.14.173",
        "@types/marked": "^3.0.1",
        "@types/mime-types": "^2.1.1",
        "@types/mocha": "^7.0.2",
        "@types/node": "^10.14.22",
        "@types/readline-sync": "^1.4.3",
        "@types/semver": "^7.3.6",
        "@types/sinon": "^10.0.0",
        "@types/sinonjs__fake-timers": "^6.0.3",
        "@types/tcp-port-used": "^1.0.0",
        "@types/uuid": "^8.3.1",
        "@types/vscode": "1.42.0",
        "@types/vscode-webview": "^1.57.0",
        "@types/xml2js": "^0.4.8",
        "@typescript-eslint/eslint-plugin": "^4.31.2",
        "@typescript-eslint/parser": "^4.29.2",
        "@vue/compiler-sfc": "^3.2.6",
        "circular-dependency-plugin": "^5.2.2",
        "css-loader": "^6.2.0",
        "decache": "^4.4.0",
        "esbuild-loader": "2.13.1",
        "eslint": "^7.28.0",
        "eslint-config-prettier": "8.3",
        "eslint-plugin-header": "^3.1.1",
        "eslint-plugin-no-null": "^1.0.2",
        "glob": "^7.1.7",
        "husky": "^7.0.2",
        "istanbul": "^0.4.5",
        "json-schema-to-typescript": "^8.2.0",
        "marked": "^3.0.4",
        "mocha": "^7.1.1",
        "mocha-junit-reporter": "^2.0.0",
        "mocha-multi-reporters": "^1.5.1",
        "prettier": "^2.3.2",
        "prettier-plugin-sh": "^0.7.1",
        "pretty-quick": "^3.1.0",
        "readline-sync": "^1.4.9",
        "remap-istanbul": "^0.12.0",
        "sinon": "^11.1.2",
        "source-map-support": "^0.5.19",
        "ts-mockito": "^2.5.0",
        "ts-node": "^10.2.1",
        "umd-compat-loader": "^2.1.2",
        "vsce": "^1.99.0",
        "vscode-nls-dev": "^3.3.1",
        "vscode-test": "^1.5.2",
        "vue-loader": "^16.8.1",
        "vue-style-loader": "^4.1.3",
        "webpack": "^5.38.1",
        "webpack-cli": "^4.7.2"
    },
    "dependencies": {
        "@aws-sdk/client-sso": "^3.16.0",
        "@aws-sdk/client-sso-oidc": "^3.16.0",
        "@aws-sdk/credential-provider-ini": "^3.33.0",
        "@aws-sdk/credential-provider-process": "^3.15.0",
        "@aws-sdk/credential-provider-sso": "^3.16.0",
        "adm-zip": "^0.4.13",
        "amazon-states-language-service": "^1.6.4",
        "async-lock": "^1.3.0",
        "aws-sdk": "^2.960.0",
        "aws-ssm-document-language-service": "^1.0.0",
        "bytes": "^3.1.0",
        "cross-spawn": "^7.0.3",
        "fs-extra": "^10.0.0",
<<<<<<< HEAD
        "got": "^11.8.2",
        "handlebars": "^4.7.7",
=======
>>>>>>> 5f8b3cdb
        "immutable": "^4.0.0-rc.12",
        "js-yaml": "^4.1.0",
        "jsonc-parser": "^3.0.0",
        "lodash": "^4.17.21",
        "mime-types": "^2.1.32",
        "moment": "^2.29.1",
        "portfinder": "^1.0.25",
        "semver": "^7.3.5",
        "strip-ansi": "^5.2.0",
        "tcp-port-used": "^1.0.1",
        "typescript": "^4.4.2",
        "uuid": "^8.3.2",
        "vscode-languageclient": "^6.1.4",
        "vscode-languageserver": "^6.1.1",
        "vscode-languageserver-textdocument": "^1.0.1",
        "vscode-nls": "^5.0.0",
        "vue": "^3.2.6",
        "winston": "^3.2.1",
        "winston-transport": "^4.3.0",
        "xml2js": "^0.4.19",
        "yaml": "^1.9.2",
        "yaml-cfn": "^0.3.1"
    },
    "prettier": {
        "printWidth": 120,
        "trailingComma": "es5",
        "tabWidth": 4,
        "singleQuote": true,
        "semi": false,
        "bracketSpacing": true,
        "arrowParens": "avoid",
        "endOfLine": "lf"
    }
}<|MERGE_RESOLUTION|>--- conflicted
+++ resolved
@@ -2218,11 +2218,7 @@
         "bytes": "^3.1.0",
         "cross-spawn": "^7.0.3",
         "fs-extra": "^10.0.0",
-<<<<<<< HEAD
         "got": "^11.8.2",
-        "handlebars": "^4.7.7",
-=======
->>>>>>> 5f8b3cdb
         "immutable": "^4.0.0-rc.12",
         "js-yaml": "^4.1.0",
         "jsonc-parser": "^3.0.0",
