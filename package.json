--- conflicted
+++ resolved
@@ -2120,7 +2120,6 @@
                 }
             },
             {
-<<<<<<< HEAD
                 "command": "aws.ec2.startInstance",
                 "title": "%AWS.command.ec2.startInstance%",
                 "category": "%AWS.title%",
@@ -2144,11 +2143,16 @@
                 "command": "aws.ec2.rebootInstance",
                 "title": "%AWS.command.ec2.rebootInstance%",
                 "category": "%AWS.title%",
-=======
+                "cloud9": {
+                    "cn": {
+                        "category": "%AWS.title.cn%"
+                    }
+                }
+            },
+            {
                 "command": "aws.ec2.copyInstanceId",
                 "title": "%AWS.command.ec2.copyInstanceId%",
                 "category": "%AWS.title",
->>>>>>> c94acfd1
                 "cloud9": {
                     "cn": {
                         "category": "%AWS.title.cn%"
