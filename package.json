{
    "name": "aws-toolkit-vscode",
    "displayName": "AWS Toolkit",
    "description": "An extension for working with Amazon Web Services",
    "version": "1.26.0-SNAPSHOT",
    "publisher": "amazonwebservices",
    "license": "Apache-2.0",
    "repository": {
        "type": "git",
        "url": "https://github.com/aws/aws-toolkit-vscode"
    },
    "engines": {
        "vscode": "^1.42.0"
    },
    "icon": "resources/aws-icon-256x256.png",
    "bugs": {
        "url": "https://github.com/aws/aws-toolkit-vscode/issues"
    },
    "galleryBanner": {
        "color": "#FF9900",
        "theme": "light"
    },
    "categories": [
        "Debuggers",
        "Other"
    ],
    "keywords": [
        "AWS",
        "Lambda",
        "Serverless"
    ],
    "preview": false,
    "qna": "https://github.com/aws/aws-toolkit-vscode/issues",
    "activationEvents": [
        "onStartupFinished",
        "onDebugResolve:aws-sam",
        "onCommand:aws.login",
        "onCommand:aws.credential.profile.create",
        "onCommand:aws.logout",
        "onCommand:aws.createIssueOnGitHub",
        "onCommand:aws.submitFeedback",
        "onCommand:aws.showRegion",
        "onCommand:aws.hideRegion",
        "onView:aws.explorer",
        "onCommand:aws.deploySamApplication",
        "onCommand:aws.samcli.detect",
        "onCommand:aws.lambda.createNewSamApp",
        "onDebugInitialConfigurations",
        "onCommand:aws.viewLogs",
        "onCommand:aws.quickStart",
        "onCommand:aws.help",
        "onCommand:aws.github",
        "onCommand:aws.previewStateMachine",
        "onCommand:aws.stepfunctions.createStateMachineFromTemplate",
        "onCommand:aws.stepfunctions.publishStateMachine",
        "onView:aws.cdk.explorer",
        "onCommand:aws.refreshCdkExplorer",
        "onCommand:aws.aboutToolkit",
        "onCommand:aws.cloudWatchLogs.viewLogStream",
        "onLanguage:asl",
        "onLanguage:asl-yaml",
        "onLanguage:ssm-json",
        "onLanguage:ssm-yaml",
        "onCommand:aws.ssmDocument.createLocalDocument",
        "onCommand:aws.ssmDocument.openLocalDocument",
        "onCommand:aws.ssmDocument.openLocalDocumentJson",
        "onCommand:aws.ssmDocument.openLocalDocumentYaml",
        "onCommand:aws.ssmDocument.deleteDocument",
        "onCommand:aws.ssmDocument.publishDocument",
        "onCommand:aws.ssmDocument.updateDocumentVersion",
        "onLanguage:javascript",
        "onLanguage:java",
        "onLanguage:python",
        "onLanguage:csharp",
        "onLanguage:yaml",
        "onCommand:aws.launchConfigForm",
        "onCommand:aws.toggleSamCodeLenses",
        "onCommand:aws.addSamDebugConfig"
    ],
    "main": "./extensionMain",
    "contributes": {
        "configuration": {
            "type": "object",
            "title": "%AWS.configuration.title%",
            "properties": {
                "aws.profile": {
                    "type": "string",
                    "default": "",
                    "description": "%AWS.configuration.profileDescription%"
                },
                "aws.onDefaultRegionMissing": {
                    "type": "string",
                    "default": "prompt",
                    "markdownDescription": "%AWS.configuration.description.onDefaultRegionMissing%"
                },
                "aws.s3.maxItemsPerPage": {
                    "type": "number",
                    "default": 300,
                    "minimum": 3,
                    "maximum": 1000,
                    "markdownDescription": "%AWS.configuration.description.s3.maxItemsPerPage%"
                },
                "aws.samcli.location": {
                    "type": "string",
                    "scope": "machine",
                    "default": "",
                    "markdownDescription": "%AWS.configuration.description.samcli.location%"
                },
                "aws.samcli.lambda.timeout": {
                    "type": "number",
                    "default": 90000,
                    "markdownDescription": "%AWS.configuration.description.samcli.lambda.timeout%"
                },
                "aws.logLevel": {
                    "type": "string",
                    "default": "info",
                    "enum": [
                        "error",
                        "warn",
                        "info",
                        "verbose",
                        "debug"
                    ],
                    "enumDescriptions": [
                        "Errors Only",
                        "Errors and Warnings",
                        "Errors, Warnings, and Info",
                        "Errors, Warnings, Info, and Verbose",
                        "Errors, Warnings, Info, Verbose, and Debug"
                    ],
                    "markdownDescription": "%AWS.configuration.description.logLevel%"
                },
                "aws.telemetry": {
                    "type": "boolean",
                    "default": true,
                    "markdownDescription": "%AWS.configuration.description.telemetry%"
                },
                "aws.stepfunctions.asl.format.enable": {
                    "type": "boolean",
                    "scope": "window",
                    "default": true,
                    "description": "%AWS.stepFunctions.asl.format.enable.desc%"
                },
                "aws.stepfunctions.asl.maxItemsComputed": {
                    "type": "number",
                    "default": 5000,
                    "description": "%AWS.stepFunctions.asl.maxItemsComputed.desc%"
                },
                "aws.ssmDocument.ssm.maxItemsComputed": {
                    "type": "number",
                    "default": 5000,
                    "description": "%AWS.ssmDocument.ssm.maxItemsComputed.desc%"
                },
                "aws.cloudwatchLogs.limit": {
                    "type": "number",
                    "default": 10000,
                    "description": "%aws.cloudWatchLogs.limit.desc%",
                    "maximum": 10000
                },
                "aws.manuallySelectedBuckets": {
                    "type": "object",
                    "description": "%AWS.samcli.deploy.bucket.recentlyUsed%",
                    "default": []
                },
                "aws.sam.enableCodeLenses": {
                    "type": "boolean",
                    "description": "%AWS.configuration.enableCodeLenses%",
                    "default": true
                }
            }
        },
        "debuggers": [
            {
                "type": "aws-sam",
                "label": "%AWS.configuration.description.awssam.debug.label%",
                "configurationAttributes": {
                    "direct-invoke": {
                        "$schema": "http://json-schema.org/draft-07/schema#",
                        "title": "AwsSamDebuggerConfiguration",
                        "additionalProperties": false,
                        "properties": {
                            "aws": {
                                "title": "AWS Connection",
                                "description": "%AWS.configuration.description.awssam.debug.aws%",
                                "properties": {
                                    "credentials": {
                                        "description": "%AWS.configuration.description.awssam.debug.credentials%",
                                        "type": "string"
                                    },
                                    "region": {
                                        "description": "%AWS.configuration.description.awssam.debug.region%",
                                        "type": "string"
                                    }
                                },
                                "additionalProperties": false,
                                "type": "object"
                            },
                            "invokeTarget": {
                                "oneOf": [
                                    {
                                        "title": "Template Target Properties",
                                        "description": "%AWS.configuration.description.awssam.debug.invokeTarget%",
                                        "properties": {
                                            "templatePath": {
                                                "description": "%AWS.configuration.description.awssam.debug.templatePath%",
                                                "type": "string"
                                            },
                                            "logicalId": {
                                                "description": "%AWS.configuration.description.awssam.debug.logicalId%",
                                                "type": "string"
                                            },
                                            "target": {
                                                "description": "%AWS.configuration.description.awssam.debug.target%",
                                                "type": "string",
                                                "enum": [
                                                    "template"
                                                ]
                                            }
                                        },
                                        "additionalProperties": false,
                                        "required": [
                                            "templatePath",
                                            "logicalId",
                                            "target"
                                        ],
                                        "type": "object"
                                    },
                                    {
                                        "title": "Code Target Properties",
                                        "description": "%AWS.configuration.description.awssam.debug.invokeTarget%",
                                        "properties": {
                                            "lambdaHandler": {
                                                "description": "%AWS.configuration.description.awssam.debug.lambdaHandler%",
                                                "type": "string"
                                            },
                                            "projectRoot": {
                                                "description": "%AWS.configuration.description.awssam.debug.projectRoot%",
                                                "type": "string"
                                            },
                                            "target": {
                                                "description": "%AWS.configuration.description.awssam.debug.target%",
                                                "type": "string",
                                                "enum": [
                                                    "code"
                                                ]
                                            }
                                        },
                                        "additionalProperties": false,
                                        "required": [
                                            "lambdaHandler",
                                            "projectRoot",
                                            "target"
                                        ],
                                        "type": "object"
                                    },
                                    {
                                        "title": "API Target Properties",
                                        "description": "%AWS.configuration.description.awssam.debug.invokeTarget%",
                                        "properties": {
                                            "templatePath": {
                                                "description": "%AWS.configuration.description.awssam.debug.templatePath%",
                                                "type": "string"
                                            },
                                            "logicalId": {
                                                "description": "%AWS.configuration.description.awssam.debug.logicalId%",
                                                "type": "string"
                                            },
                                            "target": {
                                                "description": "%AWS.configuration.description.awssam.debug.target%",
                                                "type": "string",
                                                "enum": [
                                                    "api"
                                                ]
                                            }
                                        },
                                        "additionalProperties": false,
                                        "required": [
                                            "templatePath",
                                            "logicalId",
                                            "target"
                                        ],
                                        "type": "object"
                                    }
                                ]
                            },
                            "lambda": {
                                "title": "Lambda Properties",
                                "description": "%AWS.configuration.description.awssam.debug.lambda%",
                                "properties": {
                                    "environmentVariables": {
                                        "description": "%AWS.configuration.description.awssam.debug.envvars%",
                                        "additionalProperties": {
                                            "type": [
                                                "string"
                                            ]
                                        },
                                        "type": "object"
                                    },
                                    "payload": {
                                        "description": "%AWS.configuration.description.awssam.debug.event%",
                                        "properties": {
                                            "json": {
                                                "description": "%AWS.configuration.description.awssam.debug.event.json%",
                                                "type": "object"
                                            },
                                            "path": {
                                                "description": "%AWS.configuration.description.awssam.debug.event.path%",
                                                "type": "string"
                                            }
                                        },
                                        "additionalProperties": false,
                                        "type": "object"
                                    },
                                    "memoryMb": {
                                        "description": "%AWS.configuration.description.awssam.debug.memoryMb%",
                                        "type": "number"
                                    },
                                    "runtime": {
                                        "description": "%AWS.configuration.description.awssam.debug.runtime%",
                                        "type": "string"
                                    },
                                    "timeoutSec": {
                                        "description": "%AWS.configuration.description.awssam.debug.timeout%",
                                        "type": "number"
                                    },
                                    "pathMappings": {
                                        "type:": "array",
                                        "items": {
                                            "title": "Path Mapping",
                                            "type": "object",
                                            "properties": {
                                                "localRoot": {
                                                    "type": "string"
                                                },
                                                "remoteRoot": {
                                                    "type": "string"
                                                }
                                            },
                                            "additionalProperties": false,
                                            "required": [
                                                "localRoot",
                                                "remoteRoot"
                                            ]
                                        }
                                    }
                                },
                                "additionalProperties": false,
                                "type": "object"
                            },
                            "sam": {
                                "title": "SAM CLI Properties",
                                "description": "%AWS.configuration.description.awssam.debug.sam%",
                                "properties": {
                                    "buildArguments": {
                                        "description": "%AWS.configuration.description.awssam.debug.buildArguments%",
                                        "type": "array",
                                        "items": {
                                            "type": "string"
                                        }
                                    },
                                    "containerBuild": {
                                        "description": "%AWS.configuration.description.awssam.debug.containerBuild%",
                                        "type": "boolean"
                                    },
                                    "dockerNetwork": {
                                        "description": "%AWS.configuration.description.awssam.debug.dockerNetwork%",
                                        "type": "string"
                                    },
                                    "localArguments": {
                                        "description": "%AWS.configuration.description.awssam.debug.localArguments%",
                                        "type": "array",
                                        "items": {
                                            "type": "string"
                                        }
                                    },
                                    "skipNewImageCheck": {
                                        "description": "%AWS.configuration.description.awssam.debug.skipNewImageCheck%",
                                        "type": "boolean"
                                    },
                                    "template": {
                                        "description": "%AWS.configuration.description.awssam.debug.template%",
                                        "properties": {
                                            "parameters": {
                                                "description": "%AWS.configuration.description.awssam.debug.templateParameters%",
                                                "additionalProperties": {
                                                    "type": [
                                                        "string",
                                                        "number"
                                                    ]
                                                },
                                                "type": "object"
                                            }
                                        },
                                        "type": "object",
                                        "additionalProperties": false
                                    }
                                },
                                "additionalProperties": false,
                                "type": "object"
                            },
                            "api": {
                                "title": "API Gateway Properties",
                                "description": "%AWS.configuration.description.awssam.debug.api%",
                                "properties": {
                                    "path": {
                                        "description": "%AWS.configuration.description.awssam.debug.api.path%",
                                        "type": "string"
                                    },
                                    "httpMethod": {
                                        "description": "%AWS.configuration.description.awssam.debug.api.httpMethod%",
                                        "type": "string",
                                        "enum": [
                                            "delete",
                                            "get",
                                            "head",
                                            "options",
                                            "patch",
                                            "post",
                                            "put",
                                            ""
                                        ]
                                    },
                                    "payload": {
                                        "description": "%AWS.configuration.description.awssam.debug.event%",
                                        "properties": {
                                            "json": {
                                                "description": "%AWS.configuration.description.awssam.debug.event.json%",
                                                "type": "object"
                                            },
                                            "path": {
                                                "description": "%AWS.configuration.description.awssam.debug.event.path%",
                                                "type": "string"
                                            }
                                        },
                                        "additionalProperties": false,
                                        "type": "object"
                                    },
                                    "headers": {
                                        "description": "%AWS.configuration.description.awssam.debug.api.headers%",
                                        "type": "object",
                                        "additionalProperties": {
                                            "type": "string"
                                        }
                                    },
                                    "querystring": {
                                        "description": "%AWS.configuration.description.awssam.debug.api.queryString%",
                                        "type": "string"
                                    },
                                    "stageVariables": {
                                        "description": "%AWS.configuration.description.awssam.debug.api.stageVariables%",
                                        "type": "object",
                                        "additionalProperties": {
                                            "type": "string"
                                        }
                                    },
                                    "clientCertificateId": {
                                        "description": "%AWS.configuration.description.awssam.debug.api.clientCertId%",
                                        "type": "string"
                                    }
                                },
                                "additionalProperties": false,
                                "required": [
                                    "path",
                                    "httpMethod"
                                ],
                                "type": "object"
                            }
                        },
                        "required": [
                            "invokeTarget"
                        ],
                        "type": "object"
                    }
                },
                "configurationSnippets": [
                    {
                        "label": "%AWS.configuration.description.awssam.debug.snippets.lambdaCode.label%",
                        "description": "%AWS.configuration.description.awssam.debug.snippets.lambdaCode.description%",
                        "body": {
                            "type": "aws-sam",
                            "request": "direct-invoke",
                            "name": "${3:Invoke Lambda}",
                            "invokeTarget": {
                                "target": "code",
                                "lambdaHandler": "${1:Function Handler}",
                                "projectRoot": "^\"\\${workspaceFolder}\""
                            },
                            "lambda": {
                                "runtime": "${2:Lambda Runtime}",
                                "payload": {
                                    "json": {}
                                }
                            }
                        }
                    },
                    {
                        "label": "%AWS.configuration.description.awssam.debug.snippets.lambdaTemplate.label%",
                        "description": "%AWS.configuration.description.awssam.debug.snippets.lambdaTemplate.description%",
                        "body": {
                            "type": "aws-sam",
                            "request": "direct-invoke",
                            "name": "${3:Invoke Lambda}",
                            "invokeTarget": {
                                "target": "template",
                                "templatePath": "${1:Template Location}",
                                "logicalId": "${2:Function Logical ID}"
                            },
                            "lambda": {
                                "payload": {
                                    "json": {}
                                }
                            }
                        }
                    },
                    {
                        "label": "%AWS.configuration.description.awssam.debug.snippets.api.label%",
                        "description": "%AWS.configuration.description.awssam.debug.snippets.api.description%",
                        "body": {
                            "type": "aws-sam",
                            "request": "direct-invoke",
                            "name": "${5:Invoke Lambda with API Gateway}",
                            "invokeTarget": {
                                "target": "api",
                                "templatePath": "${1:Template Location}",
                                "logicalId": "${2:Function Logical ID}"
                            },
                            "api": {
                                "path": "${3:Path}",
                                "httpMethod": "${4:Method}",
                                "payload": {
                                    "json": {}
                                }
                            }
                        }
                    }
                ]
            }
        ],
        "viewsContainers": {
            "activitybar": [
                {
                    "id": "aws-explorer",
                    "title": "%AWS.title%",
                    "icon": "media/aws-logo.svg"
                }
            ]
        },
        "views": {
            "aws-explorer": [
                {
                    "id": "aws.explorer",
                    "name": "%AWS.lambda.explorerTitle%"
                },
                {
                    "id": "aws.cdk.explorer",
                    "name": "%AWS.cdk.explorerTitle%",
                    "when": "!isCloud9"
                }
            ]
        },
        "menus": {
            "commandPalette": [
                {
                    "command": "aws.apig.copyUrl",
                    "when": "false"
                },
                {
                    "command": "aws.apig.invokeRemoteRestApi",
                    "when": "false"
                },
                {
                    "command": "aws.deleteCloudFormation",
                    "when": "false"
                },
                {
                    "command": "aws.downloadStateMachineDefinition",
                    "when": "false"
                },
                {
                    "command": "aws.ecr.createRepository",
                    "when": "false"
                },
                {
                    "command": "aws.executeStateMachine",
                    "when": "false"
                },
                {
                    "command": "aws.copyArn",
                    "when": "false"
                },
                {
                    "command": "aws.copyName",
                    "when": "false"
                },
                {
                    "command": "aws.downloadSchemaItemCode",
                    "when": "false"
                },
                {
                    "command": "aws.deleteLambda",
                    "when": "false"
                },
                {
                    "command": "aws.importLambda",
                    "when": "false"
                },
                {
                    "command": "aws.uploadLambda",
                    "when": "false"
                },
                {
                    "command": "aws.invokeLambda",
                    "when": "false"
                },
                {
                    "command": "aws.viewSchemaItem",
                    "when": "false"
                },
                {
                    "command": "aws.searchSchema",
                    "when": "false"
                },
                {
                    "command": "aws.searchSchemaPerRegistry",
                    "when": "false"
                },
                {
                    "command": "aws.refreshAwsExplorer",
                    "when": "false"
                },
                {
                    "command": "aws.refreshCdkExplorer",
                    "when": "false"
                },
                {
                    "command": "aws.showErrorDetails",
                    "when": "false"
                },
                {
                    "command": "aws.ssmDocument.openLocalDocument",
                    "when": "false"
                },
                {
                    "command": "aws.ssmDocument.openLocalDocumentJson",
                    "when": "false"
                },
                {
                    "command": "aws.ssmDocument.openLocalDocumentYaml",
                    "when": "false"
                },
                {
                    "command": "aws.ssmDocument.deleteDocument",
                    "when": "false"
                },
                {
                    "command": "aws.ssmDocument.updateDocumentVersion",
                    "when": "false"
                },
                {
                    "command": "aws.copyLogStreamName",
                    "when": "resourceScheme == awsCloudWatchLogs && !isCloud9"
                },
                {
                    "command": "aws.saveCurrentLogStreamContent",
                    "when": "resourceScheme == awsCloudWatchLogs && !isCloud9"
                },
                {
                    "command": "aws.cloudWatchLogs.viewLogStream",
                    "when": "false"
                },
                {
                    "command": "aws.ecr.deleteRepository",
                    "when": "false"
                },
                {
                    "command": "aws.ecr.copyTagUri",
                    "when": "false"
                },
                {
                    "command": "aws.ecr.copyRepositoryUri",
                    "when": "false"
                },
                {
                    "command": "aws.ecr.deleteTag",
                    "when": "false"
                },
                {
                    "command": "aws.s3.copyPath",
                    "when": "false"
                },
                {
                    "command": "aws.s3.createBucket",
                    "when": "false"
                },
                {
                    "command": "aws.s3.createFolder",
                    "when": "false"
                },
                {
                    "command": "aws.s3.deleteBucket",
                    "when": "false"
                },
                {
                    "command": "aws.s3.deleteFile",
                    "when": "false"
                },
                {
                    "command": "aws.s3.downloadFileAs",
                    "when": "false"
                },
                {
                    "command": "aws.s3.uploadFile",
                    "when": "false"
                },
                {
                    "command": "aws.s3.uploadFileToParent",
                    "when": "false"
                },
                {
                    "command": "aws.stepfunctions.createStateMachineFromTemplate",
                    "when": "!isCloud9"
                },
                {
                    "command": "aws.stepfunctions.publishStateMachine",
                    "when": "!isCloud9"
                },
                {
                    "command": "aws.ssmDocument.createLocalDocument",
                    "when": "!isCloud9"
                },
                {
                    "command": "aws.ssmDocument.publishDocument",
                    "when": "!isCloud9"
                },
                {
                    "command": "aws.previewStateMachine",
                    "when": "!isCloud9"
                },
                {
                    "command": "aws.cdk.help",
                    "when": "!isCloud9"
                }
            ],
            "editor/title": [
                {
                    "command": "aws.previewStateMachine",
                    "when": "(editorLangId == asl || editorLangId == asl-yaml) && !isCloud9",
                    "group": "navigation"
                },
                {
                    "command": "aws.saveCurrentLogStreamContent",
                    "when": "resourceScheme == awsCloudWatchLogs && !isCloud9",
                    "group": "navigation"
                },
                {
                    "command": "aws.ssmDocument.publishDocument",
                    "when": "editorLangId =~ /^(ssm-yaml|ssm-json)$/",
                    "group": "navigation"
                }
            ],
            "editor/title/context": [
                {
                    "command": "aws.copyLogStreamName",
                    "when": "resourceScheme == awsCloudWatchLogs && !isCloud9",
                    "group": "1_cutcopypaste@1"
                }
            ],
            "view/title": [
                {
                    "command": "aws.submitFeedback",
                    "when": "view == aws.explorer",
                    "group": "navigation@6"
                },
                {
                    "command": "aws.refreshAwsExplorer",
                    "when": "view == aws.explorer",
                    "group": "navigation@5"
                },
                {
                    "command": "aws.login",
                    "when": "view == aws.explorer",
                    "group": "1_account@1"
                },
                {
                    "command": "aws.showRegion",
                    "when": "view == aws.explorer",
                    "group": "2_region@1"
                },
                {
                    "command": "aws.hideRegion",
                    "when": "view == aws.explorer",
                    "group": "2_region@2"
                },
                {
                    "command": "aws.lambda.createNewSamApp",
                    "when": "view == aws.explorer",
                    "group": "3_lambda@1"
                },
                {
                    "command": "aws.deploySamApplication",
                    "when": "view == aws.explorer",
                    "group": "3_lambda@2"
                },
                {
                    "command": "aws.quickStart",
                    "when": "view == aws.explorer",
                    "group": "4_quickStart@1"
                },
                {
                    "command": "aws.help",
                    "when": "view == aws.explorer || !aws.explorer.visible && view =~ /^aws/",
                    "group": "y_externalLinks@1"
                },
                {
                    "command": "aws.github",
                    "when": "view == aws.explorer || !aws.explorer.visible && view =~ /^aws/",
                    "group": "y_externalLinks@2"
                },
                {
                    "command": "aws.createIssueOnGitHub",
                    "when": "view == aws.explorer || !aws.explorer.visible && view =~ /^aws/",
                    "group": "y_externalLinks@3"
                },
                {
                    "command": "aws.submitFeedback",
                    "when": "view == aws.explorer || !aws.explorer.visible && view =~ /^aws/",
                    "group": "y_externalLinks@4"
                },
                {
                    "command": "aws.aboutToolkit",
                    "when": "view == aws.explorer || !aws.explorer.visible && view =~ /^aws/",
                    "group": "z_about@1"
                },
                {
                    "command": "aws.refreshCdkExplorer",
                    "when": "view == aws.cdk.explorer",
                    "group": "navigation@5"
                },
                {
                    "command": "aws.cdk.help",
                    "when": "view == aws.cdk.explorer",
                    "group": "z_externalLinks@1"
                }
            ],
            "explorer/context": [
                {
                    "command": "aws.deploySamApplication",
                    "when": "isFileSystemResource == true && resourceFilename =~ /^template\\.(json|yml|yaml)$/",
                    "group": "z_aws@1"
                }
            ],
            "view/item/context": [
                {
                    "command": "aws.apig.invokeRemoteRestApi",
                    "when": "view == aws.explorer && viewItem =~ /^(awsApiGatewayNode)$/",
                    "group": "0@1"
                },
                {
                    "command": "aws.ecr.createRepository",
                    "when": "view == aws.explorer && viewItem == awsEcrNode",
                    "group": "inline@1"
                },
                {
                    "command": "aws.s3.downloadFileAs",
                    "when": "view == aws.explorer && viewItem == awsS3FileNode",
                    "group": "inline@1"
                },
                {
                    "command": "aws.s3.createBucket",
                    "when": "view == aws.explorer && viewItem == awsS3Node",
                    "group": "inline@1"
                },
                {
                    "command": "aws.s3.createFolder",
                    "when": "view == aws.explorer && viewItem =~ /^(awsS3BucketNode|awsS3FolderNode)$/",
                    "group": "inline@1"
                },
                {
                    "command": "aws.ssmDocument.openLocalDocument",
                    "when": "view == aws.explorer && viewItem =~ /^(awsDocumentItemNode|awsDocumentItemNodeWriteable)$/",
                    "group": "inline@1"
                },
                {
                    "command": "aws.s3.uploadFile",
                    "when": "view == aws.explorer && viewItem =~ /^(awsS3BucketNode|awsS3FolderNode)$/",
                    "group": "inline@2"
                },
                {
                    "command": "aws.lambda.createNewSamApp",
                    "when": "view == aws.explorer && viewItem == awsLambdaNode",
                    "group": "0@1"
                },
                {
                    "command": "aws.deploySamApplication",
                    "when": "view == aws.explorer && viewItem == awsLambdaNode || viewItem == awsRegionNode || viewItem == awsCloudFormationRootNode",
                    "group": "1@1"
                },
                {
                    "command": "aws.ecr.copyTagUri",
                    "when": "view == aws.explorer && viewItem == awsEcrTagNode",
                    "group": "2@1"
                },
                {
                    "command": "aws.ecr.deleteTag",
                    "when": "view == aws.explorer && viewItem == awsEcrTagNode",
                    "group": "3@1"
                },
                {
                    "command": "aws.ecr.copyRepositoryUri",
                    "when": "view == aws.explorer && viewItem == awsEcrRepositoryNode",
                    "group": "2@1"
                },
                {
                    "command": "aws.ecr.createRepository",
                    "when": "view == aws.explorer && viewItem == awsEcrNode",
                    "group": "0@1"
                },
                {
                    "command": "aws.ecr.deleteRepository",
                    "when": "view == aws.explorer && viewItem == awsEcrRepositoryNode",
                    "group": "3@1"
                },
                {
                    "command": "aws.invokeLambda",
                    "when": "view == aws.explorer && viewItem =~ /^(awsRegionFunctionNode|awsRegionFunctionNodeImportable|awsCloudFormationFunctionNode)$/",
                    "group": "0@1"
                },
                {
                    "command": "aws.importLambda",
                    "when": "view == aws.explorer && viewItem =~ /^(awsRegionFunctionNode|awsRegionFunctionNodeImportable)$/",
                    "group": "0@2"
                },
                {
                    "command": "aws.uploadLambda",
                    "when": "view == aws.explorer && viewItem =~ /^(awsRegionFunctionNode|awsRegionFunctionNodeImportable)$/",
                    "group": "1@1"
                },
                {
                    "command": "aws.deleteLambda",
                    "when": "view == aws.explorer && viewItem =~ /^(awsRegionFunctionNode|awsRegionFunctionNodeImportable)$/",
                    "group": "4@1"
                },
                {
                    "command": "aws.deleteCloudFormation",
                    "when": "view == aws.explorer && viewItem == awsCloudFormationNode",
                    "group": "3@5"
                },
                {
                    "command": "aws.searchSchema",
                    "when": "view == aws.explorer && viewItem == awsSchemasNode && !isCloud9",
                    "group": "0@1"
                },
                {
                    "command": "aws.searchSchemaPerRegistry",
                    "when": "view == aws.explorer && viewItem == awsRegistryItemNode && !isCloud9",
                    "group": "0@1"
                },
                {
                    "command": "aws.viewSchemaItem",
                    "when": "view == aws.explorer && viewItem == awsSchemaItemNode && !isCloud9",
                    "group": "0@1"
                },
                {
                    "command": "aws.downloadStateMachineDefinition",
                    "when": "view == aws.explorer && viewItem == awsStateMachineNode && !isCloud9",
                    "group": "0@1"
                },
                {
                    "command": "aws.executeStateMachine",
                    "when": "view == aws.explorer && viewItem == awsStateMachineNode && !isCloud9",
                    "group": "0@2"
                },
                {
                    "command": "aws.s3.createBucket",
                    "when": "view == aws.explorer && viewItem == awsS3Node",
                    "group": "0@1"
                },
                {
                    "command": "aws.s3.downloadFileAs",
                    "when": "view == aws.explorer && viewItem == awsS3FileNode",
                    "group": "0@1"
                },
                {
                    "command": "aws.s3.uploadFile",
                    "when": "view == aws.explorer && viewItem =~ /^(awsS3BucketNode|awsS3FolderNode)$/",
                    "group": "0@1"
                },
                {
                    "command": "aws.s3.uploadFileToParent",
                    "when": "view == aws.explorer && viewItem == awsS3FileNode",
                    "group": "1@1"
                },
                {
                    "command": "aws.s3.createFolder",
                    "when": "view == aws.explorer && viewItem =~ /^(awsS3BucketNode|awsS3FolderNode)$/",
                    "group": "1@1"
                },
                {
                    "command": "aws.copyName",
                    "when": "view == aws.explorer && viewItem =~ /^(awsRegionFunctionNode|awsRegionFunctionNodeImportable|awsCloudFormationFunctionNode|awsStateMachineNode|awsCloudFormationNode|awsS3BucketNode|awsS3FolderNode|awsS3FileNode|awsApiGatewayNode)$/",
                    "group": "2@1"
                },
                {
                    "command": "aws.copyArn",
                    "when": "view == aws.explorer && viewItem =~ /^(awsRegionFunctionNode|awsRegionFunctionNodeImportable|awsCloudFormationFunctionNode|awsStateMachineNode|awsCloudFormationNode|awsCloudWatchLogNode|awsS3BucketNode|awsS3FolderNode|awsS3FileNode|awsApiGatewayNode|awsEcrRepositoryNode)$/",
                    "group": "2@2"
                },
                {
                    "command": "aws.apig.copyUrl",
                    "when": "view == aws.explorer && viewItem =~ /^(awsApiGatewayNode)$/",
                    "group": "2@0"
                },
                {
                    "command": "aws.s3.copyPath",
                    "when": "view == aws.explorer && viewItem =~ /^(awsS3FolderNode|awsS3FileNode)$/",
                    "group": "2@3"
                },
                {
                    "command": "aws.s3.deleteBucket",
                    "when": "view == aws.explorer && viewItem == awsS3BucketNode",
                    "group": "3@1"
                },
                {
                    "command": "aws.s3.deleteFile",
                    "when": "view == aws.explorer && viewItem == awsS3FileNode",
                    "group": "3@1"
                },
                {
                    "command": "aws.downloadSchemaItemCode",
                    "when": "view == aws.explorer && viewItem == awsSchemaItemNode && !isCloud9",
                    "group": "1@1"
                },
                {
                    "command": "aws.showErrorDetails",
                    "when": "view == aws.explorer && viewItem == awsErrorNode",
                    "group": "0@5"
                },
                {
                    "command": "aws.hideRegion",
                    "group": "0@1",
                    "when": "view == aws.explorer && viewItem == awsRegionNode"
                },
                {
                    "command": "aws.cloudWatchLogs.viewLogStream",
                    "group": "0@1",
                    "when": "view == aws.explorer && viewItem == awsCloudWatchLogNode && !isCloud9"
                },
                {
                    "command": "aws.ssmDocument.openLocalDocumentYaml",
                    "group": "0@1",
                    "when": "view == aws.explorer && viewItem =~ /^(awsDocumentItemNode|awsDocumentItemNodeWriteable)$/"
                },
                {
                    "command": "aws.ssmDocument.openLocalDocumentJson",
                    "group": "0@2",
                    "when": "view == aws.explorer && viewItem =~ /^(awsDocumentItemNode|awsDocumentItemNodeWriteable)$/"
                },
                {
                    "command": "aws.ssmDocument.updateDocumentVersion",
                    "group": "2@1",
                    "when": "view == aws.explorer && viewItem == awsDocumentItemNodeWriteable"
                },
                {
                    "command": "aws.ssmDocument.deleteDocument",
                    "group": "3@2",
                    "when": "view == aws.explorer && viewItem == awsDocumentItemNodeWriteable"
                }
            ]
        },
        "commands": [
            {
                "command": "aws.launchConfigForm",
                "title": "%AWS.command.launchConfigForm.title%",
                "category": "AWS"
            },
            {
                "command": "aws.apig.copyUrl",
                "title": "%AWS.command.apig.copyUrl%",
                "category": "AWS"
            },
            {
                "command": "aws.apig.invokeRemoteRestApi",
                "title": "%AWS.command.apig.invokeRemoteRestApi%",
                "category": "AWS"
            },
            {
                "command": "aws.lambda.createNewSamApp",
                "title": "%AWS.command.createNewSamApp%",
                "category": "AWS"
            },
            {
                "command": "aws.login",
                "title": "%AWS.command.login%",
                "category": "AWS"
            },
            {
                "command": "aws.credential.profile.create",
                "title": "%AWS.command.credential.profile.create%",
                "category": "AWS"
            },
            {
                "command": "aws.logout",
                "title": "%AWS.command.logout%",
                "category": "AWS"
            },
            {
                "command": "aws.createIssueOnGitHub",
                "title": "%AWS.command.createIssueOnGitHub%",
                "category": "AWS"
            },
            {
                "command": "aws.cdk.help",
                "title": "%AWS.command.cdk.help%",
                "category": "AWS"
            },
            {
                "command": "aws.ecr.copyTagUri",
                "title": "%AWS.command.ecr.copyTagUri%",
                "category": "AWS"
            },
            {
                "command": "aws.ecr.deleteTag",
                "title": "%AWS.command.ecr.deleteTag%",
                "category": "AWS"
            },
            {
                "command": "aws.ecr.copyRepositoryUri",
                "title": "%AWS.command.ecr.copyRepositoryUri%",
                "category": "AWS"
            },
            {
                "command": "aws.ecr.createRepository",
                "title": "%AWS.command.ecr.createRepository%",
                "category": "AWS",
                "icon": {
                    "light": "resources/light/plus.svg",
                    "dark": "resources/dark/plus.svg"
                }
            },
            {
                "command": "aws.ecr.deleteRepository",
                "title": "%AWS.command.ecr.deleteRepository%",
                "category": "AWS"
            },
            {
                "command": "aws.showRegion",
                "title": "%AWS.command.showRegion%",
                "category": "AWS"
            },
            {
                "command": "aws.hideRegion",
                "title": "%AWS.command.hideRegion%",
                "category": "AWS"
            },
            {
                "command": "aws.s3.copyPath",
                "title": "%AWS.command.s3.copyPath%",
                "category": "AWS"
            },
            {
                "command": "aws.s3.downloadFileAs",
                "title": "%AWS.command.s3.downloadFileAs%",
                "category": "AWS",
                "icon": "$(cloud-download)"
            },
            {
                "command": "aws.s3.uploadFile",
                "title": "%AWS.command.s3.uploadFile%",
                "category": "AWS",
                "icon": "$(cloud-upload)"
            },
            {
                "command": "aws.s3.uploadFileToParent",
                "title": "%AWS.command.s3.uploadFileToParent%",
                "category": "AWS"
            },
            {
                "command": "aws.s3.createFolder",
                "title": "%AWS.command.s3.createFolder%",
                "category": "AWS",
                "icon": "$(new-folder)"
            },
            {
                "command": "aws.s3.createBucket",
                "title": "%AWS.command.s3.createBucket%",
                "category": "AWS",
                "icon": {
                    "light": "resources/light/s3/create-bucket.svg",
                    "dark": "resources/dark/s3/create-bucket.svg"
                }
            },
            {
                "command": "aws.s3.deleteBucket",
                "title": "%AWS.generic.promptDelete%",
                "category": "AWS"
            },
            {
                "command": "aws.s3.deleteFile",
                "title": "%AWS.generic.promptDelete%",
                "category": "AWS"
            },
            {
                "command": "aws.invokeLambda",
                "title": "%AWS.command.invokeLambda%",
                "category": "AWS"
            },
            {
                "command": "aws.importLambda",
                "title": "%AWS.command.importLambda%",
                "category": "AWS",
                "enablement": "viewItem == awsRegionFunctionNodeImportable"
            },
            {
                "command": "aws.uploadLambda",
                "title": "%AWS.command.uploadLambda%",
                "category": "AWS",
                "enablement": "viewItem =~ /^(awsRegionFunctionNode|awsRegionFunctionNodeImportable)$/"
            },
            {
                "command": "aws.deleteLambda",
                "title": "%AWS.generic.promptDelete%",
                "category": "AWS"
            },
            {
                "command": "aws.deploySamApplication",
                "title": "%AWS.command.deploySamApplication%",
                "category": "AWS"
            },
            {
                "command": "aws.submitFeedback",
                "title": "%AWS.command.submitFeedback%",
                "category": "AWS",
                "icon": {
                    "dark": "third-party/resources/from-vscode/dark/feedback.svg",
                    "light": "third-party/resources/from-vscode/light/feedback.svg"
                }
            },
            {
                "command": "aws.refreshAwsExplorer",
                "title": "%AWS.command.refreshAwsExplorer%",
                "category": "AWS",
                "icon": {
                    "dark": "third-party/resources/from-vscode-icons/dark/refresh.svg",
                    "light": "third-party/resources/from-vscode-icons/light/refresh.svg"
                }
            },
            {
                "command": "aws.samcli.detect",
                "title": "%AWS.command.samcli.detect%",
                "category": "AWS"
            },
            {
                "command": "aws.deleteCloudFormation",
                "title": "%AWS.command.deleteCloudFormation%",
                "category": "AWS"
            },
            {
                "command": "aws.downloadStateMachineDefinition",
                "title": "%AWS.command.downloadStateMachineDefinition%",
                "category": "AWS"
            },
            {
                "command": "aws.executeStateMachine",
                "title": "%AWS.command.executeStateMachine%",
                "category": "AWS"
            },
            {
                "command": "aws.copyArn",
                "title": "%AWS.command.copyArn%",
                "category": "AWS"
            },
            {
                "command": "aws.copyName",
                "title": "%AWS.command.copyName%",
                "category": "AWS"
            },
            {
                "command": "aws.viewSchemaItem",
                "title": "%AWS.command.viewSchemaItem%",
                "category": "AWS"
            },
            {
                "command": "aws.searchSchema",
                "title": "%AWS.command.searchSchema%",
                "category": "AWS"
            },
            {
                "command": "aws.searchSchemaPerRegistry",
                "title": "%AWS.command.searchSchemaPerRegistry%",
                "category": "AWS"
            },
            {
                "command": "aws.downloadSchemaItemCode",
                "title": "%AWS.command.downloadSchemaItemCode%",
                "category": "AWS"
            },
            {
                "command": "aws.showErrorDetails",
                "title": "%AWS.command.showErrorDetails%",
                "category": "AWS"
            },
            {
                "command": "aws.viewLogs",
                "title": "%AWS.command.viewLogs%",
                "category": "AWS"
            },
            {
                "command": "aws.help",
                "title": "%AWS.command.help%",
                "category": "AWS"
            },
            {
                "command": "aws.github",
                "title": "%AWS.command.github%",
                "category": "AWS"
            },
            {
                "command": "aws.quickStart",
                "title": "%AWS.command.quickStart%",
                "category": "AWS"
            },
            {
                "command": "aws.refreshCdkExplorer",
                "title": "%AWS.command.refreshCdkExplorer%",
                "category": "AWS",
                "icon": {
                    "dark": "third-party/resources/from-vscode-icons/dark/refresh.svg",
                    "light": "third-party/resources/from-vscode-icons/light/refresh.svg"
                }
            },
            {
                "command": "aws.stepfunctions.createStateMachineFromTemplate",
                "title": "%AWS.command.stepFunctions.createStateMachineFromTemplate%",
                "category": "AWS"
            },
            {
                "command": "aws.stepfunctions.publishStateMachine",
                "title": "%AWS.command.stepFunctions.publishStateMachine%",
                "category": "AWS"
            },
            {
                "command": "aws.previewStateMachine",
                "title": "%AWS.command.stepFunctions.previewStateMachine%",
                "category": "AWS",
                "icon": {
                    "light": "resources/light/stepfunctions/preview.svg",
                    "dark": "resources/dark/stepfunctions/preview.svg"
                }
            },
            {
                "command": "aws.aboutToolkit",
                "title": "%AWS.command.aboutToolkit%",
                "category": "AWS"
            },
            {
                "command": "aws.cloudWatchLogs.viewLogStream",
                "title": "%AWS.command.viewLogStream%",
                "category": "AWS"
            },
            {
                "command": "aws.ssmDocument.createLocalDocument",
                "title": "%AWS.command.ssmDocument.createLocalDocument%",
                "category": "AWS"
            },
            {
                "command": "aws.ssmDocument.openLocalDocument",
                "title": "%AWS.command.ssmDocument.openLocalDocument%",
                "category": "AWS",
                "icon": "$(cloud-download)"
            },
            {
                "command": "aws.ssmDocument.openLocalDocumentJson",
                "title": "%AWS.command.ssmDocument.openLocalDocumentJson%",
                "category": "AWS"
            },
            {
                "command": "aws.ssmDocument.openLocalDocumentYaml",
                "title": "%AWS.command.ssmDocument.openLocalDocumentYaml%",
                "category": "AWS"
            },
            {
                "command": "aws.ssmDocument.deleteDocument",
                "title": "%AWS.command.ssmDocument.deleteDocument%",
                "category": "AWS"
            },
            {
                "command": "aws.ssmDocument.publishDocument",
                "title": "%AWS.command.ssmDocument.publishDocument%",
                "category": "AWS",
                "icon": "$(cloud-upload)"
            },
            {
                "command": "aws.ssmDocument.updateDocumentVersion",
                "title": "%AWS.command.ssmDocument.updateDocumentVersion%",
                "category": "AWS"
            },
            {
                "command": "aws.copyLogStreamName",
                "title": "%AWS.command.copyLogStreamName%",
                "category": "AWS",
                "icon": "$(files)"
            },
            {
                "command": "aws.saveCurrentLogStreamContent",
                "title": "%AWS.command.saveCurrentLogStreamContent%",
                "category": "AWS",
                "icon": "$(save-as)"
            },
            {
                "command": "aws.addSamDebugConfig",
                "title": "%AWS.command.addSamDebugConfig%",
                "category": "AWS"
            },
            {
                "command": "aws.toggleSamCodeLenses",
                "title": "%AWS.command.toggleSamCodeLenses%",
                "category": "AWS"
            }
        ],
        "jsonValidation": [
            {
                "fileMatch": ".aws/templates.json",
                "url": "./dist/src/templates/templates.json"
            },
            {
                "fileMatch": "*ecs-task-def.json",
                "url": "https://ecs-intellisense.s3-us-west-2.amazonaws.com/task-definition/schema.json"
            }
        ],
        "languages": [
            {
                "id": "asl",
                "extensions": [
                    ".asl.json",
                    ".asl"
                ],
                "aliases": [
                    "Amazon States Language"
                ]
            },
            {
                "id": "asl-yaml",
                "aliases": [
                    "Amazon States Language (YAML)"
                ],
                "extensions": [
                    ".asl.yaml",
                    ".asl.yml"
                ]
            },
            {
                "id": "ssm-json",
                "extensions": [
                    ".ssm.json"
                ],
                "aliases": [
                    "AWS Systems Manager Document (JSON)"
                ]
            },
            {
                "id": "ssm-yaml",
                "extensions": [
                    ".ssm.yaml",
                    ".ssm.yml"
                ],
                "aliases": [
                    "AWS Systems Manager Document (YAML)"
                ]
            }
        ],
        "keybindings": [
            {
                "command": "aws.previewStateMachine",
                "key": "ctrl+shift+v",
                "mac": "cmd+shift+v",
                "when": "editorTextFocus && (editorLangId == asl || editorLangId == asl-yaml) && !isCloud9"
            }
        ],
        "grammars": [
            {
                "language": "asl",
                "scopeName": "source.asl",
                "path": "./syntaxes/ASL.tmLanguage"
            },
            {
                "language": "asl-yaml",
                "scopeName": "source.asl.yaml",
                "path": "./syntaxes/asl-yaml.tmLanguage.json"
            },
            {
                "language": "ssm-json",
                "scopeName": "source.ssmjson",
                "path": "./syntaxes/SSMJSON.tmLanguage"
            },
            {
                "language": "ssm-yaml",
                "scopeName": "source.ssmyaml",
                "path": "./syntaxes/SSMYAML.tmLanguage"
            }
        ],
        "resourceLabelFormatters": [
            {
                "scheme": "awsCloudWatchLogs",
                "formatting": {
                    "label": "${path}",
                    "separator": "\\"
                }
            }
        ]
    },
    "scripts": {
        "vscode:prepublish": "npm run clean && npm run lint && webpack --mode production && npm run buildScripts",
        "bundleDeps": "node ./build-scripts/bundleDeps.js",
        "clean": "node ./build-scripts/clean.js dist",
        "generateNonCodeFiles": "ts-node ./build-scripts/generateNonCodeFiles.ts",
        "reset": "node ./build-scripts/clean.js dist node_modules && npm install",
        "copyNonCodeFiles": "node ./build-scripts/copyNonCodeFiles.js",
        "copyExtensionMain": "node ./build-scripts/copyExtensionMain.js",
        "copyDistFiles": "ts-node ./build-scripts/copyDistFiles.ts",
        "buildScripts": "npm run bundleDeps && npm run copyExtensionMain && npm run copyDistFiles && npm run copyNonCodeFiles && npm run generateNonCodeFiles",
        "compile": "webpack --mode development && npm run buildScripts",
        "recompile": "npm run clean && npm run compile",
        "watch": "npm run buildScripts && tsc -watch -p ./",
        "postinstall": "ts-node ./build-scripts/generateServiceClient.ts && npm run generateTelemetry && npm run generateConfigurationAttributes",
        "testCompile": "tsc -p ./ && npm run buildScripts",
        "test": "npm run testCompile && ts-node ./test-scripts/test.ts",
        "integrationTest": "npm run testCompile && ts-node ./test-scripts/integrationTest.ts",
        "lint": "eslint -c .eslintrc.js --ext .ts .",
        "lintfix": "eslint -c .eslintrc.js --fix --ext .ts .",
        "package": "ts-node ./build-scripts/package.ts",
        "install-plugin": "vsce package -o aws-toolkit-vscode-test.vsix && code --install-extension aws-toolkit-vscode-test.vsix",
        "generateTelemetry": "node node_modules/@aws-toolkits/telemetry/lib/generateTelemetry.js --extraInput=src/shared/telemetry/vscodeTelemetry.json --output=src/shared/telemetry/telemetry.gen.ts",
        "generateConfigurationAttributes": "ts-node ./build-scripts/generateConfigurationAttributes.ts",
        "newChange": "ts-node ./build-scripts/newChange.ts",
        "createRelease": "ts-node ./build-scripts/createRelease.ts"
    },
    "devDependencies": {
        "@aws-toolkits/telemetry": "0.0.94",
        "@sinonjs/fake-timers": "^7.0.5",
        "@types/adm-zip": "^0.4.32",
        "@types/async-lock": "^1.1.0",
        "@types/bytes": "^3.1.0",
        "@types/cross-spawn": "^6.0.0",
        "@types/fs-extra": "^8.0.1",
        "@types/glob": "^7.1.1",
        "@types/js-yaml": "^4.0.1",
        "@types/lodash": "^4.14.136",
        "@types/marked": "^0.6.5",
        "@types/mime-types": "^2.1.0",
        "@types/mocha": "^7.0.2",
        "@types/node": "^10.14.22",
        "@types/readline-sync": "^1.4.3",
        "@types/request": "^2.47.1",
        "@types/semver": "^5.5.0",
        "@types/sinon": "^10.0.0",
        "@types/sinonjs__fake-timers": "^6.0.2",
        "@types/tcp-port-used": "^1.0.0",
        "@types/uuid": "^8.3.0",
        "@types/vscode": "1.42.0",
        "@types/xml2js": "^0.4.8",
        "@typescript-eslint/eslint-plugin": "^4.24.0",
        "@typescript-eslint/parser": "^4.24.0",
        "circular-dependency-plugin": "^5.2.0",
        "decache": "^4.4.0",
        "esbuild-loader": "2.10.0",
        "eslint": "^7.28.0",
        "eslint-config-prettier": "8.3",
        "eslint-plugin-header": "^3.1.1",
        "eslint-plugin-no-null": "^1.0.2",
        "glob": "^7.1.4",
        "husky": "^6.0.0",
        "istanbul": "^0.4.5",
        "json-schema-to-typescript": "^8.2.0",
        "marked": "^2.0.3",
        "mocha": "^7.1.1",
        "mocha-junit-reporter": "^2.0.0",
        "mocha-multi-reporters": "^1.1.7",
        "prettier": "^2.2.1",
        "prettier-plugin-sh": "^0.6.1",
        "pretty-quick": "^3.1.0",
        "readline-sync": "^1.4.9",
        "remap-istanbul": "^0.12.0",
        "sinon": "^10.0.0",
        "source-map-support": "^0.5.19",
        "ts-mockito": "^2.5.0",
        "ts-node": "^9.1.1",
        "umd-compat-loader": "^2.1.2",
        "vsce": "^1.88.0",
        "vscode-nls-dev": "^3.3.1",
<<<<<<< HEAD
        "vscode-test": "^1.4.0",
        "webpack": "^5.36.2",
=======
        "vscode-test": "^1.5.2",
        "vue-loader": "^15.9.6",
        "vue-template-compiler": "^2.6.12",
        "webpack": "^5.38.1",
>>>>>>> b840baf6
        "webpack-cli": "^3.3.10"
    },
    "dependencies": {
        "adm-zip": "^0.4.13",
        "amazon-states-language-service": "^1.6.4",
        "async-lock": "^1.3.0",
        "aws-sdk": "^2.882.0",
        "aws-ssm-document-language-service": "^1.0.0",
        "bytes": "^3.1.0",
        "cross-spawn": "^7.0.3",
        "fs-extra": "^9.0.1",
        "handlebars": "^4.7.7",
        "immutable": "^4.0.0-rc.12",
        "js-yaml": "^4.1.0",
        "jsonc-parser": "^2.0.2",
        "lodash": "^4.17.21",
        "mime-types": "^2.1.27",
        "moment": "^2.29.1",
        "portfinder": "^1.0.25",
        "request": "^2.88.0",
        "semver": "^7.3.5",
        "sleep-promise": "^9.1.0",
        "strip-ansi": "^5.2.0",
        "tcp-port-used": "^1.0.1",
        "typescript": "^4.2.4",
        "uuid": "^8.3.2",
        "vscode-languageclient": "^6.1.1",
        "vscode-languageserver": "^6.1.1",
        "vscode-languageserver-textdocument": "^1.0.1",
        "vscode-nls": "^4.1.1",
        "vue": "^2.6.12",
        "winston": "^3.2.1",
        "winston-transport": "^4.3.0",
        "xml2js": "^0.4.19",
        "yaml": "^1.9.2",
        "yaml-cfn": "^0.3.0"
    },
    "prettier": {
        "printWidth": 120,
        "trailingComma": "es5",
        "tabWidth": 4,
        "singleQuote": true,
        "semi": false,
        "bracketSpacing": true,
        "arrowParens": "avoid",
        "endOfLine": "lf"
    },
    "husky": {
        "hooks": {
            "pre-commit": "(git secrets --register-aws || (echo 'Please install git-secrets https://github.com/awslabs/git-secrets to check for accidentally commited secrets!' && exit 1)) && git secrets --pre_commit_hook -- \"$@\" && pretty-quick --staged"
        }
    }
}<|MERGE_RESOLUTION|>--- conflicted
+++ resolved
@@ -1587,15 +1587,8 @@
         "umd-compat-loader": "^2.1.2",
         "vsce": "^1.88.0",
         "vscode-nls-dev": "^3.3.1",
-<<<<<<< HEAD
-        "vscode-test": "^1.4.0",
-        "webpack": "^5.36.2",
-=======
         "vscode-test": "^1.5.2",
-        "vue-loader": "^15.9.6",
-        "vue-template-compiler": "^2.6.12",
         "webpack": "^5.38.1",
->>>>>>> b840baf6
         "webpack-cli": "^3.3.10"
     },
     "dependencies": {
