--- conflicted
+++ resolved
@@ -476,12 +476,7 @@
         "@types/lolex": "^3.1.1",
         "@types/marked": "^0.6.5",
         "@types/mocha": "^5.2.0",
-<<<<<<< HEAD
         "@types/node": "^10.14.22",
-        "@types/opn": "^5.1.0",
-=======
-        "@types/node": "^10.12.12",
->>>>>>> 8f185030
         "@types/readline-sync": "^1.4.3",
         "@types/request": "^2.47.1",
         "@types/semver": "^5.5.0",
@@ -496,13 +491,8 @@
         "istanbul": "^0.4.5",
         "lolex": "^4.2.0",
         "marked": "^0.7.0",
-<<<<<<< HEAD
-        "mocha": "^5.2.0",
         "prettier": "^1.19.1",
-=======
         "mocha": "^6.2.0",
-        "prettier": "^1.17.1",
->>>>>>> 8f185030
         "pretty-quick": "^1.10.0",
         "readline-sync": "^1.4.9",
         "remap-istanbul": "^0.12.0",
@@ -514,15 +504,6 @@
         "vsce": "^1.69.0",
         "terser-webpack-plugin": "^2.2.1",
         "ts-loader": "^6.2.0",
-<<<<<<< HEAD
-        "vscode": "^1.1.33",
-=======
-        "ts-node": "^8.3.0",
-        "tslint": "^5.11.0",
-        "tslint-eslint-rules": "^5.4.0",
-        "tslint-no-circular-imports": "^0.6.1",
-        "vsce": "^1.59.0",
->>>>>>> 8f185030
         "vscode-nls-dev": "^3.3.1",
         "vscode-test": "^1.2.3",
         "webpack": "^4.41.2",
@@ -535,13 +516,8 @@
         "cloudformation-schema-js-yaml": "^1.0.1",
         "cross-spawn": "^6.0.5",
         "del": "^3.0.0",
-<<<<<<< HEAD
-        "fs-extra": "^6.0.1",
         "handlebars": "^4.5.3",
-=======
         "fs-extra": "^8.1.0",
-        "handlebars": "^4.1.2",
->>>>>>> 8f185030
         "immutable": "^4.0.0-rc.12",
         "js-yaml": "^3.13.1",
         "jsonc-parser": "^2.0.2",
