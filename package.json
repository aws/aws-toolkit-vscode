{
    "name": "root",
    "workspaces": [
        "packages/core/src/web",
        "packages/*",
        "plugins/*"
    ],
    "version": "0.0.1",
    "private": true,
    "license": "Apache-2.0",
    "prettier": {
        "printWidth": 120,
        "trailingComma": "es5",
        "tabWidth": 4,
        "singleQuote": true,
        "semi": false,
        "bracketSpacing": true,
        "arrowParens": "always",
        "endOfLine": "lf"
    },
    "scripts": {
        "prepare": "ts-node ./scripts/prepare.ts",
        "preinstall": "cd src.gen/@amzn/codewhisperer-streaming && npm i && cd ../amazon-q-developer-streaming-client && npm i",
        "postinstall": "npm run buildCustomLintPlugin && npm run postinstall -ws --if-present",
        "buildCustomLintPlugin": "npm run build -w plugins/eslint-plugin-aws-toolkits",
        "compile": "npm run compile -w packages/",
        "testCompile": "npm run testCompile -w packages/ --if-present",
        "test": "npm run test -w packages/ --if-present",
        "testWeb": "npm run testWeb -w packages/ --if-present",
        "testE2E": "npm run testE2E -w packages/ --if-present",
        "testInteg": "npm run testInteg -w packages/ --if-present",
        "package": "npm run package -w packages/toolkit -w packages/amazonq",
        "newChange": "echo 'Must specify subproject/workspace with -w packages/<subproject>' && false",
        "createRelease": "echo 'Must specify subproject/workspace with -w packages/<subproject>' && false",
        "lint": "npm run lint -w packages/ --if-present",
        "lintfix": "eslint -c .eslintrc.js --ignore-path .gitignore --ignore-pattern '**/*.json' --ignore-pattern '**/*.gen.ts' --ignore-pattern '**/types/*.d.ts' --ignore-pattern '**/src/testFixtures/**' --ignore-pattern '**/resources/js/graphStateMachine.js' --fix --ext .ts packages plugins",
        "clean": "npm run clean -w packages/ -w plugins/",
        "reset": "npm run clean && ts-node ./scripts/clean.ts node_modules && npm install",
        "generateNonCodeFiles": "npm run generateNonCodeFiles -w packages/ --if-present",
        "mergeReports": "ts-node ./scripts/mergeReports.ts",
        "skippedTestReport": "ts-node ./scripts/skippedTestReport.ts ./packages/amazonq/test/e2e/"
    },
    "devDependencies": {
<<<<<<< HEAD
        "@aws-toolkits/telemetry": "^1.0.299",
=======
        "@aws-toolkits/telemetry": "^1.0.305",
>>>>>>> 9090f22a
        "@playwright/browser-chromium": "^1.43.1",
        "@stylistic/eslint-plugin": "^2.11.0",
        "@types/he": "^1.2.3",
        "@types/vscode": "^1.68.0",
        "@types/vscode-webview": "^1.57.1",
        "@types/webpack-env": "^1.18.5",
        "@typescript-eslint/eslint-plugin": "^7.14.1",
        "@typescript-eslint/parser": "^7.14.1",
        "@vscode/codicons": "^0.0.33",
        "@vscode/test-electron": "^2.3.8",
        "@vscode/test-web": "^0.0.65",
        "@vscode/vsce": "^2.19.0",
        "eslint": "^8.56.0",
        "eslint-config-prettier": "^9.1.0",
        "eslint-plugin-aws-toolkits": "file:plugins/eslint-plugin-aws-toolkits",
        "eslint-plugin-header": "^3.1.1",
        "eslint-plugin-prettier": "^5.1.3",
        "eslint-plugin-security-node": "^1.1.4",
        "eslint-plugin-unicorn": "^54.0.0",
        "husky": "^9.0.7",
        "prettier": "^3.3.3",
        "prettier-plugin-sh": "^0.14.0",
        "pretty-quick": "^4.0.0",
        "ts-node": "^10.9.1",
        "typescript": "^5.0.4",
        "webpack": "^5.95.0",
        "webpack-cli": "^5.1.4",
        "webpack-dev-server": "^4.15.2",
        "webpack-merge": "^5.10.0"
    },
    "dependencies": {
        "@types/node": "^22.7.5",
        "vscode-nls": "^5.2.0",
        "vscode-nls-dev": "^4.0.4"
    }
}<|MERGE_RESOLUTION|>--- conflicted
+++ resolved
@@ -41,11 +41,7 @@
         "skippedTestReport": "ts-node ./scripts/skippedTestReport.ts ./packages/amazonq/test/e2e/"
     },
     "devDependencies": {
-<<<<<<< HEAD
-        "@aws-toolkits/telemetry": "^1.0.299",
-=======
         "@aws-toolkits/telemetry": "^1.0.305",
->>>>>>> 9090f22a
         "@playwright/browser-chromium": "^1.43.1",
         "@stylistic/eslint-plugin": "^2.11.0",
         "@types/he": "^1.2.3",
