{
    "name": "aws-toolkit-vscode",
    "displayName": "AWS Toolkit - Amazon Q, CodeWhisperer, and more",
    "description": "Including Amazon Q, CodeWhisperer, CodeCatalyst, Application Composer, and support for Lambda, S3, CloudWatch Logs, CloudFormation, and many other services",
    "version": "2.3.0-SNAPSHOT",
    "extensionKind": [
        "workspace"
    ],
    "publisher": "amazonwebservices",
    "license": "Apache-2.0",
    "repository": {
        "type": "git",
        "url": "https://github.com/aws/aws-toolkit-vscode"
    },
    "engines": {
        "npm": "^10.1.0",
        "vscode": "^1.68.0"
    },
    "icon": "resources/marketplace/aws-icon-256x256.png",
    "bugs": {
        "url": "https://github.com/aws/aws-toolkit-vscode/issues"
    },
    "galleryBanner": {
        "color": "#FF9900",
        "theme": "light"
    },
    "categories": [
        "Debuggers",
        "Linters",
        "Visualization",
        "Other"
    ],
    "keywords": [
        "Lambda",
        "CodeCatalyst",
        "CodeWhisperer",
        "Code",
        "Whisperer"
    ],
    "preview": false,
    "qna": "https://github.com/aws/aws-toolkit-vscode/issues",
    "activationEvents": [
        "onStartupFinished",
        "onUri",
        "onDebugResolve:aws-sam",
        "onView:aws.codeWhisperer.securityPanel",
        "onDebugInitialConfigurations",
        "onLanguage:javascript",
        "onLanguage:java",
        "onLanguage:python",
        "onLanguage:csharp",
        "onLanguage:yaml",
        "onFileSystem:s3",
        "onFileSystem:s3-readonly",
        "onCommand:aws.codeWhisperer.accept"
    ],
    "main": "./dist/src/main",
    "browser": "./dist/src/extensionWeb",
    "contributes": {
        "configuration": {
            "type": "object",
            "title": "%AWS.productName%",
            "cloud9": {
                "cn": {
                    "title": "%AWS.productName.cn%"
                }
            },
            "properties": {
                "aws.profile": {
                    "type": "string",
                    "deprecationMessage": "The current profile is now stored internally by the Toolkit.",
                    "description": "%AWS.configuration.profileDescription%"
                },
                "aws.ecs.openTerminalCommand": {
                    "type": "string",
                    "default": "/bin/sh",
                    "markdownDescription": "%AWS.configuration.description.ecs.openTerminalCommand%"
                },
                "aws.iot.maxItemsPerPage": {
                    "type": "number",
                    "default": 100,
                    "minimum": 1,
                    "maximum": 250,
                    "markdownDescription": "%AWS.configuration.description.iot.maxItemsPerPage%"
                },
                "aws.s3.maxItemsPerPage": {
                    "type": "number",
                    "default": 300,
                    "minimum": 3,
                    "maximum": 1000,
                    "markdownDescription": "%AWS.configuration.description.s3.maxItemsPerPage%"
                },
                "aws.samcli.location": {
                    "type": "string",
                    "scope": "machine",
                    "default": "",
                    "markdownDescription": "%AWS.configuration.description.samcli.location%"
                },
                "aws.samcli.lambdaTimeout": {
                    "type": "number",
                    "default": 90000,
                    "markdownDescription": "%AWS.configuration.description.samcli.lambdaTimeout%"
                },
                "aws.samcli.legacyDeploy": {
                    "type": "boolean",
                    "default": false,
                    "markdownDescription": "%AWS.configuration.description.samcli.legacyDeploy%"
                },
                "aws.logLevel": {
                    "type": "string",
                    "default": "info",
                    "enum": [
                        "error",
                        "warn",
                        "info",
                        "verbose",
                        "debug"
                    ],
                    "enumDescriptions": [
                        "Errors Only",
                        "Errors and Warnings",
                        "Errors, Warnings, and Info",
                        "Errors, Warnings, Info, and Verbose",
                        "Errors, Warnings, Info, Verbose, and Debug"
                    ],
                    "markdownDescription": "%AWS.configuration.description.logLevel%",
                    "cloud9": {
                        "cn": {
                            "markdownDescription": "%AWS.configuration.description.logLevel.cn%"
                        }
                    }
                },
                "aws.telemetry": {
                    "type": "boolean",
                    "default": true,
                    "markdownDescription": "%AWS.configuration.description.telemetry%",
                    "cloud9": {
                        "cn": {
                            "markdownDescription": "%AWS.configuration.description.telemetry.cn%"
                        }
                    }
                },
                "aws.stepfunctions.asl.format.enable": {
                    "type": "boolean",
                    "scope": "window",
                    "default": true,
                    "description": "%AWS.stepFunctions.asl.format.enable.desc%"
                },
                "aws.stepfunctions.asl.maxItemsComputed": {
                    "type": "number",
                    "default": 5000,
                    "description": "%AWS.stepFunctions.asl.maxItemsComputed.desc%"
                },
                "aws.ssmDocument.ssm.maxItemsComputed": {
                    "type": "number",
                    "default": 5000,
                    "description": "%AWS.ssmDocument.ssm.maxItemsComputed.desc%"
                },
                "aws.cwl.limit": {
                    "type": "number",
                    "default": 10000,
                    "description": "%AWS.cwl.limit.desc%",
                    "maximum": 10000
                },
                "aws.samcli.manuallySelectedBuckets": {
                    "type": "object",
                    "description": "%AWS.samcli.deploy.bucket.recentlyUsed%",
                    "default": []
                },
                "aws.samcli.enableCodeLenses": {
                    "type": "boolean",
                    "description": "%AWS.configuration.enableCodeLenses%",
                    "default": false
                },
                "aws.suppressPrompts": {
                    "type": "object",
                    "description": "%AWS.configuration.description.suppressPrompts%",
                    "default": {},
                    "properties": {
                        "apprunnerNotifyPricing": {
                            "type": "boolean",
                            "default": false
                        },
                        "apprunnerNotifyPause": {
                            "type": "boolean",
                            "default": false
                        },
                        "ecsRunCommand": {
                            "type": "boolean",
                            "default": false
                        },
                        "ecsRunCommandEnable": {
                            "type": "boolean",
                            "default": false
                        },
                        "ecsRunCommandDisable": {
                            "type": "boolean",
                            "default": false
                        },
                        "regionAddAutomatically": {
                            "type": "boolean",
                            "default": false
                        },
                        "yamlExtPrompt": {
                            "type": "boolean",
                            "default": false
                        },
                        "fileViewerEdit": {
                            "type": "boolean",
                            "default": false
                        },
                        "createCredentialsProfile": {
                            "type": "boolean",
                            "default": false
                        },
                        "samcliConfirmDevStack": {
                            "type": "boolean",
                            "default": false
                        },
                        "remoteConnected": {
                            "type": "boolean",
                            "default": false
                        },
                        "codeWhispererNewWelcomeMessage": {
                            "type": "boolean",
                            "default": false
                        },
                        "codeWhispererConnectionExpired": {
                            "type": "boolean",
                            "default": false
                        },
                        "amazonQWelcomePage": {
                            "type": "boolean",
                            "default": false
                        }
                    },
                    "additionalProperties": false
                },
                "aws.experiments": {
                    "type": "object",
                    "markdownDescription": "%AWS.configuration.description.experiments%",
                    "default": {
                        "jsonResourceModification": false
                    },
                    "properties": {
                        "jsonResourceModification": {
                            "type": "boolean",
                            "default": false
                        }
                    },
                    "additionalProperties": false
                },
                "aws.codeWhisperer.includeSuggestionsWithCodeReferences": {
                    "type": "boolean",
                    "description": "%AWS.configuration.description.codewhisperer%",
                    "default": true
                },
                "aws.codeWhisperer.importRecommendation": {
                    "type": "boolean",
                    "description": "%AWS.configuration.description.codewhisperer.importRecommendation%",
                    "default": true
                },
                "aws.codeWhisperer.shareCodeWhispererContentWithAWS": {
                    "type": "boolean",
                    "markdownDescription": "%AWS.configuration.description.codewhisperer.shareCodeWhispererContentWithAWS%",
                    "default": true,
                    "scope": "application"
                },
                "aws.codeWhisperer.javaCompilationOutput": {
                    "type": "string",
                    "default": "",
                    "description": "Provide the ABSOLUTE path which is used to store java project compilation results."
                },
                "aws.resources.enabledResources": {
                    "type": "array",
                    "description": "%AWS.configuration.description.resources.enabledResources%",
                    "items": {
                        "type": "string"
                    }
                },
                "aws.lambda.recentlyUploaded": {
                    "type": "object",
                    "description": "%AWS.configuration.description.lambda.recentlyUploaded%",
                    "default": []
                }
            }
        },
        "debuggers": [
            {
                "type": "aws-sam",
                "when": "isCloud9 || !aws.isWebExtHost",
                "label": "%AWS.configuration.description.awssam.debug.label%",
                "configurationAttributes": {
                    "direct-invoke": {
                        "$schema": "http://json-schema.org/draft-07/schema#",
                        "title": "AwsSamDebuggerConfiguration",
                        "additionalProperties": false,
                        "properties": {
                            "aws": {
                                "title": "AWS Connection",
                                "description": "%AWS.configuration.description.awssam.debug.aws%",
                                "properties": {
                                    "credentials": {
                                        "description": "%AWS.configuration.description.awssam.debug.credentials%",
                                        "type": "string",
                                        "cloud9": {
                                            "cn": {
                                                "description": "%AWS.configuration.description.awssam.debug.credentials.cn%"
                                            }
                                        }
                                    },
                                    "region": {
                                        "description": "%AWS.configuration.description.awssam.debug.region%",
                                        "type": "string"
                                    }
                                },
                                "additionalProperties": false,
                                "type": "object"
                            },
                            "invokeTarget": {
                                "oneOf": [
                                    {
                                        "title": "Template Target Properties",
                                        "description": "%AWS.configuration.description.awssam.debug.invokeTarget%",
                                        "properties": {
                                            "templatePath": {
                                                "description": "%AWS.configuration.description.awssam.debug.templatePath%",
                                                "type": "string"
                                            },
                                            "logicalId": {
                                                "description": "%AWS.configuration.description.awssam.debug.logicalId%",
                                                "type": "string"
                                            },
                                            "target": {
                                                "description": "%AWS.configuration.description.awssam.debug.target%",
                                                "type": "string",
                                                "enum": [
                                                    "template"
                                                ]
                                            }
                                        },
                                        "additionalProperties": false,
                                        "required": [
                                            "templatePath",
                                            "logicalId",
                                            "target"
                                        ],
                                        "type": "object"
                                    },
                                    {
                                        "title": "Code Target Properties",
                                        "description": "%AWS.configuration.description.awssam.debug.invokeTarget%",
                                        "properties": {
                                            "lambdaHandler": {
                                                "description": "%AWS.configuration.description.awssam.debug.lambdaHandler%",
                                                "type": "string"
                                            },
                                            "projectRoot": {
                                                "description": "%AWS.configuration.description.awssam.debug.projectRoot%",
                                                "type": "string"
                                            },
                                            "target": {
                                                "description": "%AWS.configuration.description.awssam.debug.target%",
                                                "type": "string",
                                                "enum": [
                                                    "code"
                                                ]
                                            },
                                            "architecture": {
                                                "description": "%AWS.configuration.description.awssam.debug.architecture%",
                                                "type": "string",
                                                "enum": [
                                                    "x86_64",
                                                    "arm64"
                                                ]
                                            }
                                        },
                                        "additionalProperties": false,
                                        "required": [
                                            "lambdaHandler",
                                            "projectRoot",
                                            "target"
                                        ],
                                        "type": "object"
                                    },
                                    {
                                        "title": "API Target Properties",
                                        "description": "%AWS.configuration.description.awssam.debug.invokeTarget%",
                                        "properties": {
                                            "templatePath": {
                                                "description": "%AWS.configuration.description.awssam.debug.templatePath%",
                                                "type": "string"
                                            },
                                            "logicalId": {
                                                "description": "%AWS.configuration.description.awssam.debug.logicalId%",
                                                "type": "string"
                                            },
                                            "target": {
                                                "description": "%AWS.configuration.description.awssam.debug.target%",
                                                "type": "string",
                                                "enum": [
                                                    "api"
                                                ]
                                            }
                                        },
                                        "additionalProperties": false,
                                        "required": [
                                            "templatePath",
                                            "logicalId",
                                            "target"
                                        ],
                                        "type": "object"
                                    }
                                ]
                            },
                            "lambda": {
                                "title": "Lambda Properties",
                                "description": "%AWS.configuration.description.awssam.debug.lambda%",
                                "properties": {
                                    "environmentVariables": {
                                        "description": "%AWS.configuration.description.awssam.debug.envvars%",
                                        "additionalProperties": {
                                            "type": [
                                                "string"
                                            ]
                                        },
                                        "type": "object"
                                    },
                                    "payload": {
                                        "description": "%AWS.configuration.description.awssam.debug.event%",
                                        "properties": {
                                            "json": {
                                                "description": "%AWS.configuration.description.awssam.debug.event.json%",
                                                "type": "object"
                                            },
                                            "path": {
                                                "description": "%AWS.configuration.description.awssam.debug.event.path%",
                                                "type": "string"
                                            }
                                        },
                                        "additionalProperties": false,
                                        "type": "object"
                                    },
                                    "memoryMb": {
                                        "description": "%AWS.configuration.description.awssam.debug.memoryMb%",
                                        "type": "number"
                                    },
                                    "runtime": {
                                        "description": "%AWS.configuration.description.awssam.debug.runtime%",
                                        "type": "string"
                                    },
                                    "timeoutSec": {
                                        "description": "%AWS.configuration.description.awssam.debug.timeout%",
                                        "type": "number"
                                    },
                                    "pathMappings": {
                                        "type:": "array",
                                        "items": {
                                            "title": "Path Mapping",
                                            "type": "object",
                                            "properties": {
                                                "localRoot": {
                                                    "type": "string"
                                                },
                                                "remoteRoot": {
                                                    "type": "string"
                                                }
                                            },
                                            "additionalProperties": false,
                                            "required": [
                                                "localRoot",
                                                "remoteRoot"
                                            ]
                                        }
                                    }
                                },
                                "additionalProperties": false,
                                "type": "object"
                            },
                            "sam": {
                                "title": "SAM CLI Properties",
                                "description": "%AWS.configuration.description.awssam.debug.sam%",
                                "properties": {
                                    "buildArguments": {
                                        "description": "%AWS.configuration.description.awssam.debug.buildArguments%",
                                        "type": "array",
                                        "items": {
                                            "type": "string"
                                        }
                                    },
                                    "buildDir": {
                                        "description": "%AWS.configuration.description.awssam.debug.buildDir%",
                                        "type": "string"
                                    },
                                    "containerBuild": {
                                        "description": "%AWS.configuration.description.awssam.debug.containerBuild%",
                                        "type": "boolean"
                                    },
                                    "dockerNetwork": {
                                        "description": "%AWS.configuration.description.awssam.debug.dockerNetwork%",
                                        "type": "string"
                                    },
                                    "localArguments": {
                                        "description": "%AWS.configuration.description.awssam.debug.localArguments%",
                                        "type": "array",
                                        "items": {
                                            "type": "string"
                                        }
                                    },
                                    "skipNewImageCheck": {
                                        "description": "%AWS.configuration.description.awssam.debug.skipNewImageCheck%",
                                        "type": "boolean"
                                    },
                                    "template": {
                                        "description": "%AWS.configuration.description.awssam.debug.template%",
                                        "properties": {
                                            "parameters": {
                                                "description": "%AWS.configuration.description.awssam.debug.templateParameters%",
                                                "additionalProperties": {
                                                    "type": [
                                                        "string",
                                                        "number"
                                                    ]
                                                },
                                                "type": "object"
                                            }
                                        },
                                        "type": "object",
                                        "additionalProperties": false
                                    }
                                },
                                "additionalProperties": false,
                                "type": "object"
                            },
                            "api": {
                                "title": "API Gateway Properties",
                                "description": "%AWS.configuration.description.awssam.debug.api%",
                                "properties": {
                                    "path": {
                                        "description": "%AWS.configuration.description.awssam.debug.api.path%",
                                        "type": "string"
                                    },
                                    "httpMethod": {
                                        "description": "%AWS.configuration.description.awssam.debug.api.httpMethod%",
                                        "type": "string",
                                        "enum": [
                                            "delete",
                                            "get",
                                            "head",
                                            "options",
                                            "patch",
                                            "post",
                                            "put"
                                        ]
                                    },
                                    "payload": {
                                        "description": "%AWS.configuration.description.awssam.debug.event%",
                                        "properties": {
                                            "json": {
                                                "description": "%AWS.configuration.description.awssam.debug.event.json%",
                                                "type": "object"
                                            },
                                            "path": {
                                                "description": "%AWS.configuration.description.awssam.debug.event.path%",
                                                "type": "string"
                                            }
                                        },
                                        "additionalProperties": false,
                                        "type": "object"
                                    },
                                    "headers": {
                                        "description": "%AWS.configuration.description.awssam.debug.api.headers%",
                                        "type": "object",
                                        "additionalProperties": {
                                            "type": "string"
                                        }
                                    },
                                    "querystring": {
                                        "description": "%AWS.configuration.description.awssam.debug.api.queryString%",
                                        "type": "string"
                                    },
                                    "stageVariables": {
                                        "description": "%AWS.configuration.description.awssam.debug.api.stageVariables%",
                                        "type": "object",
                                        "additionalProperties": {
                                            "type": "string"
                                        }
                                    },
                                    "clientCertificateId": {
                                        "description": "%AWS.configuration.description.awssam.debug.api.clientCertId%",
                                        "type": "string"
                                    }
                                },
                                "additionalProperties": false,
                                "required": [
                                    "path",
                                    "httpMethod"
                                ],
                                "type": "object"
                            }
                        },
                        "required": [
                            "invokeTarget"
                        ],
                        "type": "object"
                    }
                },
                "configurationSnippets": [
                    {
                        "label": "%AWS.configuration.description.awssam.debug.snippets.lambdaCode.label%",
                        "description": "%AWS.configuration.description.awssam.debug.snippets.lambdaCode.description%",
                        "body": {
                            "type": "aws-sam",
                            "request": "direct-invoke",
                            "name": "${3:Invoke Lambda}",
                            "invokeTarget": {
                                "target": "code",
                                "lambdaHandler": "${1:Function Handler}",
                                "projectRoot": "^\"\\${workspaceFolder}\""
                            },
                            "lambda": {
                                "runtime": "${2:Lambda Runtime}",
                                "payload": {
                                    "json": {}
                                }
                            }
                        },
                        "cloud9": {
                            "cn": {
                                "label": "%AWS.configuration.description.awssam.debug.snippets.lambdaCode.label.cn%",
                                "description": "%AWS.configuration.description.awssam.debug.snippets.lambdaCode.description.cn%"
                            }
                        }
                    },
                    {
                        "label": "%AWS.configuration.description.awssam.debug.snippets.lambdaTemplate.label%",
                        "description": "%AWS.configuration.description.awssam.debug.snippets.lambdaTemplate.description%",
                        "body": {
                            "type": "aws-sam",
                            "request": "direct-invoke",
                            "name": "${3:Invoke Lambda}",
                            "invokeTarget": {
                                "target": "template",
                                "templatePath": "${1:Template Location}",
                                "logicalId": "${2:Function Logical ID}"
                            },
                            "lambda": {
                                "payload": {
                                    "json": {}
                                }
                            }
                        },
                        "cloud9": {
                            "cn": {
                                "label": "%AWS.configuration.description.awssam.debug.snippets.lambdaTemplate.label.cn%",
                                "description": "%AWS.configuration.description.awssam.debug.snippets.lambdaTemplate.description.cn%"
                            }
                        }
                    },
                    {
                        "label": "%AWS.configuration.description.awssam.debug.snippets.api.label%",
                        "description": "%AWS.configuration.description.awssam.debug.snippets.api.description%",
                        "body": {
                            "type": "aws-sam",
                            "request": "direct-invoke",
                            "name": "${5:Invoke Lambda with API Gateway}",
                            "invokeTarget": {
                                "target": "api",
                                "templatePath": "${1:Template Location}",
                                "logicalId": "${2:Function Logical ID}"
                            },
                            "api": {
                                "path": "${3:Path}",
                                "httpMethod": "${4:Method}",
                                "payload": {
                                    "json": {}
                                }
                            }
                        },
                        "cloud9": {
                            "cn": {
                                "label": "%AWS.configuration.description.awssam.debug.snippets.api.label.cn%",
                                "description": "%AWS.configuration.description.awssam.debug.snippets.api.description.cn%"
                            }
                        }
                    }
                ]
            }
        ],
        "viewsContainers": {
            "activitybar": [
                {
                    "id": "aws-explorer",
                    "title": "%AWS.title%",
                    "icon": "resources/aws-logo.svg",
                    "cloud9": {
                        "cn": {
                            "title": "%AWS.title.cn%",
                            "icon": "resources/aws-cn-logo.svg"
                        }
                    }
                },
                {
                    "id": "amazonq",
                    "title": "%AWS.amazonq.title%",
                    "icon": "resources/amazonq-logo.svg"
                }
            ],
            "panel": [
                {
                    "id": "aws-codewhisperer-reference-log",
                    "title": "Code Reference Log",
                    "icon": "media/aws-logo.svg"
                },
                {
                    "id": "aws-codewhisperer-transformation-hub",
                    "title": "Transformation Hub",
                    "icon": "media/aws-logo.svg"
                }
            ]
        },
        "views": {
            "amazonq": [
                {
                    "type": "webview",
                    "id": "aws.AmazonQChatView",
                    "name": "%AWS.amazonq.chat%",
                    "when": "!isCloud9 && !aws.isSageMaker"
                },
                {
                    "id": "aws.AmazonQNeverShowBadge",
                    "name": "",
                    "when": "false"
                }
            ],
            "aws-explorer": [
                {
                    "id": "aws.amazonq",
                    "name": "%AWS.amazonq.title%",
                    "when": "!isCloud9 && !aws.isSageMaker"
                },
                {
                    "id": "aws.codewhisperer",
                    "name": "%AWS.codewhisperer.explorerTitle%"
                },
                {
                    "id": "aws.explorer",
                    "name": "%AWS.lambda.explorerTitle%",
                    "when": "isCloud9 || !aws.isWebExtHost"
                },
                {
                    "id": "aws.cdk",
                    "name": "%AWS.cdk.explorerTitle%"
                },
                {
                    "id": "aws.codecatalyst",
                    "name": "%AWS.codecatalyst.explorerTitle%",
<<<<<<< HEAD
                    "when": "!aws.isSageMaker"
=======
                    "when": "!isCloud9 || isCloud9CodeCatalyst"
>>>>>>> 1e7da02a
                }
            ],
            "aws-codewhisperer-reference-log": [
                {
                    "type": "webview",
                    "id": "aws.codeWhisperer.referenceLog",
                    "name": ""
                }
            ],
            "aws-codewhisperer-transformation-hub": [
                {
                    "type": "webview",
                    "id": "aws.amazonq.transformationHub",
                    "name": "Status"
                },
                {
                    "id": "aws.amazonq.transformationProposedChangesTree",
                    "name": "Proposed Changes",
                    "when": "gumby.transformationProposalReviewInProgress"
                }
            ]
        },
        "viewsWelcome": [
            {
                "view": "aws.amazonq.transformationProposedChangesTree",
                "contents": "Project transformation is complete.\n[Download Proposed Changes](command:aws.amazonq.transformationHub.reviewChanges.startReview)",
                "when": "gumby.reviewState == NotStarted"
            },
            {
                "view": "aws.amazonq.transformationProposedChangesTree",
                "contents": "Project transformation is complete.\n Downloading the updated code.",
                "when": "gumby.reviewState == PreparingReview"
            }
        ],
        "submenus": [
            {
                "id": "aws.auth",
                "label": "%AWS.submenu.auth.title%",
                "icon": "$(ellipsis)",
                "when": "isCloud9 || !aws.isWebExtHost"
            },
            {
                "id": "aws.codewhisperer.submenu",
                "label": "%AWS.codewhisperer.submenu.title%",
                "icon": "$(ellipsis)"
            },
            {
                "id": "aws.amazonq.submenu",
                "label": "%AWS.codewhisperer.submenu.title%",
                "icon": "$(ellipsis)"
            },
            {
                "label": "%AWS.submenu.amazonqEditorContextSubmenu.title%",
                "id": "amazonqEditorContextSubmenu"
            },
            {
                "id": "aws.codecatalyst.submenu",
                "label": "%AWS.codecatalyst.submenu.title%",
                "icon": "$(ellipsis)",
                "when": "isCloud9 || !aws.isWebExtHost"
            },
            {
                "label": "%AWS.generic.feedback%",
                "id": "aws.submenu.feedback"
            },
            {
                "label": "%AWS.generic.help%",
                "id": "aws.submenu.help"
            }
        ],
        "menus": {
            "commandPalette": [
                {
                    "command": "aws.apig.copyUrl",
                    "when": "false"
                },
                {
                    "command": "aws.apig.invokeRemoteRestApi",
                    "when": "false"
                },
                {
                    "command": "aws.deleteCloudFormation",
                    "when": "false"
                },
                {
                    "command": "aws.downloadStateMachineDefinition",
                    "when": "false"
                },
                {
                    "command": "aws.ecr.createRepository",
                    "when": "false"
                },
                {
                    "command": "aws.executeStateMachine",
                    "when": "false"
                },
                {
                    "command": "aws.copyArn",
                    "when": "false"
                },
                {
                    "command": "aws.copyName",
                    "when": "false"
                },
                {
                    "command": "aws.listCommands",
                    "when": "false"
                },
                {
                    "command": "aws.codecatalyst.listCommands",
                    "when": "false"
                },
                {
                    "command": "aws.codecatalyst.openDevEnv",
                    "when": "!isCloud9"
                },
                {
                    "command": "aws.codecatalyst.createDevEnv",
                    "when": "!isCloud9"
                },
                {
                    "command": "aws.codewhisperer.signout",
                    "when": "false"
                },
                {
                    "command": "aws.codewhisperer.reconnect",
                    "when": "false"
                },
                {
                    "command": "aws.codeWhisperer.openReferencePanel",
                    "when": "false"
                },
                {
                    "command": "aws.downloadSchemaItemCode",
                    "when": "false"
                },
                {
                    "command": "aws.deleteLambda",
                    "when": "false"
                },
                {
                    "command": "aws.downloadLambda",
                    "when": "false"
                },
                {
                    "command": "aws.invokeLambda",
                    "when": "false"
                },
                {
                    "command": "aws.copyLambdaUrl",
                    "when": "false"
                },
                {
                    "command": "aws.viewSchemaItem",
                    "when": "false"
                },
                {
                    "command": "aws.searchSchema",
                    "when": "false"
                },
                {
                    "command": "aws.searchSchemaPerRegistry",
                    "when": "false"
                },
                {
                    "command": "aws.refreshAwsExplorer",
                    "when": "false"
                },
                {
                    "command": "aws.cdk.refresh",
                    "when": "false"
                },
                {
                    "command": "aws.cdk.viewDocs",
                    "when": "false"
                },
                {
                    "command": "aws.ssmDocument.openLocalDocument",
                    "when": "false"
                },
                {
                    "command": "aws.ssmDocument.openLocalDocumentJson",
                    "when": "false"
                },
                {
                    "command": "aws.ssmDocument.openLocalDocumentYaml",
                    "when": "false"
                },
                {
                    "command": "aws.ssmDocument.deleteDocument",
                    "when": "false"
                },
                {
                    "command": "aws.ssmDocument.updateDocumentVersion",
                    "when": "false"
                },
                {
                    "command": "aws.copyLogResource",
                    "when": "resourceScheme == aws-cwl"
                },
                {
                    "command": "aws.saveCurrentLogDataContent",
                    "when": "resourceScheme == aws-cwl"
                },
                {
                    "command": "aws.s3.editFile",
                    "when": "resourceScheme == s3-readonly"
                },
                {
                    "command": "aws.cwl.viewLogStream",
                    "when": "false"
                },
                {
                    "command": "aws.cwl.changeFilterPattern",
                    "when": "false"
                },
                {
                    "command": "aws.cwl.changeTimeFilter",
                    "when": "false"
                },
                {
                    "command": "aws.ecr.deleteRepository",
                    "when": "false"
                },
                {
                    "command": "aws.ecr.copyTagUri",
                    "when": "false"
                },
                {
                    "command": "aws.ecr.copyRepositoryUri",
                    "when": "false"
                },
                {
                    "command": "aws.ecr.deleteTag",
                    "when": "false"
                },
                {
                    "command": "aws.iot.createThing",
                    "when": "false"
                },
                {
                    "command": "aws.iot.deleteThing",
                    "when": "false"
                },
                {
                    "command": "aws.iot.createCert",
                    "when": "false"
                },
                {
                    "command": "aws.iot.deleteCert",
                    "when": "false"
                },
                {
                    "command": "aws.iot.attachCert",
                    "when": "false"
                },
                {
                    "command": "aws.iot.attachPolicy",
                    "when": "false"
                },
                {
                    "command": "aws.iot.activateCert",
                    "when": "false"
                },
                {
                    "command": "aws.iot.deactivateCert",
                    "when": "false"
                },
                {
                    "command": "aws.iot.revokeCert",
                    "when": "false"
                },
                {
                    "command": "aws.iot.createPolicy",
                    "when": "false"
                },
                {
                    "command": "aws.iot.deletePolicy",
                    "when": "false"
                },
                {
                    "command": "aws.iot.createPolicyVersion",
                    "when": "false"
                },
                {
                    "command": "aws.iot.deletePolicyVersion",
                    "when": "false"
                },
                {
                    "command": "aws.iot.detachCert",
                    "when": "false"
                },
                {
                    "command": "aws.iot.detachPolicy",
                    "when": "false"
                },
                {
                    "command": "aws.iot.viewPolicyVersion",
                    "when": "false"
                },
                {
                    "command": "aws.iot.setDefaultPolicy",
                    "when": "false"
                },
                {
                    "command": "aws.iot.copyEndpoint",
                    "when": "false"
                },
                {
                    "command": "aws.deploySamApplication",
                    "when": "config.aws.samcli.legacyDeploy"
                },
                {
                    "command": "aws.redshift.editConnection",
                    "when": "false"
                },
                {
                    "command": "aws.redshift.deleteConnection",
                    "when": "false"
                },
                {
                    "command": "aws.samcli.sync",
                    "when": "!config.aws.samcli.legacyDeploy"
                },
                {
                    "command": "aws.s3.copyPath",
                    "when": "false"
                },
                {
                    "command": "aws.s3.createBucket",
                    "when": "false"
                },
                {
                    "command": "aws.s3.createFolder",
                    "when": "false"
                },
                {
                    "command": "aws.s3.deleteBucket",
                    "when": "false"
                },
                {
                    "command": "aws.s3.deleteFile",
                    "when": "false"
                },
                {
                    "command": "aws.s3.downloadFileAs",
                    "when": "false"
                },
                {
                    "command": "aws.s3.openFile",
                    "when": "false"
                },
                {
                    "command": "aws.s3.editFile",
                    "when": "false"
                },
                {
                    "command": "aws.s3.uploadFileToParent",
                    "when": "false"
                },
                {
                    "command": "aws.apprunner.startDeployment",
                    "when": "false"
                },
                {
                    "command": "aws.apprunner.createService",
                    "when": "false"
                },
                {
                    "command": "aws.apprunner.pauseService",
                    "when": "false"
                },
                {
                    "command": "aws.apprunner.resumeService",
                    "when": "false"
                },
                {
                    "command": "aws.apprunner.copyServiceUrl",
                    "when": "false"
                },
                {
                    "command": "aws.apprunner.open",
                    "when": "false"
                },
                {
                    "command": "aws.apprunner.deleteService",
                    "when": "false"
                },
                {
                    "command": "aws.apprunner.createServiceFromEcr",
                    "when": "false"
                },
                {
                    "command": "aws.resources.copyIdentifier",
                    "when": "false"
                },
                {
                    "command": "aws.resources.openResourcePreview",
                    "when": "false"
                },
                {
                    "command": "aws.resources.createResource",
                    "when": "false"
                },
                {
                    "command": "aws.resources.deleteResource",
                    "when": "false"
                },
                {
                    "command": "aws.resources.updateResource",
                    "when": "false"
                },
                {
                    "command": "aws.resources.updateResourceInline",
                    "when": "false"
                },
                {
                    "command": "aws.resources.saveResource",
                    "when": "false"
                },
                {
                    "command": "aws.resources.closeResource",
                    "when": "false"
                },
                {
                    "command": "aws.resources.viewDocs",
                    "when": "false"
                },
                {
                    "command": "aws.ecs.runCommandInContainer",
                    "when": "false"
                },
                {
                    "command": "aws.ecs.openTaskInTerminal",
                    "when": "false"
                },
                {
                    "command": "aws.ecs.enableEcsExec",
                    "when": "false"
                },
                {
                    "command": "aws.ecs.disableEcsExec",
                    "when": "false"
                },
                {
                    "command": "aws.ecs.viewDocumentation",
                    "when": "false"
                },
                {
                    "command": "aws.renderStateMachineGraph",
                    "when": "false"
                },
                {
                    "command": "aws.auth.addConnection",
                    "when": "false"
                },
                {
                    "command": "aws.auth.switchConnections",
                    "when": "false"
                },
                {
                    "command": "aws.auth.signout",
                    "when": "false"
                },
                {
                    "command": "aws.auth.help",
                    "when": "false"
                },
                {
                    "command": "aws.auth.manageConnections"
                },
                {
                    "command": "aws.ec2.openRemoteConnection",
                    "when": "aws.isDevMode"
                },
                {
                    "command": "aws.ec2.openTerminal",
                    "when": "aws.isDevMode"
                },
                {
                    "command": "aws.ec2.startInstance",
                    "when": "aws.isDevMode"
                },
                {
                    "command": "aws.ec2.stopInstance",
                    "whem": "aws.isDevMode"
                },
                {
                    "command": "aws.ec2.rebootInstance",
                    "whem": "aws.isDevMode"
                },
                {
                    "command": "aws.dev.openMenu",
                    "when": "aws.isDevMode || isCloud9"
                },
                {
                    "command": "aws.openInApplicationComposer",
                    "when": "false"
                },
                {
                    "command": "aws.amazonq.learnMore",
                    "when": "false"
                }
            ],
            "editor/title": [
                {
                    "command": "aws.previewStateMachine",
                    "when": "editorLangId == asl || editorLangId == asl-yaml",
                    "group": "navigation"
                },
                {
                    "command": "aws.saveCurrentLogDataContent",
                    "when": "resourceScheme == aws-cwl",
                    "group": "navigation"
                },
                {
                    "command": "aws.cwl.changeFilterPattern",
                    "when": "resourceScheme == aws-cwl",
                    "group": "navigation"
                },
                {
                    "command": "aws.cwl.changeTimeFilter",
                    "when": "resourceScheme == aws-cwl",
                    "group": "navigation"
                },
                {
                    "command": "aws.s3.editFile",
                    "when": "resourceScheme == s3-readonly",
                    "group": "navigation"
                },
                {
                    "command": "aws.ssmDocument.publishDocument",
                    "when": "editorLangId =~ /^(ssm-yaml|ssm-json)$/",
                    "group": "navigation"
                },
                {
                    "command": "aws.resources.updateResourceInline",
                    "when": "resourceScheme == awsResource && !isCloud9 && config.aws.experiments.jsonResourceModification",
                    "group": "navigation"
                },
                {
                    "command": "aws.resources.closeResource",
                    "when": "resourcePath =~ /^.+(awsResource.json)$/",
                    "group": "navigation"
                },
                {
                    "command": "aws.resources.saveResource",
                    "when": "resourcePath =~ /^.+(awsResource.json)$/",
                    "group": "navigation"
                },
                {
                    "command": "aws.openInApplicationComposer",
                    "when": "editorLangId == json || editorLangId == yaml || resourceFilename =~ /^.*\\.(template)$/",
                    "group": "navigation"
                }
            ],
            "editor/title/context": [
                {
                    "command": "aws.copyLogResource",
                    "when": "resourceScheme == aws-cwl",
                    "group": "1_cutcopypaste@1"
                }
            ],
            "view/title": [
                {
                    "command": "aws.amazonq.startTransformationInHub",
                    "when": "view == aws.amazonq.transformationHub",
                    "group": "navigation@1"
                },
                {
                    "command": "aws.amazonq.stopTransformationInHub",
                    "when": "view == aws.amazonq.transformationHub",
                    "group": "navigation@2"
                },
                {
                    "command": "aws.amazonq.showPlanProgressInHub",
                    "when": "view == aws.amazonq.transformationHub",
                    "group": "navigation@3"
                },
                {
                    "command": "aws.amazonq.showHistoryInHub",
                    "when": "view == aws.amazonq.transformationHub",
                    "group": "navigation@4"
                },
                {
                    "command": "aws.amazonq.transformationHub.summary.reveal",
                    "when": "view == aws.amazonq.transformationHub && gumby.reviewState == InReview"
                },
                {
                    "command": "aws.amazonq.transformationHub.reviewChanges.reveal",
                    "when": "view == aws.amazonq.transformationHub && gumby.reviewState == InReview"
                },
                {
                    "command": "aws.amazonq.showTransformationPlanInHub",
                    "when": "view == aws.amazonq.transformationHub"
                },
                {
                    "command": "aws.amazonq.transformationHub.reviewChanges.acceptChanges",
                    "when": "view == aws.amazonq.transformationProposedChangesTree && gumby.reviewState == InReview",
                    "group": "navigation@1"
                },
                {
                    "command": "aws.amazonq.transformationHub.reviewChanges.rejectChanges",
                    "when": "view == aws.amazonq.transformationProposedChangesTree && gumby.reviewState == InReview",
                    "group": "navigation@2"
                },
                {
                    "command": "aws.submitFeedback",
                    "when": "view == aws.explorer",
                    "group": "navigation@6"
                },
                {
                    "command": "aws.refreshAwsExplorer",
                    "when": "view == aws.explorer",
                    "group": "navigation@5"
                },
                {
                    "command": "aws.login",
                    "when": "view == aws.explorer",
                    "group": "1_account@1"
                },
                {
                    "command": "aws.showRegion",
                    "when": "view == aws.explorer",
                    "group": "1_account@2"
                },
                {
                    "command": "aws.listCommands",
                    "when": "view == aws.explorer && !isCloud9",
                    "group": "1_account@3"
                },
                {
                    "command": "aws.lambda.createNewSamApp",
                    "when": "view == aws.explorer",
                    "group": "3_lambda@1"
                },
                {
                    "command": "aws.launchConfigForm",
                    "when": "view == aws.explorer",
                    "group": "3_lambda@2"
                },
                {
                    "command": "aws.deploySamApplication",
                    "when": "config.aws.samcli.legacyDeploy && view == aws.explorer",
                    "group": "3_lambda@3"
                },
                {
                    "command": "aws.samcli.sync",
                    "when": "!config.aws.samcli.legacyDeploy && view == aws.explorer",
                    "group": "3_lambda@3"
                },
                {
                    "submenu": "aws.submenu.feedback",
                    "when": "view =~ /^aws\\./ && view != aws.AmazonQChatView",
                    "group": "y_toolkitMeta@1"
                },
                {
                    "submenu": "aws.submenu.help",
                    "when": "view =~ /^aws\\./ && view != aws.AmazonQChatView",
                    "group": "y_toolkitMeta@2"
                },
                {
                    "command": "aws.codecatalyst.cloneRepo",
                    "when": "view == aws.codecatalyst && !isCloud9 && aws.codecatalyst.connected",
                    "group": "1_codeCatalyst@1"
                },
                {
                    "command": "aws.codecatalyst.createDevEnv",
                    "when": "view == aws.codecatalyst && !isCloud9 && aws.codecatalyst.connected",
                    "group": "1_codeCatalyst@1"
                },
                {
                    "command": "aws.codecatalyst.listCommands",
                    "when": "view == aws.codecatalyst && !isCloud9 && aws.codecatalyst.connected",
                    "group": "1_codeCatalyst@1"
                },
                {
                    "command": "aws.codecatalyst.openDevEnv",
                    "when": "view == aws.codecatalyst && !isCloud9 && aws.codecatalyst.connected",
                    "group": "1_codeCatalyst@1"
                },
                {
                    "command": "aws.codecatalyst.manageConnections",
                    "when": "view == aws.codecatalyst && !isCloud9 && !aws.codecatalyst.connected",
                    "group": "2_codeCatalyst@1"
                },
                {
                    "command": "aws.codecatalyst.signout",
                    "when": "view == aws.codecatalyst && !isCloud9 && aws.codecatalyst.connected",
                    "group": "2_codeCatalyst@1"
                },
                {
                    "command": "aws.codeWhisperer.openReferencePanel",
                    "when": "view == aws.AmazonQChatView",
                    "group": "0_topAmazonQ@1"
                },
                {
                    "command": "aws.amazonq.learnMore",
                    "when": "view == aws.AmazonQChatView || view == aws.amazonq",
                    "group": "1_amazonQ@1"
                },
                {
                    "command": "aws.codeWhisperer.introduction",
                    "when": "view == aws.codewhisperer",
                    "group": "1_amazonQ@1"
                },
                {
                    "command": "aws.auth.switchConnections",
                    "when": "(view == aws.AmazonQChatView || view == aws.codewhisperer ||  view == aws.amazonq) && CODEWHISPERER_ENABLED",
                    "group": "2_amazonQ@1"
                },
                {
                    "command": "aws.codewhisperer.manageConnections",
                    "when": "view == aws.AmazonQChatView || view == aws.codewhisperer ||  view == aws.amazonq",
                    "group": "2_amazonQ@2"
                },
                {
                    "command": "aws.codewhisperer.signout",
                    "when": "(view == aws.AmazonQChatView || view == aws.codewhisperer ||  view == aws.amazonq) && CODEWHISPERER_ENABLED",
                    "group": "2_amazonQ@4"
                },
                {
                    "command": "aws.codewhisperer.reconnect",
                    "when": "(view == aws.AmazonQChatView || view == aws.codewhisperer ||  view == aws.amazonq) && aws.codewhisperer.disconnected",
                    "group": "2_amazonQ@3"
                }
            ],
            "explorer/context": [
                {
                    "command": "aws.deploySamApplication",
                    "when": "config.aws.samcli.legacyDeploy && isFileSystemResource && resourceFilename =~ /^template\\.(json|yml|yaml)$/",
                    "group": "z_aws@1"
                },
                {
                    "command": "aws.samcli.sync",
                    "when": "!config.aws.samcli.legacyDeploy && isFileSystemResource && resourceFilename =~ /^(template\\.(json|yml|yaml))|(samconfig\\.toml)$/",
                    "group": "z_aws@1"
                },
                {
                    "command": "aws.uploadLambda",
                    "when": "explorerResourceIsFolder || isFileSystemResource && resourceFilename =~ /^template\\.(json|yml|yaml)$/",
                    "group": "z_aws@3"
                },
                {
                    "command": "aws.openInApplicationComposer",
                    "when": "isFileSystemResource && resourceFilename =~ /^.*\\.(json|yml|yaml|template)$/",
                    "group": "z_aws@1"
                }
            ],
            "amazonqEditorContextSubmenu": [
                {
                    "command": "aws.amazonq.explainCode",
                    "group": "cw_chat@1"
                },
                {
                    "command": "aws.amazonq.refactorCode",
                    "group": "cw_chat@2"
                },
                {
                    "command": "aws.amazonq.fixCode",
                    "group": "cw_chat@3"
                },
                {
                    "command": "aws.amazonq.optimizeCode",
                    "group": "cw_chat@4"
                },
                {
                    "command": "aws.amazonq.sendToPrompt",
                    "group": "cw_chat@5"
                }
            ],
            "editor/context": [
                {
                    "submenu": "amazonqEditorContextSubmenu",
                    "group": "cw_chat",
                    "when": "editorHasSelection"
                }
            ],
            "view/item/context": [
                {
                    "command": "aws.apig.invokeRemoteRestApi",
                    "when": "view == aws.explorer && viewItem =~ /^(awsApiGatewayNode)$/",
                    "group": "0@1"
                },
                {
                    "command": "aws.ec2.openTerminal",
                    "group": "0@1",
                    "when": "viewItem =~ /^(awsEc2(Parent|Running)Node)$/"
                },
                {
                    "command": "aws.ec2.openTerminal",
                    "group": "inline@1",
                    "when": "viewItem =~ /^(awsEc2(Parent|Running)Node)$/"
                },
                {
                    "command": "aws.ec2.openRemoteConnection",
                    "group": "0@1",
                    "when": "viewItem =~ /^(awsEc2(Parent|Running)Node)$/"
                },
                {
                    "command": "aws.ec2.openRemoteConnection",
                    "group": "inline@1",
                    "when": "viewItem =~ /^(awsEc2(Parent|Running)Node)$/"
                },
                {
                    "command": "aws.ec2.startInstance",
                    "group": "0@1",
                    "when": "viewItem == awsEc2StoppedNode"
                },
                {
                    "command": "aws.ec2.startInstance",
                    "group": "inline@1",
                    "when": "viewItem == awsEc2StoppedNode"
                },
                {
                    "command": "aws.ec2.stopInstance",
                    "group": "0@1",
                    "when": "viewItem == awsEc2RunningNode"
                },
                {
                    "command": "aws.ec2.stopInstance",
                    "group": "inline@1",
                    "when": "viewItem == awsEc2RunningNode"
                },
                {
                    "command": "aws.ec2.rebootInstance",
                    "group": "0@1",
                    "when": "viewItem == awsEc2RunningNode"
                },
                {
                    "command": "aws.ec2.rebootInstance",
                    "group": "inline@1",
                    "when": "viewItem == awsEc2RunningNode"
                },
                {
                    "command": "aws.ecr.createRepository",
                    "when": "view == aws.explorer && viewItem == awsEcrNode",
                    "group": "inline@1"
                },
                {
                    "command": "aws.iot.createThing",
                    "when": "view == aws.explorer && viewItem == awsIotThingsNode",
                    "group": "inline@1"
                },
                {
                    "command": "aws.iot.createCert",
                    "when": "view == aws.explorer && viewItem == awsIotCertsNode",
                    "group": "inline@1"
                },
                {
                    "command": "aws.iot.createPolicy",
                    "when": "view == aws.explorer && viewItem == awsIotPoliciesNode",
                    "group": "inline@1"
                },
                {
                    "command": "aws.iot.attachCert",
                    "when": "view == aws.explorer && viewItem == awsIotThingNode",
                    "group": "inline@1"
                },
                {
                    "command": "aws.iot.attachPolicy",
                    "when": "view == aws.explorer && viewItem =~ /^awsIotCertificateNode.(Things|Policies)/",
                    "group": "inline@1"
                },
                {
                    "command": "aws.redshift.editConnection",
                    "when": "view == aws.explorer && viewItem == awsRedshiftWarehouseNode",
                    "group": "0@1"
                },
                {
                    "command": "aws.redshift.deleteConnection",
                    "when": "view == aws.explorer && viewItem == awsRedshiftWarehouseNode",
                    "group": "0@2"
                },
                {
                    "command": "aws.s3.openFile",
                    "when": "view == aws.explorer && viewItem == awsS3FileNode && !isCloud9",
                    "group": "0@1"
                },
                {
                    "command": "aws.s3.editFile",
                    "when": "view == aws.explorer && viewItem == awsS3FileNode && !isCloud9",
                    "group": "inline@1"
                },
                {
                    "command": "aws.s3.downloadFileAs",
                    "when": "view == aws.explorer && viewItem == awsS3FileNode",
                    "group": "inline@2"
                },
                {
                    "command": "aws.s3.createBucket",
                    "when": "view == aws.explorer && viewItem == awsS3Node",
                    "group": "inline@1"
                },
                {
                    "command": "aws.s3.createFolder",
                    "when": "view == aws.explorer && viewItem =~ /^(awsS3BucketNode|awsS3FolderNode)$/",
                    "group": "inline@1"
                },
                {
                    "command": "aws.ssmDocument.openLocalDocument",
                    "when": "view == aws.explorer && viewItem =~ /^(awsDocumentItemNode|awsDocumentItemNodeWriteable)$/",
                    "group": "inline@1"
                },
                {
                    "command": "aws.s3.uploadFile",
                    "when": "view == aws.explorer && viewItem =~ /^(awsS3BucketNode|awsS3FolderNode)$/",
                    "group": "inline@2"
                },
                {
                    "command": "aws.showRegion",
                    "when": "view == aws.explorer && viewItem == awsRegionNode",
                    "group": "0@1"
                },
                {
                    "command": "aws.lambda.createNewSamApp",
                    "when": "view == aws.explorer && viewItem == awsLambdaNode || viewItem == awsRegionNode",
                    "group": "1@1"
                },
                {
                    "command": "aws.launchConfigForm",
                    "when": "view == aws.explorer && viewItem == awsLambdaNode || viewItem == awsRegionNode || viewItem == awsCloudFormationRootNode",
                    "group": "1@1"
                },
                {
                    "command": "aws.deploySamApplication",
                    "when": "config.aws.samcli.legacyDeploy && view == aws.explorer && viewItem =~ /^(awsLambdaNode|awsRegionNode|awsCloudFormationRootNode)$/",
                    "group": "1@2"
                },
                {
                    "command": "aws.samcli.sync",
                    "when": "!config.aws.samcli.legacyDeploy && view == aws.explorer && viewItem =~ /^(awsLambdaNode|awsRegionNode|awsCloudFormationRootNode)$/",
                    "group": "1@2"
                },
                {
                    "command": "aws.ec2.copyInstanceId",
                    "when": "view == aws.explorer && viewItem =~ /^(awsEc2(Parent|Running|Stopped)Node)$/",
                    "group": "2@0"
                },
                {
                    "command": "aws.ecr.copyTagUri",
                    "when": "view == aws.explorer && viewItem == awsEcrTagNode",
                    "group": "2@1"
                },
                {
                    "command": "aws.ecr.deleteTag",
                    "when": "view == aws.explorer && viewItem == awsEcrTagNode",
                    "group": "3@1"
                },
                {
                    "command": "aws.ecr.copyRepositoryUri",
                    "when": "view == aws.explorer && viewItem == awsEcrRepositoryNode",
                    "group": "2@1"
                },
                {
                    "command": "aws.ecr.createRepository",
                    "when": "view == aws.explorer && viewItem == awsEcrNode",
                    "group": "0@1"
                },
                {
                    "command": "aws.ecr.deleteRepository",
                    "when": "view == aws.explorer && viewItem == awsEcrRepositoryNode",
                    "group": "3@1"
                },
                {
                    "command": "aws.invokeLambda",
                    "when": "view == aws.explorer && viewItem =~ /^(awsRegionFunctionNode|awsRegionFunctionNodeDownloadable|awsCloudFormationFunctionNode)$/",
                    "group": "0@1"
                },
                {
                    "command": "aws.downloadLambda",
                    "when": "view == aws.explorer && viewItem =~ /^(awsRegionFunctionNode|awsRegionFunctionNodeDownloadable)$/",
                    "group": "0@2"
                },
                {
                    "command": "aws.uploadLambda",
                    "when": "view == aws.explorer && viewItem =~ /^(awsRegionFunctionNode|awsRegionFunctionNodeDownloadable)$/",
                    "group": "1@1"
                },
                {
                    "command": "aws.deleteLambda",
                    "when": "view == aws.explorer && viewItem =~ /^(awsRegionFunctionNode|awsRegionFunctionNodeDownloadable)$/",
                    "group": "4@1"
                },
                {
                    "command": "aws.copyLambdaUrl",
                    "when": "view == aws.explorer && viewItem =~ /^(awsRegionFunctionNode|awsRegionFunctionNodeDownloadable)$/",
                    "group": "2@0"
                },
                {
                    "command": "aws.deleteCloudFormation",
                    "when": "view == aws.explorer && viewItem == awsCloudFormationNode",
                    "group": "3@5"
                },
                {
                    "command": "aws.searchSchema",
                    "when": "view == aws.explorer && viewItem == awsSchemasNode",
                    "group": "0@1"
                },
                {
                    "command": "aws.searchSchemaPerRegistry",
                    "when": "view == aws.explorer && viewItem == awsRegistryItemNode",
                    "group": "0@1"
                },
                {
                    "command": "aws.viewSchemaItem",
                    "when": "view == aws.explorer && viewItem == awsSchemaItemNode",
                    "group": "0@1"
                },
                {
                    "command": "aws.stepfunctions.createStateMachineFromTemplate",
                    "when": "view == aws.explorer && viewItem == awsStepFunctionsNode",
                    "group": "0@1"
                },
                {
                    "command": "aws.downloadStateMachineDefinition",
                    "when": "view == aws.explorer && viewItem == awsStateMachineNode",
                    "group": "0@1"
                },
                {
                    "command": "aws.renderStateMachineGraph",
                    "when": "view == aws.explorer && viewItem == awsStateMachineNode",
                    "group": "0@2"
                },
                {
                    "command": "aws.cdk.renderStateMachineGraph",
                    "when": "viewItem == awsCdkStateMachineNode",
                    "group": "inline@1"
                },
                {
                    "command": "aws.cdk.renderStateMachineGraph",
                    "when": "viewItem == awsCdkStateMachineNode",
                    "group": "0@1"
                },
                {
                    "command": "aws.executeStateMachine",
                    "when": "view == aws.explorer && viewItem == awsStateMachineNode",
                    "group": "0@3"
                },
                {
                    "command": "aws.iot.createThing",
                    "when": "view == aws.explorer && viewItem == awsIotThingsNode",
                    "group": "0@1"
                },
                {
                    "command": "aws.iot.createCert",
                    "when": "view == aws.explorer && viewItem == awsIotCertsNode",
                    "group": "0@1"
                },
                {
                    "command": "aws.iot.createPolicy",
                    "when": "view == aws.explorer && viewItem == awsIotPoliciesNode",
                    "group": "0@1"
                },
                {
                    "command": "aws.iot.createPolicyVersion",
                    "when": "view == aws.explorer && viewItem == awsIotPolicyNode.WithVersions",
                    "group": "0@1"
                },
                {
                    "command": "aws.iot.viewPolicyVersion",
                    "when": "view == aws.explorer && viewItem =~ /^awsIotPolicyVersionNode./",
                    "group": "0@1"
                },
                {
                    "command": "aws.iot.attachCert",
                    "when": "view == aws.explorer && viewItem == awsIotThingNode",
                    "group": "0@1"
                },
                {
                    "command": "aws.iot.attachPolicy",
                    "when": "view == aws.explorer && viewItem =~ /^awsIotCertificateNode.(Things|Policies)/",
                    "group": "0@1"
                },
                {
                    "command": "aws.s3.createBucket",
                    "when": "view == aws.explorer && viewItem == awsS3Node",
                    "group": "0@1"
                },
                {
                    "command": "aws.s3.downloadFileAs",
                    "when": "view == aws.explorer && viewItem == awsS3FileNode",
                    "group": "0@1"
                },
                {
                    "command": "aws.s3.uploadFile",
                    "when": "view == aws.explorer && viewItem =~ /^(awsS3BucketNode|awsS3FolderNode)$/",
                    "group": "0@1"
                },
                {
                    "command": "aws.s3.uploadFileToParent",
                    "when": "view == aws.explorer && viewItem == awsS3FileNode",
                    "group": "1@1"
                },
                {
                    "command": "aws.s3.createFolder",
                    "when": "view == aws.explorer && viewItem =~ /^(awsS3BucketNode|awsS3FolderNode)$/",
                    "group": "1@1"
                },
                {
                    "command": "aws.iot.deactivateCert",
                    "when": "view == aws.explorer && viewItem =~ /^awsIotCertificateNode.(Things|Policies).ACTIVE$/",
                    "group": "1@1"
                },
                {
                    "command": "aws.iot.activateCert",
                    "when": "view == aws.explorer && viewItem =~ /^awsIotCertificateNode.(Things|Policies).INACTIVE$/",
                    "group": "1@1"
                },
                {
                    "command": "aws.iot.revokeCert",
                    "when": "view == aws.explorer && viewItem =~ /^awsIotCertificateNode.(Things|Policies).(ACTIVE|INACTIVE)$/",
                    "group": "1@2"
                },
                {
                    "command": "aws.iot.setDefaultPolicy",
                    "when": "view == aws.explorer && viewItem == awsIotPolicyVersionNode.NONDEFAULT",
                    "group": "1@1"
                },
                {
                    "command": "aws.iot.copyEndpoint",
                    "when": "view == aws.explorer && viewItem == awsIotNode",
                    "group": "2@1"
                },
                {
                    "command": "aws.copyName",
                    "when": "view == aws.explorer && viewItem =~ /^(awsRegionFunctionNode|awsRegionFunctionNodeDownloadable|awsCloudFormationFunctionNode|awsStateMachineNode|awsCloudFormationNode|awsS3BucketNode|awsS3FolderNode|awsS3FileNode|awsApiGatewayNode|awsIotThingNode)$|^(awsAppRunnerServiceNode|awsIotCertificateNode|awsIotPolicyNode|awsIotPolicyVersionNode|(awsEc2(Running|Pending|Stopped)Node))/",
                    "group": "2@1"
                },
                {
                    "command": "aws.copyArn",
                    "when": "view == aws.explorer && viewItem =~ /^(awsRegionFunctionNode|awsRegionFunctionNodeDownloadable|awsCloudFormationFunctionNode|awsStateMachineNode|awsCloudFormationNode|awsCloudWatchLogNode|awsS3BucketNode|awsS3FolderNode|awsS3FileNode|awsApiGatewayNode|awsEcrRepositoryNode|awsIotThingNode)$|^(awsAppRunnerServiceNode|awsEcsServiceNode|awsIotCertificateNode|awsIotPolicyNode|awsIotPolicyVersionNode|awsMdeInstanceNode|(awsEc2(Running|Pending|Stopped)Node))/",
                    "group": "2@2"
                },
                {
                    "command": "aws.cwl.searchLogGroup",
                    "group": "0@1",
                    "when": "view == aws.explorer && viewItem =~ /^awsCloudWatchLogNode|awsCloudWatchLogParentNode$/"
                },
                {
                    "command": "aws.cwl.searchLogGroup",
                    "group": "inline@1",
                    "when": "view == aws.explorer && viewItem =~ /^awsCloudWatchLogNode|awsCloudWatchLogParentNode$/"
                },
                {
                    "command": "aws.apig.copyUrl",
                    "when": "view == aws.explorer && viewItem =~ /^(awsApiGatewayNode)$/",
                    "group": "2@0"
                },
                {
                    "command": "aws.s3.copyPath",
                    "when": "view == aws.explorer && viewItem =~ /^(awsS3FolderNode|awsS3FileNode)$/",
                    "group": "2@3"
                },
                {
                    "command": "aws.s3.presignedURL",
                    "when": "view == aws.explorer && viewItem =~ /^(awsS3FileNode)$/",
                    "group": "2@4"
                },
                {
                    "command": "aws.iot.detachCert",
                    "when": "view == aws.explorer && viewItem =~ /^(awsIotCertificateNode.Things)/",
                    "group": "3@1"
                },
                {
                    "command": "aws.iot.detachPolicy",
                    "when": "view == aws.explorer && viewItem == awsIotPolicyNode.Certificates",
                    "group": "3@1"
                },
                {
                    "command": "aws.iot.deleteThing",
                    "when": "view == aws.explorer && viewItem == awsIotThingNode",
                    "group": "3@1"
                },
                {
                    "command": "aws.iot.deleteCert",
                    "when": "view == aws.explorer && viewItem =~ /^awsIotCertificateNode.Policies/",
                    "group": "3@1"
                },
                {
                    "command": "aws.iot.deletePolicy",
                    "when": "view == aws.explorer && viewItem == awsIotPolicyNode.WithVersions",
                    "group": "3@1"
                },
                {
                    "command": "aws.iot.deletePolicyVersion",
                    "when": "view == aws.explorer && viewItem == awsIotPolicyVersionNode.NONDEFAULT",
                    "group": "3@1"
                },
                {
                    "command": "aws.s3.deleteBucket",
                    "when": "view == aws.explorer && viewItem == awsS3BucketNode",
                    "group": "3@1"
                },
                {
                    "command": "aws.s3.deleteFile",
                    "when": "view == aws.explorer && viewItem == awsS3FileNode",
                    "group": "3@1"
                },
                {
                    "command": "aws.downloadSchemaItemCode",
                    "when": "view == aws.explorer && viewItem == awsSchemaItemNode",
                    "group": "1@1"
                },
                {
                    "command": "aws.cwl.viewLogStream",
                    "group": "0@1",
                    "when": "view == aws.explorer && viewItem == awsCloudWatchLogNode"
                },
                {
                    "command": "aws.ssmDocument.openLocalDocumentYaml",
                    "group": "0@1",
                    "when": "view == aws.explorer && viewItem =~ /^(awsDocumentItemNode|awsDocumentItemNodeWriteable)$/"
                },
                {
                    "command": "aws.ssmDocument.openLocalDocumentJson",
                    "group": "0@2",
                    "when": "view == aws.explorer && viewItem =~ /^(awsDocumentItemNode|awsDocumentItemNodeWriteable)$/"
                },
                {
                    "command": "aws.ssmDocument.updateDocumentVersion",
                    "group": "2@1",
                    "when": "view == aws.explorer && viewItem == awsDocumentItemNodeWriteable"
                },
                {
                    "command": "aws.ssmDocument.deleteDocument",
                    "group": "3@2",
                    "when": "view == aws.explorer && viewItem == awsDocumentItemNodeWriteable"
                },
                {
                    "command": "aws.ecs.runCommandInContainer",
                    "group": "0@1",
                    "when": "view == aws.explorer && viewItem =~ /^(awsEcsContainerNodeExec)(.*)$/"
                },
                {
                    "command": "aws.ecs.openTaskInTerminal",
                    "group": "0@2",
                    "when": "view == aws.explorer && viewItem =~ /^(awsEcsContainerNodeExec)(.*)$/ && !isCloud9"
                },
                {
                    "command": "aws.ecs.enableEcsExec",
                    "group": "0@2",
                    "when": "view == aws.explorer && viewItem == awsEcsServiceNode.DISABLED"
                },
                {
                    "command": "aws.ecs.disableEcsExec",
                    "group": "0@2",
                    "when": "view == aws.explorer && viewItem == awsEcsServiceNode.ENABLED"
                },
                {
                    "command": "aws.ecs.viewDocumentation",
                    "group": "1@3",
                    "when": "view == aws.explorer && viewItem =~ /^(awsEcsClusterNode|awsEcsContainerNode)$|^awsEcsServiceNode/"
                },
                {
                    "command": "aws.resources.configure",
                    "when": "view == aws.explorer && viewItem == resourcesRootNode",
                    "group": "1@1"
                },
                {
                    "command": "aws.resources.configure",
                    "when": "view == aws.explorer && viewItem == resourcesRootNode",
                    "group": "inline@1"
                },
                {
                    "command": "aws.resources.openResourcePreview",
                    "when": "view == aws.explorer && viewItem =~ /^(.*)(ResourceNode)$/",
                    "group": "1@1"
                },
                {
                    "command": "aws.resources.copyIdentifier",
                    "when": "view == aws.explorer && viewItem =~ /^(.*)(ResourceNode)$/",
                    "group": "1@1"
                },
                {
                    "command": "aws.resources.viewDocs",
                    "when": "view == aws.explorer && viewItem =~ /^(.*)(Documented)(.*)(ResourceTypeNode)$/",
                    "group": "1@1"
                },
                {
                    "command": "aws.resources.createResource",
                    "when": "view == aws.explorer && viewItem =~ /^(.*)(Creatable)(.*)(ResourceTypeNode)$/ && !isCloud9 && config.aws.experiments.jsonResourceModification",
                    "group": "2@1"
                },
                {
                    "command": "aws.resources.createResource",
                    "when": "view == aws.explorer && viewItem =~ /^(.*)(Creatable)(.*)(ResourceTypeNode)$/ && !isCloud9 && config.aws.experiments.jsonResourceModification",
                    "group": "inline@1"
                },
                {
                    "command": "aws.resources.updateResource",
                    "when": "view == aws.explorer && viewItem =~ /^(.*)(Updatable)(.*)(ResourceNode)$/ && !isCloud9 && config.aws.experiments.jsonResourceModification",
                    "group": "2@1"
                },
                {
                    "command": "aws.resources.deleteResource",
                    "when": "view == aws.explorer && viewItem =~ /^(.*)(Deletable)(.*)(ResourceNode)$/ && !isCloud9 && config.aws.experiments.jsonResourceModification",
                    "group": "2@2"
                },
                {
                    "command": "aws.apprunner.createServiceFromEcr",
                    "group": "0@2",
                    "when": "view == aws.explorer && viewItem =~ /awsEcrTagNode|awsEcrRepositoryNode/"
                },
                {
                    "command": "aws.apprunner.startDeployment",
                    "group": "0@1",
                    "when": "view == aws.explorer && viewItem == awsAppRunnerServiceNode.RUNNING"
                },
                {
                    "command": "aws.apprunner.createService",
                    "group": "0@2",
                    "when": "view == aws.explorer && viewItem == awsAppRunnerNode"
                },
                {
                    "command": "aws.apprunner.pauseService",
                    "group": "0@3",
                    "when": "view == aws.explorer && viewItem == awsAppRunnerServiceNode.RUNNING"
                },
                {
                    "command": "aws.apprunner.resumeService",
                    "group": "0@3",
                    "when": "view == aws.explorer && viewItem == awsAppRunnerServiceNode.PAUSED"
                },
                {
                    "command": "aws.apprunner.copyServiceUrl",
                    "group": "1@1",
                    "when": "view == aws.explorer && viewItem == awsAppRunnerServiceNode.RUNNING"
                },
                {
                    "command": "aws.apprunner.open",
                    "group": "1@2",
                    "when": "view == aws.explorer && viewItem == awsAppRunnerServiceNode.RUNNING"
                },
                {
                    "command": "aws.apprunner.deleteService",
                    "group": "3@1",
                    "when": "view == aws.explorer && viewItem =~ /awsAppRunnerServiceNode.[RUNNING|PAUSED|CREATE_FAILED]/"
                },
                {
                    "command": "aws.cloudFormation.newTemplate",
                    "group": "0@1",
                    "when": "view == aws.explorer && viewItem == awsCloudFormationRootNode"
                },
                {
                    "command": "aws.sam.newTemplate",
                    "group": "0@2",
                    "when": "view == aws.explorer && viewItem == awsCloudFormationRootNode"
                },
                {
                    "command": "aws.codeWhisperer.introduction",
                    "when": "viewItem =~ /^awsCodeWhispererNode/ && !isCloud9 && CODEWHISPERER_TERMS_ACCEPTED",
                    "group": "inline@1"
                },
                {
                    "command": "aws.cdk.viewDocs",
                    "when": "viewItem == awsCdkRootNode",
                    "group": "0@2"
                },
                {
                    "command": "aws.auth.addConnection",
                    "when": "viewItem == awsAuthNode",
                    "group": "0@1"
                },
                {
                    "command": "aws.auth.switchConnections",
                    "when": "viewItem == awsAuthNode",
                    "group": "0@2"
                },
                {
                    "command": "aws.auth.signout",
                    "when": "viewItem == awsAuthNode && !isCloud9",
                    "group": "0@3"
                },
                {
                    "command": "aws.auth.help",
                    "when": "viewItem == awsAuthNode",
                    "group": "inline@1"
                },
                {
                    "submenu": "aws.auth",
                    "when": "viewItem == awsAuthNode",
                    "group": "inline@2"
                },
                {
                    "submenu": "aws.codecatalyst.submenu",
                    "when": "viewItem =~ /^awsCodeCatalystNode/",
                    "group": "inline@1"
                },
                {
                    "command": "aws.codecatalyst.manageConnections",
                    "when": "viewItem =~ /^awsCodeCatalystNode/",
                    "group": "0@1"
                },
                {
                    "command": "aws.codecatalyst.signout",
                    "when": "viewItem =~ /^awsCodeCatalystNode/&& !isCloud9 && aws.codecatalyst.connected",
                    "group": "0@2"
                },
                {
                    "submenu": "aws.codewhisperer.submenu",
                    "when": "viewItem =~ /^awsCodeWhispererNode/",
                    "group": "inline@1"
                },
                {
                    "submenu": "aws.amazonq.submenu",
                    "when": "viewItem =~ /^awsAmazonQNode/",
                    "group": "inline@1"
                }
            ],
            "aws.auth": [
                {
                    "command": "aws.auth.manageConnections",
                    "group": "0@1"
                },
                {
                    "command": "aws.auth.switchConnections",
                    "group": "0@2"
                },
                {
                    "command": "aws.auth.signout",
                    "enablement": "!isCloud9",
                    "group": "0@3"
                }
            ],
            "aws.submenu.feedback": [
                {
                    "command": "aws.submitFeedback",
                    "group": "1_feedback@1"
                },
                {
                    "command": "aws.createIssueOnGitHub",
                    "group": "1_feedback@2"
                }
            ],
            "aws.submenu.help": [
                {
                    "command": "aws.quickStart",
                    "group": "1_help@1"
                },
                {
                    "command": "aws.help",
                    "group": "1_help@2"
                },
                {
                    "command": "aws.github",
                    "group": "1_help@3"
                },
                {
                    "command": "aws.aboutToolkit",
                    "group": "1_help@4"
                },
                {
                    "command": "aws.viewLogs",
                    "group": "1_help@5"
                }
            ]
        },
        "commands": [
            {
                "command": "aws.amazonq.explainCode",
                "title": "%AWS.command.amazonq.explainCode%",
                "category": "%AWS.title%"
            },
            {
                "command": "aws.amazonq.refactorCode",
                "title": "%AWS.command.amazonq.refactorCode%",
                "category": "%AWS.title%"
            },
            {
                "command": "aws.amazonq.fixCode",
                "title": "%AWS.command.amazonq.fixCode%",
                "category": "%AWS.title%"
            },
            {
                "command": "aws.amazonq.optimizeCode",
                "title": "%AWS.command.amazonq.optimizeCode%",
                "category": "%AWS.title%"
            },
            {
                "command": "aws.amazonq.sendToPrompt",
                "title": "%AWS.command.amazonq.sendToPrompt%",
                "category": "%AWS.title%"
            },
            {
                "command": "aws.launchConfigForm",
                "title": "%AWS.command.launchConfigForm.title%",
                "category": "%AWS.title%",
                "enablement": "isCloud9 || !aws.isWebExtHost",
                "cloud9": {
                    "cn": {
                        "category": "%AWS.title.cn%"
                    }
                }
            },
            {
                "command": "aws.apig.copyUrl",
                "title": "%AWS.command.apig.copyUrl%",
                "category": "%AWS.title%",
                "enablement": "isCloud9 || !aws.isWebExtHost",
                "cloud9": {
                    "cn": {
                        "category": "%AWS.title.cn%"
                    }
                }
            },
            {
                "command": "aws.apig.invokeRemoteRestApi",
                "title": "%AWS.command.apig.invokeRemoteRestApi%",
                "category": "%AWS.title%",
                "enablement": "isCloud9 || !aws.isWebExtHost",
                "cloud9": {
                    "cn": {
                        "category": "%AWS.title.cn%",
                        "title": "%AWS.command.apig.invokeRemoteRestApi.cn%"
                    }
                }
            },
            {
                "command": "aws.lambda.createNewSamApp",
                "title": "%AWS.command.createNewSamApp%",
                "category": "%AWS.title%",
                "enablement": "isCloud9 || !aws.isWebExtHost",
                "cloud9": {
                    "cn": {
                        "category": "%AWS.title.cn%"
                    }
                }
            },
            {
                "command": "aws.login",
                "title": "%AWS.command.login%",
                "category": "%AWS.title%",
                "enablement": "isCloud9 || !aws.isWebExtHost",
                "cloud9": {
                    "cn": {
                        "title": "%AWS.command.login.cn%",
                        "category": "%AWS.title.cn%"
                    }
                }
            },
            {
                "command": "aws.credentials.profile.create",
                "title": "%AWS.command.credentials.profile.create%",
                "category": "%AWS.title%",
                "cloud9": {
                    "cn": {
                        "category": "%AWS.title.cn%"
                    }
                }
            },
            {
                "command": "aws.credentials.edit",
                "title": "%AWS.command.credentials.edit%",
                "category": "%AWS.title%",
                "cloud9": {
                    "cn": {
                        "category": "%AWS.title.cn%"
                    }
                }
            },
            {
                "command": "aws.codecatalyst.openOrg",
                "title": "%AWS.command.codecatalyst.openOrg%",
                "category": "AWS",
                "enablement": "isCloud9 || !aws.isWebExtHost"
            },
            {
                "command": "aws.codecatalyst.openProject",
                "title": "%AWS.command.codecatalyst.openProject%",
                "category": "AWS",
                "enablement": "isCloud9 || !aws.isWebExtHost"
            },
            {
                "command": "aws.codecatalyst.openRepo",
                "title": "%AWS.command.codecatalyst.openRepo%",
                "category": "AWS",
                "enablement": "isCloud9 || !aws.isWebExtHost"
            },
            {
                "command": "aws.codecatalyst.openDevEnv",
                "title": "%AWS.command.codecatalyst.openDevEnv%",
                "category": "AWS",
                "enablement": "!isCloud9 && !aws.isWebExtHost"
            },
            {
                "command": "aws.codecatalyst.listCommands",
                "title": "%AWS.command.codecatalyst.listCommands%",
                "category": "AWS",
                "enablement": "!isCloud9 && !aws.isWebExtHost"
            },
            {
                "command": "aws.codecatalyst.cloneRepo",
                "title": "%AWS.command.codecatalyst.cloneRepo%",
                "category": "AWS",
                "enablement": "!isCloud9 && !aws.isWebExtHost"
            },
            {
                "command": "aws.codecatalyst.createDevEnv",
                "title": "%AWS.command.codecatalyst.createDevEnv%",
                "category": "AWS",
                "enablement": "!isCloud9 && !aws.isWebExtHost"
            },
            {
                "command": "aws.codecatalyst.signout",
                "title": "%AWS.command.codecatalyst.signout%",
                "category": "AWS",
                "icon": "$(debug-disconnect)",
                "enablement": "isCloud9 || !aws.isWebExtHost"
            },
            {
                "command": "aws.logout",
                "title": "%AWS.command.logout%",
                "category": "%AWS.title%",
                "cloud9": {
                    "cn": {
                        "category": "%AWS.title.cn%"
                    }
                }
            },
            {
                "command": "aws.auth.addConnection",
                "title": "%AWS.command.auth.addConnection%",
                "category": "%AWS.title%"
            },
            {
                "command": "aws.auth.manageConnections",
                "title": "%AWS.command.auth.showConnectionsPage%",
                "category": "%AWS.title%"
            },
            {
                "command": "aws.codecatalyst.manageConnections",
                "title": "%AWS.command.auth.showConnectionsPage%",
                "category": "%AWS.title%"
            },
            {
                "command": "aws.codewhisperer.manageConnections",
                "title": "%AWS.command.auth.showConnectionsPage%",
                "category": "%AWS.title%"
            },
            {
                "command": "aws.codewhisperer.reconnect",
                "title": "%AWS.command.codewhisperer.reconnect%",
                "category": "%AWS.title%"
            },
            {
                "command": "aws.codeWhisperer.openReferencePanel",
                "title": "%AWS.command.codewhisperer.openReferencePanel%",
                "category": "%AWS.title%"
            },
            {
                "command": "aws.amazonq.transformationHub.reviewChanges.acceptChanges",
                "title": "%AWS.command.q.transform.acceptChanges%"
            },
            {
                "command": "aws.amazonq.transformationHub.reviewChanges.rejectChanges",
                "title": "%AWS.command.q.transform.rejectChanges%"
            },
            {
                "command": "aws.amazonq.transformationHub.summary.reveal",
                "title": "%AWS.command.q.transform.showChangeSummary%"
            },
            {
                "command": "aws.amazonq.transformationHub.reviewChanges.reveal",
                "title": "%AWS.command.q.transform.showChanges%"
            },
            {
                "command": "aws.amazonq.showTransformationPlanInHub",
                "title": "%AWS.command.q.transform.showTransformationPlan%"
            },
            {
                "command": "aws.auth.switchConnections",
                "title": "%AWS.command.auth.switchConnections%",
                "category": "%AWS.title%"
            },
            {
                "command": "aws.auth.signout",
                "title": "%AWS.command.auth.signout%",
                "category": "%AWS.title%",
                "enablement": "!isCloud9"
            },
            {
                "command": "aws.auth.help",
                "title": "%AWS.generic.viewDocs%",
                "category": "%AWS.title%",
                "icon": "$(question)"
            },
            {
                "command": "aws.createIssueOnGitHub",
                "title": "%AWS.command.createIssueOnGitHub%",
                "category": "%AWS.title%",
                "cloud9": {
                    "cn": {
                        "category": "%AWS.title.cn%"
                    }
                }
            },
            {
                "command": "aws.ec2.openTerminal",
                "title": "%AWS.command.ec2.openTerminal%",
                "icon": "$(terminal-view-icon)",
                "category": "%AWS.title%",
                "enablement": "isCloud9 || !aws.isWebExtHost",
                "cloud9": {
                    "cn": {
                        "category": "%AWS.title.cn%"
                    }
                }
            },
            {
                "command": "aws.ec2.openRemoteConnection",
                "title": "%AWS.command.ec2.openRemoteConnection%",
                "icon": "$(remote-explorer)",
                "category": "%AWS.title%",
                "enablement": "isCloud9 || !aws.isWebExtHost",
                "cloud9": {
                    "cn": {
                        "category": "%AWS.title.cn%"
                    }
                }
            },
            {
                "command": "aws.ec2.startInstance",
                "title": "%AWS.command.ec2.startInstance%",
                "icon": "$(debug-start)",
                "category": "%AWS.title%",
                "enablement": "isCloud9 || !aws.isWebExtHost",
                "cloud9": {
                    "cn": {
                        "category": "%AWS.title.cn%"
                    }
                }
            },
            {
                "command": "aws.ec2.stopInstance",
                "title": "%AWS.command.ec2.stopInstance%",
                "icon": "$(debug-stop)",
                "category": "%AWS.title%",
                "enablement": "isCloud9 || !aws.isWebExtHost",
                "cloud9": {
                    "cn": {
                        "category": "%AWS.title.cn%"
                    }
                }
            },
            {
                "command": "aws.ec2.rebootInstance",
                "title": "%AWS.command.ec2.rebootInstance%",
                "icon": "$(debug-restart)",
                "category": "%AWS.title%",
                "enablement": "isCloud9 || !aws.isWebExtHost",
                "cloud9": {
                    "cn": {
                        "category": "%AWS.title.cn%"
                    }
                }
            },
            {
                "command": "aws.ec2.copyInstanceId",
                "title": "%AWS.command.ec2.copyInstanceId%",
                "category": "%AWS.title%",
                "enablement": "isCloud9 || !aws.isWebExtHost",
                "cloud9": {
                    "cn": {
                        "category": "%AWS.title.cn%"
                    }
                }
            },
            {
                "command": "aws.ecr.copyTagUri",
                "title": "%AWS.command.ecr.copyTagUri%",
                "category": "%AWS.title%",
                "enablement": "isCloud9 || !aws.isWebExtHost",
                "cloud9": {
                    "cn": {
                        "category": "%AWS.title.cn%"
                    }
                }
            },
            {
                "command": "aws.ecr.deleteTag",
                "title": "%AWS.command.ecr.deleteTag%",
                "category": "%AWS.title%",
                "enablement": "isCloud9 || !aws.isWebExtHost",
                "cloud9": {
                    "cn": {
                        "category": "%AWS.title.cn%"
                    }
                }
            },
            {
                "command": "aws.ecr.copyRepositoryUri",
                "title": "%AWS.command.ecr.copyRepositoryUri%",
                "category": "%AWS.title%",
                "enablement": "isCloud9 || !aws.isWebExtHost",
                "cloud9": {
                    "cn": {
                        "category": "%AWS.title.cn%"
                    }
                }
            },
            {
                "command": "aws.ecr.createRepository",
                "title": "%AWS.command.ecr.createRepository%",
                "category": "%AWS.title%",
                "enablement": "isCloud9 || !aws.isWebExtHost",
                "icon": "$(add)",
                "cloud9": {
                    "cn": {
                        "category": "%AWS.title.cn%"
                    }
                }
            },
            {
                "command": "aws.ecr.deleteRepository",
                "title": "%AWS.command.ecr.deleteRepository%",
                "category": "%AWS.title%",
                "enablement": "isCloud9 || !aws.isWebExtHost",
                "cloud9": {
                    "cn": {
                        "category": "%AWS.title.cn%"
                    }
                }
            },
            {
                "command": "aws.showRegion",
                "title": "%AWS.command.showRegion%",
                "category": "%AWS.title%",
                "enablement": "isCloud9 || !aws.isWebExtHost",
                "cloud9": {
                    "cn": {
                        "category": "%AWS.title.cn%"
                    }
                }
            },
            {
                "command": "aws.iot.createThing",
                "title": "%AWS.command.iot.createThing%",
                "category": "%AWS.title%",
                "enablement": "isCloud9 || !aws.isWebExtHost",
                "icon": "$(add)",
                "cloud9": {
                    "cn": {
                        "category": "%AWS.title.cn%"
                    }
                }
            },
            {
                "command": "aws.iot.deleteThing",
                "title": "%AWS.generic.promptDelete%",
                "category": "%AWS.title%",
                "enablement": "isCloud9 || !aws.isWebExtHost",
                "cloud9": {
                    "cn": {
                        "category": "%AWS.title.cn%"
                    }
                }
            },
            {
                "command": "aws.iot.createCert",
                "title": "%AWS.command.iot.createCert%",
                "category": "%AWS.title%",
                "enablement": "isCloud9 || !aws.isWebExtHost",
                "icon": "$(add)",
                "cloud9": {
                    "cn": {
                        "category": "%AWS.title.cn%"
                    }
                }
            },
            {
                "command": "aws.iot.deleteCert",
                "title": "%AWS.generic.promptDelete%",
                "category": "%AWS.title%",
                "enablement": "isCloud9 || !aws.isWebExtHost",
                "cloud9": {
                    "cn": {
                        "category": "%AWS.title.cn%"
                    }
                }
            },
            {
                "command": "aws.iot.attachCert",
                "title": "%AWS.command.iot.attachCert%",
                "category": "%AWS.title%",
                "enablement": "isCloud9 || !aws.isWebExtHost",
                "icon": "$(aws-generic-attach-file)",
                "cloud9": {
                    "cn": {
                        "category": "%AWS.title.cn%"
                    }
                }
            },
            {
                "command": "aws.iot.attachPolicy",
                "title": "%AWS.command.iot.attachPolicy%",
                "category": "%AWS.title%",
                "enablement": "isCloud9 || !aws.isWebExtHost",
                "icon": "$(aws-generic-attach-file)",
                "cloud9": {
                    "cn": {
                        "category": "%AWS.title.cn%"
                    }
                }
            },
            {
                "command": "aws.iot.activateCert",
                "title": "%AWS.command.iot.activateCert%",
                "category": "%AWS.title%",
                "enablement": "isCloud9 || !aws.isWebExtHost",
                "cloud9": {
                    "cn": {
                        "category": "%AWS.title.cn%"
                    }
                }
            },
            {
                "command": "aws.iot.deactivateCert",
                "title": "%AWS.command.iot.deactivateCert%",
                "category": "%AWS.title%",
                "enablement": "isCloud9 || !aws.isWebExtHost",
                "cloud9": {
                    "cn": {
                        "category": "%AWS.title.cn%"
                    }
                }
            },
            {
                "command": "aws.iot.revokeCert",
                "title": "%AWS.command.iot.revokeCert%",
                "category": "%AWS.title%",
                "enablement": "isCloud9 || !aws.isWebExtHost",
                "cloud9": {
                    "cn": {
                        "category": "%AWS.title.cn%"
                    }
                }
            },
            {
                "command": "aws.iot.createPolicy",
                "title": "%AWS.command.iot.createPolicy%",
                "category": "%AWS.title%",
                "enablement": "isCloud9 || !aws.isWebExtHost",
                "icon": "$(add)",
                "cloud9": {
                    "cn": {
                        "category": "%AWS.title.cn%"
                    }
                }
            },
            {
                "command": "aws.iot.deletePolicy",
                "title": "%AWS.generic.promptDelete%",
                "category": "%AWS.title%",
                "enablement": "isCloud9 || !aws.isWebExtHost",
                "cloud9": {
                    "cn": {
                        "category": "%AWS.title.cn%"
                    }
                }
            },
            {
                "command": "aws.iot.createPolicyVersion",
                "title": "%AWS.command.iot.createPolicyVersion%",
                "category": "%AWS.title%",
                "enablement": "isCloud9 || !aws.isWebExtHost",
                "cloud9": {
                    "cn": {
                        "category": "%AWS.title.cn%"
                    }
                }
            },
            {
                "command": "aws.iot.deletePolicyVersion",
                "title": "%AWS.generic.promptDelete%",
                "category": "%AWS.title%",
                "enablement": "isCloud9 || !aws.isWebExtHost",
                "cloud9": {
                    "cn": {
                        "category": "%AWS.title.cn%"
                    }
                }
            },
            {
                "command": "aws.iot.detachCert",
                "title": "%AWS.command.iot.detachCert%",
                "category": "%AWS.title%",
                "enablement": "isCloud9 || !aws.isWebExtHost",
                "cloud9": {
                    "cn": {
                        "category": "%AWS.title.cn%"
                    }
                }
            },
            {
                "command": "aws.iot.detachPolicy",
                "title": "%AWS.command.iot.detachCert%",
                "category": "%AWS.title%",
                "enablement": "isCloud9 || !aws.isWebExtHost",
                "cloud9": {
                    "cn": {
                        "category": "%AWS.title.cn%"
                    }
                }
            },
            {
                "command": "aws.iot.viewPolicyVersion",
                "title": "%AWS.command.iot.viewPolicyVersion%",
                "category": "%AWS.title%",
                "enablement": "isCloud9 || !aws.isWebExtHost",
                "cloud9": {
                    "cn": {
                        "category": "%AWS.title.cn%"
                    }
                }
            },
            {
                "command": "aws.iot.setDefaultPolicy",
                "title": "%AWS.command.iot.setDefaultPolicy%",
                "category": "%AWS.title%",
                "enablement": "isCloud9 || !aws.isWebExtHost",
                "cloud9": {
                    "cn": {
                        "category": "%AWS.title.cn%"
                    }
                }
            },
            {
                "command": "aws.iot.copyEndpoint",
                "title": "%AWS.command.iot.copyEndpoint%",
                "category": "%AWS.title%",
                "enablement": "isCloud9 || !aws.isWebExtHost",
                "cloud9": {
                    "cn": {
                        "category": "%AWS.title.cn%"
                    }
                }
            },
            {
                "command": "aws.redshift.editConnection",
                "title": "Edit connection",
                "category": "%AWS.title%"
            },
            {
                "command": "aws.redshift.deleteConnection",
                "title": "Delete connection",
                "category": "%AWS.title%"
            },
            {
                "command": "aws.s3.presignedURL",
                "title": "%AWS.command.s3.presignedURL%",
                "category": "%AWS.title%",
                "enablement": "isCloud9 || !aws.isWebExtHost"
            },
            {
                "command": "aws.s3.copyPath",
                "title": "%AWS.command.s3.copyPath%",
                "category": "%AWS.title%",
                "enablement": "isCloud9 || !aws.isWebExtHost",
                "cloud9": {
                    "cn": {
                        "category": "%AWS.title.cn%"
                    }
                }
            },
            {
                "command": "aws.s3.downloadFileAs",
                "title": "%AWS.command.s3.downloadFileAs%",
                "category": "%AWS.title%",
                "enablement": "isCloud9 || !aws.isWebExtHost",
                "icon": "$(cloud-download)",
                "cloud9": {
                    "cn": {
                        "category": "%AWS.title.cn%"
                    }
                }
            },
            {
                "command": "aws.s3.openFile",
                "title": "%AWS.command.s3.openFile%",
                "category": "%AWS.title%",
                "enablement": "isCloud9 || !aws.isWebExtHost",
                "icon": "$(open-preview)"
            },
            {
                "command": "aws.s3.editFile",
                "title": "%AWS.command.s3.editFile%",
                "category": "%AWS.title%",
                "enablement": "isCloud9 || !aws.isWebExtHost",
                "icon": "$(edit)"
            },
            {
                "command": "aws.s3.uploadFile",
                "title": "%AWS.command.s3.uploadFile%",
                "category": "%AWS.title%",
                "enablement": "isCloud9 || !aws.isWebExtHost",
                "icon": "$(cloud-upload)",
                "cloud9": {
                    "cn": {
                        "category": "%AWS.title.cn%"
                    }
                }
            },
            {
                "command": "aws.s3.uploadFileToParent",
                "title": "%AWS.command.s3.uploadFileToParent%",
                "category": "%AWS.title%",
                "enablement": "isCloud9 || !aws.isWebExtHost",
                "cloud9": {
                    "cn": {
                        "category": "%AWS.title.cn%"
                    }
                }
            },
            {
                "command": "aws.s3.createFolder",
                "title": "%AWS.command.s3.createFolder%",
                "category": "%AWS.title%",
                "enablement": "isCloud9 || !aws.isWebExtHost",
                "icon": "$(new-folder)",
                "cloud9": {
                    "cn": {
                        "category": "%AWS.title.cn%"
                    }
                }
            },
            {
                "command": "aws.s3.createBucket",
                "title": "%AWS.command.s3.createBucket%",
                "category": "%AWS.title%",
                "enablement": "isCloud9 || !aws.isWebExtHost",
                "icon": "$(aws-s3-create-bucket)",
                "cloud9": {
                    "cn": {
                        "category": "%AWS.title.cn%"
                    }
                }
            },
            {
                "command": "aws.s3.deleteBucket",
                "title": "%AWS.generic.promptDelete%",
                "category": "%AWS.title%",
                "enablement": "isCloud9 || !aws.isWebExtHost",
                "cloud9": {
                    "cn": {
                        "category": "%AWS.title.cn%"
                    }
                }
            },
            {
                "command": "aws.s3.deleteFile",
                "title": "%AWS.generic.promptDelete%",
                "category": "%AWS.title%",
                "enablement": "isCloud9 || !aws.isWebExtHost",
                "cloud9": {
                    "cn": {
                        "category": "%AWS.title.cn%"
                    }
                }
            },
            {
                "command": "aws.invokeLambda",
                "title": "%AWS.command.invokeLambda%",
                "category": "%AWS.title%",
                "enablement": "isCloud9 || !aws.isWebExtHost",
                "cloud9": {
                    "cn": {
                        "title": "%AWS.command.invokeLambda.cn%",
                        "category": "%AWS.title.cn%"
                    }
                }
            },
            {
                "command": "aws.downloadLambda",
                "title": "%AWS.command.downloadLambda%",
                "category": "%AWS.title%",
                "enablement": "viewItem == awsRegionFunctionNodeDownloadable",
                "cloud9": {
                    "cn": {
                        "category": "%AWS.title.cn%"
                    }
                }
            },
            {
                "command": "aws.uploadLambda",
                "title": "%AWS.command.uploadLambda%",
                "enablement": "isCloud9 || !aws.isWebExtHost",
                "category": "%AWS.title%",
                "cloud9": {
                    "cn": {
                        "category": "%AWS.title.cn%"
                    }
                }
            },
            {
                "command": "aws.deleteLambda",
                "title": "%AWS.generic.promptDelete%",
                "enablement": "isCloud9 || !aws.isWebExtHost",
                "category": "%AWS.title%",
                "cloud9": {
                    "cn": {
                        "category": "%AWS.title.cn%"
                    }
                }
            },
            {
                "command": "aws.copyLambdaUrl",
                "title": "%AWS.generic.copyUrl%",
                "enablement": "isCloud9 || !aws.isWebExtHost",
                "category": "%AWS.title%",
                "cloud9": {
                    "cn": {
                        "category": "%AWS.title.cn%"
                    }
                }
            },
            {
                "command": "aws.deploySamApplication",
                "title": "%AWS.command.deploySamApplication%",
                "enablement": "isCloud9 || !aws.isWebExtHost",
                "category": "%AWS.title%",
                "cloud9": {
                    "cn": {
                        "category": "%AWS.title.cn%"
                    }
                }
            },
            {
                "command": "aws.submitFeedback",
                "title": "%AWS.command.submitFeedback%",
                "category": "%AWS.title%",
                "icon": "$(comment)",
                "cloud9": {
                    "cn": {
                        "category": "%AWS.title.cn%"
                    }
                }
            },
            {
                "command": "aws.refreshAwsExplorer",
                "title": "%AWS.command.refreshAwsExplorer%",
                "enablement": "isCloud9 || !aws.isWebExtHost",
                "category": "%AWS.title%",
                "icon": {
                    "dark": "resources/icons/vscode/dark/refresh.svg",
                    "light": "resources/icons/vscode/light/refresh.svg"
                }
            },
            {
                "command": "aws.samcli.detect",
                "title": "%AWS.command.samcli.detect%",
                "enablement": "isCloud9 || !aws.isWebExtHost",
                "category": "%AWS.title%",
                "cloud9": {
                    "cn": {
                        "category": "%AWS.title.cn%"
                    }
                }
            },
            {
                "command": "aws.deleteCloudFormation",
                "title": "%AWS.command.deleteCloudFormation%",
                "enablement": "isCloud9 || !aws.isWebExtHost",
                "category": "%AWS.title%",
                "cloud9": {
                    "cn": {
                        "category": "%AWS.title.cn%"
                    }
                }
            },
            {
                "command": "aws.downloadStateMachineDefinition",
                "title": "%AWS.command.downloadStateMachineDefinition%",
                "enablement": "isCloud9 || !aws.isWebExtHost",
                "category": "%AWS.title%",
                "cloud9": {
                    "cn": {
                        "category": "%AWS.title.cn%"
                    }
                }
            },
            {
                "command": "aws.executeStateMachine",
                "title": "%AWS.command.executeStateMachine%",
                "enablement": "isCloud9 || !aws.isWebExtHost",
                "category": "%AWS.title%",
                "cloud9": {
                    "cn": {
                        "category": "%AWS.title.cn%"
                    }
                }
            },
            {
                "command": "aws.renderStateMachineGraph",
                "title": "%AWS.command.renderStateMachineGraph%",
                "enablement": "isCloud9 || !aws.isWebExtHost",
                "category": "%AWS.title%",
                "cloud9": {
                    "cn": {
                        "category": "%AWS.title.cn%"
                    }
                }
            },
            {
                "command": "aws.copyArn",
                "title": "%AWS.command.copyArn%",
                "category": "%AWS.title%",
                "enablement": "isCloud9 || !aws.isWebExtHost",
                "cloud9": {
                    "cn": {
                        "category": "%AWS.title.cn%"
                    }
                }
            },
            {
                "command": "aws.copyName",
                "title": "%AWS.command.copyName%",
                "category": "%AWS.title%",
                "enablement": "isCloud9 || !aws.isWebExtHost",
                "cloud9": {
                    "cn": {
                        "category": "%AWS.title.cn%"
                    }
                }
            },
            {
                "command": "aws.listCommands",
                "title": "%AWS.command.listCommands%",
                "category": "%AWS.title%",
                "cloud9": {
                    "cn": {
                        "title": "%AWS.command.listCommands.cn%",
                        "category": "%AWS.title.cn%"
                    }
                }
            },
            {
                "command": "aws.viewSchemaItem",
                "title": "%AWS.command.viewSchemaItem%",
                "category": "%AWS.title%",
                "enablement": "isCloud9 || !aws.isWebExtHost",
                "cloud9": {
                    "cn": {
                        "category": "%AWS.title.cn%"
                    }
                }
            },
            {
                "command": "aws.searchSchema",
                "title": "%AWS.command.searchSchema%",
                "category": "%AWS.title%",
                "enablement": "isCloud9 || !aws.isWebExtHost",
                "cloud9": {
                    "cn": {
                        "category": "%AWS.title.cn%"
                    }
                }
            },
            {
                "command": "aws.searchSchemaPerRegistry",
                "title": "%AWS.command.searchSchemaPerRegistry%",
                "category": "%AWS.title%",
                "enablement": "isCloud9 || !aws.isWebExtHost",
                "cloud9": {
                    "cn": {
                        "category": "%AWS.title.cn%"
                    }
                }
            },
            {
                "command": "aws.downloadSchemaItemCode",
                "title": "%AWS.command.downloadSchemaItemCode%",
                "category": "%AWS.title%",
                "enablement": "isCloud9 || !aws.isWebExtHost",
                "cloud9": {
                    "cn": {
                        "category": "%AWS.title.cn%"
                    }
                }
            },
            {
                "command": "aws.viewLogs",
                "title": "%AWS.command.viewLogs%",
                "category": "%AWS.title%"
            },
            {
                "command": "aws.help",
                "title": "%AWS.command.help%",
                "category": "%AWS.title%",
                "cloud9": {
                    "cn": {
                        "category": "%AWS.title.cn%"
                    }
                }
            },
            {
                "command": "aws.github",
                "title": "%AWS.command.github%",
                "category": "%AWS.title%",
                "cloud9": {
                    "cn": {
                        "category": "%AWS.title.cn%"
                    }
                }
            },
            {
                "command": "aws.quickStart",
                "title": "%AWS.command.quickStart%",
                "category": "%AWS.title%",
                "cloud9": {
                    "cn": {
                        "category": "%AWS.title.cn%"
                    }
                }
            },
            {
                "command": "aws.cdk.refresh",
                "title": "%AWS.command.refreshCdkExplorer%",
                "category": "%AWS.title%",
                "enablement": "isCloud9 || !aws.isWebExtHost",
                "icon": {
                    "dark": "resources/icons/vscode/dark/refresh.svg",
                    "light": "resources/icons/vscode/light/refresh.svg"
                },
                "cloud9": {
                    "cn": {
                        "category": "%AWS.title.cn%"
                    }
                }
            },
            {
                "command": "aws.cdk.viewDocs",
                "title": "%AWS.generic.viewDocs%",
                "category": "%AWS.title%",
                "enablement": "isCloud9 || !aws.isWebExtHost"
            },
            {
                "command": "aws.stepfunctions.createStateMachineFromTemplate",
                "title": "%AWS.command.stepFunctions.createStateMachineFromTemplate%",
                "category": "%AWS.title%",
                "enablement": "isCloud9 || !aws.isWebExtHost",
                "cloud9": {
                    "cn": {
                        "category": "%AWS.title.cn%"
                    }
                }
            },
            {
                "command": "aws.stepfunctions.publishStateMachine",
                "title": "%AWS.command.stepFunctions.publishStateMachine%",
                "category": "%AWS.title%",
                "enablement": "isCloud9 || !aws.isWebExtHost",
                "cloud9": {
                    "cn": {
                        "category": "%AWS.title.cn%"
                    }
                }
            },
            {
                "command": "aws.previewStateMachine",
                "title": "%AWS.command.stepFunctions.previewStateMachine%",
                "category": "%AWS.title%",
                "enablement": "isCloud9 || !aws.isWebExtHost",
                "icon": "$(aws-stepfunctions-preview)",
                "cloud9": {
                    "cn": {
                        "category": "%AWS.title.cn%"
                    }
                }
            },
            {
                "command": "aws.cdk.renderStateMachineGraph",
                "title": "%AWS.command.cdk.previewStateMachine%",
                "enablement": "isCloud9 || !aws.isWebExtHost",
                "category": "AWS",
                "icon": "$(aws-stepfunctions-preview)"
            },
            {
                "command": "aws.aboutToolkit",
                "title": "%AWS.command.aboutToolkit%",
                "category": "%AWS.title%"
            },
            {
                "command": "aws.cwl.viewLogStream",
                "title": "%AWS.command.viewLogStream%",
                "enablement": "isCloud9 || !aws.isWebExtHost",
                "category": "%AWS.title%",
                "cloud9": {
                    "cn": {
                        "category": "%AWS.title.cn%"
                    }
                }
            },
            {
                "command": "aws.ssmDocument.createLocalDocument",
                "title": "%AWS.command.ssmDocument.createLocalDocument%",
                "category": "%AWS.title%",
                "enablement": "isCloud9 || !aws.isWebExtHost",
                "cloud9": {
                    "cn": {
                        "category": "%AWS.title.cn%"
                    }
                }
            },
            {
                "command": "aws.ssmDocument.openLocalDocument",
                "title": "%AWS.command.ssmDocument.openLocalDocument%",
                "category": "%AWS.title%",
                "enablement": "isCloud9 || !aws.isWebExtHost",
                "icon": "$(cloud-download)",
                "cloud9": {
                    "cn": {
                        "category": "%AWS.title.cn%"
                    }
                }
            },
            {
                "command": "aws.ssmDocument.openLocalDocumentJson",
                "title": "%AWS.command.ssmDocument.openLocalDocumentJson%",
                "category": "%AWS.title%",
                "enablement": "isCloud9 || !aws.isWebExtHost",
                "cloud9": {
                    "cn": {
                        "category": "%AWS.title.cn%"
                    }
                }
            },
            {
                "command": "aws.ssmDocument.openLocalDocumentYaml",
                "title": "%AWS.command.ssmDocument.openLocalDocumentYaml%",
                "category": "%AWS.title%",
                "enablement": "isCloud9 || !aws.isWebExtHost",
                "cloud9": {
                    "cn": {
                        "category": "%AWS.title.cn%"
                    }
                }
            },
            {
                "command": "aws.ssmDocument.deleteDocument",
                "title": "%AWS.command.ssmDocument.deleteDocument%",
                "category": "%AWS.title%",
                "enablement": "isCloud9 || !aws.isWebExtHost",
                "cloud9": {
                    "cn": {
                        "category": "%AWS.title.cn%"
                    }
                }
            },
            {
                "command": "aws.ssmDocument.publishDocument",
                "title": "%AWS.command.ssmDocument.publishDocument%",
                "category": "%AWS.title%",
                "enablement": "isCloud9 || !aws.isWebExtHost",
                "icon": "$(cloud-upload)",
                "cloud9": {
                    "cn": {
                        "category": "%AWS.title.cn%"
                    }
                }
            },
            {
                "command": "aws.ssmDocument.updateDocumentVersion",
                "title": "%AWS.command.ssmDocument.updateDocumentVersion%",
                "category": "%AWS.title%",
                "enablement": "isCloud9 || !aws.isWebExtHost",
                "cloud9": {
                    "cn": {
                        "category": "%AWS.title.cn%"
                    }
                }
            },
            {
                "command": "aws.copyLogResource",
                "title": "%AWS.command.copyLogResource%",
                "category": "%AWS.title%",
                "enablement": "isCloud9 || !aws.isWebExtHost",
                "icon": "$(files)",
                "cloud9": {
                    "cn": {
                        "category": "%AWS.title.cn%"
                    }
                }
            },
            {
                "command": "aws.cwl.searchLogGroup",
                "title": "%AWS.command.cloudWatchLogs.searchLogGroup%",
                "category": "%AWS.title%",
                "enablement": "isCloud9 || !aws.isWebExtHost",
                "icon": "$(search-view-icon)",
                "cloud9": {
                    "cn": {
                        "category": "%AWS.title.cn%"
                    }
                }
            },
            {
                "command": "aws.saveCurrentLogDataContent",
                "title": "%AWS.command.saveCurrentLogDataContent%",
                "category": "%AWS.title%",
                "enablement": "isCloud9 || !aws.isWebExtHost",
                "icon": "$(save)",
                "cloud9": {
                    "cn": {
                        "category": "%AWS.title.cn%"
                    }
                }
            },
            {
                "command": "aws.cwl.changeFilterPattern",
                "title": "%AWS.command.cwl.changeFilterPattern%",
                "category": "%AWS.title%",
                "enablement": "isCloud9 || !aws.isWebExtHost",
                "icon": "$(search-view-icon)",
                "cloud9": {
                    "cn": {
                        "category": "%AWS.title.cn%"
                    }
                }
            },
            {
                "command": "aws.cwl.changeTimeFilter",
                "title": "%AWS.command.cwl.changeTimeFilter%",
                "category": "%AWS.title%",
                "enablement": "isCloud9 || !aws.isWebExtHost",
                "icon": "$(calendar)",
                "cloud9": {
                    "cn": {
                        "category": "%AWS.title.cn%"
                    }
                }
            },
            {
                "command": "aws.addSamDebugConfig",
                "title": "%AWS.command.addSamDebugConfig%",
                "category": "%AWS.title%",
                "enablement": "isCloud9 || !aws.isWebExtHost",
                "cloud9": {
                    "cn": {
                        "category": "%AWS.title.cn%"
                    }
                }
            },
            {
                "command": "aws.toggleSamCodeLenses",
                "title": "%AWS.command.toggleSamCodeLenses%",
                "category": "%AWS.title%",
                "enablement": "isCloud9 || !aws.isWebExtHost",
                "cloud9": {
                    "cn": {
                        "category": "%AWS.title.cn%"
                    }
                }
            },
            {
                "command": "aws.ecs.runCommandInContainer",
                "title": "%AWS.ecs.runCommandInContainer%",
                "category": "%AWS.title%",
                "enablement": "viewItem == awsEcsContainerNodeExecEnabled",
                "cloud9": {
                    "cn": {
                        "category": "%AWS.title.cn%"
                    }
                }
            },
            {
                "command": "aws.ecs.openTaskInTerminal",
                "title": "%AWS.ecs.openTaskInTerminal%",
                "category": "%AWS.title%",
                "enablement": "viewItem == awsEcsContainerNodeExecEnabled",
                "cloud9": {
                    "cn": {
                        "category": "%AWS.title.cn%"
                    }
                }
            },
            {
                "command": "aws.ecs.enableEcsExec",
                "title": "%AWS.ecs.enableEcsExec%",
                "category": "%AWS.title%",
                "enablement": "isCloud9 || !aws.isWebExtHost",
                "cloud9": {
                    "cn": {
                        "category": "%AWS.title.cn%"
                    }
                }
            },
            {
                "command": "aws.ecs.viewDocumentation",
                "title": "%AWS.generic.viewDocs%",
                "category": "%AWS.title%",
                "enablement": "isCloud9 || !aws.isWebExtHost",
                "cloud9": {
                    "cn": {
                        "category": "%AWS.title.cn%"
                    }
                }
            },
            {
                "command": "aws.resources.copyIdentifier",
                "title": "%AWS.command.resources.copyIdentifier%",
                "category": "%AWS.title%",
                "enablement": "isCloud9 || !aws.isWebExtHost",
                "cloud9": {
                    "cn": {
                        "category": "%AWS.title.cn%"
                    }
                }
            },
            {
                "command": "aws.resources.openResourcePreview",
                "title": "%AWS.generic.preview%",
                "category": "%AWS.title%",
                "enablement": "isCloud9 || !aws.isWebExtHost",
                "icon": "$(open-preview)",
                "cloud9": {
                    "cn": {
                        "category": "%AWS.title.cn%"
                    }
                }
            },
            {
                "command": "aws.resources.createResource",
                "title": "%AWS.generic.create%",
                "category": "%AWS.title%",
                "enablement": "isCloud9 || !aws.isWebExtHost",
                "icon": "$(add)",
                "cloud9": {
                    "cn": {
                        "category": "%AWS.title.cn%"
                    }
                }
            },
            {
                "command": "aws.resources.deleteResource",
                "title": "%AWS.generic.promptDelete%",
                "category": "%AWS.title%",
                "enablement": "isCloud9 || !aws.isWebExtHost",
                "cloud9": {
                    "cn": {
                        "category": "%AWS.title.cn%"
                    }
                }
            },
            {
                "command": "aws.resources.updateResource",
                "title": "%AWS.generic.promptUpdate%",
                "category": "%AWS.title%",
                "enablement": "isCloud9 || !aws.isWebExtHost",
                "icon": "$(pencil)",
                "cloud9": {
                    "cn": {
                        "category": "%AWS.title.cn%"
                    }
                }
            },
            {
                "command": "aws.resources.updateResourceInline",
                "title": "%AWS.generic.promptUpdate%",
                "category": "%AWS.title%",
                "enablement": "isCloud9 || !aws.isWebExtHost",
                "icon": "$(pencil)",
                "cloud9": {
                    "cn": {
                        "category": "%AWS.title.cn%"
                    }
                }
            },
            {
                "command": "aws.resources.saveResource",
                "title": "%AWS.generic.save%",
                "category": "%AWS.title%",
                "enablement": "isCloud9 || !aws.isWebExtHost",
                "icon": "$(save)",
                "cloud9": {
                    "cn": {
                        "category": "%AWS.title.cn%"
                    }
                }
            },
            {
                "command": "aws.resources.closeResource",
                "title": "%AWS.generic.close%",
                "category": "%AWS.title%",
                "enablement": "isCloud9 || !aws.isWebExtHost",
                "icon": "$(close)",
                "cloud9": {
                    "cn": {
                        "category": "%AWS.title.cn%"
                    }
                }
            },
            {
                "command": "aws.resources.viewDocs",
                "title": "%AWS.generic.viewDocs%",
                "category": "%AWS.title%",
                "enablement": "isCloud9 || !aws.isWebExtHost",
                "icon": "$(book)",
                "cloud9": {
                    "cn": {
                        "category": "%AWS.title.cn%"
                    }
                }
            },
            {
                "command": "aws.resources.configure",
                "title": "%AWS.command.resources.configure%",
                "category": "%AWS.title%",
                "enablement": "isCloud9 || !aws.isWebExtHost",
                "icon": "$(gear)",
                "cloud9": {
                    "cn": {
                        "category": "%AWS.title.cn%"
                    }
                }
            },
            {
                "command": "aws.apprunner.createService",
                "title": "%AWS.command.apprunner.createService%",
                "category": "%AWS.title%",
                "enablement": "isCloud9 || !aws.isWebExtHost",
                "cloud9": {
                    "cn": {
                        "category": "%AWS.title.cn%"
                    }
                }
            },
            {
                "command": "aws.ecs.disableEcsExec",
                "title": "%AWS.ecs.disableEcsExec%",
                "category": "%AWS.title%",
                "enablement": "isCloud9 || !aws.isWebExtHost",
                "cloud9": {
                    "cn": {
                        "category": "%AWS.title.cn%"
                    }
                }
            },
            {
                "command": "aws.apprunner.createServiceFromEcr",
                "title": "%AWS.command.apprunner.createServiceFromEcr%",
                "category": "%AWS.title%",
                "enablement": "isCloud9 || !aws.isWebExtHost",
                "cloud9": {
                    "cn": {
                        "category": "%AWS.title.cn%"
                    }
                }
            },
            {
                "command": "aws.apprunner.pauseService",
                "title": "%AWS.command.apprunner.pauseService%",
                "category": "%AWS.title%",
                "enablement": "isCloud9 || !aws.isWebExtHost",
                "cloud9": {
                    "cn": {
                        "category": "%AWS.title.cn%"
                    }
                }
            },
            {
                "command": "aws.apprunner.resumeService",
                "title": "%AWS.command.apprunner.resumeService%",
                "category": "AWS",
                "enablement": "isCloud9 || !aws.isWebExtHost",
                "cloud9": {
                    "cn": {
                        "category": "%AWS.title.cn%"
                    }
                }
            },
            {
                "command": "aws.apprunner.copyServiceUrl",
                "title": "%AWS.command.apprunner.copyServiceUrl%",
                "category": "%AWS.title%",
                "enablement": "isCloud9 || !aws.isWebExtHost",
                "cloud9": {
                    "cn": {
                        "category": "%AWS.title.cn%"
                    }
                }
            },
            {
                "command": "aws.apprunner.open",
                "title": "%AWS.command.apprunner.open%",
                "category": "%AWS.title%",
                "enablement": "isCloud9 || !aws.isWebExtHost",
                "cloud9": {
                    "cn": {
                        "category": "%AWS.title.cn%"
                    }
                }
            },
            {
                "command": "aws.apprunner.deleteService",
                "title": "%AWS.generic.promptDelete%",
                "category": "%AWS.title%",
                "enablement": "isCloud9 || !aws.isWebExtHost",
                "cloud9": {
                    "cn": {
                        "category": "%AWS.title.cn%"
                    }
                }
            },
            {
                "command": "aws.apprunner.startDeployment",
                "title": "%AWS.command.apprunner.startDeployment%",
                "category": "%AWS.title%",
                "enablement": "isCloud9 || !aws.isWebExtHost",
                "cloud9": {
                    "cn": {
                        "category": "%AWS.title.cn%"
                    }
                }
            },
            {
                "command": "aws.cloudFormation.newTemplate",
                "title": "%AWS.command.cloudFormation.newTemplate%",
                "category": "%AWS.title%",
                "enablement": "isCloud9 || !aws.isWebExtHost",
                "cloud9": {
                    "cn": {
                        "category": "%AWS.title.cn%"
                    }
                }
            },
            {
                "command": "aws.sam.newTemplate",
                "title": "%AWS.command.sam.newTemplate%",
                "category": "%AWS.title%",
                "enablement": "isCloud9 || !aws.isWebExtHost",
                "cloud9": {
                    "cn": {
                        "category": "%AWS.title.cn%"
                    }
                }
            },
            {
                "command": "aws.samcli.sync",
                "title": "%AWS.command.samcli.sync%",
                "category": "%AWS.title%",
                "enablement": "isCloud9 || !aws.isWebExtHost"
            },
            {
                "command": "aws.codeWhisperer",
                "title": "%AWS.command.codewhisperer.title%",
                "category": "%AWS.title%"
            },
            {
                "command": "aws.codeWhisperer.configure",
                "title": "%AWS.command.codewhisperer.configure%",
                "category": "%AWS.title%",
                "icon": "$(gear)",
                "cloud9": {
                    "cn": {
                        "category": "%AWS.title.cn%"
                    }
                }
            },
            {
                "command": "aws.codeWhisperer.introduction",
                "title": "%AWS.command.codewhisperer.introduction%",
                "category": "%AWS.title%",
                "icon": "$(question)",
                "cloud9": {
                    "cn": {
                        "category": "%AWS.title.cn%"
                    }
                }
            },
            {
                "command": "aws.codewhisperer.signout",
                "title": "%AWS.command.codewhisperer.signout%",
                "category": "%AWS.title%",
                "icon": "$(debug-disconnect)"
            },
            {
                "command": "aws.amazonq.learnMore",
                "title": "%AWS.amazonq.learnMore%",
                "category": "%AWS.title%"
            },
            {
                "command": "aws.amazonq.welcome",
                "title": "%AWS.command.q.welcome%",
                "category": "%AWS.title%"
            },
            {
                "command": "aws.dev.openMenu",
                "title": "Open Developer Menu",
                "category": "AWS (Developer)",
                "enablement": "aws.isDevMode"
            },
            {
                "command": "aws.openInApplicationComposerDialog",
                "title": "%AWS.command.applicationComposer.openDialog%",
                "category": "%AWS.title%",
                "cloud9": {
                    "cn": {
                        "category": "%AWS.title.cn%"
                    }
                }
            },
            {
                "command": "aws.openInApplicationComposer",
                "title": "%AWS.command.applicationComposer.open%",
                "category": "%AWS.title%",
                "icon": {
                    "dark": "resources/icons/aws/applicationcomposer/icon-dark.svg",
                    "light": "resources/icons/aws/applicationcomposer/icon.svg"
                },
                "cloud9": {
                    "cn": {
                        "category": "%AWS.title.cn%"
                    }
                }
            },
            {
                "command": "aws.amazonq.startTransformationInHub",
                "title": "Start Transformation",
                "icon": "$(play)",
                "enablement": "gumby.isTransformAvailable"
            },
            {
                "command": "aws.amazonq.stopTransformationInHub",
                "title": "Stop Transformation",
                "icon": "$(stop)",
                "enablement": "gumby.isStopButtonAvailable"
            },
            {
                "command": "aws.amazonq.showPlanProgressInHub",
                "title": "Show Transformation Status",
                "icon": "$(checklist)"
            },
            {
                "command": "aws.amazonq.showHistoryInHub",
                "title": "Show Job Status",
                "icon": "$(history)"
            },
            {
                "command": "aws.amazonq.showTransformationPlanInHub",
                "title": "Show Transformation Plan",
                "icon": "$(book)",
                "enablement": "gumby.isPlanAvailable"
            }
        ],
        "jsonValidation": [
            {
                "fileMatch": ".aws/templates.json",
                "url": "./dist/src/templates/templates.json"
            },
            {
                "fileMatch": "*ecs-task-def.json",
                "url": "https://ecs-intellisense.s3-us-west-2.amazonaws.com/task-definition/schema.json"
            }
        ],
        "languages": [
            {
                "id": "asl",
                "extensions": [
                    ".asl.json",
                    ".asl"
                ],
                "aliases": [
                    "Amazon States Language"
                ]
            },
            {
                "id": "asl-yaml",
                "aliases": [
                    "Amazon States Language (YAML)"
                ],
                "extensions": [
                    ".asl.yaml",
                    ".asl.yml"
                ]
            },
            {
                "id": "ssm-json",
                "extensions": [
                    ".ssm.json"
                ],
                "aliases": [
                    "AWS Systems Manager Document (JSON)"
                ]
            },
            {
                "id": "ssm-yaml",
                "extensions": [
                    ".ssm.yaml",
                    ".ssm.yml"
                ],
                "aliases": [
                    "AWS Systems Manager Document (YAML)"
                ]
            }
        ],
        "keybindings": [
            {
                "command": "aws.amazonq.explainCode",
                "win": "win+alt+e",
                "mac": "cmd+alt+e",
                "linux": "meta+alt+e",
                "when": "editorHasSelection"
            },
            {
                "command": "aws.amazonq.refactorCode",
                "win": "win+alt+u",
                "mac": "cmd+alt+u",
                "linux": "meta+alt+u",
                "when": "editorHasSelection"
            },
            {
                "command": "aws.amazonq.fixCode",
                "win": "win+alt+y",
                "mac": "cmd+alt+y",
                "linux": "meta+alt+y",
                "when": "editorHasSelection"
            },
            {
                "command": "aws.amazonq.optimizeCode",
                "win": "win+alt+a",
                "mac": "cmd+alt+a",
                "linux": "meta+alt+a",
                "when": "editorHasSelection"
            },
            {
                "command": "aws.amazonq.sendToPrompt",
                "key": "win+alt+q",
                "mac": "cmd+alt+q",
                "linux": "meta+alt+q"
            },
            {
                "command": "aws.previewStateMachine",
                "key": "ctrl+shift+v",
                "mac": "cmd+shift+v",
                "when": "editorTextFocus && editorLangId == asl || editorTextFocus && editorLangId == asl-yaml"
            },
            {
                "command": "aws.codeWhisperer",
                "key": "alt+c",
                "mac": "alt+c",
                "when": "editorTextFocus && CODEWHISPERER_ENABLED || isCloud9 && editorTextFocus"
            },
            {
                "command": "aws.codeWhisperer.rejectCodeSuggestion",
                "key": "escape",
                "mac": "escape",
                "when": "inlineSuggestionVisible && !editorReadonly && CODEWHISPERER_ENABLED || isCloud9 && suggestWidgetVisible && !editorReadonly"
            },
            {
                "key": "right",
                "command": "editor.action.inlineSuggest.showNext",
                "when": "inlineSuggestionVisible && !editorReadonly && CODEWHISPERER_ENABLED"
            },
            {
                "key": "left",
                "command": "editor.action.inlineSuggest.showPrevious",
                "when": "inlineSuggestionVisible && !editorReadonly && CODEWHISPERER_ENABLED"
            }
        ],
        "grammars": [
            {
                "language": "asl",
                "scopeName": "source.asl",
                "path": "./syntaxes/ASL.tmLanguage"
            },
            {
                "language": "asl-yaml",
                "scopeName": "source.asl.yaml",
                "path": "./syntaxes/asl-yaml.tmLanguage.json"
            },
            {
                "language": "ssm-json",
                "scopeName": "source.ssmjson",
                "path": "./syntaxes/SSMJSON.tmLanguage"
            },
            {
                "language": "ssm-yaml",
                "scopeName": "source.ssmyaml",
                "path": "./syntaxes/SSMYAML.tmLanguage"
            }
        ],
        "resourceLabelFormatters": [
            {
                "scheme": "aws-cwl",
                "formatting": {
                    "label": "${path}",
                    "separator": "/"
                }
            },
            {
                "scheme": "s3*",
                "formatting": {
                    "label": "[S3] ${path}",
                    "separator": "/"
                }
            }
        ],
        "walkthroughs": [],
        "icons": {
            "aws-amazonq-q-gradient": {
                "description": "AWS Contributed Icon",
                "default": {
                    "fontPath": "./resources/fonts/aws-toolkit-icons.woff",
                    "fontCharacter": "\\f1aa"
                }
            },
            "aws-amazonq-q-squid-ink": {
                "description": "AWS Contributed Icon",
                "default": {
                    "fontPath": "./resources/fonts/aws-toolkit-icons.woff",
                    "fontCharacter": "\\f1ab"
                }
            },
            "aws-amazonq-q-white": {
                "description": "AWS Contributed Icon",
                "default": {
                    "fontPath": "./resources/fonts/aws-toolkit-icons.woff",
                    "fontCharacter": "\\f1ac"
                }
            },
            "aws-amazonq-transform-landing-page-icon": {
                "description": "AWS Contributed Icon",
                "default": {
                    "fontPath": "./resources/fonts/aws-toolkit-icons.woff",
                    "fontCharacter": "\\f1ad"
                }
            },
            "aws-applicationcomposer-icon": {
                "description": "AWS Contributed Icon",
                "default": {
                    "fontPath": "./resources/fonts/aws-toolkit-icons.woff",
                    "fontCharacter": "\\f1ae"
                }
            },
            "aws-applicationcomposer-icon-dark": {
                "description": "AWS Contributed Icon",
                "default": {
                    "fontPath": "./resources/fonts/aws-toolkit-icons.woff",
                    "fontCharacter": "\\f1af"
                }
            },
            "aws-apprunner-service": {
                "description": "AWS Contributed Icon",
                "default": {
                    "fontPath": "./resources/fonts/aws-toolkit-icons.woff",
                    "fontCharacter": "\\f1b0"
                }
            },
            "aws-cdk-logo": {
                "description": "AWS Contributed Icon",
                "default": {
                    "fontPath": "./resources/fonts/aws-toolkit-icons.woff",
                    "fontCharacter": "\\f1b1"
                }
            },
            "aws-cloudformation-stack": {
                "description": "AWS Contributed Icon",
                "default": {
                    "fontPath": "./resources/fonts/aws-toolkit-icons.woff",
                    "fontCharacter": "\\f1b2"
                }
            },
            "aws-cloudwatch-log-group": {
                "description": "AWS Contributed Icon",
                "default": {
                    "fontPath": "./resources/fonts/aws-toolkit-icons.woff",
                    "fontCharacter": "\\f1b3"
                }
            },
            "aws-codecatalyst-logo": {
                "description": "AWS Contributed Icon",
                "default": {
                    "fontPath": "./resources/fonts/aws-toolkit-icons.woff",
                    "fontCharacter": "\\f1b4"
                }
            },
            "aws-codewhisperer-icon-black": {
                "description": "AWS Contributed Icon",
                "default": {
                    "fontPath": "./resources/fonts/aws-toolkit-icons.woff",
                    "fontCharacter": "\\f1b5"
                }
            },
            "aws-codewhisperer-icon-white": {
                "description": "AWS Contributed Icon",
                "default": {
                    "fontPath": "./resources/fonts/aws-toolkit-icons.woff",
                    "fontCharacter": "\\f1b6"
                }
            },
            "aws-codewhisperer-learn": {
                "description": "AWS Contributed Icon",
                "default": {
                    "fontPath": "./resources/fonts/aws-toolkit-icons.woff",
                    "fontCharacter": "\\f1b7"
                }
            },
            "aws-ecr-registry": {
                "description": "AWS Contributed Icon",
                "default": {
                    "fontPath": "./resources/fonts/aws-toolkit-icons.woff",
                    "fontCharacter": "\\f1b8"
                }
            },
            "aws-ecs-cluster": {
                "description": "AWS Contributed Icon",
                "default": {
                    "fontPath": "./resources/fonts/aws-toolkit-icons.woff",
                    "fontCharacter": "\\f1b9"
                }
            },
            "aws-ecs-container": {
                "description": "AWS Contributed Icon",
                "default": {
                    "fontPath": "./resources/fonts/aws-toolkit-icons.woff",
                    "fontCharacter": "\\f1ba"
                }
            },
            "aws-ecs-service": {
                "description": "AWS Contributed Icon",
                "default": {
                    "fontPath": "./resources/fonts/aws-toolkit-icons.woff",
                    "fontCharacter": "\\f1bb"
                }
            },
            "aws-generic-attach-file": {
                "description": "AWS Contributed Icon",
                "default": {
                    "fontPath": "./resources/fonts/aws-toolkit-icons.woff",
                    "fontCharacter": "\\f1bc"
                }
            },
            "aws-iot-certificate": {
                "description": "AWS Contributed Icon",
                "default": {
                    "fontPath": "./resources/fonts/aws-toolkit-icons.woff",
                    "fontCharacter": "\\f1bd"
                }
            },
            "aws-iot-policy": {
                "description": "AWS Contributed Icon",
                "default": {
                    "fontPath": "./resources/fonts/aws-toolkit-icons.woff",
                    "fontCharacter": "\\f1be"
                }
            },
            "aws-iot-thing": {
                "description": "AWS Contributed Icon",
                "default": {
                    "fontPath": "./resources/fonts/aws-toolkit-icons.woff",
                    "fontCharacter": "\\f1bf"
                }
            },
            "aws-lambda-function": {
                "description": "AWS Contributed Icon",
                "default": {
                    "fontPath": "./resources/fonts/aws-toolkit-icons.woff",
                    "fontCharacter": "\\f1c0"
                }
            },
            "aws-mynah-MynahIconBlack": {
                "description": "AWS Contributed Icon",
                "default": {
                    "fontPath": "./resources/fonts/aws-toolkit-icons.woff",
                    "fontCharacter": "\\f1c1"
                }
            },
            "aws-mynah-MynahIconWhite": {
                "description": "AWS Contributed Icon",
                "default": {
                    "fontPath": "./resources/fonts/aws-toolkit-icons.woff",
                    "fontCharacter": "\\f1c2"
                }
            },
            "aws-mynah-logo": {
                "description": "AWS Contributed Icon",
                "default": {
                    "fontPath": "./resources/fonts/aws-toolkit-icons.woff",
                    "fontCharacter": "\\f1c3"
                }
            },
            "aws-redshift-cluster": {
                "description": "AWS Contributed Icon",
                "default": {
                    "fontPath": "./resources/fonts/aws-toolkit-icons.woff",
                    "fontCharacter": "\\f1c4"
                }
            },
            "aws-redshift-cluster-connected": {
                "description": "AWS Contributed Icon",
                "default": {
                    "fontPath": "./resources/fonts/aws-toolkit-icons.woff",
                    "fontCharacter": "\\f1c5"
                }
            },
            "aws-redshift-database": {
                "description": "AWS Contributed Icon",
                "default": {
                    "fontPath": "./resources/fonts/aws-toolkit-icons.woff",
                    "fontCharacter": "\\f1c6"
                }
            },
            "aws-redshift-redshift-cluster-connected": {
                "description": "AWS Contributed Icon",
                "default": {
                    "fontPath": "./resources/fonts/aws-toolkit-icons.woff",
                    "fontCharacter": "\\f1c7"
                }
            },
            "aws-redshift-schema": {
                "description": "AWS Contributed Icon",
                "default": {
                    "fontPath": "./resources/fonts/aws-toolkit-icons.woff",
                    "fontCharacter": "\\f1c8"
                }
            },
            "aws-redshift-table": {
                "description": "AWS Contributed Icon",
                "default": {
                    "fontPath": "./resources/fonts/aws-toolkit-icons.woff",
                    "fontCharacter": "\\f1c9"
                }
            },
            "aws-s3-bucket": {
                "description": "AWS Contributed Icon",
                "default": {
                    "fontPath": "./resources/fonts/aws-toolkit-icons.woff",
                    "fontCharacter": "\\f1ca"
                }
            },
            "aws-s3-create-bucket": {
                "description": "AWS Contributed Icon",
                "default": {
                    "fontPath": "./resources/fonts/aws-toolkit-icons.woff",
                    "fontCharacter": "\\f1cb"
                }
            },
            "aws-schemas-registry": {
                "description": "AWS Contributed Icon",
                "default": {
                    "fontPath": "./resources/fonts/aws-toolkit-icons.woff",
                    "fontCharacter": "\\f1cc"
                }
            },
            "aws-schemas-schema": {
                "description": "AWS Contributed Icon",
                "default": {
                    "fontPath": "./resources/fonts/aws-toolkit-icons.woff",
                    "fontCharacter": "\\f1cd"
                }
            },
            "aws-stepfunctions-preview": {
                "description": "AWS Contributed Icon",
                "default": {
                    "fontPath": "./resources/fonts/aws-toolkit-icons.woff",
                    "fontCharacter": "\\f1ce"
                }
            }
        },
        "notebooks": [
            {
                "type": "aws-redshift-sql-notebook",
                "displayName": "Redshift SQL notebook",
                "selector": [
                    {
                        "filenamePattern": "*.redshiftnb"
                    }
                ]
            }
        ]
    },
    "scripts": {
        "prepare": "ts-node ./scripts/build/prepare.ts",
        "vscode:prepublish": "npm run clean && npm run buildScripts && webpack --mode production && npm run copyFiles",
        "clean": "ts-node ./scripts/clean.ts dist",
        "reset": "npm run clean -- node_modules && npm install",
        "copyFiles": "ts-node ./scripts/build/copyFiles.ts",
        "buildScripts": "npm run generateClients && npm run generatePackage && npm run generateNonCodeFiles && npm run copyFiles",
        "buildBrowser": "npm run clean && npm run buildScripts && webpack --config webpack.browser.config.js --mode production && npm run copyFiles",
        "runInBrowser": "npm run buildBrowser && npx @vscode/test-web --open-devtools --extensionDevelopmentPath=. .",
        "compile": "npm run clean && npm run buildScripts && webpack --mode development && npm run copyFiles",
        "watch": "npm run clean && npm run buildScripts && tsc -watch -p ./",
        "postinstall": "npm run generateTelemetry && npm run generateConfigurationAttributes && npm run buildCustomLintPlugin",
        "testCompile": "npm run buildScripts && tsc -p ./ && npm run instrument",
        "test": "npm run testCompile && ts-node ./scripts/test/test.ts && npm run report",
        "testE2E": "npm run testCompile && ts-node ./scripts/test/testE2E.ts && npm run report",
        "testInteg": "npm run testCompile && ts-node ./scripts/test/testInteg.ts && npm run report",
        "lint": "ts-node ./scripts/lint/testLint.ts && npm run format",
        "lintfix": "eslint -c .eslintrc.js --fix --ext .ts . && npm run formatfix",
        "buildCustomLintPlugin": "cd ./plugins/eslint-plugin-aws-toolkits && npm run build",
        "format": "prettier --check src plugins",
        "formatfix": "prettier --write src plugins",
        "package": "ts-node ./scripts/build/package.ts",
        "install-plugin": "vsce package -o aws-toolkit-vscode-test.vsix && code --install-extension aws-toolkit-vscode-test.vsix",
        "generateClients": "npm run build -w @amzn/codewhisperer-streaming && ts-node ./scripts/build/generateServiceClient.ts ",
        "generatePackage": "ts-node ./scripts/build/generateIcons.ts",
        "generateTelemetry": "node node_modules/@aws-toolkits/telemetry/lib/generateTelemetry.js --extraInput=src/shared/telemetry/vscodeTelemetry.json --output=src/shared/telemetry/telemetry.gen.ts",
        "generateNonCodeFiles": "ts-node ./scripts/build/generateNonCodeFiles.ts",
        "generateConfigurationAttributes": "ts-node ./scripts/build/generateConfigurationAttributes.ts",
        "newChange": "ts-node ./scripts/newChange.ts",
        "createRelease": "ts-node ./scripts/build/createRelease.ts",
        "serve": "webpack serve --config-name vue-hmr --mode development",
        "instrument": "nyc instrument --in-place ./dist/src",
        "report": "nyc report --reporter=html --reporter=json"
    },
    "devDependencies": {
        "@aws-sdk/types": "^3.13.1",
        "@aws-toolkits/telemetry": "^1.0.172",
        "@aws/fully-qualified-names": "^2.1.1",
        "@cspotcode/source-map-support": "^0.8.1",
        "@sinonjs/fake-timers": "^10.0.2",
        "@types/adm-zip": "^0.4.34",
        "@types/async-lock": "^1.4.0",
        "@types/bytes": "^3.1.0",
        "@types/circular-dependency-plugin": "^5.0.5",
        "@types/cross-spawn": "^6.0.0",
        "@types/diff": "^5.0.7",
        "@types/fs-extra": "^9.0.11",
        "@types/glob": "^7.1.1",
        "@types/he": "^1.2.3",
        "@types/js-yaml": "^4.0.5",
        "@types/lodash": "^4.14.180",
        "@types/markdown-it": "^13.0.2",
        "@types/marked": "^5.0.0",
        "@types/mime-types": "^2.1.1",
        "@types/mocha": "^10.0.0",
        "@types/node": "^14.18.63",
        "@types/node-fetch": "^2.6.8",
        "@types/prismjs": "^1.26.0",
        "@types/proxyquire": "^1.3.31",
        "@types/readline-sync": "^1.4.3",
        "@types/sanitize-html": "2.3.1",
        "@types/semver": "^7.5.0",
        "@types/sinon": "^10.0.5",
        "@types/sinonjs__fake-timers": "^8.1.2",
        "@types/tcp-port-used": "^1.0.1",
        "@types/uuid": "^9.0.1",
        "@types/vscode": "^1.68.0",
        "@types/vscode-webview": "^1.57.1",
        "@types/webpack-env": "^1.18.1",
        "@types/xml2js": "^0.4.11",
        "@typescript-eslint/eslint-plugin": "^5.59.0",
        "@typescript-eslint/parser": "^5.59.1",
        "@vscode/codicons": "^0.0.33",
        "@vscode/test-electron": "^2.3.8",
        "@vscode/test-web": "^0.0.48",
        "@vscode/vsce": "^2.19.0",
        "@vue/compiler-sfc": "^3.3.2",
        "circular-dependency-plugin": "^5.2.2",
        "css-loader": "^6.7.3",
        "diff": "^5.1.0",
        "esbuild-loader": "2.20.0",
        "eslint": "^8.26.0",
        "eslint-config-prettier": "8.8",
        "eslint-plugin-aws-toolkits": "file:plugins/eslint-plugin-aws-toolkits",
        "eslint-plugin-header": "^3.1.1",
        "eslint-plugin-no-null": "^1.0.2",
        "file-loader": "^6.2.0",
        "glob": "^7.1.7",
        "husky": "^7.0.2",
        "json-schema-to-typescript": "^13.0.2",
        "marked": "^5.0.4",
        "mocha": "^10.1.0",
        "mocha-junit-reporter": "^2.2.1",
        "mocha-multi-reporters": "^1.5.1",
        "nyc": "^15.1.0",
        "prettier": "^2.8.8",
        "prettier-plugin-sh": "^0.12.8",
        "pretty-quick": "^3.1.3",
        "proxyquire": "^2.1.3",
        "readline-sync": "^1.4.9",
        "sass": "^1.49.8",
        "sass-loader": "^12.6.0",
        "sinon": "^14.0.0",
        "style-loader": "^3.3.1",
        "ts-mockito": "^2.5.0",
        "ts-node": "^10.9.1",
        "umd-compat-loader": "^2.1.2",
        "vscode-nls-dev": "^4.0.4",
        "vue-loader": "^17.2.2",
        "vue-style-loader": "^4.1.3",
        "webfont": "^11.2.26",
        "webpack": "^5.83.0",
        "webpack-cli": "^4.9.1",
        "webpack-dev-server": "^4.15.1"
    },
    "dependencies": {
        "@amzn/codewhisperer-streaming": "file:./src.gen/@amzn/codewhisperer-streaming",
        "@aws-sdk/client-cognito-identity": "3.46.0",
        "@aws-sdk/client-lambda": "3.385.0",
        "@aws-sdk/client-sso": "^3.342.0",
        "@aws-sdk/client-sso-oidc": "^3.181.0",
        "@aws-sdk/credential-provider-ini": "3.46.0",
        "@aws-sdk/credential-provider-process": "3.37.0",
        "@aws-sdk/credential-provider-sso": "^3.345.0",
        "@aws-sdk/property-provider": "3.46.0",
        "@aws-sdk/shared-ini-file-loader": "^3.46.0",
        "@aws-sdk/smithy-client": "^3.46.0",
        "@aws-sdk/util-arn-parser": "^3.46.0",
        "@aws/mynah-ui-chat": "npm:@aws/mynah-ui@3.2.10",
        "@gerhobbelt/gitignore-parser": "^0.2.0-9",
        "@iarna/toml": "^2.2.5",
        "@vscode/debugprotocol": "^1.57.0",
        "adm-zip": "^0.5.10",
        "amazon-states-language-service": "^1.11.0",
        "async-lock": "^1.4.0",
        "aws-sdk": "^2.1384.0",
        "aws-ssm-document-language-service": "^1.0.0",
        "bytes": "^3.1.2",
        "cross-fetch": "^4.0.0",
        "cross-spawn": "^7.0.3",
        "fast-json-patch": "^3.1.1",
        "fs-extra": "^10.0.1",
        "got": "^11.8.5",
        "he": "^1.2.0",
        "highlight.js": "^11.9.0",
        "i18n-ts": "^1.0.5",
        "immutable": "^4.3.0",
        "js-yaml": "^4.1.0",
        "jsonc-parser": "^3.2.0",
        "lodash": "^4.17.21",
        "markdown-it": "^13.0.2",
        "mime-types": "^2.1.32",
        "node-fetch": "^2.7.0",
        "parse-diff": "0.11.1",
        "portfinder": "^1.0.32",
        "sanitize-html": "^2.3.3",
        "semver": "^7.5.4",
        "strip-ansi": "^5.2.0",
        "tcp-port-used": "^1.0.1",
        "typescript": "^5.0.4",
        "uuid": "^9.0.0",
        "vscode-languageclient": "^6.1.4",
        "vscode-languageserver": "^6.1.1",
        "vscode-languageserver-protocol": "^3.15.3",
        "vscode-languageserver-textdocument": "^1.0.8",
        "vscode-nls": "^5.2.0",
        "vue": "^3.3.4",
        "web-tree-sitter": "^0.20.7",
        "winston": "^3.7.1",
        "winston-transport": "^4.5.0",
        "xml2js": "^0.6.0",
        "yaml-cfn": "^0.3.2"
    },
    "prettier": {
        "printWidth": 120,
        "trailingComma": "es5",
        "tabWidth": 4,
        "singleQuote": true,
        "semi": false,
        "bracketSpacing": true,
        "arrowParens": "avoid",
        "endOfLine": "lf"
    },
    "workspaces": [
        "src/browser",
        "src.gen/@amzn/codewhisperer-streaming"
    ]
}<|MERGE_RESOLUTION|>--- conflicted
+++ resolved
@@ -755,11 +755,7 @@
                 {
                     "id": "aws.codecatalyst",
                     "name": "%AWS.codecatalyst.explorerTitle%",
-<<<<<<< HEAD
-                    "when": "!aws.isSageMaker"
-=======
-                    "when": "!isCloud9 || isCloud9CodeCatalyst"
->>>>>>> 1e7da02a
+                    "when": "!isCloud9 && !aws.isSageMaker || isCloud9CodeCatalyst"
                 }
             ],
             "aws-codewhisperer-reference-log": [
