{
    "name": "aws-toolkit-vscode",
    "displayName": "AWS Toolkit",
    "description": "Amazon Web Services toolkit for browsing and updating cloud resources",
    "version": "1.58.0-SNAPSHOT",
    "extensionKind": [
        "workspace"
    ],
    "publisher": "amazonwebservices",
    "license": "Apache-2.0",
    "repository": {
        "type": "git",
        "url": "https://github.com/aws/aws-toolkit-vscode"
    },
    "engines": {
        "vscode": "^1.50.1"
    },
    "icon": "resources/marketplace/aws-icon-256x256.png",
    "bugs": {
        "url": "https://github.com/aws/aws-toolkit-vscode/issues"
    },
    "galleryBanner": {
        "color": "#FF9900",
        "theme": "light"
    },
    "categories": [
        "Debuggers",
        "Linters",
        "Other"
    ],
    "keywords": [
        "AWS",
        "CodeCatalyst",
        "CodeWhisperer",
        "Lambda",
        "Serverless"
    ],
    "preview": false,
    "qna": "https://github.com/aws/aws-toolkit-vscode/issues",
    "activationEvents": [
        "onStartupFinished",
        "onDebugResolve:aws-sam",
        "onCommand:aws.login",
        "onCommand:aws.credentials.profile.create",
        "onCommand:aws.credentials.edit",
        "onCommand:aws.logout",
        "onCommand:aws.createIssueOnGitHub",
        "onCommand:aws.submitFeedback",
        "onCommand:aws.showRegion",
        "onView:aws.explorer",
        "onView:aws.codeWhisperer.securityPanel",
        "onCommand:aws.deploySamApplication",
        "onCommand:aws.samcli.detect",
        "onCommand:aws.lambda.createNewSamApp",
        "onDebugInitialConfigurations",
        "onCommand:aws.viewLogs",
        "onCommand:aws.quickStart",
        "onCommand:aws.help",
        "onCommand:aws.github",
        "onCommand:aws.previewStateMachine",
        "onCommand:aws.stepfunctions.createStateMachineFromTemplate",
        "onCommand:aws.stepfunctions.publishStateMachine",
        "onView:aws.developerTools",
        "onCommand:aws.cdk.refresh",
        "onCommand:aws.cdk.renderStateMachineGraph",
        "onCommand:aws.aboutToolkit",
<<<<<<< HEAD
        "onCommand:aws.cwl.viewLogStream",
=======
        "onCommand:aws.cloudWatchLogs.viewLogStream",
        "onCommand:aws.codecatalyst.listCommands",
        "onCommand:aws.codecatalyst.openOrg",
        "onCommand:aws.codecatalyst.openProject",
        "onCommand:aws.codecatalyst.openRepo",
        "onCommand:aws.codecatalyst.openDevEnv",
        "onCommand:aws.codecatalyst.cloneRepo",
        "onCommand:aws.codecatalyst.createDevEnv",
>>>>>>> 8f55e40c
        "onLanguage:asl",
        "onLanguage:asl-yaml",
        "onLanguage:ssm-json",
        "onLanguage:ssm-yaml",
        "onCommand:aws.ssmDocument.createLocalDocument",
        "onCommand:aws.ssmDocument.openLocalDocument",
        "onCommand:aws.ssmDocument.openLocalDocumentJson",
        "onCommand:aws.ssmDocument.openLocalDocumentYaml",
        "onCommand:aws.ssmDocument.deleteDocument",
        "onCommand:aws.ssmDocument.publishDocument",
        "onCommand:aws.ssmDocument.updateDocumentVersion",
        "onLanguage:javascript",
        "onLanguage:java",
        "onLanguage:python",
        "onLanguage:csharp",
        "onLanguage:yaml",
        "onCommand:aws.launchConfigForm",
        "onCommand:aws.toggleSamCodeLenses",
        "onCommand:aws.addSamDebugConfig",
        "onCommand:aws.s3.uploadFile",
        "onCommand:aws.cloudFormation.newTemplate",
        "onCommand:aws.sam.newTemplate",
        "onFileSystem:s3",
        "onFileSystem:s3-readonly",
        "onCommand:aws.codeWhisperer.accept",
        "onCommand:aws.codeWhisperer",
        "onCommand:aws.uploadLambda"
    ],
    "main": "./dist/src/main",
    "contributes": {
        "configuration": {
            "type": "object",
            "title": "%AWS.productName%",
            "cloud9": {
                "cn": {
                    "title": "%AWS.productName.cn%"
                }
            },
            "properties": {
                "aws.profile": {
                    "type": "string",
                    "deprecationMessage": "The current profile is now stored internally by the Toolkit.",
                    "description": "%AWS.configuration.profileDescription%"
                },
                "aws.ecs.openTerminalCommand": {
                    "type": "string",
                    "default": "/bin/sh",
                    "markdownDescription": "%AWS.configuration.description.ecs.openTerminalCommand%"
                },
                "aws.iot.maxItemsPerPage": {
                    "type": "number",
                    "default": 100,
                    "minimum": 1,
                    "maximum": 250,
                    "markdownDescription": "%AWS.configuration.description.iot.maxItemsPerPage%"
                },
                "aws.s3.maxItemsPerPage": {
                    "type": "number",
                    "default": 300,
                    "minimum": 3,
                    "maximum": 1000,
                    "markdownDescription": "%AWS.configuration.description.s3.maxItemsPerPage%"
                },
                "aws.samcli.location": {
                    "type": "string",
                    "scope": "machine",
                    "default": "",
                    "markdownDescription": "%AWS.configuration.description.samcli.location%"
                },
                "aws.samcli.lambdaTimeout": {
                    "type": "number",
                    "default": 90000,
                    "markdownDescription": "%AWS.configuration.description.samcli.lambdaTimeout%"
                },
                "aws.samcli.legacyDeploy": {
                    "type": "boolean",
                    "default": false,
                    "markdownDescription": "%AWS.configuration.description.samcli.legacyDeploy%"
                },
                "aws.logLevel": {
                    "type": "string",
                    "default": "info",
                    "enum": [
                        "error",
                        "warn",
                        "info",
                        "verbose",
                        "debug"
                    ],
                    "enumDescriptions": [
                        "Errors Only",
                        "Errors and Warnings",
                        "Errors, Warnings, and Info",
                        "Errors, Warnings, Info, and Verbose",
                        "Errors, Warnings, Info, Verbose, and Debug"
                    ],
                    "markdownDescription": "%AWS.configuration.description.logLevel%",
                    "cloud9": {
                        "cn": {
                            "markdownDescription": "%AWS.configuration.description.logLevel.cn%"
                        }
                    }
                },
                "aws.telemetry": {
                    "type": "boolean",
                    "default": true,
                    "markdownDescription": "%AWS.configuration.description.telemetry%",
                    "cloud9": {
                        "cn": {
                            "markdownDescription": "%AWS.configuration.description.telemetry.cn%"
                        }
                    }
                },
                "aws.stepfunctions.asl.format.enable": {
                    "type": "boolean",
                    "scope": "window",
                    "default": true,
                    "description": "%AWS.stepFunctions.asl.format.enable.desc%"
                },
                "aws.stepfunctions.asl.maxItemsComputed": {
                    "type": "number",
                    "default": 5000,
                    "description": "%AWS.stepFunctions.asl.maxItemsComputed.desc%"
                },
                "aws.ssmDocument.ssm.maxItemsComputed": {
                    "type": "number",
                    "default": 5000,
                    "description": "%AWS.ssmDocument.ssm.maxItemsComputed.desc%"
                },
                "aws.cwl.limit": {
                    "type": "number",
                    "default": 10000,
                    "description": "%AWS.cwl.limit.desc%",
                    "maximum": 10000
                },
                "aws.samcli.manuallySelectedBuckets": {
                    "type": "object",
                    "description": "%AWS.samcli.deploy.bucket.recentlyUsed%",
                    "default": []
                },
                "aws.samcli.enableCodeLenses": {
                    "type": "boolean",
                    "description": "%AWS.configuration.enableCodeLenses%",
                    "default": false
                },
                "aws.suppressPrompts": {
                    "type": "object",
                    "description": "%AWS.configuration.description.suppressPrompts%",
                    "default": {},
                    "properties": {
                        "apprunnerNotifyPricing": {
                            "type": "boolean",
                            "default": false
                        },
                        "apprunnerNotifyPause": {
                            "type": "boolean",
                            "default": false
                        },
                        "ecsRunCommand": {
                            "type": "boolean",
                            "default": false
                        },
                        "ecsRunCommandEnable": {
                            "type": "boolean",
                            "default": false
                        },
                        "ecsRunCommandDisable": {
                            "type": "boolean",
                            "default": false
                        },
                        "regionAddAutomatically": {
                            "type": "boolean",
                            "default": false
                        },
                        "yamlExtPrompt": {
                            "type": "boolean",
                            "default": false
                        },
                        "fileViewerEdit": {
                            "type": "boolean",
                            "default": false
                        },
                        "createCredentialsProfile": {
                            "type": "boolean",
                            "default": false
                        },
                        "samcliConfirmDevStack": {
                            "type": "boolean",
                            "default": false
                        },
                        "remoteConnected": {
                            "type": "boolean",
                            "default": false
                        }
                    },
                    "additionalProperties": false
                },
                "aws.experiments": {
                    "type": "object",
                    "markdownDescription": "%AWS.configuration.description.experiments%",
                    "default": {
                        "jsonResourceModification": false,
                        "samSyncCode": false
                    },
                    "properties": {
                        "jsonResourceModification": {
                            "type": "boolean",
                            "default": false
                        },
                        "samSyncCode": {
                            "type": "boolean",
                            "default": false
                        }
                    },
                    "additionalProperties": false
                },
                "aws.codeWhisperer.includeSuggestionsWithCodeReferences": {
                    "type": "boolean",
                    "description": "%AWS.configuration.description.codewhisperer%",
                    "default": true
                },
                "aws.codeWhisperer.shareCodeWhispererContentWithAWS": {
                    "type": "boolean",
                    "markdownDescription": "%AWS.configuration.description.codewhisperer.shareCodeWhispererContentWithAWS%",
                    "default": true
                },
                "aws.codeWhisperer.javaCompilationOutput": {
                    "type": "string",
                    "default": "",
                    "description": "Provide the ABSOLUTE path which is used to store java project compilation results."
                },
                "aws.resources.enabledResources": {
                    "type": "array",
                    "description": "%AWS.configuration.description.resources.enabledResources%",
                    "items": {
                        "type": "string"
                    }
                },
                "aws.lambda.recentlyUploaded": {
                    "type": "object",
                    "description": "%AWS.configuration.description.lambda.recentlyUploaded%",
                    "default": []
                }
            }
        },
        "debuggers": [
            {
                "type": "aws-sam",
                "label": "%AWS.configuration.description.awssam.debug.label%",
                "configurationAttributes": {
                    "direct-invoke": {
                        "$schema": "http://json-schema.org/draft-07/schema#",
                        "title": "AwsSamDebuggerConfiguration",
                        "additionalProperties": false,
                        "properties": {
                            "aws": {
                                "title": "AWS Connection",
                                "description": "%AWS.configuration.description.awssam.debug.aws%",
                                "properties": {
                                    "credentials": {
                                        "description": "%AWS.configuration.description.awssam.debug.credentials%",
                                        "type": "string",
                                        "cloud9": {
                                            "cn": {
                                                "description": "%AWS.configuration.description.awssam.debug.credentials.cn%"
                                            }
                                        }
                                    },
                                    "region": {
                                        "description": "%AWS.configuration.description.awssam.debug.region%",
                                        "type": "string"
                                    }
                                },
                                "additionalProperties": false,
                                "type": "object"
                            },
                            "invokeTarget": {
                                "oneOf": [
                                    {
                                        "title": "Template Target Properties",
                                        "description": "%AWS.configuration.description.awssam.debug.invokeTarget%",
                                        "properties": {
                                            "templatePath": {
                                                "description": "%AWS.configuration.description.awssam.debug.templatePath%",
                                                "type": "string"
                                            },
                                            "logicalId": {
                                                "description": "%AWS.configuration.description.awssam.debug.logicalId%",
                                                "type": "string"
                                            },
                                            "target": {
                                                "description": "%AWS.configuration.description.awssam.debug.target%",
                                                "type": "string",
                                                "enum": [
                                                    "template"
                                                ]
                                            }
                                        },
                                        "additionalProperties": false,
                                        "required": [
                                            "templatePath",
                                            "logicalId",
                                            "target"
                                        ],
                                        "type": "object"
                                    },
                                    {
                                        "title": "Code Target Properties",
                                        "description": "%AWS.configuration.description.awssam.debug.invokeTarget%",
                                        "properties": {
                                            "lambdaHandler": {
                                                "description": "%AWS.configuration.description.awssam.debug.lambdaHandler%",
                                                "type": "string"
                                            },
                                            "projectRoot": {
                                                "description": "%AWS.configuration.description.awssam.debug.projectRoot%",
                                                "type": "string"
                                            },
                                            "target": {
                                                "description": "%AWS.configuration.description.awssam.debug.target%",
                                                "type": "string",
                                                "enum": [
                                                    "code"
                                                ]
                                            },
                                            "architecture": {
                                                "description": "%AWS.configuration.description.awssam.debug.architecture%",
                                                "type": "string",
                                                "enum": [
                                                    "x86_64",
                                                    "arm64"
                                                ]
                                            }
                                        },
                                        "additionalProperties": false,
                                        "required": [
                                            "lambdaHandler",
                                            "projectRoot",
                                            "target"
                                        ],
                                        "type": "object"
                                    },
                                    {
                                        "title": "API Target Properties",
                                        "description": "%AWS.configuration.description.awssam.debug.invokeTarget%",
                                        "properties": {
                                            "templatePath": {
                                                "description": "%AWS.configuration.description.awssam.debug.templatePath%",
                                                "type": "string"
                                            },
                                            "logicalId": {
                                                "description": "%AWS.configuration.description.awssam.debug.logicalId%",
                                                "type": "string"
                                            },
                                            "target": {
                                                "description": "%AWS.configuration.description.awssam.debug.target%",
                                                "type": "string",
                                                "enum": [
                                                    "api"
                                                ]
                                            }
                                        },
                                        "additionalProperties": false,
                                        "required": [
                                            "templatePath",
                                            "logicalId",
                                            "target"
                                        ],
                                        "type": "object"
                                    }
                                ]
                            },
                            "lambda": {
                                "title": "Lambda Properties",
                                "description": "%AWS.configuration.description.awssam.debug.lambda%",
                                "properties": {
                                    "environmentVariables": {
                                        "description": "%AWS.configuration.description.awssam.debug.envvars%",
                                        "additionalProperties": {
                                            "type": [
                                                "string"
                                            ]
                                        },
                                        "type": "object"
                                    },
                                    "payload": {
                                        "description": "%AWS.configuration.description.awssam.debug.event%",
                                        "properties": {
                                            "json": {
                                                "description": "%AWS.configuration.description.awssam.debug.event.json%",
                                                "type": "object"
                                            },
                                            "path": {
                                                "description": "%AWS.configuration.description.awssam.debug.event.path%",
                                                "type": "string"
                                            }
                                        },
                                        "additionalProperties": false,
                                        "type": "object"
                                    },
                                    "memoryMb": {
                                        "description": "%AWS.configuration.description.awssam.debug.memoryMb%",
                                        "type": "number"
                                    },
                                    "runtime": {
                                        "description": "%AWS.configuration.description.awssam.debug.runtime%",
                                        "type": "string"
                                    },
                                    "timeoutSec": {
                                        "description": "%AWS.configuration.description.awssam.debug.timeout%",
                                        "type": "number"
                                    },
                                    "pathMappings": {
                                        "type:": "array",
                                        "items": {
                                            "title": "Path Mapping",
                                            "type": "object",
                                            "properties": {
                                                "localRoot": {
                                                    "type": "string"
                                                },
                                                "remoteRoot": {
                                                    "type": "string"
                                                }
                                            },
                                            "additionalProperties": false,
                                            "required": [
                                                "localRoot",
                                                "remoteRoot"
                                            ]
                                        }
                                    }
                                },
                                "additionalProperties": false,
                                "type": "object"
                            },
                            "sam": {
                                "title": "SAM CLI Properties",
                                "description": "%AWS.configuration.description.awssam.debug.sam%",
                                "properties": {
                                    "buildArguments": {
                                        "description": "%AWS.configuration.description.awssam.debug.buildArguments%",
                                        "type": "array",
                                        "items": {
                                            "type": "string"
                                        }
                                    },
                                    "buildDir": {
                                        "description": "%AWS.configuration.description.awssam.debug.buildDir%",
                                        "type": "string"
                                    },
                                    "containerBuild": {
                                        "description": "%AWS.configuration.description.awssam.debug.containerBuild%",
                                        "type": "boolean"
                                    },
                                    "dockerNetwork": {
                                        "description": "%AWS.configuration.description.awssam.debug.dockerNetwork%",
                                        "type": "string"
                                    },
                                    "localArguments": {
                                        "description": "%AWS.configuration.description.awssam.debug.localArguments%",
                                        "type": "array",
                                        "items": {
                                            "type": "string"
                                        }
                                    },
                                    "skipNewImageCheck": {
                                        "description": "%AWS.configuration.description.awssam.debug.skipNewImageCheck%",
                                        "type": "boolean"
                                    },
                                    "template": {
                                        "description": "%AWS.configuration.description.awssam.debug.template%",
                                        "properties": {
                                            "parameters": {
                                                "description": "%AWS.configuration.description.awssam.debug.templateParameters%",
                                                "additionalProperties": {
                                                    "type": [
                                                        "string",
                                                        "number"
                                                    ]
                                                },
                                                "type": "object"
                                            }
                                        },
                                        "type": "object",
                                        "additionalProperties": false
                                    }
                                },
                                "additionalProperties": false,
                                "type": "object"
                            },
                            "api": {
                                "title": "API Gateway Properties",
                                "description": "%AWS.configuration.description.awssam.debug.api%",
                                "properties": {
                                    "path": {
                                        "description": "%AWS.configuration.description.awssam.debug.api.path%",
                                        "type": "string"
                                    },
                                    "httpMethod": {
                                        "description": "%AWS.configuration.description.awssam.debug.api.httpMethod%",
                                        "type": "string",
                                        "enum": [
                                            "delete",
                                            "get",
                                            "head",
                                            "options",
                                            "patch",
                                            "post",
                                            "put"
                                        ]
                                    },
                                    "payload": {
                                        "description": "%AWS.configuration.description.awssam.debug.event%",
                                        "properties": {
                                            "json": {
                                                "description": "%AWS.configuration.description.awssam.debug.event.json%",
                                                "type": "object"
                                            },
                                            "path": {
                                                "description": "%AWS.configuration.description.awssam.debug.event.path%",
                                                "type": "string"
                                            }
                                        },
                                        "additionalProperties": false,
                                        "type": "object"
                                    },
                                    "headers": {
                                        "description": "%AWS.configuration.description.awssam.debug.api.headers%",
                                        "type": "object",
                                        "additionalProperties": {
                                            "type": "string"
                                        }
                                    },
                                    "querystring": {
                                        "description": "%AWS.configuration.description.awssam.debug.api.queryString%",
                                        "type": "string"
                                    },
                                    "stageVariables": {
                                        "description": "%AWS.configuration.description.awssam.debug.api.stageVariables%",
                                        "type": "object",
                                        "additionalProperties": {
                                            "type": "string"
                                        }
                                    },
                                    "clientCertificateId": {
                                        "description": "%AWS.configuration.description.awssam.debug.api.clientCertId%",
                                        "type": "string"
                                    }
                                },
                                "additionalProperties": false,
                                "required": [
                                    "path",
                                    "httpMethod"
                                ],
                                "type": "object"
                            }
                        },
                        "required": [
                            "invokeTarget"
                        ],
                        "type": "object"
                    }
                },
                "configurationSnippets": [
                    {
                        "label": "%AWS.configuration.description.awssam.debug.snippets.lambdaCode.label%",
                        "description": "%AWS.configuration.description.awssam.debug.snippets.lambdaCode.description%",
                        "body": {
                            "type": "aws-sam",
                            "request": "direct-invoke",
                            "name": "${3:Invoke Lambda}",
                            "invokeTarget": {
                                "target": "code",
                                "lambdaHandler": "${1:Function Handler}",
                                "projectRoot": "^\"\\${workspaceFolder}\""
                            },
                            "lambda": {
                                "runtime": "${2:Lambda Runtime}",
                                "payload": {
                                    "json": {}
                                }
                            }
                        },
                        "cloud9": {
                            "cn": {
                                "label": "%AWS.configuration.description.awssam.debug.snippets.lambdaCode.label.cn%",
                                "description": "%AWS.configuration.description.awssam.debug.snippets.lambdaCode.description.cn%"
                            }
                        }
                    },
                    {
                        "label": "%AWS.configuration.description.awssam.debug.snippets.lambdaTemplate.label%",
                        "description": "%AWS.configuration.description.awssam.debug.snippets.lambdaTemplate.description%",
                        "body": {
                            "type": "aws-sam",
                            "request": "direct-invoke",
                            "name": "${3:Invoke Lambda}",
                            "invokeTarget": {
                                "target": "template",
                                "templatePath": "${1:Template Location}",
                                "logicalId": "${2:Function Logical ID}"
                            },
                            "lambda": {
                                "payload": {
                                    "json": {}
                                }
                            }
                        },
                        "cloud9": {
                            "cn": {
                                "label": "%AWS.configuration.description.awssam.debug.snippets.lambdaTemplate.label.cn%",
                                "description": "%AWS.configuration.description.awssam.debug.snippets.lambdaTemplate.description.cn%"
                            }
                        }
                    },
                    {
                        "label": "%AWS.configuration.description.awssam.debug.snippets.api.label%",
                        "description": "%AWS.configuration.description.awssam.debug.snippets.api.description%",
                        "body": {
                            "type": "aws-sam",
                            "request": "direct-invoke",
                            "name": "${5:Invoke Lambda with API Gateway}",
                            "invokeTarget": {
                                "target": "api",
                                "templatePath": "${1:Template Location}",
                                "logicalId": "${2:Function Logical ID}"
                            },
                            "api": {
                                "path": "${3:Path}",
                                "httpMethod": "${4:Method}",
                                "payload": {
                                    "json": {}
                                }
                            }
                        },
                        "cloud9": {
                            "cn": {
                                "label": "%AWS.configuration.description.awssam.debug.snippets.api.label.cn%",
                                "description": "%AWS.configuration.description.awssam.debug.snippets.api.description.cn%"
                            }
                        }
                    }
                ]
            }
        ],
        "viewsContainers": {
            "activitybar": [
                {
                    "id": "aws-explorer",
                    "title": "%AWS.title%",
                    "icon": "resources/aws-logo.svg",
                    "cloud9": {
                        "cn": {
                            "title": "%AWS.title.cn%",
                            "icon": "resources/aws-cn-logo.svg"
                        }
                    }
                }
            ],
            "panel": [
                {
                    "id": "aws-codewhisperer-reference-log",
                    "title": "CodeWhisperer Reference Log",
                    "icon": "media/aws-logo.svg"
                }
            ]
        },
        "views": {
            "aws-explorer": [
                {
                    "id": "aws.explorer",
                    "name": "%AWS.lambda.explorerTitle%"
                },
                {
                    "id": "aws.developerTools",
                    "name": "%AWS.developerTools.explorerTitle%"
                }
            ],
            "aws-codewhisperer-reference-log": [
                {
                    "type": "webview",
                    "id": "aws.codeWhisperer.referenceLog",
                    "name": ""
                }
            ]
        },
        "submenus": [
            {
                "id": "aws.auth",
                "label": "%AWS.submenu.auth.title%",
                "icon": "$(ellipsis)"
            }
        ],
        "menus": {
            "commandPalette": [
                {
                    "command": "aws.apig.copyUrl",
                    "when": "false"
                },
                {
                    "command": "aws.apig.invokeRemoteRestApi",
                    "when": "false"
                },
                {
                    "command": "aws.deleteCloudFormation",
                    "when": "false"
                },
                {
                    "command": "aws.downloadStateMachineDefinition",
                    "when": "false"
                },
                {
                    "command": "aws.ecr.createRepository",
                    "when": "false"
                },
                {
                    "command": "aws.executeStateMachine",
                    "when": "false"
                },
                {
                    "command": "aws.copyArn",
                    "when": "false"
                },
                {
                    "command": "aws.copyName",
                    "when": "false"
                },
                {
                    "command": "aws.listCommands",
                    "when": "false"
                },
                {
                    "command": "aws.codecatalyst.listCommands",
                    "when": "false"
                },
                {
                    "command": "aws.codecatalyst.openDevEnv",
                    "when": "!isCloud9"
                },
                {
                    "command": "aws.codecatalyst.createDevEnv",
                    "when": "!isCloud9"
                },
                {
                    "command": "aws.codecatalyst.removeConnection",
                    "when": "false"
                },
                {
                    "command": "aws.codeWhisperer.removeConnection",
                    "when": "false"
                },
                {
                    "command": "aws.downloadSchemaItemCode",
                    "when": "false"
                },
                {
                    "command": "aws.deleteLambda",
                    "when": "false"
                },
                {
                    "command": "aws.downloadLambda",
                    "when": "false"
                },
                {
                    "command": "aws.invokeLambda",
                    "when": "false"
                },
                {
                    "command": "aws.viewSchemaItem",
                    "when": "false"
                },
                {
                    "command": "aws.searchSchema",
                    "when": "false"
                },
                {
                    "command": "aws.searchSchemaPerRegistry",
                    "when": "false"
                },
                {
                    "command": "aws.refreshAwsExplorer",
                    "when": "false"
                },
                {
                    "command": "aws.cdk.refresh",
                    "when": "false"
                },
                {
                    "command": "aws.cdk.viewDocs",
                    "when": "false"
                },
                {
                    "command": "aws.ssmDocument.openLocalDocument",
                    "when": "false"
                },
                {
                    "command": "aws.ssmDocument.openLocalDocumentJson",
                    "when": "false"
                },
                {
                    "command": "aws.ssmDocument.openLocalDocumentYaml",
                    "when": "false"
                },
                {
                    "command": "aws.ssmDocument.deleteDocument",
                    "when": "false"
                },
                {
                    "command": "aws.ssmDocument.updateDocumentVersion",
                    "when": "false"
                },
                {
                    "command": "aws.copyLogStreamName",
                    "when": "resourceScheme == aws-cwl"
                },
                {
                    "command": "aws.saveCurrentLogDataContent",
                    "when": "resourceScheme == aws-cwl"
                },
                {
                    "command": "aws.s3.editFile",
                    "when": "resourceScheme == s3-readonly"
                },
                {
                    "command": "aws.cwl.viewLogStream",
                    "when": "false"
                },
                {
                    "command": "aws.cwl.changeFilterPattern",
                    "when": "false"
                },
                {
                    "command": "aws.cwl.changeTimeFilter",
                    "when": "false"
                },
                {
                    "command": "aws.ecr.deleteRepository",
                    "when": "false"
                },
                {
                    "command": "aws.ecr.copyTagUri",
                    "when": "false"
                },
                {
                    "command": "aws.ecr.copyRepositoryUri",
                    "when": "false"
                },
                {
                    "command": "aws.ecr.deleteTag",
                    "when": "false"
                },
                {
                    "command": "aws.iot.createThing",
                    "when": "false"
                },
                {
                    "command": "aws.iot.deleteThing",
                    "when": "false"
                },
                {
                    "command": "aws.iot.createCert",
                    "when": "false"
                },
                {
                    "command": "aws.iot.deleteCert",
                    "when": "false"
                },
                {
                    "command": "aws.iot.attachCert",
                    "when": "false"
                },
                {
                    "command": "aws.iot.attachPolicy",
                    "when": "false"
                },
                {
                    "command": "aws.iot.activateCert",
                    "when": "false"
                },
                {
                    "command": "aws.iot.deactivateCert",
                    "when": "false"
                },
                {
                    "command": "aws.iot.revokeCert",
                    "when": "false"
                },
                {
                    "command": "aws.iot.createPolicy",
                    "when": "false"
                },
                {
                    "command": "aws.iot.deletePolicy",
                    "when": "false"
                },
                {
                    "command": "aws.iot.createPolicyVersion",
                    "when": "false"
                },
                {
                    "command": "aws.iot.deletePolicyVersion",
                    "when": "false"
                },
                {
                    "command": "aws.iot.detachCert",
                    "when": "false"
                },
                {
                    "command": "aws.iot.detachPolicy",
                    "when": "false"
                },
                {
                    "command": "aws.iot.viewPolicyVersion",
                    "when": "false"
                },
                {
                    "command": "aws.iot.setDefaultPolicy",
                    "when": "false"
                },
                {
                    "command": "aws.iot.copyEndpoint",
                    "when": "false"
                },
                {
                    "command": "aws.deploySamApplication",
                    "when": "config.aws.samcli.legacyDeploy"
                },
                {
                    "command": "aws.samcli.sync",
                    "when": "!config.aws.samcli.legacyDeploy"
                },
                {
                    "command": "aws.samcli.syncCode",
                    "when": "config.aws.experiments.samSyncCode && !config.aws.samcli.legacyDeploy"
                },
                {
                    "command": "aws.s3.copyPath",
                    "when": "false"
                },
                {
                    "command": "aws.s3.createBucket",
                    "when": "false"
                },
                {
                    "command": "aws.s3.createFolder",
                    "when": "false"
                },
                {
                    "command": "aws.s3.deleteBucket",
                    "when": "false"
                },
                {
                    "command": "aws.s3.deleteFile",
                    "when": "false"
                },
                {
                    "command": "aws.s3.downloadFileAs",
                    "when": "false"
                },
                {
                    "command": "aws.s3.openFile",
                    "when": "false"
                },
                {
                    "command": "aws.s3.editFile",
                    "when": "false"
                },
                {
                    "command": "aws.s3.uploadFileToParent",
                    "when": "false"
                },
                {
                    "command": "aws.apprunner.startDeployment",
                    "when": "false"
                },
                {
                    "command": "aws.apprunner.createService",
                    "when": "false"
                },
                {
                    "command": "aws.apprunner.pauseService",
                    "when": "false"
                },
                {
                    "command": "aws.apprunner.resumeService",
                    "when": "false"
                },
                {
                    "command": "aws.apprunner.copyServiceUrl",
                    "when": "false"
                },
                {
                    "command": "aws.apprunner.open",
                    "when": "false"
                },
                {
                    "command": "aws.apprunner.deleteService",
                    "when": "false"
                },
                {
                    "command": "aws.apprunner.createServiceFromEcr",
                    "when": "false"
                },
                {
                    "command": "aws.resources.copyIdentifier",
                    "when": "false"
                },
                {
                    "command": "aws.resources.openResourcePreview",
                    "when": "false"
                },
                {
                    "command": "aws.resources.createResource",
                    "when": "false"
                },
                {
                    "command": "aws.resources.deleteResource",
                    "when": "false"
                },
                {
                    "command": "aws.resources.updateResource",
                    "when": "false"
                },
                {
                    "command": "aws.resources.updateResourceInline",
                    "when": "false"
                },
                {
                    "command": "aws.resources.saveResource",
                    "when": "false"
                },
                {
                    "command": "aws.resources.closeResource",
                    "when": "false"
                },
                {
                    "command": "aws.resources.viewDocs",
                    "when": "false"
                },
                {
                    "command": "aws.ecs.runCommandInContainer",
                    "when": "false"
                },
                {
                    "command": "aws.ecs.openTaskInTerminal",
                    "when": "false"
                },
                {
                    "command": "aws.ecs.enableEcsExec",
                    "when": "false"
                },
                {
                    "command": "aws.ecs.disableEcsExec",
                    "when": "false"
                },
                {
                    "command": "aws.ecs.viewDocumentation",
                    "when": "false"
                },
                {
                    "command": "aws.renderStateMachineGraph",
                    "when": "false"
                },
                {
                    "command": "aws.auth.addConnection",
                    "when": "false"
                },
                {
                    "command": "aws.auth.switchConnections",
                    "when": "false"
                },
                {
                    "command": "aws.auth.signout",
                    "when": "false"
                },
                {
                    "command": "aws.auth.help",
                    "when": "false"
                },
                {
                    "command": "aws.dev.openMenu",
                    "when": "aws.isDevMode || isCloud9"
                }
            ],
            "editor/title": [
                {
                    "command": "aws.previewStateMachine",
                    "when": "editorLangId == asl || editorLangId == asl-yaml",
                    "group": "navigation"
                },
                {
                    "command": "aws.saveCurrentLogDataContent",
                    "when": "resourceScheme == aws-cwl",
                    "group": "navigation"
                },
                {
                    "command": "aws.cwl.changeFilterPattern",
                    "when": "resourceScheme == aws-cwl",
                    "group": "navigation"
                },
                {
                    "command": "aws.cwl.changeTimeFilter",
                    "when": "resourceScheme == aws-cwl",
                    "group": "navigation"
                },
                {
                    "command": "aws.s3.editFile",
                    "when": "resourceScheme == s3-readonly",
                    "group": "navigation"
                },
                {
                    "command": "aws.ssmDocument.publishDocument",
                    "when": "editorLangId =~ /^(ssm-yaml|ssm-json)$/",
                    "group": "navigation"
                },
                {
                    "command": "aws.resources.updateResourceInline",
                    "when": "resourceScheme == awsResource && !isCloud9 && config.aws.experiments.jsonResourceModification",
                    "group": "navigation"
                },
                {
                    "command": "aws.resources.closeResource",
                    "when": "resourcePath =~ /^.+(awsResource.json)$/",
                    "group": "navigation"
                },
                {
                    "command": "aws.resources.saveResource",
                    "when": "resourcePath =~ /^.+(awsResource.json)$/",
                    "group": "navigation"
                }
            ],
            "editor/title/context": [
                {
                    "command": "aws.copyLogStreamName",
                    "when": "resourceScheme == aws-cwl",
                    "group": "1_cutcopypaste@1"
                }
            ],
            "view/title": [
                {
                    "command": "aws.submitFeedback",
                    "when": "view == aws.explorer",
                    "group": "navigation@6"
                },
                {
                    "command": "aws.refreshAwsExplorer",
                    "when": "view == aws.explorer",
                    "group": "navigation@5"
                },
                {
                    "command": "aws.login",
                    "when": "view == aws.explorer",
                    "group": "1_account@1"
                },
                {
                    "command": "aws.showRegion",
                    "when": "view == aws.explorer",
                    "group": "1_account@2"
                },
                {
                    "command": "aws.listCommands",
                    "when": "view == aws.explorer && !isCloud9",
                    "group": "1_account@3"
                },
                {
                    "command": "aws.lambda.createNewSamApp",
                    "when": "view == aws.explorer",
                    "group": "3_lambda@1"
                },
                {
                    "command": "aws.launchConfigForm",
                    "when": "view == aws.explorer",
                    "group": "3_lambda@2"
                },
                {
                    "command": "aws.deploySamApplication",
                    "when": "config.aws.samcli.legacyDeploy && view == aws.explorer",
                    "group": "3_lambda@3"
                },
                {
                    "command": "aws.samcli.sync",
                    "when": "!config.aws.samcli.legacyDeploy && view == aws.explorer",
                    "group": "3_lambda@3"
                },
                {
                    "command": "aws.samcli.syncCode",
                    "when": "config.aws.experiments.samSyncCode && !config.aws.samcli.legacyDeploy && view == aws.explorer",
                    "group": "3_lambda@4"
                },
                {
                    "command": "aws.quickStart",
                    "when": "view == aws.explorer",
                    "group": "y_toolkitMeta@1"
                },
                {
                    "command": "aws.help",
                    "when": "view == aws.explorer || !aws.explorer.visible && view =~ /^aws/",
                    "group": "y_toolkitMeta@2"
                },
                {
                    "command": "aws.github",
                    "when": "view == aws.explorer || !aws.explorer.visible && view =~ /^aws/",
                    "group": "y_toolkitMeta@3"
                },
                {
                    "command": "aws.createIssueOnGitHub",
                    "when": "view == aws.explorer || !aws.explorer.visible && view =~ /^aws/",
                    "group": "y_toolkitMeta@4"
                },
                {
                    "command": "aws.submitFeedback",
                    "when": "view == aws.explorer || !aws.explorer.visible && view =~ /^aws/",
                    "group": "y_toolkitMeta@5"
                },
                {
                    "command": "aws.aboutToolkit",
                    "when": "view == aws.explorer || !aws.explorer.visible && view =~ /^aws/",
                    "group": "z_about@1"
                },
                {
                    "command": "aws.viewLogs",
                    "when": "view == aws.explorer || !aws.explorer.visible && view =~ /^aws/",
                    "group": "z_about@1"
                },
                {
                    "command": "aws.codecatalyst.cloneRepo",
                    "when": "view == aws.codecatalyst && !isCloud9",
                    "group": "1_codeCatalyst@1"
                },
                {
                    "command": "aws.codecatalyst.createDevEnv",
                    "when": "view == aws.codecatalyst && !isCloud9",
                    "group": "1_codeCatalyst@1"
                },
                {
                    "command": "aws.codecatalyst.listCommands",
                    "when": "view == aws.codecatalyst && !isCloud9",
                    "group": "1_codeCatalyst@1"
                },
                {
                    "command": "aws.codecatalyst.openDevEnv",
                    "when": "view == aws.codecatalyst && !isCloud9",
                    "group": "1_codeCatalyst@1"
                }
            ],
            "explorer/context": [
                {
                    "command": "aws.deploySamApplication",
                    "when": "config.aws.samcli.legacyDeploy && isFileSystemResource && resourceFilename =~ /^template\\.(json|yml|yaml)$/",
                    "group": "z_aws@1"
                },
                {
                    "command": "aws.samcli.sync",
                    "when": "!config.aws.samcli.legacyDeploy && isFileSystemResource && resourceFilename =~ /^(template\\.(json|yml|yaml))|(samconfig\\.toml)$/",
                    "group": "z_aws@1"
                },
                {
                    "command": "aws.samcli.syncCode",
                    "when": "config.aws.experiments.samSyncCode && !config.aws.samcli.legacyDeploy && isFileSystemResource && resourceFilename =~ /^(template\\.(json|yml|yaml))|(samconfig\\.toml)$/",
                    "group": "z_aws@2"
                },
                {
                    "command": "aws.uploadLambda",
                    "when": "explorerResourceIsFolder || isFileSystemResource && resourceFilename =~ /^template\\.(json|yml|yaml)$/",
                    "group": "z_aws@3"
                }
            ],
            "view/item/context": [
                {
                    "command": "aws.apig.invokeRemoteRestApi",
                    "when": "view == aws.explorer && viewItem =~ /^(awsApiGatewayNode)$/",
                    "group": "0@1"
                },
                {
                    "command": "aws.codecatalyst.removeConnection",
                    "when": "viewItem == awsCodeCatalystNodeSaved",
                    "group": "0@1"
                },
                {
                    "command": "aws.codecatalyst.removeConnection",
                    "when": "viewItem == awsCodeCatalystNodeSaved",
                    "group": "inline@1"
                },
                {
                    "command": "aws.ecr.createRepository",
                    "when": "view == aws.explorer && viewItem == awsEcrNode",
                    "group": "inline@1"
                },
                {
                    "command": "aws.iot.createThing",
                    "when": "view == aws.explorer && viewItem == awsIotThingsNode",
                    "group": "inline@1"
                },
                {
                    "command": "aws.iot.createCert",
                    "when": "view == aws.explorer && viewItem == awsIotCertsNode",
                    "group": "inline@1"
                },
                {
                    "command": "aws.iot.createPolicy",
                    "when": "view == aws.explorer && viewItem == awsIotPoliciesNode",
                    "group": "inline@1"
                },
                {
                    "command": "aws.iot.attachCert",
                    "when": "view == aws.explorer && viewItem == awsIotThingNode",
                    "group": "inline@1"
                },
                {
                    "command": "aws.iot.attachPolicy",
                    "when": "view == aws.explorer && viewItem =~ /^awsIotCertificateNode.(Things|Policies)/",
                    "group": "inline@1"
                },
                {
                    "command": "aws.s3.openFile",
                    "when": "view == aws.explorer && viewItem == awsS3FileNode && !isCloud9",
                    "group": "0@1"
                },
                {
                    "command": "aws.s3.editFile",
                    "when": "view == aws.explorer && viewItem == awsS3FileNode && !isCloud9",
                    "group": "inline@1"
                },
                {
                    "command": "aws.s3.downloadFileAs",
                    "when": "view == aws.explorer && viewItem == awsS3FileNode",
                    "group": "inline@2"
                },
                {
                    "command": "aws.s3.createBucket",
                    "when": "view == aws.explorer && viewItem == awsS3Node",
                    "group": "inline@1"
                },
                {
                    "command": "aws.s3.createFolder",
                    "when": "view == aws.explorer && viewItem =~ /^(awsS3BucketNode|awsS3FolderNode)$/",
                    "group": "inline@1"
                },
                {
                    "command": "aws.ssmDocument.openLocalDocument",
                    "when": "view == aws.explorer && viewItem =~ /^(awsDocumentItemNode|awsDocumentItemNodeWriteable)$/",
                    "group": "inline@1"
                },
                {
                    "command": "aws.s3.uploadFile",
                    "when": "view == aws.explorer && viewItem =~ /^(awsS3BucketNode|awsS3FolderNode)$/",
                    "group": "inline@2"
                },
                {
                    "command": "aws.showRegion",
                    "when": "view == aws.explorer && viewItem == awsRegionNode",
                    "group": "0@1"
                },
                {
                    "command": "aws.lambda.createNewSamApp",
                    "when": "view == aws.explorer && viewItem == awsLambdaNode || viewItem == awsRegionNode",
                    "group": "1@1"
                },
                {
                    "command": "aws.launchConfigForm",
                    "when": "view == aws.explorer && viewItem == awsLambdaNode || viewItem == awsRegionNode || viewItem == awsCloudFormationRootNode",
                    "group": "1@1"
                },
                {
                    "command": "aws.deploySamApplication",
                    "when": "config.aws.samcli.legacyDeploy && view == aws.explorer && viewItem =~ /^(awsLambdaNode|awsRegionNode|awsCloudFormationRootNode)$/",
                    "group": "1@2"
                },
                {
                    "command": "aws.samcli.sync",
                    "when": "!config.aws.samcli.legacyDeploy && view == aws.explorer && viewItem =~ /^(awsLambdaNode|awsRegionNode|awsCloudFormationRootNode)$/",
                    "group": "1@2"
                },
                {
                    "command": "aws.samcli.syncCode",
                    "when": "config.aws.experiments.samSyncCode && !config.aws.samcli.legacyDeploy && view == aws.explorer && viewItem =~ /^(awsLambdaNode|awsRegionNode|awsCloudFormationRootNode)$/",
                    "group": "1@3"
                },
                {
                    "command": "aws.ecr.copyTagUri",
                    "when": "view == aws.explorer && viewItem == awsEcrTagNode",
                    "group": "2@1"
                },
                {
                    "command": "aws.ecr.deleteTag",
                    "when": "view == aws.explorer && viewItem == awsEcrTagNode",
                    "group": "3@1"
                },
                {
                    "command": "aws.ecr.copyRepositoryUri",
                    "when": "view == aws.explorer && viewItem == awsEcrRepositoryNode",
                    "group": "2@1"
                },
                {
                    "command": "aws.ecr.createRepository",
                    "when": "view == aws.explorer && viewItem == awsEcrNode",
                    "group": "0@1"
                },
                {
                    "command": "aws.ecr.deleteRepository",
                    "when": "view == aws.explorer && viewItem == awsEcrRepositoryNode",
                    "group": "3@1"
                },
                {
                    "command": "aws.invokeLambda",
                    "when": "view == aws.explorer && viewItem =~ /^(awsRegionFunctionNode|awsRegionFunctionNodeDownloadable|awsCloudFormationFunctionNode)$/",
                    "group": "0@1"
                },
                {
                    "command": "aws.downloadLambda",
                    "when": "view == aws.explorer && viewItem =~ /^(awsRegionFunctionNode|awsRegionFunctionNodeDownloadable)$/",
                    "group": "0@2"
                },
                {
                    "command": "aws.uploadLambda",
                    "when": "view == aws.explorer && viewItem =~ /^(awsRegionFunctionNode|awsRegionFunctionNodeDownloadable)$/",
                    "group": "1@1"
                },
                {
                    "command": "aws.deleteLambda",
                    "when": "view == aws.explorer && viewItem =~ /^(awsRegionFunctionNode|awsRegionFunctionNodeDownloadable)$/",
                    "group": "4@1"
                },
                {
                    "command": "aws.deleteCloudFormation",
                    "when": "view == aws.explorer && viewItem == awsCloudFormationNode",
                    "group": "3@5"
                },
                {
                    "command": "aws.searchSchema",
                    "when": "view == aws.explorer && viewItem == awsSchemasNode",
                    "group": "0@1"
                },
                {
                    "command": "aws.searchSchemaPerRegistry",
                    "when": "view == aws.explorer && viewItem == awsRegistryItemNode",
                    "group": "0@1"
                },
                {
                    "command": "aws.viewSchemaItem",
                    "when": "view == aws.explorer && viewItem == awsSchemaItemNode",
                    "group": "0@1"
                },
                {
                    "command": "aws.stepfunctions.createStateMachineFromTemplate",
                    "when": "view == aws.explorer && viewItem == awsStepFunctionsNode",
                    "group": "0@1"
                },
                {
                    "command": "aws.downloadStateMachineDefinition",
                    "when": "view == aws.explorer && viewItem == awsStateMachineNode",
                    "group": "0@1"
                },
                {
                    "command": "aws.renderStateMachineGraph",
                    "when": "view == aws.explorer && viewItem == awsStateMachineNode",
                    "group": "0@2"
                },
                {
                    "command": "aws.cdk.renderStateMachineGraph",
                    "when": "viewItem == awsCdkStateMachineNode",
                    "group": "inline@1"
                },
                {
                    "command": "aws.cdk.renderStateMachineGraph",
                    "when": "viewItem == awsCdkStateMachineNode",
                    "group": "0@1"
                },
                {
                    "command": "aws.executeStateMachine",
                    "when": "view == aws.explorer && viewItem == awsStateMachineNode",
                    "group": "0@3"
                },
                {
                    "command": "aws.iot.createThing",
                    "when": "view == aws.explorer && viewItem == awsIotThingsNode",
                    "group": "0@1"
                },
                {
                    "command": "aws.iot.createCert",
                    "when": "view == aws.explorer && viewItem == awsIotCertsNode",
                    "group": "0@1"
                },
                {
                    "command": "aws.iot.createPolicy",
                    "when": "view == aws.explorer && viewItem == awsIotPoliciesNode",
                    "group": "0@1"
                },
                {
                    "command": "aws.iot.createPolicyVersion",
                    "when": "view == aws.explorer && viewItem == awsIotPolicyNode.WithVersions",
                    "group": "0@1"
                },
                {
                    "command": "aws.iot.viewPolicyVersion",
                    "when": "view == aws.explorer && viewItem =~ /^awsIotPolicyVersionNode./",
                    "group": "0@1"
                },
                {
                    "command": "aws.iot.attachCert",
                    "when": "view == aws.explorer && viewItem == awsIotThingNode",
                    "group": "0@1"
                },
                {
                    "command": "aws.iot.attachPolicy",
                    "when": "view == aws.explorer && viewItem =~ /^awsIotCertificateNode.(Things|Policies)/",
                    "group": "0@1"
                },
                {
                    "command": "aws.s3.createBucket",
                    "when": "view == aws.explorer && viewItem == awsS3Node",
                    "group": "0@1"
                },
                {
                    "command": "aws.s3.downloadFileAs",
                    "when": "view == aws.explorer && viewItem == awsS3FileNode",
                    "group": "0@1"
                },
                {
                    "command": "aws.s3.uploadFile",
                    "when": "view == aws.explorer && viewItem =~ /^(awsS3BucketNode|awsS3FolderNode)$/",
                    "group": "0@1"
                },
                {
                    "command": "aws.s3.uploadFileToParent",
                    "when": "view == aws.explorer && viewItem == awsS3FileNode",
                    "group": "1@1"
                },
                {
                    "command": "aws.s3.createFolder",
                    "when": "view == aws.explorer && viewItem =~ /^(awsS3BucketNode|awsS3FolderNode)$/",
                    "group": "1@1"
                },
                {
                    "command": "aws.iot.deactivateCert",
                    "when": "view == aws.explorer && viewItem =~ /^awsIotCertificateNode.(Things|Policies).ACTIVE$/",
                    "group": "1@1"
                },
                {
                    "command": "aws.iot.activateCert",
                    "when": "view == aws.explorer && viewItem =~ /^awsIotCertificateNode.(Things|Policies).INACTIVE$/",
                    "group": "1@1"
                },
                {
                    "command": "aws.iot.revokeCert",
                    "when": "view == aws.explorer && viewItem =~ /^awsIotCertificateNode.(Things|Policies).(ACTIVE|INACTIVE)$/",
                    "group": "1@2"
                },
                {
                    "command": "aws.iot.setDefaultPolicy",
                    "when": "view == aws.explorer && viewItem == awsIotPolicyVersionNode.NONDEFAULT",
                    "group": "1@1"
                },
                {
                    "command": "aws.iot.copyEndpoint",
                    "when": "view == aws.explorer && viewItem == awsIotNode",
                    "group": "2@1"
                },
                {
                    "command": "aws.copyName",
                    "when": "view == aws.explorer && viewItem =~ /^(awsRegionFunctionNode|awsRegionFunctionNodeDownloadable|awsCloudFormationFunctionNode|awsStateMachineNode|awsCloudFormationNode|awsS3BucketNode|awsS3FolderNode|awsS3FileNode|awsApiGatewayNode|awsIotThingNode)$|^(awsAppRunnerServiceNode|awsIotCertificateNode|awsIotPolicyNode|awsIotPolicyVersionNode)/",
                    "group": "2@1"
                },
                {
                    "command": "aws.copyArn",
                    "when": "view == aws.explorer && viewItem =~ /^(awsRegionFunctionNode|awsRegionFunctionNodeDownloadable|awsCloudFormationFunctionNode|awsStateMachineNode|awsCloudFormationNode|awsCloudWatchLogNode|awsS3BucketNode|awsS3FolderNode|awsS3FileNode|awsApiGatewayNode|awsEcrRepositoryNode|awsIotThingNode)$|^(awsAppRunnerServiceNode|awsEcsServiceNode|awsIotCertificateNode|awsIotPolicyNode|awsIotPolicyVersionNode|awsMdeInstanceNode)/",
                    "group": "2@2"
                },
                {
                    "command": "aws.cwl.searchLogGroup",
                    "group": "0@1",
                    "when": "view == aws.explorer && viewItem =~ /^awsCloudWatchLogNode|awsCloudWatchLogParentNode$/"
                },
                {
                    "command": "aws.cwl.searchLogGroup",
                    "group": "inline@1",
                    "when": "view == aws.explorer && viewItem =~ /^awsCloudWatchLogNode|awsCloudWatchLogParentNode$/"
                },
                {
                    "command": "aws.apig.copyUrl",
                    "when": "view == aws.explorer && viewItem =~ /^(awsApiGatewayNode)$/",
                    "group": "2@0"
                },
                {
                    "command": "aws.s3.copyPath",
                    "when": "view == aws.explorer && viewItem =~ /^(awsS3FolderNode|awsS3FileNode)$/",
                    "group": "2@3"
                },
                {
                    "command": "aws.s3.presignedURL",
                    "when": "view == aws.explorer && viewItem =~ /^(awsS3FileNode)$/",
                    "group": "2@4"
                },
                {
                    "command": "aws.iot.detachCert",
                    "when": "view == aws.explorer && viewItem =~ /^(awsIotCertificateNode.Things)/",
                    "group": "3@1"
                },
                {
                    "command": "aws.iot.detachPolicy",
                    "when": "view == aws.explorer && viewItem == awsIotPolicyNode.Certificates",
                    "group": "3@1"
                },
                {
                    "command": "aws.iot.deleteThing",
                    "when": "view == aws.explorer && viewItem == awsIotThingNode",
                    "group": "3@1"
                },
                {
                    "command": "aws.iot.deleteCert",
                    "when": "view == aws.explorer && viewItem =~ /^awsIotCertificateNode.Policies/",
                    "group": "3@1"
                },
                {
                    "command": "aws.iot.deletePolicy",
                    "when": "view == aws.explorer && viewItem == awsIotPolicyNode.WithVersions",
                    "group": "3@1"
                },
                {
                    "command": "aws.iot.deletePolicyVersion",
                    "when": "view == aws.explorer && viewItem == awsIotPolicyVersionNode.NONDEFAULT",
                    "group": "3@1"
                },
                {
                    "command": "aws.s3.deleteBucket",
                    "when": "view == aws.explorer && viewItem == awsS3BucketNode",
                    "group": "3@1"
                },
                {
                    "command": "aws.s3.deleteFile",
                    "when": "view == aws.explorer && viewItem == awsS3FileNode",
                    "group": "3@1"
                },
                {
                    "command": "aws.downloadSchemaItemCode",
                    "when": "view == aws.explorer && viewItem == awsSchemaItemNode",
                    "group": "1@1"
                },
                {
                    "command": "aws.cwl.viewLogStream",
                    "group": "0@1",
                    "when": "view == aws.explorer && viewItem == awsCloudWatchLogNode"
                },
                {
                    "command": "aws.ssmDocument.openLocalDocumentYaml",
                    "group": "0@1",
                    "when": "view == aws.explorer && viewItem =~ /^(awsDocumentItemNode|awsDocumentItemNodeWriteable)$/"
                },
                {
                    "command": "aws.ssmDocument.openLocalDocumentJson",
                    "group": "0@2",
                    "when": "view == aws.explorer && viewItem =~ /^(awsDocumentItemNode|awsDocumentItemNodeWriteable)$/"
                },
                {
                    "command": "aws.ssmDocument.updateDocumentVersion",
                    "group": "2@1",
                    "when": "view == aws.explorer && viewItem == awsDocumentItemNodeWriteable"
                },
                {
                    "command": "aws.ssmDocument.deleteDocument",
                    "group": "3@2",
                    "when": "view == aws.explorer && viewItem == awsDocumentItemNodeWriteable"
                },
                {
                    "command": "aws.ecs.runCommandInContainer",
                    "group": "0@1",
                    "when": "view == aws.explorer && viewItem =~ /^(awsEcsContainerNodeExec)(.*)$/"
                },
                {
                    "command": "aws.ecs.openTaskInTerminal",
                    "group": "0@2",
                    "when": "view == aws.explorer && viewItem =~ /^(awsEcsContainerNodeExec)(.*)$/ && !isCloud9"
                },
                {
                    "command": "aws.ecs.enableEcsExec",
                    "group": "0@2",
                    "when": "view == aws.explorer && viewItem == awsEcsServiceNode.DISABLED"
                },
                {
                    "command": "aws.ecs.disableEcsExec",
                    "group": "0@2",
                    "when": "view == aws.explorer && viewItem == awsEcsServiceNode.ENABLED"
                },
                {
                    "command": "aws.ecs.viewDocumentation",
                    "group": "1@3",
                    "when": "view == aws.explorer && viewItem =~ /^(awsEcsClusterNode|awsEcsContainerNode)$|^awsEcsServiceNode/"
                },
                {
                    "command": "aws.resources.configure",
                    "when": "view == aws.explorer && viewItem == resourcesRootNode",
                    "group": "1@1"
                },
                {
                    "command": "aws.resources.configure",
                    "when": "view == aws.explorer && viewItem == resourcesRootNode",
                    "group": "inline@1"
                },
                {
                    "command": "aws.resources.openResourcePreview",
                    "when": "view == aws.explorer && viewItem =~ /^(.*)(ResourceNode)$/",
                    "group": "1@1"
                },
                {
                    "command": "aws.resources.copyIdentifier",
                    "when": "view == aws.explorer && viewItem =~ /^(.*)(ResourceNode)$/",
                    "group": "1@1"
                },
                {
                    "command": "aws.resources.viewDocs",
                    "when": "view == aws.explorer && viewItem =~ /^(.*)(Documented)(.*)(ResourceTypeNode)$/",
                    "group": "1@1"
                },
                {
                    "command": "aws.resources.createResource",
                    "when": "view == aws.explorer && viewItem =~ /^(.*)(Creatable)(.*)(ResourceTypeNode)$/ && !isCloud9 && config.aws.experiments.jsonResourceModification",
                    "group": "2@1"
                },
                {
                    "command": "aws.resources.createResource",
                    "when": "view == aws.explorer && viewItem =~ /^(.*)(Creatable)(.*)(ResourceTypeNode)$/ && !isCloud9 && config.aws.experiments.jsonResourceModification",
                    "group": "inline@1"
                },
                {
                    "command": "aws.resources.updateResource",
                    "when": "view == aws.explorer && viewItem =~ /^(.*)(Updatable)(.*)(ResourceNode)$/ && !isCloud9 && config.aws.experiments.jsonResourceModification",
                    "group": "2@1"
                },
                {
                    "command": "aws.resources.deleteResource",
                    "when": "view == aws.explorer && viewItem =~ /^(.*)(Deletable)(.*)(ResourceNode)$/ && !isCloud9 && config.aws.experiments.jsonResourceModification",
                    "group": "2@2"
                },
                {
                    "command": "aws.apprunner.createServiceFromEcr",
                    "group": "0@2",
                    "when": "view == aws.explorer && viewItem =~ /awsEcrTagNode|awsEcrRepositoryNode/"
                },
                {
                    "command": "aws.apprunner.startDeployment",
                    "group": "0@1",
                    "when": "view == aws.explorer && viewItem == awsAppRunnerServiceNode.RUNNING"
                },
                {
                    "command": "aws.apprunner.createService",
                    "group": "0@2",
                    "when": "view == aws.explorer && viewItem == awsAppRunnerNode"
                },
                {
                    "command": "aws.apprunner.pauseService",
                    "group": "0@3",
                    "when": "view == aws.explorer && viewItem == awsAppRunnerServiceNode.RUNNING"
                },
                {
                    "command": "aws.apprunner.resumeService",
                    "group": "0@3",
                    "when": "view == aws.explorer && viewItem == awsAppRunnerServiceNode.PAUSED"
                },
                {
                    "command": "aws.apprunner.copyServiceUrl",
                    "group": "1@1",
                    "when": "view == aws.explorer && viewItem == awsAppRunnerServiceNode.RUNNING"
                },
                {
                    "command": "aws.apprunner.open",
                    "group": "1@2",
                    "when": "view == aws.explorer && viewItem == awsAppRunnerServiceNode.RUNNING"
                },
                {
                    "command": "aws.apprunner.deleteService",
                    "group": "3@1",
                    "when": "view == aws.explorer && viewItem =~ /awsAppRunnerServiceNode.[RUNNING|PAUSED|CREATE_FAILED]/"
                },
                {
                    "command": "aws.cloudFormation.newTemplate",
                    "group": "0@1",
                    "when": "view == aws.explorer && viewItem == awsCloudFormationRootNode"
                },
                {
                    "command": "aws.sam.newTemplate",
                    "group": "0@2",
                    "when": "view == aws.explorer && viewItem == awsCloudFormationRootNode"
                },
                {
                    "command": "aws.codeWhisperer.configure",
                    "when": "viewItem =~ /^awsCodeWhispererNode/ && !isCloud9",
                    "group": "inline@2"
                },
                {
                    "command": "aws.codeWhisperer.introduction",
                    "when": "viewItem =~ /^awsCodeWhispererNode/ && !isCloud9 && CODEWHISPERER_TERMS_ACCEPTED",
                    "group": "inline@1"
                },
                {
                    "command": "aws.codeWhisperer.removeConnection",
                    "when": "viewItem == awsCodeWhispererNodeSaved",
                    "group": "0@1"
                },
                {
                    "command": "aws.codeWhisperer.removeConnection",
                    "when": "viewItem == awsCodeWhispererNodeSaved",
                    "group": "inline@3"
                },
                {
                    "command": "aws.cdk.refresh",
                    "when": "viewItem == awsCdkRootNode",
                    "group": "inline@1"
                },
                {
                    "command": "aws.cdk.refresh",
                    "when": "viewItem == awsCdkRootNode",
                    "group": "0@1"
                },
                {
                    "command": "aws.cdk.viewDocs",
                    "when": "viewItem == awsCdkRootNode",
                    "group": "0@2"
                },
                {
                    "command": "aws.auth.addConnection",
                    "when": "viewItem == awsAuthNode",
                    "group": "0@1"
                },
                {
                    "command": "aws.auth.switchConnections",
                    "when": "viewItem == awsAuthNode",
                    "group": "0@2"
                },
                {
                    "command": "aws.auth.signout",
                    "when": "viewItem == awsAuthNode && !isCloud9",
                    "group": "0@3"
                },
                {
                    "command": "aws.auth.help",
                    "when": "viewItem == awsAuthNode",
                    "group": "inline@1"
                },
                {
                    "submenu": "aws.auth",
                    "when": "viewItem == awsAuthNode",
                    "group": "inline@2"
                }
            ],
            "aws.auth": [
                {
                    "command": "aws.auth.addConnection",
                    "group": "0@1"
                },
                {
                    "command": "aws.auth.switchConnections",
                    "group": "0@2"
                },
                {
                    "command": "aws.auth.signout",
                    "enablement": "!isCloud9",
                    "group": "0@3"
                }
            ]
        },
        "commands": [
            {
                "command": "aws.launchConfigForm",
                "title": "%AWS.command.launchConfigForm.title%",
                "category": "%AWS.title%",
                "cloud9": {
                    "cn": {
                        "category": "%AWS.title.cn%"
                    }
                }
            },
            {
                "command": "aws.apig.copyUrl",
                "title": "%AWS.command.apig.copyUrl%",
                "category": "%AWS.title%",
                "cloud9": {
                    "cn": {
                        "category": "%AWS.title.cn%"
                    }
                }
            },
            {
                "command": "aws.apig.invokeRemoteRestApi",
                "title": "%AWS.command.apig.invokeRemoteRestApi%",
                "category": "%AWS.title%",
                "cloud9": {
                    "cn": {
                        "category": "%AWS.title.cn%",
                        "title": "%AWS.command.apig.invokeRemoteRestApi.cn%"
                    }
                }
            },
            {
                "command": "aws.lambda.createNewSamApp",
                "title": "%AWS.command.createNewSamApp%",
                "category": "%AWS.title%",
                "cloud9": {
                    "cn": {
                        "category": "%AWS.title.cn%"
                    }
                }
            },
            {
                "command": "aws.login",
                "title": "%AWS.command.login%",
                "category": "%AWS.title%",
                "cloud9": {
                    "cn": {
                        "title": "%AWS.command.login.cn%",
                        "category": "%AWS.title.cn%"
                    }
                }
            },
            {
                "command": "aws.credentials.profile.create",
                "title": "%AWS.command.credentials.profile.create%",
                "category": "%AWS.title%",
                "cloud9": {
                    "cn": {
                        "category": "%AWS.title.cn%"
                    }
                }
            },
            {
                "command": "aws.credentials.edit",
                "title": "%AWS.command.credentials.edit%",
                "category": "%AWS.title%",
                "cloud9": {
                    "cn": {
                        "category": "%AWS.title.cn%"
                    }
                }
            },
            {
                "command": "aws.codecatalyst.openOrg",
                "title": "%AWS.command.codecatalyst.openOrg%",
                "category": "AWS"
            },
            {
                "command": "aws.codecatalyst.openProject",
                "title": "%AWS.command.codecatalyst.openProject%",
                "category": "AWS"
            },
            {
                "command": "aws.codecatalyst.openRepo",
                "title": "%AWS.command.codecatalyst.openRepo%",
                "category": "AWS"
            },
            {
                "command": "aws.codecatalyst.openDevEnv",
                "title": "%AWS.command.codecatalyst.openDevEnv%",
                "category": "AWS",
                "enablement": "!isCloud9"
            },
            {
                "command": "aws.codecatalyst.listCommands",
                "title": "%AWS.command.codecatalyst.listCommands%",
                "category": "AWS",
                "enablement": "!isCloud9"
            },
            {
                "command": "aws.codecatalyst.cloneRepo",
                "title": "%AWS.command.codecatalyst.cloneRepo%",
                "category": "AWS",
                "enablement": "!isCloud9"
            },
            {
                "command": "aws.codecatalyst.createDevEnv",
                "title": "%AWS.command.codecatalyst.createDevEnv%",
                "category": "AWS",
                "enablement": "!isCloud9"
            },
            {
                "command": "aws.codecatalyst.removeConnection",
                "title": "%AWS.command.codecatalyst.removeConnection%",
                "category": "AWS",
                "icon": "$(debug-disconnect)"
            },
            {
                "command": "aws.logout",
                "title": "%AWS.command.logout%",
                "category": "%AWS.title%",
                "cloud9": {
                    "cn": {
                        "category": "%AWS.title.cn%"
                    }
                }
            },
            {
                "command": "aws.auth.addConnection",
                "title": "%AWS.command.auth.addConnection%",
                "category": "%AWS.title%"
            },
            {
                "command": "aws.auth.switchConnections",
                "title": "%AWS.command.auth.switchConnections%",
                "category": "%AWS.title%"
            },
            {
                "command": "aws.auth.signout",
                "title": "%AWS.command.auth.signout%",
                "category": "%AWS.title%",
                "enablement": "!isCloud9"
            },
            {
                "command": "aws.auth.help",
                "title": "%AWS.generic.viewDocs%",
                "category": "%AWS.title%",
                "icon": "$(question)"
            },
            {
                "command": "aws.createIssueOnGitHub",
                "title": "%AWS.command.createIssueOnGitHub%",
                "category": "%AWS.title%",
                "cloud9": {
                    "cn": {
                        "category": "%AWS.title.cn%"
                    }
                }
            },
            {
                "command": "aws.ecr.copyTagUri",
                "title": "%AWS.command.ecr.copyTagUri%",
                "category": "%AWS.title%",
                "cloud9": {
                    "cn": {
                        "category": "%AWS.title.cn%"
                    }
                }
            },
            {
                "command": "aws.ecr.deleteTag",
                "title": "%AWS.command.ecr.deleteTag%",
                "category": "%AWS.title%",
                "cloud9": {
                    "cn": {
                        "category": "%AWS.title.cn%"
                    }
                }
            },
            {
                "command": "aws.ecr.copyRepositoryUri",
                "title": "%AWS.command.ecr.copyRepositoryUri%",
                "category": "%AWS.title%",
                "cloud9": {
                    "cn": {
                        "category": "%AWS.title.cn%"
                    }
                }
            },
            {
                "command": "aws.ecr.createRepository",
                "title": "%AWS.command.ecr.createRepository%",
                "category": "%AWS.title%",
                "icon": "$(add)",
                "cloud9": {
                    "cn": {
                        "category": "%AWS.title.cn%"
                    }
                }
            },
            {
                "command": "aws.ecr.deleteRepository",
                "title": "%AWS.command.ecr.deleteRepository%",
                "category": "%AWS.title%",
                "cloud9": {
                    "cn": {
                        "category": "%AWS.title.cn%"
                    }
                }
            },
            {
                "command": "aws.showRegion",
                "title": "%AWS.command.showRegion%",
                "category": "%AWS.title%",
                "cloud9": {
                    "cn": {
                        "category": "%AWS.title.cn%"
                    }
                }
            },
            {
                "command": "aws.iot.createThing",
                "title": "%AWS.command.iot.createThing%",
                "category": "%AWS.title%",
                "icon": "$(add)",
                "cloud9": {
                    "cn": {
                        "category": "%AWS.title.cn%"
                    }
                }
            },
            {
                "command": "aws.iot.deleteThing",
                "title": "%AWS.generic.promptDelete%",
                "category": "%AWS.title%",
                "cloud9": {
                    "cn": {
                        "category": "%AWS.title.cn%"
                    }
                }
            },
            {
                "command": "aws.iot.createCert",
                "title": "%AWS.command.iot.createCert%",
                "category": "%AWS.title%",
                "icon": "$(add)",
                "cloud9": {
                    "cn": {
                        "category": "%AWS.title.cn%"
                    }
                }
            },
            {
                "command": "aws.iot.deleteCert",
                "title": "%AWS.generic.promptDelete%",
                "category": "%AWS.title%",
                "cloud9": {
                    "cn": {
                        "category": "%AWS.title.cn%"
                    }
                }
            },
            {
                "command": "aws.iot.attachCert",
                "title": "%AWS.command.iot.attachCert%",
                "category": "%AWS.title%",
                "icon": "$(aws-generic-attach-file)",
                "cloud9": {
                    "cn": {
                        "category": "%AWS.title.cn%"
                    }
                }
            },
            {
                "command": "aws.iot.attachPolicy",
                "title": "%AWS.command.iot.attachPolicy%",
                "category": "%AWS.title%",
                "icon": "$(aws-generic-attach-file)",
                "cloud9": {
                    "cn": {
                        "category": "%AWS.title.cn%"
                    }
                }
            },
            {
                "command": "aws.iot.activateCert",
                "title": "%AWS.command.iot.activateCert%",
                "category": "%AWS.title%",
                "cloud9": {
                    "cn": {
                        "category": "%AWS.title.cn%"
                    }
                }
            },
            {
                "command": "aws.iot.deactivateCert",
                "title": "%AWS.command.iot.deactivateCert%",
                "category": "%AWS.title%",
                "cloud9": {
                    "cn": {
                        "category": "%AWS.title.cn%"
                    }
                }
            },
            {
                "command": "aws.iot.revokeCert",
                "title": "%AWS.command.iot.revokeCert%",
                "category": "%AWS.title%",
                "cloud9": {
                    "cn": {
                        "category": "%AWS.title.cn%"
                    }
                }
            },
            {
                "command": "aws.iot.createPolicy",
                "title": "%AWS.command.iot.createPolicy%",
                "category": "%AWS.title%",
                "icon": "$(add)",
                "cloud9": {
                    "cn": {
                        "category": "%AWS.title.cn%"
                    }
                }
            },
            {
                "command": "aws.iot.deletePolicy",
                "title": "%AWS.generic.promptDelete%",
                "category": "%AWS.title%",
                "cloud9": {
                    "cn": {
                        "category": "%AWS.title.cn%"
                    }
                }
            },
            {
                "command": "aws.iot.createPolicyVersion",
                "title": "%AWS.command.iot.createPolicyVersion%",
                "category": "%AWS.title%",
                "cloud9": {
                    "cn": {
                        "category": "%AWS.title.cn%"
                    }
                }
            },
            {
                "command": "aws.iot.deletePolicyVersion",
                "title": "%AWS.generic.promptDelete%",
                "category": "%AWS.title%",
                "cloud9": {
                    "cn": {
                        "category": "%AWS.title.cn%"
                    }
                }
            },
            {
                "command": "aws.iot.detachCert",
                "title": "%AWS.command.iot.detachCert%",
                "category": "%AWS.title%",
                "cloud9": {
                    "cn": {
                        "category": "%AWS.title.cn%"
                    }
                }
            },
            {
                "command": "aws.iot.detachPolicy",
                "title": "%AWS.command.iot.detachCert%",
                "category": "%AWS.title%",
                "cloud9": {
                    "cn": {
                        "category": "%AWS.title.cn%"
                    }
                }
            },
            {
                "command": "aws.iot.viewPolicyVersion",
                "title": "%AWS.command.iot.viewPolicyVersion%",
                "category": "%AWS.title%",
                "cloud9": {
                    "cn": {
                        "category": "%AWS.title.cn%"
                    }
                }
            },
            {
                "command": "aws.iot.setDefaultPolicy",
                "title": "%AWS.command.iot.setDefaultPolicy%",
                "category": "%AWS.title%",
                "cloud9": {
                    "cn": {
                        "category": "%AWS.title.cn%"
                    }
                }
            },
            {
                "command": "aws.iot.copyEndpoint",
                "title": "%AWS.command.iot.copyEndpoint%",
                "category": "%AWS.title%",
                "cloud9": {
                    "cn": {
                        "category": "%AWS.title.cn%"
                    }
                }
            },
            {
                "command": "aws.s3.presignedURL",
                "title": "%AWS.command.s3.presignedURL%",
                "category": "%AWS.title%"
            },
            {
                "command": "aws.s3.copyPath",
                "title": "%AWS.command.s3.copyPath%",
                "category": "%AWS.title%",
                "cloud9": {
                    "cn": {
                        "category": "%AWS.title.cn%"
                    }
                }
            },
            {
                "command": "aws.s3.downloadFileAs",
                "title": "%AWS.command.s3.downloadFileAs%",
                "category": "%AWS.title%",
                "icon": "$(cloud-download)",
                "cloud9": {
                    "cn": {
                        "category": "%AWS.title.cn%"
                    }
                }
            },
            {
                "command": "aws.s3.openFile",
                "title": "%AWS.command.s3.openFile%",
                "category": "%AWS.title%",
                "icon": "$(open-preview)"
            },
            {
                "command": "aws.s3.editFile",
                "title": "%AWS.command.s3.editFile%",
                "category": "%AWS.title%",
                "icon": "$(edit)"
            },
            {
                "command": "aws.s3.uploadFile",
                "title": "%AWS.command.s3.uploadFile%",
                "category": "%AWS.title%",
                "icon": "$(cloud-upload)",
                "cloud9": {
                    "cn": {
                        "category": "%AWS.title.cn%"
                    }
                }
            },
            {
                "command": "aws.s3.uploadFileToParent",
                "title": "%AWS.command.s3.uploadFileToParent%",
                "category": "%AWS.title%",
                "cloud9": {
                    "cn": {
                        "category": "%AWS.title.cn%"
                    }
                }
            },
            {
                "command": "aws.s3.createFolder",
                "title": "%AWS.command.s3.createFolder%",
                "category": "%AWS.title%",
                "icon": "$(new-folder)",
                "cloud9": {
                    "cn": {
                        "category": "%AWS.title.cn%"
                    }
                }
            },
            {
                "command": "aws.s3.createBucket",
                "title": "%AWS.command.s3.createBucket%",
                "category": "%AWS.title%",
                "icon": "$(aws-s3-create-bucket)",
                "cloud9": {
                    "cn": {
                        "category": "%AWS.title.cn%"
                    }
                }
            },
            {
                "command": "aws.s3.deleteBucket",
                "title": "%AWS.generic.promptDelete%",
                "category": "%AWS.title%",
                "cloud9": {
                    "cn": {
                        "category": "%AWS.title.cn%"
                    }
                }
            },
            {
                "command": "aws.s3.deleteFile",
                "title": "%AWS.generic.promptDelete%",
                "category": "%AWS.title%",
                "cloud9": {
                    "cn": {
                        "category": "%AWS.title.cn%"
                    }
                }
            },
            {
                "command": "aws.invokeLambda",
                "title": "%AWS.command.invokeLambda%",
                "category": "%AWS.title%",
                "cloud9": {
                    "cn": {
                        "title": "%AWS.command.invokeLambda.cn%",
                        "category": "%AWS.title.cn%"
                    }
                }
            },
            {
                "command": "aws.downloadLambda",
                "title": "%AWS.command.downloadLambda%",
                "category": "%AWS.title%",
                "enablement": "viewItem == awsRegionFunctionNodeDownloadable",
                "cloud9": {
                    "cn": {
                        "category": "%AWS.title.cn%"
                    }
                }
            },
            {
                "command": "aws.uploadLambda",
                "title": "%AWS.command.uploadLambda%",
                "category": "%AWS.title%",
                "cloud9": {
                    "cn": {
                        "category": "%AWS.title.cn%"
                    }
                }
            },
            {
                "command": "aws.deleteLambda",
                "title": "%AWS.generic.promptDelete%",
                "category": "%AWS.title%",
                "cloud9": {
                    "cn": {
                        "category": "%AWS.title.cn%"
                    }
                }
            },
            {
                "command": "aws.deploySamApplication",
                "title": "%AWS.command.deploySamApplication%",
                "category": "%AWS.title%",
                "cloud9": {
                    "cn": {
                        "category": "%AWS.title.cn%"
                    }
                }
            },
            {
                "command": "aws.submitFeedback",
                "title": "%AWS.command.submitFeedback%",
                "category": "%AWS.title%",
                "icon": "$(comment)",
                "cloud9": {
                    "cn": {
                        "category": "%AWS.title.cn%"
                    }
                }
            },
            {
                "command": "aws.refreshAwsExplorer",
                "title": "%AWS.command.refreshAwsExplorer%",
                "category": "%AWS.title%",
                "icon": {
                    "dark": "resources/icons/vscode/dark/refresh.svg",
                    "light": "resources/icons/vscode/light/refresh.svg"
                }
            },
            {
                "command": "aws.samcli.detect",
                "title": "%AWS.command.samcli.detect%",
                "category": "%AWS.title%",
                "cloud9": {
                    "cn": {
                        "category": "%AWS.title.cn%"
                    }
                }
            },
            {
                "command": "aws.deleteCloudFormation",
                "title": "%AWS.command.deleteCloudFormation%",
                "category": "%AWS.title%",
                "cloud9": {
                    "cn": {
                        "category": "%AWS.title.cn%"
                    }
                }
            },
            {
                "command": "aws.downloadStateMachineDefinition",
                "title": "%AWS.command.downloadStateMachineDefinition%",
                "category": "%AWS.title%",
                "cloud9": {
                    "cn": {
                        "category": "%AWS.title.cn%"
                    }
                }
            },
            {
                "command": "aws.executeStateMachine",
                "title": "%AWS.command.executeStateMachine%",
                "category": "%AWS.title%",
                "cloud9": {
                    "cn": {
                        "category": "%AWS.title.cn%"
                    }
                }
            },
            {
                "command": "aws.renderStateMachineGraph",
                "title": "%AWS.command.renderStateMachineGraph%",
                "category": "%AWS.title%",
                "cloud9": {
                    "cn": {
                        "category": "%AWS.title.cn%"
                    }
                }
            },
            {
                "command": "aws.copyArn",
                "title": "%AWS.command.copyArn%",
                "category": "%AWS.title%",
                "cloud9": {
                    "cn": {
                        "category": "%AWS.title.cn%"
                    }
                }
            },
            {
                "command": "aws.copyName",
                "title": "%AWS.command.copyName%",
                "category": "%AWS.title%",
                "cloud9": {
                    "cn": {
                        "category": "%AWS.title.cn%"
                    }
                }
            },
            {
                "command": "aws.listCommands",
                "title": "%AWS.command.listCommands%",
                "category": "%AWS.title%",
                "cloud9": {
                    "cn": {
                        "title": "%AWS.command.listCommands.cn%",
                        "category": "%AWS.title.cn%"
                    }
                }
            },
            {
                "command": "aws.viewSchemaItem",
                "title": "%AWS.command.viewSchemaItem%",
                "category": "%AWS.title%",
                "cloud9": {
                    "cn": {
                        "category": "%AWS.title.cn%"
                    }
                }
            },
            {
                "command": "aws.searchSchema",
                "title": "%AWS.command.searchSchema%",
                "category": "%AWS.title%",
                "cloud9": {
                    "cn": {
                        "category": "%AWS.title.cn%"
                    }
                }
            },
            {
                "command": "aws.searchSchemaPerRegistry",
                "title": "%AWS.command.searchSchemaPerRegistry%",
                "category": "%AWS.title%",
                "cloud9": {
                    "cn": {
                        "category": "%AWS.title.cn%"
                    }
                }
            },
            {
                "command": "aws.downloadSchemaItemCode",
                "title": "%AWS.command.downloadSchemaItemCode%",
                "category": "%AWS.title%",
                "cloud9": {
                    "cn": {
                        "category": "%AWS.title.cn%"
                    }
                }
            },
            {
                "command": "aws.viewLogs",
                "title": "%AWS.command.viewLogs%",
                "category": "%AWS.title%"
            },
            {
                "command": "aws.help",
                "title": "%AWS.command.help%",
                "category": "%AWS.title%",
                "cloud9": {
                    "cn": {
                        "category": "%AWS.title.cn%"
                    }
                }
            },
            {
                "command": "aws.github",
                "title": "%AWS.command.github%",
                "category": "%AWS.title%",
                "cloud9": {
                    "cn": {
                        "category": "%AWS.title.cn%"
                    }
                }
            },
            {
                "command": "aws.quickStart",
                "title": "%AWS.command.quickStart%",
                "category": "%AWS.title%",
                "cloud9": {
                    "cn": {
                        "category": "%AWS.title.cn%"
                    }
                }
            },
            {
                "command": "aws.cdk.refresh",
                "title": "%AWS.command.refreshCdkExplorer%",
                "category": "%AWS.title%",
                "icon": {
                    "dark": "resources/icons/vscode/dark/refresh.svg",
                    "light": "resources/icons/vscode/light/refresh.svg"
                },
                "cloud9": {
                    "cn": {
                        "category": "%AWS.title.cn%"
                    }
                }
            },
            {
                "command": "aws.cdk.viewDocs",
                "title": "%AWS.generic.viewDocs%",
                "category": "%AWS.title%"
            },
            {
                "command": "aws.stepfunctions.createStateMachineFromTemplate",
                "title": "%AWS.command.stepFunctions.createStateMachineFromTemplate%",
                "category": "%AWS.title%",
                "cloud9": {
                    "cn": {
                        "category": "%AWS.title.cn%"
                    }
                }
            },
            {
                "command": "aws.stepfunctions.publishStateMachine",
                "title": "%AWS.command.stepFunctions.publishStateMachine%",
                "category": "%AWS.title%",
                "cloud9": {
                    "cn": {
                        "category": "%AWS.title.cn%"
                    }
                }
            },
            {
                "command": "aws.previewStateMachine",
                "title": "%AWS.command.stepFunctions.previewStateMachine%",
                "category": "%AWS.title%",
                "icon": "$(aws-stepfunctions-preview)",
                "cloud9": {
                    "cn": {
                        "category": "%AWS.title.cn%"
                    }
                }
            },
            {
                "command": "aws.cdk.renderStateMachineGraph",
                "title": "%AWS.command.cdk.previewStateMachine%",
                "category": "AWS",
                "icon": "$(aws-stepfunctions-preview)"
            },
            {
                "command": "aws.aboutToolkit",
                "title": "%AWS.command.aboutToolkit%",
                "category": "%AWS.title%"
            },
            {
                "command": "aws.cwl.viewLogStream",
                "title": "%AWS.command.viewLogStream%",
                "category": "%AWS.title%",
                "cloud9": {
                    "cn": {
                        "category": "%AWS.title.cn%"
                    }
                }
            },
            {
                "command": "aws.ssmDocument.createLocalDocument",
                "title": "%AWS.command.ssmDocument.createLocalDocument%",
                "category": "%AWS.title%",
                "cloud9": {
                    "cn": {
                        "category": "%AWS.title.cn%"
                    }
                }
            },
            {
                "command": "aws.ssmDocument.openLocalDocument",
                "title": "%AWS.command.ssmDocument.openLocalDocument%",
                "category": "%AWS.title%",
                "icon": "$(cloud-download)",
                "cloud9": {
                    "cn": {
                        "category": "%AWS.title.cn%"
                    }
                }
            },
            {
                "command": "aws.ssmDocument.openLocalDocumentJson",
                "title": "%AWS.command.ssmDocument.openLocalDocumentJson%",
                "category": "%AWS.title%",
                "cloud9": {
                    "cn": {
                        "category": "%AWS.title.cn%"
                    }
                }
            },
            {
                "command": "aws.ssmDocument.openLocalDocumentYaml",
                "title": "%AWS.command.ssmDocument.openLocalDocumentYaml%",
                "category": "%AWS.title%",
                "cloud9": {
                    "cn": {
                        "category": "%AWS.title.cn%"
                    }
                }
            },
            {
                "command": "aws.ssmDocument.deleteDocument",
                "title": "%AWS.command.ssmDocument.deleteDocument%",
                "category": "%AWS.title%",
                "cloud9": {
                    "cn": {
                        "category": "%AWS.title.cn%"
                    }
                }
            },
            {
                "command": "aws.ssmDocument.publishDocument",
                "title": "%AWS.command.ssmDocument.publishDocument%",
                "category": "%AWS.title%",
                "icon": "$(cloud-upload)",
                "cloud9": {
                    "cn": {
                        "category": "%AWS.title.cn%"
                    }
                }
            },
            {
                "command": "aws.ssmDocument.updateDocumentVersion",
                "title": "%AWS.command.ssmDocument.updateDocumentVersion%",
                "category": "%AWS.title%",
                "cloud9": {
                    "cn": {
                        "category": "%AWS.title.cn%"
                    }
                }
            },
            {
                "command": "aws.copyLogStreamName",
                "title": "%AWS.command.copyLogStreamName%",
                "category": "%AWS.title%",
                "icon": "$(files)",
                "cloud9": {
                    "cn": {
                        "category": "%AWS.title.cn%"
                    }
                }
            },
            {
                "command": "aws.cwl.searchLogGroup",
                "title": "%AWS.command.cloudWatchLogs.searchLogGroup%",
                "category": "%AWS.title%",
                "icon": "$(search-view-icon)",
                "cloud9": {
                    "cn": {
                        "category": "%AWS.title.cn%"
                    }
                }
            },
            {
                "command": "aws.saveCurrentLogDataContent",
                "title": "%AWS.command.saveCurrentLogDataContent%",
                "category": "%AWS.title%",
                "icon": "$(save)",
                "cloud9": {
                    "cn": {
                        "category": "%AWS.title.cn%"
                    }
                }
            },
            {
                "command": "aws.cwl.changeFilterPattern",
                "title": "%AWS.command.cwl.changeFilterPattern%",
                "category": "%AWS.title%",
                "icon": "$(search-view-icon)",
                "cloud9": {
                    "cn": {
                        "category": "%AWS.title.cn%"
                    }
                }
            },
            {
                "command": "aws.cwl.changeTimeFilter",
                "title": "%AWS.command.cwl.changeTimeFilter%",
                "category": "%AWS.title%",
                "icon": "$(calendar)",
                "cloud9": {
                    "cn": {
                        "category": "%AWS.title.cn%"
                    }
                }
            },
            {
                "command": "aws.addSamDebugConfig",
                "title": "%AWS.command.addSamDebugConfig%",
                "category": "%AWS.title%",
                "cloud9": {
                    "cn": {
                        "category": "%AWS.title.cn%"
                    }
                }
            },
            {
                "command": "aws.toggleSamCodeLenses",
                "title": "%AWS.command.toggleSamCodeLenses%",
                "category": "%AWS.title%",
                "cloud9": {
                    "cn": {
                        "category": "%AWS.title.cn%"
                    }
                }
            },
            {
                "command": "aws.ecs.runCommandInContainer",
                "title": "%AWS.ecs.runCommandInContainer%",
                "category": "%AWS.title%",
                "enablement": "viewItem == awsEcsContainerNodeExecEnabled",
                "cloud9": {
                    "cn": {
                        "category": "%AWS.title.cn%"
                    }
                }
            },
            {
                "command": "aws.ecs.openTaskInTerminal",
                "title": "%AWS.ecs.openTaskInTerminal%",
                "category": "%AWS.title%",
                "enablement": "viewItem == awsEcsContainerNodeExecEnabled",
                "cloud9": {
                    "cn": {
                        "category": "%AWS.title.cn%"
                    }
                }
            },
            {
                "command": "aws.ecs.enableEcsExec",
                "title": "%AWS.ecs.enableEcsExec%",
                "category": "%AWS.title%",
                "cloud9": {
                    "cn": {
                        "category": "%AWS.title.cn%"
                    }
                }
            },
            {
                "command": "aws.ecs.viewDocumentation",
                "title": "%AWS.generic.viewDocs%",
                "category": "%AWS.title%",
                "cloud9": {
                    "cn": {
                        "category": "%AWS.title.cn%"
                    }
                }
            },
            {
                "command": "aws.resources.copyIdentifier",
                "title": "%AWS.command.resources.copyIdentifier%",
                "category": "%AWS.title%",
                "cloud9": {
                    "cn": {
                        "category": "%AWS.title.cn%"
                    }
                }
            },
            {
                "command": "aws.resources.openResourcePreview",
                "title": "%AWS.generic.preview%",
                "category": "%AWS.title%",
                "icon": "$(open-preview)",
                "cloud9": {
                    "cn": {
                        "category": "%AWS.title.cn%"
                    }
                }
            },
            {
                "command": "aws.resources.createResource",
                "title": "%AWS.generic.create%",
                "category": "%AWS.title%",
                "icon": "$(add)",
                "cloud9": {
                    "cn": {
                        "category": "%AWS.title.cn%"
                    }
                }
            },
            {
                "command": "aws.resources.deleteResource",
                "title": "%AWS.generic.promptDelete%",
                "category": "%AWS.title%",
                "cloud9": {
                    "cn": {
                        "category": "%AWS.title.cn%"
                    }
                }
            },
            {
                "command": "aws.resources.updateResource",
                "title": "%AWS.generic.promptUpdate%",
                "category": "%AWS.title%",
                "icon": "$(pencil)",
                "cloud9": {
                    "cn": {
                        "category": "%AWS.title.cn%"
                    }
                }
            },
            {
                "command": "aws.resources.updateResourceInline",
                "title": "%AWS.generic.promptUpdate%",
                "category": "%AWS.title%",
                "icon": "$(pencil)",
                "cloud9": {
                    "cn": {
                        "category": "%AWS.title.cn%"
                    }
                }
            },
            {
                "command": "aws.resources.saveResource",
                "title": "%AWS.generic.save%",
                "category": "%AWS.title%",
                "icon": "$(save)",
                "cloud9": {
                    "cn": {
                        "category": "%AWS.title.cn%"
                    }
                }
            },
            {
                "command": "aws.resources.closeResource",
                "title": "%AWS.generic.close%",
                "category": "%AWS.title%",
                "icon": "$(close)",
                "cloud9": {
                    "cn": {
                        "category": "%AWS.title.cn%"
                    }
                }
            },
            {
                "command": "aws.resources.viewDocs",
                "title": "%AWS.generic.viewDocs%",
                "category": "%AWS.title%",
                "icon": "$(book)",
                "cloud9": {
                    "cn": {
                        "category": "%AWS.title.cn%"
                    }
                }
            },
            {
                "command": "aws.resources.configure",
                "title": "%AWS.command.resources.configure%",
                "category": "%AWS.title%",
                "icon": "$(gear)",
                "cloud9": {
                    "cn": {
                        "category": "%AWS.title.cn%"
                    }
                }
            },
            {
                "command": "aws.apprunner.createService",
                "title": "%AWS.command.apprunner.createService%",
                "category": "%AWS.title%",
                "cloud9": {
                    "cn": {
                        "category": "%AWS.title.cn%"
                    }
                }
            },
            {
                "command": "aws.ecs.disableEcsExec",
                "title": "%AWS.ecs.disableEcsExec%",
                "category": "%AWS.title%",
                "cloud9": {
                    "cn": {
                        "category": "%AWS.title.cn%"
                    }
                }
            },
            {
                "command": "aws.apprunner.createServiceFromEcr",
                "title": "%AWS.command.apprunner.createServiceFromEcr%",
                "category": "%AWS.title%",
                "cloud9": {
                    "cn": {
                        "category": "%AWS.title.cn%"
                    }
                }
            },
            {
                "command": "aws.apprunner.pauseService",
                "title": "%AWS.command.apprunner.pauseService%",
                "category": "%AWS.title%",
                "cloud9": {
                    "cn": {
                        "category": "%AWS.title.cn%"
                    }
                }
            },
            {
                "command": "aws.apprunner.resumeService",
                "title": "%AWS.command.apprunner.resumeService%",
                "category": "AWS",
                "cloud9": {
                    "cn": {
                        "category": "%AWS.title.cn%"
                    }
                }
            },
            {
                "command": "aws.apprunner.copyServiceUrl",
                "title": "%AWS.command.apprunner.copyServiceUrl%",
                "category": "%AWS.title%",
                "cloud9": {
                    "cn": {
                        "category": "%AWS.title.cn%"
                    }
                }
            },
            {
                "command": "aws.apprunner.open",
                "title": "%AWS.command.apprunner.open%",
                "category": "%AWS.title%",
                "cloud9": {
                    "cn": {
                        "category": "%AWS.title.cn%"
                    }
                }
            },
            {
                "command": "aws.apprunner.deleteService",
                "title": "%AWS.generic.promptDelete%",
                "category": "%AWS.title%",
                "cloud9": {
                    "cn": {
                        "category": "%AWS.title.cn%"
                    }
                }
            },
            {
                "command": "aws.apprunner.startDeployment",
                "title": "%AWS.command.apprunner.startDeployment%",
                "category": "%AWS.title%",
                "cloud9": {
                    "cn": {
                        "category": "%AWS.title.cn%"
                    }
                }
            },
            {
                "command": "aws.cloudFormation.newTemplate",
                "title": "%AWS.command.cloudFormation.newTemplate%",
                "category": "%AWS.title%",
                "cloud9": {
                    "cn": {
                        "category": "%AWS.title.cn%"
                    }
                }
            },
            {
                "command": "aws.sam.newTemplate",
                "title": "%AWS.command.sam.newTemplate%",
                "category": "%AWS.title%",
                "cloud9": {
                    "cn": {
                        "category": "%AWS.title.cn%"
                    }
                }
            },
            {
                "command": "aws.samcli.sync",
                "title": "%AWS.command.samcli.sync%",
                "category": "%AWS.title%"
            },
            {
                "command": "aws.samcli.syncCode",
                "title": "%AWS.command.samcli.syncCode%",
                "category": "%AWS.title%"
            },
            {
                "command": "aws.codeWhisperer",
                "title": "%AWS.command.codewhisperer.title%",
                "category": "%AWS.title%"
            },
            {
                "command": "aws.codeWhisperer.configure",
                "title": "%AWS.command.codewhisperer.configure%",
                "category": "%AWS.title%",
                "icon": "$(gear)",
                "cloud9": {
                    "cn": {
                        "category": "%AWS.title.cn%"
                    }
                }
            },
            {
                "command": "aws.codeWhisperer.introduction",
                "title": "%AWS.command.codewhisperer.introduction%",
                "category": "%AWS.title%",
                "icon": "$(question)",
                "cloud9": {
                    "cn": {
                        "category": "%AWS.title.cn%"
                    }
                }
            },
            {
                "command": "aws.codeWhisperer.removeConnection",
                "title": "%AWS.command.codewhisperer.removeConnection%",
                "category": "%AWS.title%",
                "icon": "$(debug-disconnect)"
            },
            {
                "command": "aws.dev.openMenu",
                "title": "Open Developer Menu",
                "category": "AWS (Developer)",
                "enablement": "aws.isDevMode"
            }
        ],
        "jsonValidation": [
            {
                "fileMatch": ".aws/templates.json",
                "url": "./dist/src/templates/templates.json"
            },
            {
                "fileMatch": "*ecs-task-def.json",
                "url": "https://ecs-intellisense.s3-us-west-2.amazonaws.com/task-definition/schema.json"
            }
        ],
        "languages": [
            {
                "id": "asl",
                "extensions": [
                    ".asl.json",
                    ".asl"
                ],
                "aliases": [
                    "Amazon States Language"
                ]
            },
            {
                "id": "asl-yaml",
                "aliases": [
                    "Amazon States Language (YAML)"
                ],
                "extensions": [
                    ".asl.yaml",
                    ".asl.yml"
                ]
            },
            {
                "id": "ssm-json",
                "extensions": [
                    ".ssm.json"
                ],
                "aliases": [
                    "AWS Systems Manager Document (JSON)"
                ]
            },
            {
                "id": "ssm-yaml",
                "extensions": [
                    ".ssm.yaml",
                    ".ssm.yml"
                ],
                "aliases": [
                    "AWS Systems Manager Document (YAML)"
                ]
            }
        ],
        "keybindings": [
            {
                "command": "aws.previewStateMachine",
                "key": "ctrl+shift+v",
                "mac": "cmd+shift+v",
                "when": "editorTextFocus && editorLangId == asl || editorTextFocus && editorLangId == asl-yaml"
            },
            {
                "command": "aws.codeWhisperer",
                "key": "alt+c",
                "mac": "alt+c",
                "when": "editorTextFocus"
            },
            {
                "command": "aws.codeWhisperer.nextCodeSuggestion",
                "key": "right",
                "mac": "right",
                "when": "editorTextFocus && CODEWHISPERER_SERVICE_ACTIVE"
            },
            {
                "command": "aws.codeWhisperer.previousCodeSuggestion",
                "key": "left",
                "mac": "left",
                "when": "editorTextFocus && CODEWHISPERER_SERVICE_ACTIVE"
            },
            {
                "command": "aws.codeWhisperer.rejectCodeSuggestion",
                "key": "escape",
                "mac": "escape",
                "when": "editorTextFocus && CODEWHISPERER_SERVICE_ACTIVE"
            },
            {
                "command": "aws.codeWhisperer.rejectCodeSuggestion",
                "key": "backspace",
                "mac": "backspace",
                "when": "editorTextFocus && CODEWHISPERER_SERVICE_ACTIVE"
            },
            {
                "command": "aws.codeWhisperer.rejectCodeSuggestion",
                "key": "up",
                "mac": "up",
                "when": "editorTextFocus && CODEWHISPERER_SERVICE_ACTIVE",
                "args": "up"
            },
            {
                "command": "aws.codeWhisperer.rejectCodeSuggestion",
                "key": "down",
                "mac": "down",
                "when": "editorTextFocus && CODEWHISPERER_SERVICE_ACTIVE",
                "args": "down"
            },
            {
                "command": "aws.codeWhisperer.acceptCodeSuggestion",
                "key": "tab",
                "mac": "tab",
                "when": "editorTextFocus && CODEWHISPERER_SERVICE_ACTIVE"
            },
            {
                "key": "right",
                "command": "editor.action.inlineSuggest.showNext",
                "when": "inlineSuggestionVisible && !editorReadonly && CODEWHISPERER_ENABLED"
            },
            {
                "key": "left",
                "command": "editor.action.inlineSuggest.showPrevious",
                "when": "inlineSuggestionVisible && !editorReadonly && CODEWHISPERER_ENABLED"
            }
        ],
        "grammars": [
            {
                "language": "asl",
                "scopeName": "source.asl",
                "path": "./syntaxes/ASL.tmLanguage"
            },
            {
                "language": "asl-yaml",
                "scopeName": "source.asl.yaml",
                "path": "./syntaxes/asl-yaml.tmLanguage.json"
            },
            {
                "language": "ssm-json",
                "scopeName": "source.ssmjson",
                "path": "./syntaxes/SSMJSON.tmLanguage"
            },
            {
                "language": "ssm-yaml",
                "scopeName": "source.ssmyaml",
                "path": "./syntaxes/SSMYAML.tmLanguage"
            }
        ],
        "resourceLabelFormatters": [
            {
                "scheme": "aws-cwl",
                "formatting": {
                    "label": "${path}",
                    "separator": "/"
                }
            },
            {
                "scheme": "s3*",
                "formatting": {
                    "label": "[S3] ${path}",
                    "separator": "/"
                }
            }
        ],
        "walkthroughs": [
            {
                "id": "getStarted",
                "title": "%AWS.walkthrough.gettingStarted.title%",
                "description": "%AWS.walkthrough.gettingStarted.description%",
                "cloud9": {
                    "cn": {
                        "description": "%AWS.walkthrough.gettingStarted.description.cn%"
                    }
                },
                "steps": [
                    {
                        "id": "connect",
                        "title": "%AWS.walkthrough.gettingStarted.connect%",
                        "media": {
                            "markdown": "resources/walkthrough/setup-connect.md"
                        },
                        "completionEvents": [
                            "onCommand:aws.login",
                            "onCommand:aws.credentials.profile.create"
                        ]
                    },
                    {
                        "id": "changeRegions",
                        "title": "%AWS.walkthrough.gettingStarted.changeRegions%",
                        "media": {
                            "markdown": "resources/walkthrough/setup-region.md"
                        },
                        "completionEvents": [
                            "onCommand:aws.showRegion"
                        ]
                    },
                    {
                        "id": "setupToolchain",
                        "title": "%AWS.walkthrough.gettingStarted.setupToolchain%",
                        "media": {
                            "markdown": "resources/walkthrough/setup-toolchain.md"
                        }
                    }
                ]
            }
        ],
        "icons": {
            "aws-apprunner-service": {
                "description": "AWS Contributed Icon",
                "default": {
                    "fontPath": "./resources/fonts/aws-toolkit-icons.woff",
                    "fontCharacter": "\\e1a5"
                }
            },
            "aws-cdk-logo": {
                "description": "AWS Contributed Icon",
                "default": {
                    "fontPath": "./resources/fonts/aws-toolkit-icons.woff",
                    "fontCharacter": "\\e1a6"
                }
            },
            "aws-cloudformation-stack": {
                "description": "AWS Contributed Icon",
                "default": {
                    "fontPath": "./resources/fonts/aws-toolkit-icons.woff",
                    "fontCharacter": "\\e1a7"
                }
            },
            "aws-cloudwatch-log-group": {
                "description": "AWS Contributed Icon",
                "default": {
                    "fontPath": "./resources/fonts/aws-toolkit-icons.woff",
                    "fontCharacter": "\\e1a8"
                }
            },
            "aws-codecatalyst-logo": {
                "description": "AWS Contributed Icon",
                "default": {
                    "fontPath": "./resources/fonts/aws-toolkit-icons.woff",
                    "fontCharacter": "\\e1a9"
                }
            },
            "aws-ecr-registry": {
                "description": "AWS Contributed Icon",
                "default": {
                    "fontPath": "./resources/fonts/aws-toolkit-icons.woff",
                    "fontCharacter": "\\e1aa"
                }
            },
            "aws-ecs-cluster": {
                "description": "AWS Contributed Icon",
                "default": {
                    "fontPath": "./resources/fonts/aws-toolkit-icons.woff",
                    "fontCharacter": "\\e1ab"
                }
            },
            "aws-ecs-container": {
                "description": "AWS Contributed Icon",
                "default": {
                    "fontPath": "./resources/fonts/aws-toolkit-icons.woff",
                    "fontCharacter": "\\e1ac"
                }
            },
            "aws-ecs-service": {
                "description": "AWS Contributed Icon",
                "default": {
                    "fontPath": "./resources/fonts/aws-toolkit-icons.woff",
                    "fontCharacter": "\\e1ad"
                }
            },
            "aws-generic-attach-file": {
                "description": "AWS Contributed Icon",
                "default": {
                    "fontPath": "./resources/fonts/aws-toolkit-icons.woff",
                    "fontCharacter": "\\e1ae"
                }
            },
            "aws-iot-certificate": {
                "description": "AWS Contributed Icon",
                "default": {
                    "fontPath": "./resources/fonts/aws-toolkit-icons.woff",
                    "fontCharacter": "\\e1af"
                }
            },
            "aws-iot-policy": {
                "description": "AWS Contributed Icon",
                "default": {
                    "fontPath": "./resources/fonts/aws-toolkit-icons.woff",
                    "fontCharacter": "\\e1b0"
                }
            },
            "aws-iot-thing": {
                "description": "AWS Contributed Icon",
                "default": {
                    "fontPath": "./resources/fonts/aws-toolkit-icons.woff",
                    "fontCharacter": "\\e1b1"
                }
            },
            "aws-lambda-function": {
                "description": "AWS Contributed Icon",
                "default": {
                    "fontPath": "./resources/fonts/aws-toolkit-icons.woff",
                    "fontCharacter": "\\e1b2"
                }
            },
            "aws-s3-bucket": {
                "description": "AWS Contributed Icon",
                "default": {
                    "fontPath": "./resources/fonts/aws-toolkit-icons.woff",
                    "fontCharacter": "\\e1b3"
                }
            },
            "aws-s3-create-bucket": {
                "description": "AWS Contributed Icon",
                "default": {
                    "fontPath": "./resources/fonts/aws-toolkit-icons.woff",
                    "fontCharacter": "\\e1b4"
                }
            },
            "aws-schemas-registry": {
                "description": "AWS Contributed Icon",
                "default": {
                    "fontPath": "./resources/fonts/aws-toolkit-icons.woff",
                    "fontCharacter": "\\e1b5"
                }
            },
            "aws-schemas-schema": {
                "description": "AWS Contributed Icon",
                "default": {
                    "fontPath": "./resources/fonts/aws-toolkit-icons.woff",
                    "fontCharacter": "\\e1b6"
                }
            },
            "aws-stepfunctions-preview": {
                "description": "AWS Contributed Icon",
                "default": {
                    "fontPath": "./resources/fonts/aws-toolkit-icons.woff",
                    "fontCharacter": "\\e1b7"
                }
            }
        }
    },
    "scripts": {
        "prepare": "husky install",
        "vscode:prepublish": "npm run clean && npm run buildScripts && npm run lint && webpack --mode production && npm run copyFiles -- --webpacked",
        "clean": "ts-node ./scripts/clean.ts dist",
        "reset": "npm run clean -- node_modules && npm install",
        "copyFiles": "ts-node ./scripts/build/copyFiles.ts",
        "buildScripts": "npm run generateClients && npm run generatePackage && npm run generateNonCodeFiles && npm run copyFiles",
        "compile": "npm run clean && npm run buildScripts && webpack --mode development && npm run copyFiles -- --webpacked",
        "watch": "npm run clean && npm run buildScripts && tsc -watch -p ./",
        "postinstall": "npm run generateTelemetry && npm run generateConfigurationAttributes",
        "testCompile": "npm run buildScripts && tsc -p ./ && npm run instrument",
        "test": "npm run testCompile && ts-node ./scripts/test/test.ts && npm run report",
        "integrationTest": "npm run testCompile && ts-node ./scripts/test/integrationTest.ts && npm run report",
        "lint": "eslint -c .eslintrc.js --ext .ts .",
        "lintfix": "eslint -c .eslintrc.js --fix --ext .ts .",
        "package": "ts-node ./scripts/build/package.ts",
        "install-plugin": "vsce package -o aws-toolkit-vscode-test.vsix && code --install-extension aws-toolkit-vscode-test.vsix",
        "generateClients": "ts-node ./scripts/build/generateServiceClient.ts ",
        "generatePackage": "ts-node ./scripts/build/generateIcons.ts",
        "generateTelemetry": "node node_modules/@aws-toolkits/telemetry/lib/generateTelemetry.js --extraInput=src/shared/telemetry/vscodeTelemetry.json --output=src/shared/telemetry/telemetry.gen.ts",
        "generateNonCodeFiles": "ts-node ./scripts/build/generateNonCodeFiles.ts",
        "generateConfigurationAttributes": "ts-node ./scripts/build/generateConfigurationAttributes.ts",
        "newChange": "ts-node ./scripts/newChange.ts",
        "createRelease": "ts-node ./scripts/build/createRelease.ts",
        "serve": "webpack serve --config-name vue-hmr --mode development",
        "instrument": "nyc instrument --in-place ./dist/src",
        "report": "nyc report --reporter=html --reporter=json"
    },
    "devDependencies": {
        "@aws-toolkits/telemetry": "^1.0.80",
        "@cspotcode/source-map-support": "^0.8.1",
        "@sinonjs/fake-timers": "^8.1.0",
        "@types/adm-zip": "^0.4.34",
        "@types/async-lock": "^1.1.3",
        "@types/bytes": "^3.1.0",
        "@types/cross-spawn": "^6.0.0",
        "@types/fs-extra": "^9.0.11",
        "@types/glob": "^7.1.1",
        "@types/js-yaml": "^4.0.5",
        "@types/lodash": "^4.14.180",
        "@types/marked": "^4.0.2",
        "@types/mime-types": "^2.1.1",
        "@types/mocha": "^10.0.0",
        "@types/node": "^14.18.5",
        "@types/readline-sync": "^1.4.3",
        "@types/semver": "^7.3.6",
        "@types/sinon": "^10.0.5",
        "@types/sinonjs__fake-timers": "^8.1.1",
        "@types/tcp-port-used": "^1.0.1",
        "@types/uuid": "^8.3.3",
        "@types/vscode": "1.50.0",
        "@types/vscode-webview": "^1.57.0",
        "@types/xml2js": "^0.4.8",
        "@typescript-eslint/eslint-plugin": "^5.38.0",
        "@typescript-eslint/parser": "^5.38.0",
        "@vscode/codicons": "^0.0.32",
        "@vscode/test-electron": "^2.1.5",
        "@vue/compiler-sfc": "^3.2.40",
        "circular-dependency-plugin": "^5.2.2",
        "css-loader": "^6.5.1",
        "esbuild-loader": "2.20.0",
        "eslint": "^8.26.0",
        "eslint-config-prettier": "8.3",
        "eslint-plugin-header": "^3.1.1",
        "eslint-plugin-no-null": "^1.0.2",
        "glob": "^7.1.7",
        "husky": "^7.0.2",
        "json-schema-to-typescript": "^11.0.2",
        "marked": "^4.0.10",
        "mocha": "^10.1.0",
        "mocha-junit-reporter": "^2.0.0",
        "mocha-multi-reporters": "^1.5.1",
        "nyc": "^15.1.0",
        "prettier": "^2.7.1",
        "prettier-plugin-sh": "^0.8.1",
        "pretty-quick": "^3.1.0",
        "readline-sync": "^1.4.9",
        "sinon": "^14.0.0",
        "ts-mockito": "^2.5.0",
        "ts-node": "^10.7.0",
        "umd-compat-loader": "^2.1.2",
        "vsce": "^2.6.3",
        "vscode-nls-dev": "^3.3.1",
        "vue-loader": "^16.8.1",
        "vue-style-loader": "^4.1.3",
        "webfont": "^11.2.26",
        "webpack": "^5.65.0",
        "webpack-cli": "^4.9.1",
        "webpack-dev-server": "^4.9.2"
    },
    "dependencies": {
        "@aws-sdk/client-sso": "^3.181.0",
        "@aws-sdk/client-sso-oidc": "^3.181.0",
        "@aws-sdk/credential-provider-ini": "^3.46.0",
        "@aws-sdk/credential-provider-process": "^3.15.0",
        "@aws-sdk/credential-provider-sso": "^3.38.0",
        "@aws-sdk/util-arn-parser": "^3.46.0",
        "@iarna/toml": "^2.2.5",
        "adm-zip": "^0.5.9",
        "amazon-states-language-service": "^1.7.2",
        "async-lock": "^1.3.0",
        "aws-sdk": "^2.1211.0",
        "aws-ssm-document-language-service": "^1.0.0",
        "bytes": "^3.1.2",
        "cross-spawn": "^7.0.3",
        "fast-json-patch": "^3.1.1",
        "fs-extra": "^10.0.1",
        "got": "^11.8.5",
        "immutable": "^4.0.0",
        "js-yaml": "^4.1.0",
        "jsonc-parser": "^3.0.0",
        "lodash": "^4.17.21",
        "mime-types": "^2.1.32",
        "moment": "^2.29.4",
        "portfinder": "^1.0.25",
        "semver": "^7.3.5",
        "strip-ansi": "^5.2.0",
        "tcp-port-used": "^1.0.1",
        "typescript": "^4.8.4",
        "uuid": "^8.3.2",
        "vscode-languageclient": "^6.1.4",
        "vscode-languageserver": "^6.1.1",
        "vscode-languageserver-textdocument": "^1.0.3",
        "vscode-nls": "^5.0.0",
        "vue": "^3.2.31",
        "winston": "^3.7.1",
        "winston-transport": "^4.5.0",
        "xml2js": "^0.4.19",
        "yaml": "^1.9.2",
        "yaml-cfn": "^0.3.1"
    },
    "prettier": {
        "printWidth": 120,
        "trailingComma": "es5",
        "tabWidth": 4,
        "singleQuote": true,
        "semi": false,
        "bracketSpacing": true,
        "arrowParens": "avoid",
        "endOfLine": "lf"
    }
}<|MERGE_RESOLUTION|>--- conflicted
+++ resolved
@@ -64,10 +64,7 @@
         "onCommand:aws.cdk.refresh",
         "onCommand:aws.cdk.renderStateMachineGraph",
         "onCommand:aws.aboutToolkit",
-<<<<<<< HEAD
         "onCommand:aws.cwl.viewLogStream",
-=======
-        "onCommand:aws.cloudWatchLogs.viewLogStream",
         "onCommand:aws.codecatalyst.listCommands",
         "onCommand:aws.codecatalyst.openOrg",
         "onCommand:aws.codecatalyst.openProject",
@@ -75,7 +72,6 @@
         "onCommand:aws.codecatalyst.openDevEnv",
         "onCommand:aws.codecatalyst.cloneRepo",
         "onCommand:aws.codecatalyst.createDevEnv",
->>>>>>> 8f55e40c
         "onLanguage:asl",
         "onLanguage:asl-yaml",
         "onLanguage:ssm-json",
