--- conflicted
+++ resolved
@@ -1386,24 +1386,6 @@
                     "when": "viewItem =~ /^(awsEc2RunningNode)$/"
                 },
                 {
-<<<<<<< HEAD
-=======
-                    "command": "aws.ec2.rebootInstance",
-                    "group": "inline@1",
-                    "when": "viewItem =~ /^(awsEc2RunningNode)$/"
-                },
-                {
-                    "command": "aws.ec2.linkToLaunchInstance",
-                    "group": "0@1",
-                    "when": "viewItem == awsEc2ParentNode"
-                },
-                {
-                    "command": "aws.ec2.linkToLaunchInstance",
-                    "group": "inline@1",
-                    "when": "viewItem == awsEc2ParentNode"
-                },
-                {
->>>>>>> 6d332a32
                     "command": "aws.ecr.createRepository",
                     "when": "view == aws.explorer && viewItem == awsEcrNode",
                     "group": "inline@1"
@@ -2205,16 +2187,20 @@
                 }
             },
             {
-<<<<<<< HEAD
                 "command": "aws.ec2.copyInstanceId",
                 "title": "%AWS.command.ec2.copyInstanceId%",
                 "category": "%AWS.title",
-=======
+                "cloud9": {
+                    "cn": {
+                        "category": "%AWS.title.cn%"
+                    }
+                }
+            },
+            {
                 "command": "aws.ec2.linkToLaunchInstance",
                 "title": "%AWS.command.ec2.linkToLaunchInstance%",
                 "icon": "$(add)",
                 "category": "%AWS.title%",
->>>>>>> 6d332a32
                 "cloud9": {
                     "cn": {
                         "category": "%AWS.title.cn%"
