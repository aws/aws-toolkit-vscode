--- conflicted
+++ resolved
@@ -434,11 +434,7 @@
         "jsonValidation": [
             {
                 "fileMatch": ".aws/templates.json",
-<<<<<<< HEAD
                 "url": "./dist/src/schemas/templates.json"
-=======
-                "url": "./out/src/templates/templates.json"
->>>>>>> 043dbd1c
             },
             {
                 "fileMatch": "*ecs-task-def.json",
