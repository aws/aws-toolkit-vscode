--- conflicted
+++ resolved
@@ -71,13 +71,9 @@
     -   Does not restore, it is a superset of what exists in `packages/core` for `configuration.properties`.
     -   To develop for the Amazon Q extension: add all changes to `packages/amazonq/package.json`, EXCEPT for settings that are references by code in the core library, or settings that already exist in the core `package.json`
 
-<<<<<<< HEAD
 If you are modifying or registering new debuggers in VS Code via the `debuggers` contribution point, you may need to regenerate the [definitions file](../packages/core/src/shared/sam/debugger/awsSamDebugConfiguration.gen.ts). After updating ['toolkit/package.json'](../packages/toolkit/package.json), run `npm run generateConfigurationAttributes -w packages/toolkit`
 
-## Shared vs Common names
-=======
 ## `web`, `node`, `common`, `shared` naming conventions
->>>>>>> eddec801
 
 This project can run in different environments, eg Web mode (in the browser with no compute backend), or in Node.js on your desktop (the most common way).
 A problem arises when we use code that is exclusive to one environment, an example being Node.js' Filesystem module which will fail in Web mode.
