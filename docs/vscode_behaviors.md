# VS Code Behaviors

Many VS Code behavoirs for certain APIs or user interactions with the IDE are not clearly documented,
or documented at all. Please add any findings to this document.

## `deactivate()` - extension shutdown

This method is defined as part of the VS Code extension API, and is run on a **graceful** shutdown
for each extension.

-   Our extension and its `deactivate()` function are in the Extension Host process [1]
-   The Extension Host process has at most 5 seconds to shut down, after which it will exit. [1]
-   The vscode API will be unreliable at deactivation time. So certain VSC APIs like the filesystem may not work. [1]
    -   The VSC Filesystem API has been confirmed to not work
<<<<<<< HEAD
-   In `Run & Debug` mode, closing the Debug IDE instance behaves differently depending on how it is closed
    -   The regular close button in the Debug IDE instance results in a graceful shutdown
    -   The red square in the root IDE instance to stop the debugging session results on a non-graceful shutdown, meaning `deactivate()` is not run.
=======
- In `Run & Debug` mode, closing the Debug IDE instance behaves differently depending on how it is closed
    - The regular close button in the Debug IDE instance results in a graceful shutdown
    - The red square in the root IDE instance to stop the debugging session results on a non-graceful shutdown, meaning `deactivate()` is not run.
- `Reload Window` triggers `deactivate()`
>>>>>>> 8734c524

Sources:

-   [[1]](https://github.com/Microsoft/vscode/issues/47881#issuecomment-381910587)
-   [[2]](https://github.com/microsoft/vscode/issues/122825#issuecomment-814218149)

## State (`globalState`, `Memento`)

TODO:
- How it behaves between remote (ssh) and local
- How it is not completely reliable. Reads/writes have no guarantee to work (though we are fine in most cases)
- How it can break as observed with crash monitoring work. At a certain point writes were seemingly succeeding, but did not actually propagate to all IDE instances.

<|MERGE_RESOLUTION|>--- conflicted
+++ resolved
@@ -12,16 +12,10 @@
 -   The Extension Host process has at most 5 seconds to shut down, after which it will exit. [1]
 -   The vscode API will be unreliable at deactivation time. So certain VSC APIs like the filesystem may not work. [1]
     -   The VSC Filesystem API has been confirmed to not work
-<<<<<<< HEAD
 -   In `Run & Debug` mode, closing the Debug IDE instance behaves differently depending on how it is closed
     -   The regular close button in the Debug IDE instance results in a graceful shutdown
     -   The red square in the root IDE instance to stop the debugging session results on a non-graceful shutdown, meaning `deactivate()` is not run.
-=======
-- In `Run & Debug` mode, closing the Debug IDE instance behaves differently depending on how it is closed
-    - The regular close button in the Debug IDE instance results in a graceful shutdown
-    - The red square in the root IDE instance to stop the debugging session results on a non-graceful shutdown, meaning `deactivate()` is not run.
-- `Reload Window` triggers `deactivate()`
->>>>>>> 8734c524
+-   `Reload Window` triggers `deactivate()`
 
 Sources:
 
@@ -31,7 +25,7 @@
 ## State (`globalState`, `Memento`)
 
 TODO:
-- How it behaves between remote (ssh) and local
-- How it is not completely reliable. Reads/writes have no guarantee to work (though we are fine in most cases)
-- How it can break as observed with crash monitoring work. At a certain point writes were seemingly succeeding, but did not actually propagate to all IDE instances.
 
+-   How it behaves between remote (ssh) and local
+-   How it is not completely reliable. Reads/writes have no guarantee to work (though we are fine in most cases)
+-   How it can break as observed with crash monitoring work. At a certain point writes were seemingly succeeding, but did not actually propagate to all IDE instances.