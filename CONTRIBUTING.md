# Contributing to AWS Toolkit for VS Code

Thanks for taking the time to help improve the AWS Toolkit! We greatly value
feedback and contributions from the community.

Reviewing this document will maximize your success in working with the
codebase and sending pull requests.

## Getting Started

### Find things to do

If you're looking for ideas about where to contribute, consider
[_good first issue_](https://github.com/aws/aws-toolkit-vscode/labels/good%20first%20issue)
issues.

### Setup

To develop this project, install these dependencies:

-   [Visual Studio Code](https://code.visualstudio.com/Download)
-   [NodeJS and NPM](https://nodejs.org/) (latest version of both)
-   [Typescript](https://www.typescriptlang.org/)
-   [Git](https://git-scm.com/downloads)
    -   (optional) Set `git blame` to ignore noise-commits: `git config blame.ignoreRevsFile .git-blame-ignore-revs`
-   [AWS `git secrets`](https://github.com/awslabs/git-secrets)
-   (optional) [AWS SAM CLI](https://docs.aws.amazon.com/serverless-application-model/latest/developerguide/serverless-sam-cli-install.html)
-   (optional) [Docker](https://docs.docker.com/get-docker/)

Then clone the repository and install NPM packages:

    git clone git@github.com:aws/aws-toolkit-vscode.git
    cd aws-toolkit-vscode
    npm install

### Run

To run the extension from VSCode as a Node.js app:

1. Select the Run panel from the sidebar.
2. From the dropdown at the top of the Run pane, choose `Extension`.
3. Press `F5` to launch a new instance of VSCode with the extension installed and the debugger attached.

To run the extension from VSCode in "web mode" (a browser app, or "PWA"):

1. Select the Run panel from the sidebar.
2. From the dropdown at the top of the Run pane, choose `Extension (web)`.
3. Press `F5` to launch a new instance of VSCode (web mode) with the extension installed and the debugger attached.

### Build

When you launch the extension or run tests from VSCode, it will automatically build the extension and watch for changes.

You can also use these NPM tasks (see `npm run` for the full list):

-   To build once:
    ```
    npm run compile
    ```
-   To build and watch for file changes:
    ```
    npm run watch
    ```
-   To build a release artifact (VSIX):
    ```
    npm run package
    ```
    -   This uses webpack which may exhaust the default Node heap size on Linux.
        To fix this set `--max-old-space-size`:
        ```
        export NODE_OPTIONS=--max-old-space-size=8192
        ```
-   To build a "debug" VSIX artifact (faster and does not minify):
    ```
    npm run package -- --debug
    ```

## Develop

### Guidelines

-   Project patterns and practices: [CODE_GUIDELINES.md](./docs/CODE_GUIDELINES.md)
-   [VS Code Extension Guidelines](https://code.visualstudio.com/api/references/extension-guidelines)
-   [VS Code API Documentation](https://code.visualstudio.com/api/references/vscode-api)
-   [VS Code Extension Capabilities](https://code.visualstudio.com/api/extension-capabilities/common-capabilities)

### Technical notes

-   VSCode extensions have a [100MB](https://github.com/Microsoft/vscode-vsce/issues/179) file size limit.
-   `src/testFixtures/` is excluded in `.vscode/settings.json`, to prevent VSCode
    from treating its files as project files.
-   The codebase provides [globals](https://github.com/aws/aws-toolkit-vscode/blob/c6ad8ecd602fab64b563519dc2a455ee0b252dde/src/shared/extensionGlobals.ts#L55),
    which must be used instead of some common javascript globals. In particular, clock-related things like `Date` and `setTimeout`
    must not be used directly, instead use `globals.clock.Date` and `globals.clock.setTimeout`. [#2343](https://github.com/aws/aws-toolkit-vscode/pull/2343)
-   VSCode extension examples: <https://github.com/microsoft/vscode-extension-samples>
-   Tests
    -   Use `function ()` and `async function ()` syntax for `describe()` and `it()` callbacks [instead of arrow functions.](https://mochajs.org/#arrow-functions)
    -   Do NOT include any `await` functions in `describe()` blocks directly (usage in `before`, `beforeEach`, `after`, `afterEach`, and `it` blocks is fine).
        -   `await` in `describe()` causes the framework to always evaluate the `describe` block and can cause issues with either tests not running or always running (if other tests are marked with `.only`)
        -   Tests that require a premade value from a Promise should initialize the value as a `let` and make the `await`ed assignment in `before()`.
-   How to debug unresolved promise rejections:

    1. Declare a global unhandledRejection handler.
        ```ts
        process.on('unhandledRejection', e => {
            getLogger('channel').error(
                localize(
                    'AWS.channel.aws.toolkit.activation.error',
                    'Error Activating {0} Toolkit: {1}',
                    getIdeProperties().company,
                    (e as Error).message
                )
            )
            if (e !== undefined) {
                throw e
            }
        })
        ```
    2. Put a breakpoint on it.
    3. Run all tests.

### Test

See [TESTPLAN.md](./docs/TESTPLAN.md) to understand the project's test
structure, mechanics and philosophy.

You can run tests directly from VSCode:

1. Select `View > Debug`, or select the Debug pane from the sidebar.
2. From the dropdown at the top of the Debug pane, select the `Extension Tests` configuration.
3. Press `F5` to run tests with the debugger attached.

You can also run tests from the command line:

    npm run test
    npm run testInteg

Tests will write logs to `./.test-reports/testLog.log`.

#### Run a specific test

To run a single test in VSCode, do any one of:

-   Run the _Extension Tests (current file)_ launch-config.
-   Use Mocha's [it.only()](https://mochajs.org/#exclusive-tests) or `describe.only()`.
-   Run in your terminal:

    -   Unix/macOS/POSIX shell:
        ```
        TEST_FILE=src/test/foo.test npm run test
        ```
    -   Powershell:
        ```
        $Env:TEST_FILE = "src/test/foo.test"; npm run test
        ```

-   To run all tests in a particular subdirectory, you can edit
    `src/test/index.ts:rootTestsPath` to point to a subdirectory:
    ```
    rootTestsPath: __dirname + '/shared/sam/debugger/'
    ```

<<<<<<< HEAD
### Debug failing integration tests

-   Check for recent changes in each of these projects:
    -   https://github.com/microsoft/vscode-python (releases)
    -   https://github.com/aws/aws-sam-cli/releases
    -   https://github.com/aws/aws-sam-cli-app-templates/ (`master` branch, not releases!)
=======
### Browser Support

Running the extension in the browser (eg: [vscode.dev](https://vscode.dev/)).

[See documentation here](./src/browser/README.md).
>>>>>>> 96c1d4ca

### Coverage report

You can find the coverage report at `./coverage/index.html` after running the tests. Tests ran from the workspace launch config won't generate a coverage report automatically because it can break file watching. A few manual steps are needed instead:

-   Run the command `Tasks: Run Build Task` if not already active
-   Instrument built code with `npm run instrument`
-   Exercise the code (`Extension Tests`, `Integration Tests`, etc.)
-   Generate a report with `npm run report`

### Prerelease artifacts

-   CI automatically publishes GitHub [prereleases](https://github.com/aws/aws-toolkit-vscode/releases)
    for `master` and `feature/x` branches, including `.vsix` artifacts which can
    be used to test the latest build for that branch. Each prerelease and its
    artifact are continually updated from the HEAD of its branch.
-   PR artifacts: each pull request is processed by an AWS CodeBuild job which
    runs all tests and provides the build result via the _Details_ link as shown
    below.
    -   <img src="./docs/images/ci-artifact.png" alt="CI artifact" width="512"/>

### CodeCatalyst Blueprints

You can find documentation to create VSCode IDE settings for CodeCatalyst blueprints at [docs/vscode-config.md](./docs/vscode-config.md).

## Pull Requests

Before sending a pull request:

1. Check that you are working against the latest source on the `master` branch.
2. Check existing open, and recently merged, pull requests to make sure someone else hasn't addressed the problem already.
3. Open an issue to discuss any significant work.

To send a pull request:

1. [Fork the repository](https://help.github.com/articles/fork-a-repo/).
2. Modify the source; focus on the specific change you are contributing. If you also reformat all the code, it will be hard for us to focus on your change.
    - Read the [project guidelines](#guidelines), this is very important for non-trivial changes.
3. Commit to your fork [using clear commit messages](#commit-messages).
4. Update the changelog by running `npm run newChange`.
    - Note: the main purpose of the `newChange` task is to avoid merge conflicts.
5. [Create a pull request](https://help.github.com/articles/creating-a-pull-request/).
6. Pay attention to any CI failures reported in the pull request.

### Commit messages

Generally your PR description should be a copy-paste of your commit message(s).
If your PR description provides insight and context, that also should exist in
the commit message. Source control (Git) is our source-of-truth, not GitHub.

Follow these [commit message guidelines](https://cbea.ms/git-commit/):

-   Subject: single line up to 50-72 characters
    -   Imperative voice ("Fix bug", not "Fixed"/"Fixes"/"Fixing").
-   Body: for non-trivial or uncommon changes, explain your motivation for the
    change and contrast your implementation with previous behavior.

    -   Often you can save a _lot_ of words by using this simple template:
        ```
        Problem: …
        Solution: …
        ```

A [good commit message](https://git-scm.com/book/en/v2/Distributed-Git-Contributing-to-a-Project)
has a short subject line and unlimited detail in the body.
[Good explanations](https://nav.al/explanations) are acts of creativity. The
"tiny subject line" constraint reminds you to clarify the essence of the
commit, and makes the log easy for humans to scan. The commit log is an
artifact that will outlive most code.

Prefix the subject with `type(topic):` ([conventional
commits](https://www.conventionalcommits.org/) format): this again helps humans
(and scripts) scan and omit ranges of the history at a glance.

## Tooling

Besides the typical develop/test/run cycle describe above, there are
some tools for special cases such as build tasks, generating telemetry,
generating SDKs, etc.

### Toolkit developer settings (`aws.dev.*`)

The [DevSettngs](https://github.com/aws/aws-toolkit-vscode/blob/479b9d45b5f5ad30fc10567e649b59801053aeba/src/shared/settings.ts#L553) class defines various developer-only settings that change the behavior of the
Toolkit for testing and development purposes. To use a setting just add it to
your `settings.json`. At runtime, if the Toolkit reads any of these settings,
the "AWS" statusbar item will [change its color](https://github.com/aws/aws-toolkit-vscode/blob/479b9d45b5f5ad30fc10567e649b59801053aeba/src/credentials/awsCredentialsStatusBarItem.ts#L45).

The setting `aws.dev.forceDevMode` will take precedence over all dev settings and enable dev mode on `"aws.dev.forceDevMode": true` or disable on `"aws.dev.forceDevMode": false`.

### Logging

The `aws.dev.logfile` setting allows you to set the path of the logfile. This makes it easy to
follow and filter the logfile using shell tools like `tail` and `grep`. For example in
settings.json,

    "aws.dev.logfile": "~/awstoolkit.log",

then following the log with:

    tail -F ~/awstoolkit.log

### Service Endpoints

Endpoint overrides can be set per-service using the `aws.dev.endpoints` settings. This is a JSON object where each key is the service ID (case-insensitive) and each value is the endpoint. Refer to the SDK [API models](https://github.com/aws/aws-sdk-js/tree/master/apis) to find relevant service IDs.

Example:

```json
"aws.dev.endpoints": {
    "s3": "http://example.com"
}
```

### Telemetry and Automation

Metrics are only emitted if the extension is assumed to be ran from an actual user rather than automation scripts.
This condition is checked through an environment variable `AWS_TOOLKIT_AUTOMATION` which is set by test entry points.
If any truthy value is present, telemetry will be dropped if the current build is not a release version. Utility functions,
such as `assertTelemetry`, can be used to test specific telemetry emits even in automation.

### SAM/CFN ("goformation") JSON schema

See [docs/cfn-schema-support.md](./docs/cfn-schema-support.md) for how to fix
and improve the JSON schema that provides auto-completion and syntax checking
of SAM and CloudFormation `template.yaml` files.

### AWS SDK generator

When the AWS SDK does not (yet) support a service but you have an API
model file (`*.api.json`), use `generateServiceClient.ts` to generate
a TypeScript `*.d.ts` file and pass that to the AWS JS SDK to create
requests just from the model/types.

1. Add an entry to the list in `generateServiceClient.ts`:
    ```diff
     diff --git a/src/scripts/build/generateServiceClient.ts b/src/scripts/build/generateServiceClient.ts
     index 8bb278972d29..6c6914ec8812 100644
     --- a/src/scripts/build/generateServiceClient.ts
     +++ b/src/scripts/build/generateServiceClient.ts
     @@ -199,6 +199,10 @@ ${fileContents}
      ;(async () => {
          const serviceClientDefinitions: ServiceClientDefinition[] = [
     +        {
     +            serviceJsonPath: 'src/shared/foo.api.json',
     +            serviceName: 'ClientFoo'
     +        },
              {
                  serviceJsonPath: 'src/shared/telemetry/service-2.json',
                  serviceName: 'ClientTelemetry',
    ```
2. Run the script:
    ```
    npm run generateClients
    ```
3. The script produces a `*.d.ts` file (used only for IDE
   code-completion, not required to actually make requests):
    ```
    src/shared/foo.d.ts
    ```
4. To make requests with the SDK, pass the `*.api.json` service model to
   `globals.sdkClientBuilder.createAndConfigureServiceClient` as a generic
   `Service` with `apiConfig=require('foo.api.json')`.

    ```ts
    // Import the `*.d.ts` file for code-completion convenience.
    import * as ClientFoo from '../shared/clientfoo'
    // The AWS JS SDK uses this to dynamically build service requests.
    import apiConfig = require('../shared/foo.api.json')

    ...

    const c = await globals.sdkClientBuilder.createAwsService(
        opts => new Service(opts),
        {
            apiConfig: apiConfig,
            region: 'us-west-2',
            credentials: credentials,
            correctClockSkew: true,
            endpoint: 'foo-beta.aws.dev',
        }) as ClientFoo
    const req = c.getThing({ id: 'asdf' })
    req.send(function (err, data) { ... });
    ```

### Webview dev-server

Webviews can be hot-reloaded (updated without restarting the extension) by running a developer server provided by webpack. This server is started automatically when running the `Extension` launch configuration. You can also start it by running `npm serve`. Note that only frontend components will be updated; if you change backend code you will still need to restart the development extension.

### Font generation

For extensions to contribute their own codicons, VSCode requires a font file as well as how that font maps to codicon IDs. The mapping is found in `package.json` under the `icons` contribution point. Icons located in `resources/icons` are stitched together at build-time into a single font, automatically adding mappings to `package.json`. More information can be found [here](docs/icons.md).

As a simple example, let's say I wanted to add a new icon for CloudWatch log streams. I would do the following:

1. Place the icon in `resources/icons/aws/cloudwatch`. I'l name the icon `log-stream.svg`.
1. Use `npm run generatePackage` to update `package.json`. Commit this change with the new icon.
1. You can now use the icon in the Toolkit:

    ```ts
    getIcon('aws-cloudwatch-log-stream')
    ```

### Beta artifacts

The Toolkit codebase contains logic in `src/dev/beta.ts` to support development during private betas. Creating a beta artifact requires a _stable_ URL to source Toolkit builds from. This URL should be added to `src/dev/config.ts`. Subsequent Toolkit artifacts will have their version set to `1.999.0` with a commit hash. Builds will automatically query the URL to check for a new build once a day and on every reload.

### VSCode Marketplace

The [marketplace page](https://marketplace.visualstudio.com/itemdetails?itemName=AmazonWebServices.aws-toolkit-vscode)
is defined in `README.quickstart.vscode.md` (which replaces `README.md` during
the release automation). The `vsce` package tool always [replaces relative image paths](https://github.com/microsoft/vscode-vsce/blob/9478dbd11ea2e7adb23ec72923e889c7bb215263/src/package.ts#L885)
with URLs pointing to `HEAD` on GitHub (`https://github.com/aws/aws-toolkit-vscode/raw/HEAD/…/foo.gif`).

Note therefore:

1. Don't delete images from `docs/marketplace/` unless the _current published_
   AWS Toolkit release doesn't depend on them.
2. `HEAD` implies that the URL depends on the current _default branch_ (i.e.
   `master`). Changes to other branches won't affect the marketplace page.

## Using new vscode APIs

The minimum required vscode version specified in [package.json](https://github.com/aws/aws-toolkit-vscode/blob/07119655109bb06105a3f53bbcd86b812b32cdbe/package.json#L16)
is decided by the version of vscode running in Cloud9 and other vscode-compatible targets.

But you can still use the latest vscode APIs, by checking the current running vscode version. For example, to use a vscode 1.64 API:

1. Check the vscode version: `semver.gte(vscode.version, '1.64.0')`
2. Disable the feature if is too old. That could mean just skipping the code entirely, or showing a different UI.

Full example: https://github.com/aws/aws-toolkit-vscode/blob/7cb97a2ef0a765862d21842693967070b0dcdd49/src/shared/credentials/defaultCredentialSelectionDataProvider.ts#L54-L76

## Importing icons from other open source repos

If you are contribuing visual assets from other open source repos, the source repo must have a compatible license (such as MIT), and we need to document the source of the images. Follow these steps:

1. Use a separate location in this repo for every repo/organization where images are sourced from. See `resources/icons/vscode` as an example.
1. Copy the source repo's licence into this destination location's LICENSE.txt file
1. Create a README.md in the destination location, and type in a copyright attribution:

    ```text
    The AWS Toolkit for VS Code includes the following third-party software/licensing:

    Icons contained in this folder and subfolders are from <SOURCE_REPO_NAME>: <SOURCE_REPO_URL>

    <PASTE_SOURCE_LICENSE_HERE>
    ```

1. Add an entry [here](docs/icons.md#third-party) summarizing the new destination location, where the assets were sourced from, and a brief rationale.

[PR #227](https://github.com/aws/aws-toolkit-vscode/pull/227) shows an example.

## Code of Conduct

This project has adopted the [Amazon Open Source Code of Conduct](https://aws.github.io/code-of-conduct).
For more information see the [Code of Conduct FAQ](https://aws.github.io/code-of-conduct-faq) or contact
opensource-codeofconduct@amazon.com with any additional questions or comments.

## Security issues

If you discover a potential security issue in this project we ask that you
notify AWS/Amazon Security via the [vulnerability reporting
page](http://aws.amazon.com/security/vulnerability-reporting/). Please do
**not** create a public issue.

## Licensing

See the [LICENSE](https://github.com/aws/aws-vscode-toolkit/blob/master/LICENSE) file for our project's licensing. We will ask you to confirm the licensing of your contribution.

We may ask you to sign a [Contributor License Agreement (CLA)](http://en.wikipedia.org/wiki/Contributor_License_Agreement) for larger changes.<|MERGE_RESOLUTION|>--- conflicted
+++ resolved
@@ -160,20 +160,18 @@
     rootTestsPath: __dirname + '/shared/sam/debugger/'
     ```
 
-<<<<<<< HEAD
 ### Debug failing integration tests
 
 -   Check for recent changes in each of these projects:
     -   https://github.com/microsoft/vscode-python (releases)
     -   https://github.com/aws/aws-sam-cli/releases
     -   https://github.com/aws/aws-sam-cli-app-templates/ (`master` branch, not releases!)
-=======
+
 ### Browser Support
 
 Running the extension in the browser (eg: [vscode.dev](https://vscode.dev/)).
 
 [See documentation here](./src/browser/README.md).
->>>>>>> 96c1d4ca
 
 ### Coverage report
 
