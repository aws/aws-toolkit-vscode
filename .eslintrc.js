module.exports = {
    root: true,
    parser: '@typescript-eslint/parser',
    parserOptions: {
        ecmaVersion: 'latest',
        sourceType: 'module',
        project: ['./packages/*/tsconfig.json', './plugins/*/tsconfig.json'],
        tsconfigRootDir: __dirname,
    },
    env: {
        node: true,
        mocha: true,
        es2024: true,
    },
    plugins: ['@typescript-eslint', 'unicorn', 'header', 'aws-toolkits'],
    extends: [
        'eslint:recommended',
        'plugin:@typescript-eslint/eslint-recommended',
        'plugin:@typescript-eslint/recommended-requiring-type-checking',
        'plugin:@typescript-eslint/recommended',
        'prettier',
    ],
    rules: {
        curly: 2, // Enforce braces on "if"/"for"/etc.
        'id-length': [
            'error',
            {
                min: 1,
                max: 40,
                exceptionPatterns: [
                    '^codecatalyst_', // CodeCatalyst telemetry names are verbose :(
                ],
            },
        ],
        // https://typescript-eslint.io/rules/naming-convention/
        '@typescript-eslint/naming-convention': [
            'error',
            {
                selector: 'default',
                format: ['camelCase', 'PascalCase'],
                // Allow underscores.
                leadingUnderscore: 'allowSingleOrDouble',
                trailingUnderscore: 'allowSingleOrDouble',
            },
            // Allow object properties, enums, and methods to have any format:
            //   {
            //     'foo-1-2-3': 42,
            //   }
            // https://github.com/typescript-eslint/typescript-eslint/issues/1483#issuecomment-733421303
            {
                selector: ['objectLiteralProperty', 'classMethod', 'enumMember'],
                format: null,
                // modifiers: ['requiresQuotes'],
            },
        ],
        // Avoid accidental use of "==" instead of "===".
        eqeqeq: 'error',
        // TODO reenable this rule (by removing this off)
        'no-async-promise-executor': 'off',
        // TODO reenable this rule (by removing this off)
        '@typescript-eslint/no-misused-promises': 'off',
        // TODO reenable this rule (by removing this off)
        '@typescript-eslint/prefer-regexp-exec': 'off',
        // TODO reenable this rule (by removing this off)
        'no-async-promise-executors': 'off',
        // TODO reenable this rule (by removing this off)
        '@typescript-eslint/consistent-type-assertions': 'off',
        // TODO reenable this rule (by removing this off)
        '@typescript-eslint/ban-ts-ignore': 'off',
        // TODO rennable this rule (by removing this off)
        '@typescript-eslint/class-name-casing': 'off',
        // TODO rennable this rule (by removing this off)
        '@typescript-eslint/no-inferrable-types': 'off',
        // TODO rennable this rule (by removing this off)
        '@typescript-eslint/no-unnecessary-type-assertion': 'off',
        // TODO rennable this rule (by removing this off)
        // this is another troublesome one, producing ~600 issues
        '@typescript-eslint/no-use-before-define': 'off',
        // TODO rennable this rule (by removing this off)
        'no-useless-escape': 'off',
        // TODO rennable this rule (by removing this off)
        '@typescript-eslint/require-await': 'off',
        // TODO rennable this rule (by removing this off)
        '@typescript-eslint/no-non-null-assertion': 'off',
        // TODO rennable this rule (by removing this off)
        '@typescript-eslint/no-explicit-any': 'off',
        '@typescript-eslint/no-unsafe-argument': 'off',
        // TODO rennable this rule (by removing this off)
        '@typescript-eslint/explicit-function-return-type': 'off',
        // TODO reenable this rule, tests mostly break this one (by changing off to error)
        // This currently produces 700 non fixable by --fix errors
        'sort-imports': 'off',
        '@typescript-eslint/no-namespace': 'error',
        // This is off because prettier takes care of it
        'no-extra-semi': 'off',
        '@typescript-eslint/no-empty-function': 'off',
        '@typescript-eslint/no-unused-vars': 'off',
        '@typescript-eslint/no-floating-promises': 'error', // Promises must catch errors or be awaited.
        '@typescript-eslint/no-var-requires': 'off', // Should be able to remove with the full migration of SDK v3
        '@typescript-eslint/no-unsafe-member-access': 'off', // use typeguard before accessing a member
        '@typescript-eslint/no-unsafe-assignment': 'off', // 112 errors, similar to above
        '@typescript-eslint/no-unsafe-return': 'off', // 26 errors, similar to above
        '@typescript-eslint/no-unsafe-call': 'off', // 24 errors, need types for imported constructors
        '@typescript-eslint/restrict-template-expressions': 'off', // 294 errors, forces template literals to be a certain type
        '@typescript-eslint/ban-ts-comment': 'off', // 27 errors, bans compiler error exceptions
        '@typescript-eslint/explicit-module-boundary-types': 'off', // Remove this once 'explicit-function-return-type' is on
        // Do not check loops so while(true) works. Potentially reevalute this.
        'no-constant-condition': ['error', { checkLoops: false }],
        'no-empty': 'off',

        // Rules from https://github.com/sindresorhus/eslint-plugin-unicorn
        // TODO: 'unicorn/no-useless-promise-resolve-reject': 'error',
        // TODO: 'unicorn/prefer-at': 'error',
        // TODO: 'unicorn/prefer-event-target': 'error',
        // TODO: 'unicorn/prefer-negative-index': 'error',
        // TODO: 'unicorn/prefer-string-slice': 'error',
        // TODO: 'unicorn/prefer-regexp-test': 'error',
        // TODO: 'unicorn/prefer-ternary': 'error',
        // TODO(?): 'unicorn/custom-error-definition': 'error',
        // TODO(?): 'unicorn/prefer-json-parse-buffer': 'error',
        // TODO: ESM modules https://github.com/sindresorhus/eslint-plugin-unicorn/blob/main/docs/rules/prefer-module.md
        // 'unicorn/prefer-module': 'error',
        'unicorn/no-abusive-eslint-disable': 'error',
        'unicorn/no-null': 'error',
        'unicorn/no-unnecessary-polyfills': 'error',
        'unicorn/no-useless-spread': 'error',
        'unicorn/prefer-array-some': 'error',
        'unicorn/prefer-blob-reading-methods': 'error',
        'unicorn/prefer-code-point': 'error',
        'unicorn/prefer-date-now': 'error',
        'unicorn/prefer-dom-node-text-content': 'error',
        'unicorn/prefer-includes': 'error',
        'unicorn/prefer-keyboard-event-key': 'error',
        'unicorn/prefer-modern-dom-apis': 'error',
        'unicorn/prefer-modern-math-apis': 'error',
        'unicorn/prefer-native-coercion-functions': 'error',
        // 'unicorn/prefer-node-protocol': 'error',
        // 'unicorn/prefer-object-from-entries': 'error',
        'unicorn/prefer-reflect-apply': 'error',
        'unicorn/prefer-string-trim-start-end': 'error',
        'unicorn/prefer-type-error': 'error',

        'header/header': [
            'error',
            'block',
            {
                pattern:
                    'Copyright Amazon.com, Inc. or its affiliates. All Rights Reserved.\\r?\\n \\* SPDX-License-Identifier: Apache-2.0',
            },
            { lineEndings: 'unix' },
        ],

        'aws-toolkits/no-only-in-tests': 'error',
<<<<<<< HEAD
        'no-restricted-imports': [
            'error',
            {
                patterns: [
                    {
                        group: ['**/core/dist/*'],
                        message:
                            "Avoid importing from the core lib's dist/ folders; please use directly from the core lib defined exports.",
                    },
                ],
            },
            // The following will place an error on the `fs-extra` import since we do not want it to be used for browser compatibility reasons.
            // {
            //     name: 'fs-extra',
            //     message:
            //         'Avoid fs-extra, use FileSystemCommon. Notify the Toolkit team if your required functionality is not available.',
            // },
        ],
=======
        'aws-toolkits/no-await-on-vscode-msg': 'error',

        // The following will place an error on the `fs-extra` import since we do not want it to be used for browser compatibility reasons.
        // "no-restricted-imports": [
        //     "error",
        //     {
        //         "name": "fs-extra",
        //         "message": "Avoid fs-extra, use FileSystemCommon. Notify the Toolkit team if your required functionality is not available."
        //     }
        // ],
>>>>>>> bb5c7076
    },
}<|MERGE_RESOLUTION|>--- conflicted
+++ resolved
@@ -151,7 +151,8 @@
         ],
 
         'aws-toolkits/no-only-in-tests': 'error',
-<<<<<<< HEAD
+        'aws-toolkits/no-await-on-vscode-msg': 'error',
+
         'no-restricted-imports': [
             'error',
             {
@@ -170,17 +171,5 @@
             //         'Avoid fs-extra, use FileSystemCommon. Notify the Toolkit team if your required functionality is not available.',
             // },
         ],
-=======
-        'aws-toolkits/no-await-on-vscode-msg': 'error',
-
-        // The following will place an error on the `fs-extra` import since we do not want it to be used for browser compatibility reasons.
-        // "no-restricted-imports": [
-        //     "error",
-        //     {
-        //         "name": "fs-extra",
-        //         "message": "Avoid fs-extra, use FileSystemCommon. Notify the Toolkit team if your required functionality is not available."
-        //     }
-        // ],
->>>>>>> bb5c7076
     },
 }