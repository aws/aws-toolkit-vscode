<!-- Copyright 2019 Amazon.com, Inc. or its affiliates. All Rights Reserved. -->
<!-- SPDX-License-Identifier: Apache-2.0 -->

<idea-plugin xmlns:xi="http://www.w3.org/2001/XInclude">
    <id>aws.toolkit</id>
    <name>AWS Toolkit</name>
    <version>1.0</version>

    <description><![CDATA[
<p>
    The AWS Toolkit is an open-source plug-in for JetBrains IDEs that makes it easier to develop applications built on
    AWS. The toolkit helps you create, test, and debug serverless applications built using the AWS Serverless
    Application Model (<a href="https://aws.amazon.com/serverless/sam/">SAM</a>).</p>
<br/>
<p>
    See <a href="https://docs.aws.amazon.com/console/toolkit-for-jetbrains/install">Installing the AWS Toolkit for
    JetBrains</a> in the AWS Toolkit for JetBrains User Guide.
</p>
<br/>
<p>To use this AWS Toolkit, you will first need an AWS account, a user within that account, and an access key for that
    user.
</p>
<br/>
<p>To use the AWS Toolkit to do AWS serverless application development and to run/debug AWS Lambda functions locally,
    you will also need to install the AWS CLI, Docker, and the AWS SAM CLI. The preceding link covers setting up all of
    these prerequisites.
</p>
<br/>
<p>
    If you come across bugs with the toolkit or have feature requests, please raise an <a
        href="https://github.com/aws/aws-toolkit-jetbrains/issues">issue</a>.
</p>

<p><h2><strong>Features</strong></h2></p>

<p><strong>SAM features support Java, Python, Node.js, and .NET Core</strong></p>

<ul>
    <li>
        <strong>New Project Wizard</strong> - Get started quickly by using one of the quickstart serverless application
        templates <a href="https://docs.aws.amazon.com/console/toolkit-for-jetbrains/new-project">Learn More</a>
    </li>

    <li>
        <strong>Run/Debug Local Lambda Functions</strong> - Locally test and step-through debug functions in a
        Lambda-like execution environment provided by the AWS SAM CLI
        <a href="https://docs.aws.amazon.com/console/toolkit-for-jetbrains/lambda-local">Learn More</a>
    </li>

    <li>
        <strong>Resource Explorer</strong> - View your AWS Lambda remote functions & related CloudFormation stacks
        <a href="https://docs.aws.amazon.com/console/toolkit-for-jetbrains/aws-explorer">Learn More</a>
    </li>

    <li>
        <strong>Invoke Remote Lambda Functions</strong> - Invoke remote functions using a sharable run-configuration
        <a href="https://docs.aws.amazon.com/console/toolkit-for-jetbrains/lambda-remote">Learn More</a>
    </li>

    <li>
        <strong>Deploy SAM-based Applications</strong> - Package, deploy & track SAM-based applications
        <a href="https://docs.aws.amazon.com/console/toolkit-for-jetbrains/sam-deploy">Learn More</a>
    </li>
</ul>
    ]]></description>

    <vendor email="aws-toolkit-jetbrains@amazon.com" url="https://aws.amazon.com/">AWS</vendor>
    <idea-version since-build="193" until-build="201.*"/>

    <!-- please see http://www.jetbrains.org/intellij/sdk/docs/basics/getting_started/plugin_compatibility.html
         on how to target different products -->
    <!-- All dependencies have to be defined here, you can't define more in an optional config-file,
        See PluginManagerCore#mergeOptionalConfigs -->
    <depends>com.intellij.modules.lang</depends>
    <depends>org.jetbrains.plugins.yaml</depends>

    <depends optional="true">org.jetbrains.idea.maven</depends>
    <depends optional="true">org.jetbrains.plugins.gradle</depends>
    <depends optional="true">org.jetbrains.plugins.terminal</depends>
    <depends optional="true">com.intellij.modules.externalSystem</depends>
    <depends optional="true">Docker</depends>
    <depends optional="true" config-file="ext-java.xml">com.intellij.modules.java</depends>
    <depends optional="true" config-file="ext-python.xml">com.intellij.modules.python</depends>
    <depends optional="true" config-file="ext-nodejs.xml">JavaScriptDebugger</depends>
    <depends optional="true" config-file="ext-rider.xml">com.intellij.modules.rider</depends>
    <depends optional="true" config-file="ext-datagrip.xml">com.intellij.database</depends>

    <xi:include href="/META-INF/change-notes.xml" xpointer="xpointer(/idea-plugin/*)">
        <xi:fallback/>
    </xi:include>

    <xi:include href="/META-INF/plugin-extra.xml" xpointer="xpointer(/idea-plugin/*)">
        <xi:fallback/>
    </xi:include>

    <projectListeners>
        <listener class="software.aws.toolkits.jetbrains.core.credentials.CredentialStatusNotification"
                  topic="software.aws.toolkits.jetbrains.core.credentials.ConnectionSettingsStateChangeNotifier"/>
    </projectListeners>
    <extensionPoints>
        <extensionPoint name="credentialProviderFactory" interface="software.aws.toolkits.core.credentials.CredentialProviderFactory"/>

        <extensionPoint name="lambda.runtimeGroup" interface="software.aws.toolkits.jetbrains.services.lambda.RuntimeGroup" dynamic="true"/>

        <extensionPoint name="lambda.builder" beanClass="software.aws.toolkits.jetbrains.core.IdBasedExtensionPoint" dynamic="true">
            <with attribute="implementationClass" implements="software.aws.toolkits.jetbrains.services.lambda.LambdaBuilder"/>
        </extensionPoint>

        <extensionPoint name="lambda.sam.debugSupport" beanClass="software.aws.toolkits.jetbrains.core.IdBasedExtensionPoint" dynamic="true">
            <with attribute="implementationClass" implements="software.aws.toolkits.jetbrains.services.lambda.execution.local.SamDebugSupport"/>
        </extensionPoint>

        <extensionPoint name="lambda.handlerResolver" beanClass="software.aws.toolkits.jetbrains.core.IdBasedExtensionPoint" dynamic="true">
            <with attribute="implementationClass" implements="software.aws.toolkits.jetbrains.services.lambda.LambdaHandlerResolver"/>
        </extensionPoint>

        <extensionPoint name="lambda.sam.projectWizard" beanClass="software.aws.toolkits.jetbrains.core.IdBasedExtensionPoint" dynamic="true">
            <with attribute="implementationClass" implements="software.aws.toolkits.jetbrains.services.lambda.wizard.SamProjectWizard"/>
        </extensionPoint>

        <extensionPoint name="lambda.handlerCompletion" beanClass="software.aws.toolkits.jetbrains.core.IdBasedExtensionPoint" dynamic="true">
            <with attribute="implementationClass" implements="software.aws.toolkits.jetbrains.services.lambda.completion.HandlerCompletion"/>
        </extensionPoint>

        <extensionPoint name="executable" interface="software.aws.toolkits.jetbrains.core.executables.ExecutableType" dynamic="true"/>

        <extensionPoint name="clouddebug.debuggerSupport" interface="software.aws.toolkits.jetbrains.services.clouddebug.DebuggerSupport"/>
        <extensionPoint name="notice" interface="software.aws.toolkits.jetbrains.core.notification.NoticeType" dynamic="true"/>

        <extensionPoint name="explorer.serviceNode" interface="software.aws.toolkits.jetbrains.core.explorer.nodes.AwsExplorerServiceNode" dynamic="true"/>
        <extensionPoint name="explorer.nodeProcessor" interface="software.aws.toolkits.jetbrains.core.explorer.AwsExplorerNodeProcessor" dynamic="true"/>
        <extensionPoint name="explorer.treeStructure" interface="software.aws.toolkits.jetbrains.core.explorer.AwsExplorerTreeStructureProvider" dynamic="true"/>
    </extensionPoints>

    <extensions defaultExtensionNs="com.intellij">
        <!-- Credential Management -->
        <applicationService serviceInterface="software.aws.toolkits.jetbrains.core.RemoteResourceResolverProvider"
                            serviceImplementation="software.aws.toolkits.jetbrains.core.DefaultRemoteResourceResolverProvider"/>
        <applicationService serviceInterface="software.aws.toolkits.core.region.ToolkitRegionProvider"
                            serviceImplementation="software.aws.toolkits.jetbrains.core.region.AwsRegionProvider"
                            testServiceImplementation="software.aws.toolkits.jetbrains.core.region.MockRegionProvider"/>
        <applicationService serviceInterface="software.aws.toolkits.jetbrains.core.credentials.CredentialManager"
                            serviceImplementation="software.aws.toolkits.jetbrains.core.credentials.DefaultCredentialManager"
                            testServiceImplementation="software.aws.toolkits.jetbrains.core.credentials.MockCredentialsManager"/>
        <applicationService serviceInterface="software.aws.toolkits.jetbrains.core.credentials.profiles.ProfileWatcher"
                            serviceImplementation="software.aws.toolkits.jetbrains.core.credentials.profiles.DefaultProfileWatcher"/>
        <applicationService serviceInterface="software.aws.toolkits.jetbrains.settings.AwsSettings"
                            serviceImplementation="software.aws.toolkits.jetbrains.settings.DefaultAwsSettings"
                            testServiceImplementation="software.aws.toolkits.jetbrains.settings.MockAwsSettings" />
        <applicationService serviceImplementation="software.aws.toolkits.jetbrains.settings.SamSettings"/>

        <applicationService serviceImplementation="software.aws.toolkits.jetbrains.settings.CloudDebugSettings"/>

        <projectService serviceImplementation="software.aws.toolkits.jetbrains.settings.LambdaSettings"/>

        <moduleService serviceImplementation="software.aws.toolkits.jetbrains.settings.DeploySettings"/>
        <applicationService serviceImplementation="software.aws.toolkits.jetbrains.settings.UpdateLambdaState"/>

        <projectService serviceInterface="software.aws.toolkits.jetbrains.core.credentials.AwsConnectionManager"
                        serviceImplementation="software.aws.toolkits.jetbrains.core.credentials.DefaultAwsConnectionManager"
                        testServiceImplementation="software.aws.toolkits.jetbrains.core.credentials.MockAwsConnectionManager"/>
        <projectService serviceInterface="software.aws.toolkits.jetbrains.core.credentials.CredentialsRegionHandler"
                        serviceImplementation="software.aws.toolkits.jetbrains.core.credentials.DefaultCredentialsRegionHandler"
                        testServiceImplementation="software.aws.toolkits.jetbrains.core.credentials.MockCredentialsRegionHandler"/>

        <statusBarWidgetProvider implementation="software.aws.toolkits.jetbrains.core.credentials.AwsSettingsPanelInstaller"/>

        <postStartupActivity implementation="software.aws.toolkits.jetbrains.core.AwsTelemetryPrompter"/>
        <postStartupActivity implementation="software.aws.toolkits.jetbrains.core.notification.NoticeStartupActivity"/>
        <postStartupActivity implementation="software.aws.toolkits.jetbrains.core.executables.ExecutableLoader"/>

        <applicationService serviceImplementation="software.aws.toolkits.jetbrains.core.AwsSdkClient"/>
        <applicationService serviceInterface="software.aws.toolkits.jetbrains.services.telemetry.TelemetryService"
                            serviceImplementation="software.aws.toolkits.jetbrains.services.telemetry.DefaultTelemetryService"
                            testServiceImplementation="software.aws.toolkits.jetbrains.services.telemetry.MockTelemetryService" />
        <applicationService serviceInterface="software.aws.toolkits.jetbrains.core.executables.ExecutableManager"
                            serviceImplementation="software.aws.toolkits.jetbrains.core.executables.DefaultExecutableManager"/>
        <applicationService serviceInterface="software.aws.toolkits.jetbrains.core.notification.NoticeManager"
                            serviceImplementation="software.aws.toolkits.jetbrains.core.notification.DefaultNoticeManager"/>
        <applicationService serviceInterface="software.aws.toolkits.core.ToolkitClientManager"
                            serviceImplementation="software.aws.toolkits.jetbrains.core.AwsClientManager"
                            testServiceImplementation="software.aws.toolkits.jetbrains.core.MockClientManager"/>
        <applicationService serviceInterface="software.aws.toolkits.jetbrains.core.AwsResourceCache"
                            serviceImplementation="software.aws.toolkits.jetbrains.core.DefaultAwsResourceCache"
                            testServiceImplementation="software.aws.toolkits.jetbrains.core.MockResourceCache"/>

        <projectService serviceImplementation="software.aws.toolkits.jetbrains.core.explorer.ExplorerToolWindow"/>
        <projectService serviceImplementation="software.aws.toolkits.jetbrains.services.cloudformation.stack.StackWindowManager"/>
        <projectService serviceImplementation="software.aws.toolkits.jetbrains.services.lambda.validation.LambdaHandlerValidator" />
        <projectService serviceImplementation="software.aws.toolkits.jetbrains.core.toolwindow.ToolkitToolWindowManager" />
        <projectService serviceImplementation="software.aws.toolkits.jetbrains.services.cloudwatch.logs.CloudWatchLogWindow" />
        <projectService serviceImplementation="software.aws.toolkits.jetbrains.services.sqs.toolwindow.SqsWindow" />
<<<<<<< HEAD

=======
        <projectService serviceImplementation="software.aws.toolkits.jetbrains.services.cloudwatch.logs.insights.QueryResultsWindow" />
>>>>>>> 564b9be1
        <toolWindow id="aws.explorer" anchor="left" secondary="true"
                    factoryClass="software.aws.toolkits.jetbrains.core.explorer.AwsExplorerFactory"
                    icon="AwsIcons.Logos.AWS"/>

        <projectConfigurable id="aws" groupId="tools" bundle="software.aws.toolkits.resources.localized_messages"
                             key="aws.settings.title"
                             instance="software.aws.toolkits.jetbrains.settings.AwsSettingsConfigurable"/>

        <programRunner implementation="software.aws.toolkits.jetbrains.services.lambda.execution.local.SamInvokeRunner"/>
        <programRunner implementation="software.aws.toolkits.jetbrains.services.lambda.execution.remote.RemoteLambdaRunner"/>
        <fileBasedIndex implementation="software.aws.toolkits.jetbrains.services.cloudformation.CloudFormationTemplateIndex"/>

        <runLineMarkerContributor language="yaml" implementationClass="software.aws.toolkits.jetbrains.services.lambda.execution.template.YamlLambdaRunLineMarkerContributor"/>
        <configurationType implementation="software.aws.toolkits.jetbrains.services.lambda.execution.LambdaRunConfigurationType"/>
        <runConfigurationProducer implementation="software.aws.toolkits.jetbrains.services.lambda.execution.local.LocalLambdaRunConfigurationProducer"/>
        <runConfigurationProducer implementation="software.aws.toolkits.jetbrains.services.lambda.execution.remote.RemoteLambdaRunConfigurationProducer"/>

        <!-- ECS -->
        <configurationType implementation="software.aws.toolkits.jetbrains.services.ecs.execution.EcsCloudDebugRunConfigurationType"/>
        <programRunner implementation="software.aws.toolkits.jetbrains.services.clouddebug.execution.CloudDebuggingRunner"/>
        <runConfigurationProducer implementation="software.aws.toolkits.jetbrains.services.ecs.execution.EcsCloudDebugRunConfigurationProducer" />

        <!-- Project Wizard components -->
        <moduleType id="AWS" implementationClass="software.aws.toolkits.jetbrains.services.lambda.wizard.AwsModuleType" />
        <directoryProjectGenerator implementation="software.aws.toolkits.jetbrains.services.lambda.wizard.SamProjectGenerator" />
        <projectTemplatesFactory implementation="software.aws.toolkits.jetbrains.services.lambda.wizard.SamProjectGeneratorIntelliJAdapter" />

        <webHelpProvider implementation="software.aws.toolkits.jetbrains.core.help.HelpIdTranslator"/>
        
        <!-- S3 -->
        <fileEditorProvider implementation="software.aws.toolkits.jetbrains.services.s3.S3ViewerEditorProvider"/>
        <!-- See this post why order="first" is required https://intellij-support.jetbrains.com/hc/en-us/community/posts/360003460619-fileIconProvider-is-not-showing-Icon-for-custom-LightVirtualFile -->
        <fileIconProvider order="first" implementation="software.aws.toolkits.jetbrains.services.s3.editor.S3FileIconProvider"/>
        <registryKey key="aws.credentialProcess.timeout" description="AWS Credential Process timeout (ms)" restartRequired="false" defaultValue="30000"/>
    </extensions>

    <extensions defaultExtensionNs="JavaScript.JsonSchema">
        <ProviderFactory implementation="software.aws.toolkits.jetbrains.services.ecs.TaskSchemaProviderFactory"/>
    </extensions>

    <extensions defaultExtensionNs="aws.toolkit">
        <credentialProviderFactory implementation="software.aws.toolkits.jetbrains.core.credentials.profiles.ProfileCredentialProviderFactory"/>

        <!-- Executables -->
        <executable implementation="software.aws.toolkits.jetbrains.services.clouddebug.CloudDebugExecutable"/>
        <executable implementation="software.aws.toolkits.jetbrains.services.lambda.sam.SamExecutable"/>

        <explorer.nodeProcessor implementation="software.aws.toolkits.jetbrains.services.clouddebug.CloudDebuggingExplorerProcessor" />
        <explorer.treeStructure implementation="software.aws.toolkits.jetbrains.services.clouddebug.CloudDebuggingExplorerTreeStructureProvider"/>

        <notice implementation="software.aws.toolkits.jetbrains.core.notification.JetBrainsMinimumVersionChange"/>

        <explorer.serviceNode implementation="software.aws.toolkits.jetbrains.core.explorer.nodes.CloudFormationExplorerRootNode"/>
        <explorer.serviceNode implementation="software.aws.toolkits.jetbrains.core.explorer.nodes.CloudWatchRootNode"/>
        <explorer.serviceNode implementation="software.aws.toolkits.jetbrains.core.explorer.nodes.LambdaExplorerRootNode"/>
        <explorer.serviceNode implementation="software.aws.toolkits.jetbrains.core.explorer.nodes.S3ExplorerRootNode"/>
        <explorer.serviceNode implementation="software.aws.toolkits.jetbrains.core.explorer.nodes.EcsExplorerRootNode"/>
        <explorer.serviceNode implementation="software.aws.toolkits.jetbrains.core.explorer.nodes.SchemasExplorerRootNode"/>
        <!--TODO uncomment to enable SQS-->
        <!--explorer.serviceNode implementation="software.aws.toolkits.jetbrains.core.explorer.nodes.SqsExplorerRootNode"/-->

    </extensions>

    <actions>
        <group id="aws.toolkit.explorer.ecs.cluster" popup="true" compact="false">
            <action id="ecs.service.showLogGroup" class="software.aws.toolkits.jetbrains.services.ecs.actions.EcsLogGroupAction"/>
            <separator/>
        </group>

        <group id="aws.toolkit.explorer.ecs.service" popup="true" compact="false">
            <reference ref="RunContextGroupInner"/>
            <group id="ecs.container.actions" compact="true" class="software.aws.toolkits.jetbrains.services.ecs.ServiceContainerActions"/>
            <separator/>
            <action id="ecs.function.instrument" class="software.aws.toolkits.jetbrains.services.clouddebug.actions.InstrumentResourceFromExplorerAction"/>
            <action id="clouddebug.resource.deinstrument" class="software.aws.toolkits.jetbrains.services.clouddebug.actions.DeinstrumentResourceFromExplorerAction"/>
            <separator/>
        </group>

        <group id="aws.toolkit.explorer.lambda" popup="true" compact="false">
            <action id="lambda.function.create" class="software.aws.toolkits.jetbrains.services.lambda.upload.CreateLambdaFunction"/>
        </group>

        <group id="aws.toolkit.explorer.lambda.function" popup="false" compact="false">
            <reference ref="RunContextGroupInner"/>
            <separator/>
            <action id="lambda.function.gotohandler"
                    class="software.aws.toolkits.jetbrains.services.lambda.actions.GoToHandlerAction"/>
            <separator/>
            <action id="lambda.function.updateConfiguration"
                    class="software.aws.toolkits.jetbrains.services.lambda.actions.UpdateFunctionConfigurationAction"/>
            <action id="lambda.function.updateCode" class="software.aws.toolkits.jetbrains.services.lambda.actions.UpdateFunctionCodeAction"/>
            <separator/>
            <action id="lambda.function.viewLogStream" class="software.aws.toolkits.jetbrains.services.lambda.actions.LambdaLogGroupAction"/>
            <separator/>
            <action id="lambda.function.delete"
                    class="software.aws.toolkits.jetbrains.services.lambda.actions.DeleteFunctionAction"/>
        </group>

        <group id="aws.toolkit.explorer.cloudformation.stack" popup="true" compact="false">
            <action id="cloudformation.stack.view"
                    class="software.aws.toolkits.jetbrains.services.cloudformation.stack.OpenStackUiAction"/>
            <separator/>
            <action id="cloudformation.stack.delete"
                    class="software.aws.toolkits.jetbrains.services.cloudformation.actions.DeleteStackAction"/>
        </group>

        <group id="aws.toolkit.explorer.logs.group" popup="true" compact="false">
            <action id="cloudwatch.logs.open"
                    class="software.aws.toolkits.jetbrains.services.cloudwatch.logs.actions.OpenLogGroupAction"/>
            <action id="cloudwatch.logs.query.group"
                    class="software.aws.toolkits.jetbrains.services.cloudwatch.logs.insights.actions.QueryGroupAction"/>
            <separator/>
            <action id="cloudwatch.logs.delete.group"
                    class="software.aws.toolkits.jetbrains.services.cloudwatch.logs.actions.DeleteGroupAction"/>
        </group>

        <group id="aws.toolkit.explorer.s3" popup="false" compact="false">
        <action id="s3.create.bucket"
                class="software.aws.toolkits.jetbrains.services.s3.bucketActions.CreateBucketAction"/>
        </group>

        <group id="aws.toolkit.explorer.s3.bucket" popup="true" compact="false">
            <action id="s3.open.bucket.viewer"
                    class="software.aws.toolkits.jetbrains.services.s3.bucketActions.OpenBucketViewerAction"/>
            <separator/>
            <action id="s3.copy.bucketname.check"
                    class="software.aws.toolkits.jetbrains.services.s3.bucketActions.CopyBucketNameAction"/>
            <separator/>
            <action id="s3.delete.bucket"
                    class="software.aws.toolkits.jetbrains.services.s3.bucketActions.DeleteBucketAction"/>
        </group>

        <group id="aws.toolkit.explorer.schemas" popup="true" compact="false">
            <action id="schemas.search"
                    class="software.aws.toolkits.jetbrains.services.schemas.search.SearchSchemasAction"/>
        </group>

        <group id="aws.toolkit.explorer.schemas.registry" popup="false" compact="true">
            <action id="schemas.registry.search"
                    class="software.aws.toolkits.jetbrains.services.schemas.search.SearchSchemasInRegistryAction"/>
        </group>

        <group id="aws.toolkit.explorer.schemas.schema" popup="false" compact="true">
            <action id="schemas.schema.view"
                    class="software.aws.toolkits.jetbrains.services.schemas.ViewSchemaAction"/>
            <separator/>
            <action id="schemas.schema.downloadCode"
                    class="software.aws.toolkits.jetbrains.services.schemas.code.DownloadCodeForSchemaAction"/>
        </group>

        <group id="aws.toolkit.explorer.sqs" popup="true" compact="false">
            <action id="sqs.create.queue"
                    class="software.aws.toolkits.jetbrains.services.sqs.actions.CreateQueueAction"/>
        </group>

        <group id="aws.toolkit.explorer.sqs.queue" popup="true" compact="false">
            <action id="sqs.poll.message" class="software.aws.toolkits.jetbrains.services.sqs.actions.PollMessageAction"/>
            <action id="sqs.send.message" class="software.aws.toolkits.jetbrains.services.sqs.actions.SendMessageAction"/>
            <action id="sqs.purge" class="software.aws.toolkits.jetbrains.services.sqs.actions.PurgeQueueNodeAction"/>
            <separator/>
            <action id="sqs.configure.lambda" class="software.aws.toolkits.jetbrains.services.sqs.actions.ConfigureLambdaAction"/>
            <action id="sqs.subscribe.sns" class="software.aws.toolkits.jetbrains.services.sqs.actions.SubscribeSnsAction"/>
            <separator/>
            <action id="sqs.edit.attributes" class="software.aws.toolkits.jetbrains.services.sqs.actions.EditAttributesAction"/>
            <separator/>
            <action id="sqs.delete.queue" class="software.aws.toolkits.jetbrains.services.sqs.actions.DeleteQueueAction"/>
        </group>

        <action class="software.aws.toolkits.jetbrains.core.credentials.SettingsSelectorAction" id="aws.settings.selector" icon="AwsIcons.Logos.AWS"/>
        <action class="software.aws.toolkits.jetbrains.core.credentials.RefreshConnectionAction" id="aws.settings.refresh" icon="AllIcons.Actions.Refresh"/>
        <action class="software.aws.toolkits.jetbrains.core.credentials.CreateOrUpdateCredentialProfilesAction" id="aws.settings.upsertCredentials" icon="AwsIcons.Logos.AWS"/>
        <action class="software.aws.toolkits.jetbrains.services.lambda.actions.DeployServerlessApplicationAction" id="serverless.application.deploy" />
        <action class="software.aws.toolkits.jetbrains.settings.ShowSettingsAction" id="aws.settings.show" icon="AllIcons.General.Settings"/>

        <group id="aws.toolkit.serverless.template">
            <add-to-group group-id="ProjectViewPopupMenu" anchor="last"/>
            <add-to-group group-id="EditorPopupMenu" anchor="last"/>
            <add-to-group group-id="EditorTabPopupMenu" anchor="last"/>

            <separator/>
            <reference id="serverless.application.deploy"/>
            <separator/>
        </group>
    </actions>

</idea-plugin><|MERGE_RESOLUTION|>--- conflicted
+++ resolved
@@ -190,11 +190,8 @@
         <projectService serviceImplementation="software.aws.toolkits.jetbrains.core.toolwindow.ToolkitToolWindowManager" />
         <projectService serviceImplementation="software.aws.toolkits.jetbrains.services.cloudwatch.logs.CloudWatchLogWindow" />
         <projectService serviceImplementation="software.aws.toolkits.jetbrains.services.sqs.toolwindow.SqsWindow" />
-<<<<<<< HEAD
-
-=======
         <projectService serviceImplementation="software.aws.toolkits.jetbrains.services.cloudwatch.logs.insights.QueryResultsWindow" />
->>>>>>> 564b9be1
+      
         <toolWindow id="aws.explorer" anchor="left" secondary="true"
                     factoryClass="software.aws.toolkits.jetbrains.core.explorer.AwsExplorerFactory"
                     icon="AwsIcons.Logos.AWS"/>
