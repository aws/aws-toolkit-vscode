// Copyright 2021 Amazon.com, Inc. or its affiliates. All Rights Reserved.
// SPDX-License-Identifier: Apache-2.0

package software.aws.toolkits.jetbrains.services.dynamic

import com.intellij.openapi.components.service
import com.intellij.openapi.project.Project
import com.intellij.util.Alarm
import com.intellij.util.AlarmFactory
import com.intellij.util.messages.Topic
import kotlinx.coroutines.launch
import software.amazon.awssdk.services.cloudcontrol.CloudControlClient
import software.amazon.awssdk.services.cloudcontrol.model.Operation
import software.amazon.awssdk.services.cloudcontrol.model.OperationStatus
import software.amazon.awssdk.services.cloudcontrol.model.ProgressEvent
import software.aws.toolkits.jetbrains.core.applicationThreadPoolScope
import software.aws.toolkits.jetbrains.core.credentials.ConnectionSettings
import software.aws.toolkits.jetbrains.core.credentials.getClient
import software.aws.toolkits.jetbrains.services.dynamic.DynamicResourceTelemetryResources.addOperationToTelemetry
import software.aws.toolkits.jetbrains.utils.notifyError
import software.aws.toolkits.resources.message
import software.aws.toolkits.telemetry.DynamicResourceOperation
import software.aws.toolkits.telemetry.DynamicresourceTelemetry
import software.aws.toolkits.telemetry.Result
import java.time.Instant
import java.time.temporal.ChronoUnit
import java.util.concurrent.ConcurrentLinkedQueue

internal class DynamicResourceUpdateManager(private val project: Project) {
    // TODO: Make DynamicResourceUpdateManager an application-level service

    private val pendingMutations = ConcurrentLinkedQueue<ResourceMutationState>()
    private val coroutineScope = project.applicationThreadPoolScope("DynamicResourceUpdateManager")
    private val alarm: Alarm =
        AlarmFactory.getInstance().create(Alarm.ThreadToUse.POOLED_THREAD, project)

    fun deleteResource(dynamicResourceIdentifier: DynamicResourceIdentifier) {
        coroutineScope.launch {
            try {
                val client = dynamicResourceIdentifier.connectionSettings.getClient<CloudControlClient>()
                val progress = client.deleteResource {
                    it.typeName(dynamicResourceIdentifier.resourceType)
                    it.identifier(dynamicResourceIdentifier.resourceIdentifier)
                }.progressEvent()
                startCheckingProgress(dynamicResourceIdentifier.connectionSettings, progress, DynamicResourceTelemetryResources.getCurrentTime())
            } catch (e: Exception) {
                e.notifyError(
                    message(
                        "dynamic_resources.operation_status_notification_title",
                        dynamicResourceIdentifier.resourceIdentifier,
                        message("general.delete").toLowerCase()
                    ),
                    project
                )
                DynamicresourceTelemetry.mutateResource(
                    project,
                    Result.Failed,
                    dynamicResourceIdentifier.resourceType,
                    addOperationToTelemetry(Operation.DELETE),
                    0.0
                )
            }
        }
    }

    fun updateResource(dynamicResourceIdentifier: DynamicResourceIdentifier, patchOperation: String) {
        coroutineScope.launch {
            try {
<<<<<<< HEAD
                val client = dynamicResourceIdentifier.connectionSettings.getClient<CloudControlClient>()
=======
                val client = dynamicResourceIdentifier.connectionSettings.getClient<CloudFormationClient>()
>>>>>>> 72795795
                val progress = client.updateResource {
                    it.typeName(dynamicResourceIdentifier.resourceType)
                    it.identifier(dynamicResourceIdentifier.resourceIdentifier)
                    it.patchDocument(patchOperation)
                }.progressEvent()
<<<<<<< HEAD
                startCheckingProgress(dynamicResourceIdentifier.connectionSettings, progress, DynamicResourceTelemetryResources.getCurrentTime())
=======
                startCheckingProgress(dynamicResourceIdentifier.connectionSettings, progress)
>>>>>>> 72795795
            } catch (e: Exception) {
                e.notifyError(
                    message(
                        "dynamic_resources.operation_status_notification_title",
                        dynamicResourceIdentifier.resourceIdentifier,
                        message("general.delete").toLowerCase()
                    ),
                    project
                )
<<<<<<< HEAD
                DynamicresourceTelemetry.mutateResource(
                    project,
                    Result.Failed,
                    dynamicResourceIdentifier.resourceType,
                    addOperationToTelemetry(Operation.UPDATE),
                    0.0
                )
=======
>>>>>>> 72795795
            }
        }
    }

    fun createResource(connectionSettings: ConnectionSettings, dynamicResourceType: String, desiredState: String) {
        coroutineScope.launch {
            try {
                val client = connectionSettings.getClient<CloudControlClient>()
                val progress = client.createResource {
                    it.typeName(dynamicResourceType)
                    it.desiredState(desiredState)
                }.progressEvent()
                startCheckingProgress(connectionSettings, progress, DynamicResourceTelemetryResources.getCurrentTime())
            } catch (e: Exception) {
                e.notifyError(
                    message("dynamic_resources.operation_status_notification_title", dynamicResourceType, message("dynamic_resources.create")),
                    project
                )
                DynamicresourceTelemetry.mutateResource(project, Result.Failed, dynamicResourceType, addOperationToTelemetry(Operation.CREATE), 0.0)
            }
        }
    }

    private fun startCheckingProgress(connectionSettings: ConnectionSettings, progress: ProgressEvent, startTime: Instant) {
        pendingMutations.add(ResourceMutationState.fromEvent(connectionSettings, progress, startTime))
        if (pendingMutations.size == 1) {
            alarm.addRequest({ getProgress() }, 0)
        }
    }

    fun getUpdateStatus(dynamicResourceIdentifier: DynamicResourceIdentifier): ResourceMutationState? =
        pendingMutations.find {
            it.connectionSettings == dynamicResourceIdentifier.connectionSettings &&
                it.resourceType == dynamicResourceIdentifier.resourceType &&
                it.resourceIdentifier == dynamicResourceIdentifier.resourceIdentifier
        }

    private fun getProgress() {
        var size = pendingMutations.size

        while (size > 0) {
            val mutation = pendingMutations.remove()
            if (!mutation.status.isTerminal()) {
                val client = mutation.connectionSettings.getClient<CloudControlClient>()
                val progress = try {
                    client.getResourceRequestStatus { it.requestToken(mutation.token) }
                } catch (e: Exception) {
                    e.notifyError(
                        message(
                            "dynamic_resources.operation_status_notification_title",
                            mutation.resourceIdentifier ?: mutation.resourceType,
                            mutation.operation.name.toLowerCase()
                        ),
                        project
                    )
                    DynamicresourceTelemetry.mutateResource(
                        project,
                        Result.Failed,
                        mutation.resourceType,
                        addOperationToTelemetry(mutation.operation),
                        ChronoUnit.MILLIS.between(mutation.startTime, DynamicResourceTelemetryResources.getCurrentTime()).toDouble()
                    )
                    null
                }
                val updatedMutation = when (val event = progress?.progressEvent()) {
                    is ProgressEvent -> mutation.copy(status = event.operationStatus(), resourceIdentifier = event.identifier())
                    else -> mutation
                }
                if (updatedMutation != mutation) {
                    project.messageBus.syncPublisher(DYNAMIC_RESOURCE_STATE_CHANGED).mutationStatusChanged(updatedMutation)
                }
                pendingMutations.add(updatedMutation)
            }
            size--
        }
        project.messageBus.syncPublisher(DYNAMIC_RESOURCE_STATE_CHANGED).statusCheckComplete()

        if (pendingMutations.size != 0) {
            alarm.addRequest({ getProgress() }, DEFAULT_DELAY)
        }
    }

    companion object {
        private const val DEFAULT_DELAY = 500
        val DYNAMIC_RESOURCE_STATE_CHANGED: Topic<DynamicResourceStateMutationHandler> = Topic.create(
            "Resource State Changed",
            DynamicResourceStateMutationHandler::class.java
        )

        fun OperationStatus.isTerminal() = this in setOf(OperationStatus.SUCCESS, OperationStatus.CANCEL_COMPLETE, OperationStatus.FAILED)

        fun getInstance(project: Project): DynamicResourceUpdateManager = project.service()
    }
}

interface DynamicResourceStateMutationHandler {
    fun mutationStatusChanged(state: ResourceMutationState)
    fun statusCheckComplete() {}
}

data class DynamicResourceIdentifier(val connectionSettings: ConnectionSettings, val resourceType: String, val resourceIdentifier: String)

data class ResourceMutationState(
    val connectionSettings: ConnectionSettings,
    val token: String,
    val operation: Operation,
    val resourceType: String,
    val status: OperationStatus,
    val resourceIdentifier: String?,
    val message: String?,
    val startTime: Instant
) {
    companion object {
        fun fromEvent(connectionSettings: ConnectionSettings, progress: ProgressEvent, startTime: Instant) =
            ResourceMutationState(
                connectionSettings = connectionSettings,
                token = progress.requestToken(),
                operation = progress.operation(),
                resourceType = progress.typeName(),
                status = progress.operationStatus(),
                resourceIdentifier = progress.identifier(),
                message = progress.statusMessage(),
                startTime = startTime
            )
    }
}

object DynamicResourceTelemetryResources {
    fun addOperationToTelemetry(operation: Operation): DynamicResourceOperation = when (operation) {
        Operation.CREATE -> DynamicResourceOperation.Create
        Operation.UPDATE -> DynamicResourceOperation.Update
        Operation.DELETE -> DynamicResourceOperation.Delete
        else -> DynamicResourceOperation.Unknown
    }

    fun getCurrentTime(): Instant = Instant.now()
}<|MERGE_RESOLUTION|>--- conflicted
+++ resolved
@@ -66,21 +66,14 @@
     fun updateResource(dynamicResourceIdentifier: DynamicResourceIdentifier, patchOperation: String) {
         coroutineScope.launch {
             try {
-<<<<<<< HEAD
+
                 val client = dynamicResourceIdentifier.connectionSettings.getClient<CloudControlClient>()
-=======
-                val client = dynamicResourceIdentifier.connectionSettings.getClient<CloudFormationClient>()
->>>>>>> 72795795
                 val progress = client.updateResource {
                     it.typeName(dynamicResourceIdentifier.resourceType)
                     it.identifier(dynamicResourceIdentifier.resourceIdentifier)
                     it.patchDocument(patchOperation)
                 }.progressEvent()
-<<<<<<< HEAD
                 startCheckingProgress(dynamicResourceIdentifier.connectionSettings, progress, DynamicResourceTelemetryResources.getCurrentTime())
-=======
-                startCheckingProgress(dynamicResourceIdentifier.connectionSettings, progress)
->>>>>>> 72795795
             } catch (e: Exception) {
                 e.notifyError(
                     message(
@@ -90,7 +83,6 @@
                     ),
                     project
                 )
-<<<<<<< HEAD
                 DynamicresourceTelemetry.mutateResource(
                     project,
                     Result.Failed,
@@ -98,8 +90,6 @@
                     addOperationToTelemetry(Operation.UPDATE),
                     0.0
                 )
-=======
->>>>>>> 72795795
             }
         }
     }
