--- conflicted
+++ resolved
@@ -50,16 +50,10 @@
     private val progressIndicator = ProgressIndicatorBase()
     private val view = SamDeployView(project, progressIndicator)
     private var currentStep = 0
-<<<<<<< HEAD
-    private val credentialsProvider = ProjectAccountSettingsManager.getInstance(project).activeCredentialProvider
-    private val region = ProjectAccountSettingsManager.getInstance(project).activeRegion
-    private val changeSetRegex = "(arn:${region.partitionId}:cloudformation:.*changeSet/[^\\s]*)".toRegex()
-=======
     private val credentialsProvider = AwsConnectionManager.getInstance(project).activeCredentialProvider
     private val region = AwsConnectionManager.getInstance(project).activeRegion
     private val changeSetRegex = "(arn:${region.partitionId}:cloudformation:.*changeSet/[^\\s]*)".toRegex()
 
->>>>>>> 5df2efff
     val deployFuture: CompletableFuture<String>
     lateinit var changeSetName: String
         private set
