--- conflicted
+++ resolved
@@ -139,15 +139,9 @@
     var inputOptions = InputOptions()
 }
 
-<<<<<<< HEAD
-class AccountOptions : BaseState() {
-    var credentialProviderId by string("")
-    var regionId by string("")
-=======
 class AccountOptions {
     var credentialProviderId: String? = null
     var regionId: String? = null
->>>>>>> 78ec275e
 }
 
 class InputOptions {
