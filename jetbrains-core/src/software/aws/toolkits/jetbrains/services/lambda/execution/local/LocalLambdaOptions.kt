--- conflicted
+++ resolved
@@ -24,17 +24,10 @@
     var useTemplate = false
     var templateFile: String? = null
     @get:OptionTag("logicalFunctionName")
-<<<<<<< HEAD
-    var logicalId by string()
-    var runtime by string()
-    var handler by string()
-    var environmentVariables by linkedMap<String, String>()
-=======
     var logicalId: String? = null
     var runtime: String? = null
     var handler: String? = null
     var timeout: Int = DEFAULT_TIMEOUT
     var memorySize: Int = DEFAULT_MEMORY_SIZE
     var environmentVariables: Map<String, String> = linkedMapOf<String, String>()
->>>>>>> 78ec275e
 }