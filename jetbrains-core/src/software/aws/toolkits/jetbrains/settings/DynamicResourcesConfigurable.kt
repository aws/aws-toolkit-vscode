--- conflicted
+++ resolved
@@ -10,27 +10,20 @@
 import com.intellij.ui.FilterComponent
 import com.intellij.ui.ListSpeedSearch
 import com.intellij.ui.layout.panel
-<<<<<<< HEAD
-import software.aws.toolkits.jetbrains.core.explorer.ExplorerToolWindow
 import software.aws.toolkits.jetbrains.services.dynamic.DynamicResourceSupportedTypes
-=======
 import kotlinx.coroutines.launch
 import software.aws.toolkits.jetbrains.core.coroutines.disposableCoroutineScope
 import software.aws.toolkits.jetbrains.core.explorer.ExplorerToolWindow
 import software.aws.toolkits.jetbrains.services.dynamic.CloudControlApiResources
->>>>>>> d5cad4f0
 import software.aws.toolkits.jetbrains.services.dynamic.explorer.OtherResourcesNode
 import software.aws.toolkits.resources.message
 import javax.swing.DefaultListModel
 import javax.swing.JCheckBox
 import javax.swing.ListSelectionModel
 
-<<<<<<< HEAD
+
 class DynamicResourcesConfigurable : BoundConfigurable(message("aws.settings.dynamic_resources_configurable.title")) {
-=======
-class DynamicResourcesConfigurable : BoundConfigurable(message("aws.settings.dynamic_resources_configurable.title")), Disposable {
-    private val coroutineScope = disposableCoroutineScope(this)
->>>>>>> d5cad4f0
+
     private val checklistModel = DefaultListModel<JCheckBox>()
     private val checklist = CheckBoxList<String>(checklistModel)
     private val changeSet = mutableSetOf<Int>()
@@ -58,14 +51,9 @@
     override fun createPanel() = panel {
         val allCheckboxes = mutableListOf<JCheckBox>()
         val selected = DynamicResourcesSettings.getInstance().state.selected
-<<<<<<< HEAD
 
         ApplicationManager.getApplication().executeOnPooledThread {
             DynamicResourceSupportedTypes.getInstance().getSupportedTypes().forEach {
-=======
-        coroutineScope.launch {
-            CloudControlApiResources.SUPPORTED_TYPES.forEach {
->>>>>>> d5cad4f0
                 checklist.addItem(it, it, it in selected)
             }
             allCheckboxes.addAll(checklist.map { _, checkbox -> checkbox })
