--- conflicted
+++ resolved
@@ -3,10 +3,7 @@
 
 package software.aws.toolkits.jetbrains.settings
 
-<<<<<<< HEAD
-=======
 import com.intellij.openapi.application.ApplicationManager
->>>>>>> 7f517f7c
 import com.intellij.openapi.options.BoundConfigurable
 import com.intellij.openapi.project.ProjectManager
 import com.intellij.ui.CheckBoxList
@@ -51,18 +48,12 @@
         val allCheckboxes = mutableListOf<JCheckBox>()
         val selected = DynamicResourcesSettings.getInstance().state.selected
 
-<<<<<<< HEAD
-        DynamicResourceSupportedTypes.getInstance().getSupportedTypes().forEach {
-            checklist.addItem(it, it, it in selected)
-=======
         ApplicationManager.getApplication().executeOnPooledThread {
             DynamicResourceSupportedTypes.getInstance().getSupportedTypes().forEach {
                 checklist.addItem(it, it, it in selected)
             }
             allCheckboxes.addAll(checklist.map { _, checkbox -> checkbox })
->>>>>>> 7f517f7c
         }
-        allCheckboxes.addAll(checklist.map { _, checkbox -> checkbox })
 
         row {
             // filter
