// Copyright 2019 Amazon.com, Inc. or its affiliates. All Rights Reserved.
// SPDX-License-Identifier: Apache-2.0

package software.aws.toolkits.jetbrains.ui.wizard

import com.intellij.ide.util.projectWizard.SdkSettingsStep
import com.intellij.ide.util.projectWizard.WizardContext
import com.intellij.openapi.projectRoots.Sdk
import com.intellij.openapi.projectRoots.SdkTypeId
import com.intellij.openapi.ui.ValidationInfo
import software.aws.toolkits.jetbrains.services.lambda.RuntimeGroup
import software.aws.toolkits.jetbrains.services.lambda.SdkBasedSdkSettings
import software.aws.toolkits.jetbrains.services.lambda.SdkSettings
import software.aws.toolkits.resources.message
import javax.swing.JComponent
import javax.swing.JLabel

class IntelliJSdkSelectionPanel(val builder: SamProjectBuilder, val runtimeGroup: RuntimeGroup) : SdkSelectionPanelBase() {
    private var currentSdk: Sdk? = null
    private val dummyContext = object : WizardContext(null, {}) {
        override fun setProjectJdk(sdk: Sdk?) {
            currentSdk = sdk
        }
    }
    private val currentSdkPanel: SdkSettingsStep = buildSdkSettingsPanel()

    override val sdkSelectionPanel: JComponent = currentSdkPanel.component

    override val sdkSelectionLabel: JLabel? = JLabel(message("sam.init.project_sdk.label"))

    override fun validateAll(): List<ValidationInfo>? {
        if (!currentSdkPanel.validate()) {
            throw ValidationException()
        }
        // okay to return null here since any ConfigurationError in the validate() call will propagate up to the ModuleWizardStep
        // validation checker and do-the-right-thing for us
        return null
    }

    override fun getSdkSettings(): SdkSettings {
        currentSdkPanel.updateDataModel()

        return when (runtimeGroup) {
            RuntimeGroup.JAVA, RuntimeGroup.PYTHON -> SdkBasedSdkSettings(sdk = currentSdk)
<<<<<<< HEAD
            RuntimeGroup.DOTNET -> object : SdkSettings {}
            // TODO add this line when supporting node
//            else -> throw RuntimeException("Unrecognized runtime group: $runtimeGroup")
=======
            else -> throw RuntimeException("Unrecognized runtime group: $runtimeGroup")
>>>>>>> 4b30f418
        }
    }

    // don't validate on init of the SettingsStep or weird things will happen if the user has no SDK
    private fun buildSdkSettingsPanel(): SdkSettingsStep =
        SdkSettingsStep(
            dummyContext,
            builder,
            { t: SdkTypeId? -> t == runtimeGroup.getIdeSdkType() },
            null
        )
}<|MERGE_RESOLUTION|>--- conflicted
+++ resolved
@@ -42,13 +42,8 @@
 
         return when (runtimeGroup) {
             RuntimeGroup.JAVA, RuntimeGroup.PYTHON -> SdkBasedSdkSettings(sdk = currentSdk)
-<<<<<<< HEAD
             RuntimeGroup.DOTNET -> object : SdkSettings {}
-            // TODO add this line when supporting node
-//            else -> throw RuntimeException("Unrecognized runtime group: $runtimeGroup")
-=======
             else -> throw RuntimeException("Unrecognized runtime group: $runtimeGroup")
->>>>>>> 4b30f418
         }
     }
 
