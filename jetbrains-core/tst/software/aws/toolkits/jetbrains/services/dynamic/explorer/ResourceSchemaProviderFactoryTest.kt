--- conflicted
+++ resolved
@@ -73,11 +73,7 @@
         val schemaFile = File.createTempFile("AWSLogLogGroupSchema", ".json")
         schemaFile.writeText(schema)
         resourceCache.addEntry(
-<<<<<<< HEAD
-            projectRule.project, DynamicResources.getResourceSchema("AWS::Log::LogGroup"),
-=======
             projectRule.project, CloudControlApiResources.getResourceSchema(resource.type.fullName),
->>>>>>> d5cad4f0
             CompletableFuture.completedFuture(schemaFile)
         )
     }
