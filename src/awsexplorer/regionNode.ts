--- conflicted
+++ resolved
@@ -11,11 +11,8 @@
 import { LambdaNode } from '../lambda/explorer/lambdaNodes'
 import { S3Node } from '../s3/explorer/s3Nodes'
 import { EcrNode } from '../ecr/explorer/ecrNode'
-<<<<<<< HEAD
 import { IotNode } from '../iot/explorer/iotNodes'
-=======
 import { EcsNode } from '../ecs/explorer/ecsNode'
->>>>>>> 0313bcbb
 import { isCloud9 } from '../shared/extensionUtilities'
 import { ext } from '../shared/extensionGlobals'
 import { Region } from '../shared/regions/endpoints'
@@ -70,13 +67,12 @@
                 createFn: () => new EcrNode(ext.toolkitClientBuilder.createEcrClient(this.regionCode)),
             },
             {
-<<<<<<< HEAD
+                serviceId: 'ecs',
+                createFn: () => new EcsNode(ext.toolkitClientBuilder.createEcsClient(this.regionCode)),
+            },
+            {
                 serviceId: 'iot',
                 createFn: () => new IotNode(ext.toolkitClientBuilder.createIotClient(this.regionCode)),
-=======
-                serviceId: 'ecs',
-                createFn: () => new EcsNode(ext.toolkitClientBuilder.createEcsClient(this.regionCode)),
->>>>>>> 0313bcbb
             },
             { serviceId: 'lambda', createFn: () => new LambdaNode(this.regionCode) },
             {
