--- conflicted
+++ resolved
@@ -49,13 +49,9 @@
     },
     {
         serviceId: 'ec2',
-<<<<<<< HEAD
-        createFn: (regionCode: string) => new Ec2ParentNode(regionCode, new Ec2Client(regionCode)),
-=======
         when: () => DevSettings.instance.isDevMode(),
         createFn: (regionCode: string, partitionId: string) =>
             new Ec2ParentNode(regionCode, partitionId, new Ec2Client(regionCode)),
->>>>>>> 2f46e3cf
     },
     {
         serviceId: 'ecr',
@@ -119,21 +115,12 @@
         //  This interface exists so we can add additional nodes to the array (otherwise Typescript types the array to what's already in the array at creation)
         const partitionId = this.regionProvider.getPartitionId(this.regionCode) ?? defaultPartition
         const childNodes: AWSTreeNodeBase[] = []
-<<<<<<< HEAD
-        for (const { serviceId, createFn } of serviceCandidates) {
-            if (serviceId === 'ec2' && !DevSettings.instance.isDevMode()) {
-                continue
-            }
-            if (this.regionProvider.isServiceInRegion(serviceId, this.regionCode)) {
-                const node = createFn(this.regionCode, partitionId)
-=======
         for (const service of serviceCandidates) {
             if (service.when !== undefined && !service.when()) {
                 continue
             }
             if (this.regionProvider.isServiceInRegion(service.serviceId, this.regionCode)) {
                 const node = service.createFn(this.regionCode, partitionId)
->>>>>>> 2f46e3cf
                 if (node !== undefined) {
                     childNodes.push(node)
                 }
