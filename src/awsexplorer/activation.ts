--- conflicted
+++ resolved
@@ -12,15 +12,6 @@
 import { ExtContext } from '../shared/extensions'
 import { getLogger } from '../shared/logger'
 import { RegionProvider } from '../shared/regions/regionProvider'
-<<<<<<< HEAD
-=======
-import {
-    recordAwsRefreshExplorer,
-    recordAwsShowRegion,
-    recordCdkAppExpanded,
-    recordVscodeActiveRegions,
-} from '../shared/telemetry/telemetry'
->>>>>>> 9b6c8b6c
 import { AWSResourceNode } from '../shared/treeview/nodes/awsResourceNode'
 import { AWSTreeNodeBase } from '../shared/treeview/nodes/awsTreeNodeBase'
 import { Commands } from '../shared/vscode/commands2'
@@ -33,13 +24,10 @@
 import { loadMoreChildrenCommand } from './commands/loadMoreChildren'
 import { checkExplorerForDefaultRegion } from './defaultRegion'
 import { createLocalExplorerView } from './localExplorer'
-<<<<<<< HEAD
 import { telemetry } from '../shared/telemetry/spans'
-=======
 import { cdkNode, CdkRootNode } from '../cdk/explorer/rootNode'
 import { codewhispererNode } from '../codewhisperer/explorer/codewhispererNode'
 import { once } from '../shared/utilities/functionUtils'
->>>>>>> 9b6c8b6c
 
 /**
  * Activates the AWS Explorer UI and related functionality.
@@ -93,7 +81,7 @@
     developerTools.onDidChangeVisibility(({ visible }) => visible && cdkNode.refresh())
 
     // Legacy CDK metric, remove this when we add something generic
-    const recordExpandCdkOnce = once(recordCdkAppExpanded)
+    const recordExpandCdkOnce = once(() => telemetry.cdk_appExpanded.emit())
     developerTools.onDidExpandElement(e => {
         if (e.element.resource instanceof CdkRootNode) {
             recordExpandCdkOnce()
