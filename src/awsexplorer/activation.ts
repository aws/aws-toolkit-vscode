/*!
 * Copyright 2018-2019 Amazon.com, Inc. or its affiliates. All Rights Reserved.
 * SPDX-License-Identifier: Apache-2.0
 */

import * as vscode from 'vscode'

import { submitFeedback } from '../feedback/commands/submitFeedback'
import { deleteCloudFormation } from '../lambda/commands/deleteCloudFormation'
import { importLambdaCommand } from '../lambda/commands/importLambda'
import { CloudFormationStackNode } from '../lambda/explorer/cloudFormationNodes'
import { LambdaFunctionNode } from '../lambda/explorer/lambdaFunctionNode'
import { AwsContext } from '../shared/awsContext'
import { AwsContextTreeCollection } from '../shared/awsContextTreeCollection'
import { ext } from '../shared/extensionGlobals'
import { safeGet } from '../shared/extensionUtilities'
import { getLogger } from '../shared/logger'
import { RegionProvider } from '../shared/regions/regionProvider'
import {
    recordAwsHideRegion,
    recordAwsRefreshExplorer,
    recordAwsShowRegion,
    recordVscodeActiveRegions,
} from '../shared/telemetry/telemetry'
import { AWSResourceNode } from '../shared/treeview/nodes/awsResourceNode'
import { AWSTreeNodeBase } from '../shared/treeview/nodes/awsTreeNodeBase'
import { ErrorNode } from '../shared/treeview/nodes/errorNode'
import { LoadMoreNode } from '../shared/treeview/nodes/loadMoreNode'
import { showErrorDetails } from '../shared/treeview/webviews/showErrorDetails'
import { downloadStateMachineDefinition } from '../stepFunctions/commands/downloadStateMachineDefinition'
import { executeStateMachine } from '../stepFunctions/commands/executeStateMachine'
import { StateMachineNode } from '../stepFunctions/explorer/stepFunctionsNodes'
import { AwsExplorer } from './awsExplorer'
import { copyArnCommand } from './commands/copyArn'
import { copyNameCommand } from './commands/copyName'
import { loadMoreChildrenCommand } from './commands/loadMoreChildren'
import { checkExplorerForDefaultRegion } from './defaultRegion'
import { RegionNode } from './regionNode'

/**
 * Activate AWS Explorer related functionality for the extension.
 */

export async function activate(activateArguments: {
    awsContext: AwsContext
    context: vscode.ExtensionContext
    awsContextTrees: AwsContextTreeCollection
    regionProvider: RegionProvider
    toolkitOutputChannel: vscode.OutputChannel
    remoteInvokeOutputChannel: vscode.OutputChannel
}): Promise<void> {
    const awsExplorer = new AwsExplorer(
        activateArguments.context,
        activateArguments.awsContext,
        activateArguments.regionProvider
    )

    activateArguments.context.subscriptions.push(
        vscode.window.registerTreeDataProvider(awsExplorer.viewProviderId, awsExplorer)
    )

    await registerAwsExplorerCommands(
        activateArguments.context,
        awsExplorer,
        activateArguments.toolkitOutputChannel,
        activateArguments.remoteInvokeOutputChannel
    )

    recordVscodeActiveRegions({ value: awsExplorer.getRegionNodesSize() })

    activateArguments.awsContextTrees.addTree(awsExplorer)

    updateAwsExplorerWhenAwsContextCredentialsChange(
        awsExplorer,
        activateArguments.awsContext,
        activateArguments.context
    )
}

async function registerAwsExplorerCommands(
    context: vscode.ExtensionContext,
    awsExplorer: AwsExplorer,
<<<<<<< HEAD
    toolkitOutputChannel: vscode.OutputChannel,
    lambdaOutputChannel: vscode.OutputChannel
=======
    toolkitOutputChannel: vscode.OutputChannel
>>>>>>> cfeb83ac
): Promise<void> {
    context.subscriptions.push(
        vscode.commands.registerCommand('aws.showRegion', async () => {
            try {
                await ext.awsContextCommands.onCommandShowRegion()
            } finally {
                recordAwsShowRegion()
                recordVscodeActiveRegions({ value: awsExplorer.getRegionNodesSize() })
            }
        })
    )

    context.subscriptions.push(
        vscode.commands.registerCommand('aws.hideRegion', async (node?: RegionNode) => {
            try {
                await ext.awsContextCommands.onCommandHideRegion(safeGet(node, x => x.regionCode))
            } finally {
                recordAwsHideRegion()
                recordVscodeActiveRegions({ value: awsExplorer.getRegionNodesSize() })
            }
        })
    )

    let submitFeedbackPanel: vscode.WebviewPanel | undefined
    context.subscriptions.push(
        vscode.commands.registerCommand('aws.submitFeedback', () => {
            if (submitFeedbackPanel) {
                submitFeedbackPanel.reveal(submitFeedbackPanel.viewColumn || vscode.ViewColumn.One)
            } else {
                submitFeedbackPanel = submitFeedback()

                submitFeedbackPanel.onDidDispose(
                    () => {
                        submitFeedbackPanel = undefined
                    },
                    undefined,
                    context.subscriptions
                )
            }
        })
    )

    context.subscriptions.push(
        vscode.commands.registerCommand('aws.refreshAwsExplorer', async () => {
            recordAwsRefreshExplorer()
            awsExplorer.refresh()
        })
    )

    context.subscriptions.push(
        vscode.commands.registerCommand(
            'aws.deleteCloudFormation',
            async (node: CloudFormationStackNode) =>
                await deleteCloudFormation(() => awsExplorer.refresh(node.parent), node)
        )
    )

    context.subscriptions.push(
        vscode.commands.registerCommand('aws.showErrorDetails', async (node: ErrorNode) => await showErrorDetails(node))
    )

    context.subscriptions.push(
        vscode.commands.registerCommand(
            'aws.importLambda',
            async (node: LambdaFunctionNode) => await importLambdaCommand(node)
        )
    )

    context.subscriptions.push(
        vscode.commands.registerCommand(
            'aws.downloadStateMachineDefinition',
            async (node: StateMachineNode) =>
                await downloadStateMachineDefinition({
                    stateMachineNode: node,
                    outputChannel: toolkitOutputChannel,
                })
        )
    )

    context.subscriptions.push(
        vscode.commands.registerCommand(
            'aws.executeStateMachine',
            async (node: StateMachineNode) =>
                await executeStateMachine({
                    stateMachineNode: node,
                    outputChannel: toolkitOutputChannel,
                })
        )
    )

    context.subscriptions.push(
        vscode.commands.registerCommand('aws.copyArn', async (node: AWSResourceNode) => await copyArnCommand(node))
    )

    context.subscriptions.push(
        vscode.commands.registerCommand('aws.copyName', async (node: AWSResourceNode) => await copyNameCommand(node))
    )

    context.subscriptions.push(
        vscode.commands.registerCommand('aws.refreshAwsExplorerNode', async (element: AWSTreeNodeBase) => {
            try {
                awsExplorer.refresh(element)
            } finally {
                recordAwsRefreshExplorer()
            }
        })
    )

    context.subscriptions.push(
        vscode.commands.registerCommand('aws.loadMoreChildren', async (node: AWSTreeNodeBase & LoadMoreNode) => {
            await loadMoreChildrenCommand(node, awsExplorer)
        })
    )
}

function updateAwsExplorerWhenAwsContextCredentialsChange(
    awsExplorer: AwsExplorer,
    awsContext: AwsContext,
    extensionContext: vscode.ExtensionContext
) {
    extensionContext.subscriptions.push(
        awsContext.onDidChangeContext(async credentialsChangedEvent => {
            getLogger().verbose(`Credentials changed (${credentialsChangedEvent.profileName}), updating AWS Explorer`)
            awsExplorer.refresh()

            if (credentialsChangedEvent.profileName) {
                await checkExplorerForDefaultRegion(credentialsChangedEvent.profileName, awsContext, awsExplorer)
            }
        })
    )
}<|MERGE_RESOLUTION|>--- conflicted
+++ resolved
@@ -80,12 +80,8 @@
 async function registerAwsExplorerCommands(
     context: vscode.ExtensionContext,
     awsExplorer: AwsExplorer,
-<<<<<<< HEAD
     toolkitOutputChannel: vscode.OutputChannel,
     lambdaOutputChannel: vscode.OutputChannel
-=======
-    toolkitOutputChannel: vscode.OutputChannel
->>>>>>> cfeb83ac
 ): Promise<void> {
     context.subscriptions.push(
         vscode.commands.registerCommand('aws.showRegion', async () => {
