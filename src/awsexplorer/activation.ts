--- conflicted
+++ resolved
@@ -14,17 +14,7 @@
 
 import { getLogger } from '../shared/logger'
 import { RegionProvider } from '../shared/regions/regionProvider'
-<<<<<<< HEAD
-import {
-    recordAwsHideRegion,
-    recordAwsRefreshExplorer,
-    recordAwsShowRegion,
-    recordVscodeActiveRegions,
-} from '../shared/telemetry/telemetry'
-=======
-import { DefaultSettingsConfiguration } from '../shared/settingsConfiguration'
 import { recordAwsRefreshExplorer, recordAwsShowRegion, recordVscodeActiveRegions } from '../shared/telemetry/telemetry'
->>>>>>> 820f5239
 import { AWSResourceNode } from '../shared/treeview/nodes/awsResourceNode'
 import { AWSTreeNodeBase } from '../shared/treeview/nodes/awsTreeNodeBase'
 import { LoadMoreNode } from '../shared/treeview/nodes/loadMoreNode'
