/*!
 * Copyright 2020 Amazon.com, Inc. or its affiliates. All Rights Reserved.
 * SPDX-License-Identifier: Apache-2.0
 */

import * as vscode from 'vscode'
import { copyPathCommand } from './commands/copyPath'
import { createBucketCommand } from './commands/createBucket'
import { createFolderCommand } from './commands/createFolder'
import { deleteBucketCommand } from './commands/deleteBucket'
import { deleteFileCommand } from './commands/deleteFile'
import { downloadFileAsCommand } from './commands/downloadFileAs'
import { openFileCommand } from './commands/openFile'
import { uploadFileCommand } from './commands/uploadFile'
import { uploadFileToParentCommand } from './commands/uploadFileToParent'
import { S3BucketNode } from './explorer/s3BucketNode'
import { S3FolderNode } from './explorer/s3FolderNode'
import { S3Node } from './explorer/s3Nodes'
import { S3FileNode } from './explorer/s3FileNode'
import { ext } from '../shared/extensionGlobals'
import { S3FileViewerManager } from './util/fileViewerManager'
import { ExtContext } from '../shared/extensions'

/**
 * Activates S3 components.
 */
<<<<<<< HEAD
export async function activate(extensionContext: vscode.ExtensionContext): Promise<void> {
    ext.fileViewerManager = new FileViewerManager()
    await ext.fileViewerManager.createTemp()
    extensionContext.subscriptions.push(
=======

export async function activate(ctx: ExtContext): Promise<void> {
    ext.fileViewerManager = new S3FileViewerManager()
    ctx.extensionContext.subscriptions.push(
>>>>>>> 2ee69803
        vscode.commands.registerCommand('aws.s3.copyPath', async (node: S3FolderNode | S3FileNode) => {
            await copyPathCommand(node)
        }),
        vscode.commands.registerCommand('aws.s3.downloadFileAs', async (node: S3FileNode) => {
            await downloadFileAsCommand(node)
        }),
        vscode.commands.registerCommand('aws.s3.openFile', async (node: S3FileNode) => {
            await openFileCommand(node)
        }),
        vscode.commands.registerCommand('aws.s3.uploadFile', async (node: S3BucketNode | S3FolderNode) => {
            if (!node) {
                const awsContext = ctx.awsContext
                const regionCode = awsContext.getCredentialDefaultRegion()
                const s3Client = ext.toolkitClientBuilder.createS3Client(regionCode)
                const document = vscode.window.activeTextEditor?.document.uri
                await uploadFileCommand(s3Client, document)
            } else {
                await uploadFileCommand(node.s3, node)
            }
        }),
        vscode.commands.registerCommand('aws.s3.uploadFileToParent', async (node: S3FileNode) => {
            await uploadFileToParentCommand(node)
        }),
        vscode.commands.registerCommand('aws.s3.createBucket', async (node: S3Node) => {
            await createBucketCommand(node)
        }),
        vscode.commands.registerCommand('aws.s3.createFolder', async (node: S3BucketNode | S3FolderNode) => {
            await createFolderCommand(node)
        }),
        vscode.commands.registerCommand('aws.s3.deleteBucket', async (node: S3BucketNode) => {
            await deleteBucketCommand(node)
        }),
        vscode.commands.registerCommand('aws.s3.deleteFile', async (node: S3FileNode) => {
            await deleteFileCommand(node)
        })
    )
}<|MERGE_RESOLUTION|>--- conflicted
+++ resolved
@@ -24,17 +24,11 @@
 /**
  * Activates S3 components.
  */
-<<<<<<< HEAD
-export async function activate(extensionContext: vscode.ExtensionContext): Promise<void> {
-    ext.fileViewerManager = new FileViewerManager()
-    await ext.fileViewerManager.createTemp()
-    extensionContext.subscriptions.push(
-=======
 
 export async function activate(ctx: ExtContext): Promise<void> {
     ext.fileViewerManager = new S3FileViewerManager()
+    await ext.fileViewerManager.createTemp()
     ctx.extensionContext.subscriptions.push(
->>>>>>> 2ee69803
         vscode.commands.registerCommand('aws.s3.copyPath', async (node: S3FolderNode | S3FileNode) => {
             await copyPathCommand(node)
         }),
