--- conflicted
+++ resolved
@@ -24,12 +24,8 @@
 import { ExtensionDisposableFiles } from '../../shared/utilities/disposableFiles'
 import { Window } from '../../shared/vscode/window'
 import { LambdaFunctionNode } from '../explorer/lambdaFunctionNode'
-<<<<<<< HEAD
-import { getLambdaFileNameFromHandler } from '../utils'
 import { addCodiconToString } from '../../shared/utilities/textUtilities'
-=======
 import { getLambdaDetails } from '../utils'
->>>>>>> bc5fc426
 
 /**
  * Executes the "Upload Lambda..." command.
