/*!
 * Copyright 2018-2019 Amazon.com, Inc. or its affiliates. All Rights Reserved.
 * SPDX-License-Identifier: Apache-2.0
 */

import * as nls from 'vscode-nls'
const localize = nls.loadMessageBundle()
import * as path from 'path'
import * as vscode from 'vscode'
import { SchemaClient } from '../../../src/shared/clients/schemaClient'
import { createSchemaCodeDownloaderObject } from '../..//eventSchemas/commands/downloadSchemaItemCode'
import {
    SchemaCodeDownloader,
    SchemaCodeDownloadRequestDetails,
} from '../../eventSchemas/commands/downloadSchemaItemCode'
import { getApiValueForSchemasDownload } from '../../eventSchemas/models/schemaCodeLangs'
import {
    buildSchemaTemplateParameters,
    SchemaTemplateParameters,
} from '../../eventSchemas/templates/schemasAppTemplateUtils'
import { ActivationReloadState, SamInitState } from '../../shared/activationReloadState'
import { AwsContext } from '../../shared/awsContext'
import { ext } from '../../shared/extensionGlobals'
import { fileExists } from '../../shared/filesystemUtilities'
import { getLogger } from '../../shared/logger'
import { RegionProvider } from '../../shared/regions/regionProvider'
import { getRegionsForActiveCredentials } from '../../shared/regions/regionUtilities'
import { getSamCliVersion, getSamCliContext, SamCliContext } from '../../shared/sam/cli/samCliContext'
import { runSamCliInit, SamCliInitArgs } from '../../shared/sam/cli/samCliInit'
import { throwAndNotifyIfInvalid } from '../../shared/sam/cli/samCliValidationUtils'
import { SamCliValidator } from '../../shared/sam/cli/samCliValidator'
import { recordSamInit, Result, Runtime as TelemetryRuntime } from '../../shared/telemetry/telemetry'
import { makeCheckLogsMessage } from '../../shared/utilities/messages'
import { addFolderToWorkspace } from '../../shared/utilities/workspaceUtils'
import { getDependencyManager } from '../models/samLambdaRuntime'
import { eventBridgeStarterAppTemplate } from '../models/samTemplates'
import {
    CreateNewSamAppWizard,
    CreateNewSamAppWizardResponse,
    DefaultCreateNewSamAppWizardContext,
} from '../wizards/samInitWizard'
import { LaunchConfiguration } from '../../shared/debug/launchConfiguration'
import { SamDebugConfigProvider } from '../../shared/sam/debugger/awsSamDebugger'
import { ExtContext } from '../../shared/extensions'
import { isTemplateTargetProperties } from '../../shared/sam/debugger/awsSamDebugConfiguration'
import { TemplateTargetProperties } from '../../shared/sam/debugger/awsSamDebugConfiguration'
import * as pathutils from '../../shared/utilities/pathUtils'
import { openLaunchJsonFile } from '../../shared/sam/debugger/commands/addSamDebugConfiguration'
import { waitUntil } from '../../shared/utilities/timeoutUtils'
import { launchConfigDocUrl } from '../../shared/constants'
import { Runtime } from 'aws-sdk/clients/lambda'
import { getIdeProperties } from '../../shared/extensionUtilities'

type CreateReason = 'unknown' | 'userCancelled' | 'fileNotFound' | 'complete' | 'error'

export async function resumeCreateNewSamApp(
    extContext: ExtContext,
    activationReloadState: ActivationReloadState = new ActivationReloadState()
) {
    let createResult: Result = 'Succeeded'
    let reason: CreateReason = 'complete'
    let samInitState: SamInitState | undefined
    let samVersion: string | undefined

    try {
        samInitState = activationReloadState.getSamInitState()
        samVersion = await getSamCliVersion(getSamCliContext())

        const pathToLaunch = samInitState?.path
        if (!pathToLaunch) {
            return
        }

        const uri = vscode.Uri.file(pathToLaunch)
        const folder = vscode.workspace.getWorkspaceFolder(uri)
        if (!folder) {
            createResult = 'Failed'
            reason = 'error'
            // This should never happen, as `pathToLaunch` will only be set if `uri` is in
            // the newly added workspace folder.
            vscode.window.showErrorMessage(
                localize(
                    'AWS.samcli.initWizard.source.error.notInWorkspace',
                    "Could not open file '{0}'. If this file exists on disk, try adding it to your workspace.",
                    uri.fsPath
                )
            )

            return
        }

        await addInitialLaunchConfiguration(
            extContext,
            folder,
            uri,
            samInitState?.isImage ? samInitState?.runtime : undefined
        )
        await vscode.window.showTextDocument(uri)
    } catch (err) {
        createResult = 'Failed'
        reason = 'error'

        const checkLogsMessage = makeCheckLogsMessage()

        ext.outputChannel.show(true)
        getLogger('channel').error(
            localize(
                "AWS.samcli.initWizard.resume.error",
                "An error occured while resuming SAM Application creation. {0}",
                checkLogsMessage
            )
        )

        getLogger().error('Error resuming new SAM Application: %O', err as Error)
    } finally {
        activationReloadState.clearSamInitState()
        recordSamInit({
            lambdaPackageType: samInitState?.isImage ? 'Image' : 'Zip',
            result: createResult,
            reason: reason,
            runtime: samInitState?.runtime as TelemetryRuntime,
<<<<<<< HEAD
            version: await getSamCliVersion(getSamCliContext()),
=======
            version: samVersion,
>>>>>>> cf4d477f
        })
    }
}

export interface CreateNewSamApplicationResults {
    runtime: string
    result: Result
}

/**
 * Runs `sam init` in the given context and returns useful metadata about its invocation
 */
export async function createNewSamApplication(
    extContext: ExtContext,
    samCliContext: SamCliContext = getSamCliContext(),
    activationReloadState: ActivationReloadState = new ActivationReloadState()
): Promise<void> {
    const awsContext: AwsContext = extContext.awsContext
    const regionProvider: RegionProvider = extContext.regionProvider
    let createResult: Result = 'Succeeded'
    let reason: CreateReason = 'unknown'
    let lambdaPackageType: 'Zip' | 'Image' | undefined
    let createRuntime: Runtime | undefined
    let config: CreateNewSamAppWizardResponse | undefined
    let samVersion: string | undefined

    let initArguments: SamCliInitArgs

    try {
        await validateSamCli(samCliContext.validator)

        const currentCredentials = await awsContext.getCredentials()
        const availableRegions = getRegionsForActiveCredentials(awsContext, regionProvider)
        const schemasRegions = availableRegions.filter(region => regionProvider.isServiceInRegion('schemas', region.id))
        samVersion = await getSamCliVersion(samCliContext)

        const wizardContext = new DefaultCreateNewSamAppWizardContext(currentCredentials, schemasRegions, samVersion)
        config = await new CreateNewSamAppWizard(wizardContext).run()

        if (!config) {
            createResult = 'Cancelled'
            reason = 'userCancelled'

            return
        }

        // This cast (and all like it) will always succeed because Runtime (from config.runtime) is the same
        // section of types as Runtime
        createRuntime = config.runtime as Runtime

        // TODO: Make this selectable in the wizard to account for runtimes with multiple dependency managers
        const dependencyManager = getDependencyManager(createRuntime)

        initArguments = {
            name: config.name,
            location: config.location.fsPath,
            dependencyManager: dependencyManager,
        }

        let request: SchemaCodeDownloadRequestDetails
        let schemaCodeDownloader: SchemaCodeDownloader
        let schemaTemplateParameters: SchemaTemplateParameters
        let client: SchemaClient
        if (config.template === eventBridgeStarterAppTemplate) {
            client = ext.toolkitClientBuilder.createSchemaClient(config.region!)
            schemaTemplateParameters = await buildSchemaTemplateParameters(
                config.schemaName!,
                config.registryName!,
                client
            )

            initArguments.extraContent = schemaTemplateParameters.templateExtraContent
        }

        if (config.packageType === 'Image') {
            lambdaPackageType = 'Image'
            initArguments.baseImage = `amazon/${createRuntime}-base`
        } else {
            lambdaPackageType = 'Zip'
            initArguments.runtime = createRuntime
            // in theory, templates could be provided with image-based lambdas, but that is currently not supported by SAM
            initArguments.template = config.template
        }

        await runSamCliInit(initArguments, samCliContext)

        const uri = await getMainUri(config)
        if (!uri) {
            reason = 'fileNotFound'

            return
        }

        if (config.template === eventBridgeStarterAppTemplate) {
            const destinationDirectory = path.join(config.location.fsPath, config.name, 'hello_world_function')
            request = {
                registryName: config.registryName!,
                schemaName: config.schemaName!,
                language: getApiValueForSchemasDownload(createRuntime),
                schemaVersion: schemaTemplateParameters!.SchemaVersion,
                destinationDirectory: vscode.Uri.file(destinationDirectory),
            }
            schemaCodeDownloader = createSchemaCodeDownloaderObject(client!, ext.outputChannel)
            getLogger('channel').info(
                localize(
                    'AWS.message.info.schemas.downloadCodeBindings.start',
                    'Downloading code for schema {0}...',
                    config.schemaName!
                )
            )

            await schemaCodeDownloader!.downloadCode(request!)

            vscode.window.showInformationMessage(
                localize(
                    'AWS.message.info.schemas.downloadCodeBindings.finished',
                    'Downloaded code for schema {0}!',
                    request!.schemaName
                )
            )
        }

        // In case adding the workspace folder triggers a VS Code restart, persist relevant state to be used after reload
        activationReloadState.setSamInitState({
            path: uri.fsPath,
            runtime: createRuntime,
            isImage: config.packageType === 'Image',
        })

        await addFolderToWorkspace(
            {
                uri: config.location,
                name: path.basename(config.location.fsPath),
            },
            true
        )

        // Race condition where SAM app is created but template doesn't register in time.
        // Poll for 5 seconds, otherwise direct user to codelens.
        const isTemplateRegistered = await waitUntil(
            async () => ext.templateRegistry.getRegisteredItem(uri),
            { timeout: 5000, interval: 500, truthy: false }
        )

        if (isTemplateRegistered) {
            const newLaunchConfigs = await addInitialLaunchConfiguration(
                extContext,
                vscode.workspace.getWorkspaceFolder(uri)!,
                uri,
                createRuntime
            )
            if (newLaunchConfigs && newLaunchConfigs.length > 0) {
                showCompletionNotification(config.name, `"${newLaunchConfigs.map(config => config.name).join('", "')}"`)
            }
            reason = 'complete'
        } else {
            createResult = 'Failed'
            reason = 'fileNotFound'

            const helpText = localize('AWS.generic.message.getHelp', 'Get Help...')
            vscode.window
                .showWarningMessage(
                    localize(
                        'AWS.samcli.initWizard.launchConfigFail',
                        'Created SAM application "{0}" but failed to generate launch configurations. You can generate these via {1} in the template or handler file.',
                        config.name,
                        getIdeProperties().codelens
                    ),
                    helpText
                )
                .then(async buttonText => {
                    if (buttonText === helpText) {
                        vscode.env.openExternal(vscode.Uri.parse(launchConfigDocUrl))
                    }
                })
        }

        activationReloadState.clearSamInitState()
        await vscode.window.showTextDocument(uri)
    } catch (err) {
        createResult = 'Failed'
        reason = 'error'

        const checkLogsMessage = makeCheckLogsMessage()

        ext.outputChannel.show(true)
        getLogger('channel').error(
            localize(
                'AWS.samcli.initWizard.general.error',
                'An error occurred while creating a new SAM Application. {0}',
                checkLogsMessage
            )
        )

        getLogger().error('Error creating new SAM Application: %O', err as Error)

        // An error occured, so do not try to continue during the next extension activation
        activationReloadState.clearSamInitState()
    } finally {
        recordSamInit({
            lambdaPackageType: lambdaPackageType,
            result: createResult,
            reason: reason,
            runtime: createRuntime as TelemetryRuntime,
<<<<<<< HEAD
            version: await getSamCliVersion(samCliContext),
=======
            version: samVersion,
>>>>>>> cf4d477f
        })
    }
}

async function validateSamCli(samCliValidator: SamCliValidator): Promise<void> {
    const validationResult = await samCliValidator.detectValidSamCli()
    throwAndNotifyIfInvalid(validationResult)
}

async function getMainUri(
    config: Pick<CreateNewSamAppWizardResponse, 'location' | 'name'>
): Promise<vscode.Uri | undefined> {
    const cfnTemplatePath = path.resolve(config.location.fsPath, config.name, 'template.yaml')
    if (await fileExists(cfnTemplatePath)) {
        return vscode.Uri.file(cfnTemplatePath)
    } else {
        vscode.window.showWarningMessage(
            localize(
                'AWS.samcli.initWizard.source.error.notFound',
                'Project created successfully, but main source code file not found: {0}',
                cfnTemplatePath
            )
        )
    }
}

export async function addInitialLaunchConfiguration(
    extContext: ExtContext,
    folder: vscode.WorkspaceFolder,
    targetUri: vscode.Uri,
    runtime?: Runtime,
    launchConfiguration: LaunchConfiguration = new LaunchConfiguration(folder.uri)
): Promise<vscode.DebugConfiguration[] | undefined> {
    const configurations = await new SamDebugConfigProvider(extContext).provideDebugConfigurations(folder)
    if (configurations) {
        // add configurations that target the new template file
        const filtered = configurations.filter(
            config =>
                isTemplateTargetProperties(config.invokeTarget) &&
                pathutils.areEqual(
                    folder.uri.fsPath,
                    (config.invokeTarget as TemplateTargetProperties).templatePath,
                    targetUri.fsPath
                )
        )

        // optional for ZIP-lambdas but required for Image-lambdas
        if (runtime !== undefined) {
            filtered.forEach(configuration => {
                if (!configuration.lambda) {
                    configuration.lambda = {}
                }
                configuration.lambda.runtime = runtime
            })
        }

        await launchConfiguration.addDebugConfigurations(filtered)
        return filtered
    }
}

async function showCompletionNotification(appName: string, configs: string): Promise<void> {
    const action = await vscode.window.showInformationMessage(
        localize(
            'AWS.samcli.initWizard.completionMessage',
            'Created SAM application "{0}" and added launch configurations to launch.json: {1}',
            appName,
            configs
        ),
        localize('AWS.generic.open', 'Open {0}', 'launch.json')
    )

    if (action) {
        await openLaunchJsonFile()
    }
}<|MERGE_RESOLUTION|>--- conflicted
+++ resolved
@@ -119,11 +119,7 @@
             result: createResult,
             reason: reason,
             runtime: samInitState?.runtime as TelemetryRuntime,
-<<<<<<< HEAD
-            version: await getSamCliVersion(getSamCliContext()),
-=======
             version: samVersion,
->>>>>>> cf4d477f
         })
     }
 }
@@ -328,11 +324,7 @@
             result: createResult,
             reason: reason,
             runtime: createRuntime as TelemetryRuntime,
-<<<<<<< HEAD
-            version: await getSamCliVersion(samCliContext),
-=======
             version: samVersion,
->>>>>>> cf4d477f
         })
     }
 }
