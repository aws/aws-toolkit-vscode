/*!
 * Copyright 2018 Amazon.com, Inc. or its affiliates. All Rights Reserved.
 * SPDX-License-Identifier: Apache-2.0
 */

'use strict'

import * as del from 'del'
import * as path from 'path'
import * as vscode from 'vscode'
import * as nls from 'vscode-nls'

import { AwsContext, NoActiveCredentialError } from '../../shared/awsContext'
import { makeTemporaryToolkitFolder } from '../../shared/filesystemUtilities'
import { RegionProvider } from '../../shared/regions/regionProvider'
import { DefaultValidatingSamCliProcessInvoker } from '../../shared/sam/cli/defaultValidatingSamCliProcessInvoker'
import { SamCliBuildInvocation } from '../../shared/sam/cli/samCliBuild'
import { SamCliDeployInvocation } from '../../shared/sam/cli/samCliDeploy'
import { SamCliProcessInvoker } from '../../shared/sam/cli/samCliInvokerUtils'
import { SamCliPackageInvocation } from '../../shared/sam/cli/samCliPackage'
import { SamDeployWizard, SamDeployWizardResponse } from '../wizards/samDeployWizard'

const localize = nls.loadMessageBundle()

<<<<<<< HEAD
export async function deploySamApplication({
    invoker = new DefaultValidatingSamCliProcessInvoker({}),
    ...restParams
}: {
    invoker?: SamCliProcessInvoker
    outputChannel: vscode.OutputChannel
    regionProvider: RegionProvider
}) {
=======
export async function deploySamApplication(
    {
        invoker = new DefaultSamCliProcessInvoker(),
        ...restParams
    }: {
        invoker?: SamCliProcessInvoker
        outputChannel: vscode.OutputChannel
        regionProvider: RegionProvider
    },
    awsContext: Pick<AwsContext, 'getCredentialProfileName'>
) {
>>>>>>> 28ce37ba
    const args: SamDeployWizardResponse | undefined = await new SamDeployWizard(restParams.regionProvider).run()
    if (!args) {
        return
    }

    const { region, template, s3Bucket, stackName, parameterOverrides } = args
    const deployApplicationPromise = (async () => {
        const tempFolder = await makeTemporaryToolkitFolder('samDeploy')
        const buildDestination = path.join(tempFolder, 'build')
        const buildTemplatePath = path.join(buildDestination, 'template.yaml')
        const outputTemplatePath = path.join(tempFolder, 'template.yaml')
        let stage: 'starting up' | 'building' | 'packaging' | 'deploying' = 'starting up'

        const profile = awsContext.getCredentialProfileName()

        try {
            if (!profile) {
                throw new NoActiveCredentialError()
            }

            restParams.outputChannel.show(true)
            stage = 'building'
            const build = new SamCliBuildInvocation(
                {
                    buildDir: buildDestination,
                    baseDir: undefined,
                    templatePath: template.fsPath,
                    invoker
                }
            )

            restParams.outputChannel.appendLine(localize(
                'AWS.samcli.deploy.workflow.init',
                'Building SAM Application...'
            ))
            await build.execute()

            stage = 'packaging'
            const packageInvocation = new SamCliPackageInvocation(
                buildTemplatePath,
                outputTemplatePath,
                s3Bucket,
                invoker,
                region,
                profile
            )

            restParams.outputChannel.appendLine(localize(
                'AWS.samcli.deploy.workflow.packaging',
                'Packaging SAM Application to S3 Bucket: {0} with profile: {1}',
                s3Bucket, profile
            ))
            await packageInvocation.execute()

            stage = 'deploying'
            const deployInvocation = new SamCliDeployInvocation(
                outputTemplatePath,
                stackName,
                region,
                parameterOverrides,
                invoker,
                profile
            )
            // Deploying can take a very long time for Python Lambda's with native dependencies so user needs feedback
            restParams.outputChannel.appendLine(localize(
                'AWS.samcli.deploy.workflow.stackName.initiated',
                'Deploying SAM Application to CloudFormation Stack: {0} with profile: {1}',
                stackName, profile
            ))
            await deployInvocation.execute()

            const msg = localize(
                'AWS.samcli.deploy.workflow.success',
                'Successfully deployed SAM Application to CloudFormation Stack: {0} with profile: {1}',
                stackName, profile
            )
            restParams.outputChannel.appendLine(msg)
            // TODO: Is this the right way to provide this feedback?
            vscode.window.showInformationMessage(msg)
        } catch (err) {
            let msg = localize(
                'AWS.samcli.deploy.workflow.error',
                'Failed to deploy SAM application. Error while {0}: {1}',
                stage, String(err)
            )
            // tslint:disable-next-line:max-line-length
            // detect error message from https://github.com/aws/aws-cli/blob/4ff0cbacbac69a21d4dd701921fe0759cf7852ed/awscli/customizations/cloudformation/exceptions.py#L42
            // and append region to assist in troubleshooting the error
            // (command uses CLI configured value--users that don't know this and omit region won't see error)
            if (msg.includes(`aws cloudformation describe-stack-events --stack-name ${args.stackName}`)) {
                msg += ` --region ${args.region}`
                if (profile) {
                    msg += ` --profile ${profile}`
                }
            }
            restParams.outputChannel.appendLine(msg)
            // TODO: Is this the right way to provide this feedback?
            vscode.window.showWarningMessage(msg)
        } finally {
            await del(tempFolder, {
                force: true
            })
        }
    })()

    vscode.window.setStatusBarMessage(
        localize(
            'AWS.samcli.deploy.statusbar.message',
            '$(cloud-upload) Deploying SAM Application to {0}...',
            stackName,
        ),
        deployApplicationPromise
    )
}<|MERGE_RESOLUTION|>--- conflicted
+++ resolved
@@ -22,19 +22,9 @@
 
 const localize = nls.loadMessageBundle()
 
-<<<<<<< HEAD
-export async function deploySamApplication({
-    invoker = new DefaultValidatingSamCliProcessInvoker({}),
-    ...restParams
-}: {
-    invoker?: SamCliProcessInvoker
-    outputChannel: vscode.OutputChannel
-    regionProvider: RegionProvider
-}) {
-=======
 export async function deploySamApplication(
     {
-        invoker = new DefaultSamCliProcessInvoker(),
+        invoker = new DefaultValidatingSamCliProcessInvoker({}),
         ...restParams
     }: {
         invoker?: SamCliProcessInvoker
@@ -43,7 +33,6 @@
     },
     awsContext: Pick<AwsContext, 'getCredentialProfileName'>
 ) {
->>>>>>> 28ce37ba
     const args: SamDeployWizardResponse | undefined = await new SamDeployWizard(restParams.regionProvider).run()
     if (!args) {
         return
