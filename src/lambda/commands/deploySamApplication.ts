/*!
 * Copyright 2018 Amazon.com, Inc. or its affiliates. All Rights Reserved.
 * SPDX-License-Identifier: Apache-2.0
 */

'use strict'

import * as del from 'del'
import * as path from 'path'
import * as vscode from 'vscode'
import * as nls from 'vscode-nls'
import { mkdtemp } from '../../shared/filesystemUtilities'
<<<<<<< HEAD
import { RegionProvider } from '../../shared/regions/regionProvider'
=======
import { SamCliBuildInvocation } from '../../shared/sam/cli/samCliBuild'
>>>>>>> 309fb5fd
import { SamCliDeployInvocation } from '../../shared/sam/cli/samCliDeploy'
import { DefaultSamCliProcessInvoker, SamCliProcessInvoker } from '../../shared/sam/cli/samCliInvoker'
import { SamCliPackageInvocation } from '../../shared/sam/cli/samCliPackage'
import { SamDeployWizard, SamDeployWizardResponse } from '../wizards/samDeployWizard'

const localize = nls.loadMessageBundle()

export async function deploySamApplication({
    invoker = new DefaultSamCliProcessInvoker(),
    ...restParams
}: {
    invoker?: SamCliProcessInvoker
    outputChannel: vscode.OutputChannel
    regionProvider: RegionProvider
}) {
    const args: SamDeployWizardResponse | undefined = await new SamDeployWizard(restParams.regionProvider).run()
    if (!args) {
        return
    }

<<<<<<< HEAD
    const { region, template, s3Bucket, stackName } = args

    const tempFolder = await mkdtemp('samDeploy')
    const outputTemplatePath = path.join(tempFolder, 'template.yaml')
    let stage = 'packaging'
    try {
        const packageInvocation = new SamCliPackageInvocation(template.fsPath, outputTemplatePath,
                                                              s3Bucket, invoker, region)
        restParams.outputChannel.show(true)
        // TODO: Add nls support
        restParams.outputChannel.appendLine(`Packaging SAM Application to S3 Bucket: ${s3Bucket}`)
        await packageInvocation.execute()

        stage = 'deploying'
        const deployInvocation = new SamCliDeployInvocation(outputTemplatePath, stackName, invoker, region)
        // Deploying can take a very long time for Python Lambda's with native dependencies so user needs feedback
        restParams.outputChannel.appendLine(localize(
          'AWS.samcli.deploy.stackName.initiated',
          'Deploying {0} stack...',
          stackName
        ))
        await deployInvocation.execute()
        // TODO: Add nls support
        const msg = `Successfully deployed SAM Application to CloudFormation Stack: ${stackName}`
        restParams.outputChannel.appendLine(msg)
        // TODO: Is this the right way to provide this feedback?
        vscode.window.showInformationMessage(msg)
    } catch (err) {
        // TODO: Add nls support
        let msg = `Failed to deploy SAM application. Error while ${stage}: ${String(err)}`
        // tslint:disable-next-line:max-line-length
        // detect error message from https://github.com/aws/aws-cli/blob/4ff0cbacbac69a21d4dd701921fe0759cf7852ed/awscli/customizations/cloudformation/exceptions.py#L42
        // and append region to assist in troubleshooting the error
        // (command uses CLI configured value--users that don't know this and omit region won't see error)
        if (msg.includes(`aws cloudformation describe-stack-events --stack-name ${args.stackName}`)) {
            msg += ` --region ${args.region}`
        }
        restParams.outputChannel.appendLine(msg)
        // TODO: Is this the right way to provide this feedback?
        vscode.window.showWarningMessage(msg)
    } finally {
        await del(tempFolder, {
            force: true
        })
    }
=======
    const { template, s3Bucket, stackName } = args
    const deployApplicationPromise = (async () => {
        const tempFolder = await mkdtemp('samDeploy')
        const buildDestination = path.join(tempFolder, 'build')
        const buildTemplatePath = path.join(buildDestination, 'template.yaml')
        const outputTemplatePath = path.join(tempFolder, 'template.yaml')
        let stage: 'starting up' | 'building' | 'packaging' | 'deploying' = 'starting up'
        try {
            restParams.outputChannel.show(true)
            stage = 'building'
            const build = new SamCliBuildInvocation(
                buildDestination,
                undefined,
                template.fsPath,
                invoker
            )
            // TODO: Add nls support
            restParams.outputChannel.appendLine('Building SAM Application...')
            await build.execute()

            stage = 'packaging'
            const packageInvocation = new SamCliPackageInvocation(
                buildTemplatePath,
                outputTemplatePath,
                s3Bucket,
                invoker
            )
            // TODO: Add nls support
            restParams.outputChannel.appendLine(`Packaging SAM Application to S3 Bucket: ${s3Bucket}`)
            await packageInvocation.execute()

            stage = 'deploying'
            const deployInvocation = new SamCliDeployInvocation(outputTemplatePath, stackName, invoker)
            // Deploying can take a very long time for Python Lambda's with native dependencies so user needs feedback
            restParams.outputChannel.appendLine(localize(
                'AWS.samcli.deploy.stackName.initiated',
                'Deploying {0} stack...',
                stackName
            ))
            await deployInvocation.execute()
            // TODO: Add nls support
            const msg = `Successfully deployed SAM Application to CloudFormation Stack: ${stackName}`
            restParams.outputChannel.appendLine(msg)
            // TODO: Is this the right way to provide this feedback?
            vscode.window.showInformationMessage(msg)
        } catch (err) {
            // TODO: Add nls support
            const msg = `Failed to deploy SAM application. Error while ${stage}: ${String(err)}`
            restParams.outputChannel.appendLine(msg)
            // TODO: Is this the right way to provide this feedback?
            vscode.window.showWarningMessage(msg)
        } finally {
            await del(tempFolder, {
                force: true
            })
        }
    })()

    vscode.window.setStatusBarMessage(
        localize(
            'AWS.samcli.deploy.statusbar.message',
            '$(cloud-upload) Deploying SAM Application to {0}...',
            stackName,
        ),
        deployApplicationPromise
    )
>>>>>>> 309fb5fd
}<|MERGE_RESOLUTION|>--- conflicted
+++ resolved
@@ -10,11 +10,8 @@
 import * as vscode from 'vscode'
 import * as nls from 'vscode-nls'
 import { mkdtemp } from '../../shared/filesystemUtilities'
-<<<<<<< HEAD
 import { RegionProvider } from '../../shared/regions/regionProvider'
-=======
 import { SamCliBuildInvocation } from '../../shared/sam/cli/samCliBuild'
->>>>>>> 309fb5fd
 import { SamCliDeployInvocation } from '../../shared/sam/cli/samCliDeploy'
 import { DefaultSamCliProcessInvoker, SamCliProcessInvoker } from '../../shared/sam/cli/samCliInvoker'
 import { SamCliPackageInvocation } from '../../shared/sam/cli/samCliPackage'
@@ -35,54 +32,7 @@
         return
     }
 
-<<<<<<< HEAD
     const { region, template, s3Bucket, stackName } = args
-
-    const tempFolder = await mkdtemp('samDeploy')
-    const outputTemplatePath = path.join(tempFolder, 'template.yaml')
-    let stage = 'packaging'
-    try {
-        const packageInvocation = new SamCliPackageInvocation(template.fsPath, outputTemplatePath,
-                                                              s3Bucket, invoker, region)
-        restParams.outputChannel.show(true)
-        // TODO: Add nls support
-        restParams.outputChannel.appendLine(`Packaging SAM Application to S3 Bucket: ${s3Bucket}`)
-        await packageInvocation.execute()
-
-        stage = 'deploying'
-        const deployInvocation = new SamCliDeployInvocation(outputTemplatePath, stackName, invoker, region)
-        // Deploying can take a very long time for Python Lambda's with native dependencies so user needs feedback
-        restParams.outputChannel.appendLine(localize(
-          'AWS.samcli.deploy.stackName.initiated',
-          'Deploying {0} stack...',
-          stackName
-        ))
-        await deployInvocation.execute()
-        // TODO: Add nls support
-        const msg = `Successfully deployed SAM Application to CloudFormation Stack: ${stackName}`
-        restParams.outputChannel.appendLine(msg)
-        // TODO: Is this the right way to provide this feedback?
-        vscode.window.showInformationMessage(msg)
-    } catch (err) {
-        // TODO: Add nls support
-        let msg = `Failed to deploy SAM application. Error while ${stage}: ${String(err)}`
-        // tslint:disable-next-line:max-line-length
-        // detect error message from https://github.com/aws/aws-cli/blob/4ff0cbacbac69a21d4dd701921fe0759cf7852ed/awscli/customizations/cloudformation/exceptions.py#L42
-        // and append region to assist in troubleshooting the error
-        // (command uses CLI configured value--users that don't know this and omit region won't see error)
-        if (msg.includes(`aws cloudformation describe-stack-events --stack-name ${args.stackName}`)) {
-            msg += ` --region ${args.region}`
-        }
-        restParams.outputChannel.appendLine(msg)
-        // TODO: Is this the right way to provide this feedback?
-        vscode.window.showWarningMessage(msg)
-    } finally {
-        await del(tempFolder, {
-            force: true
-        })
-    }
-=======
-    const { template, s3Bucket, stackName } = args
     const deployApplicationPromise = (async () => {
         const tempFolder = await mkdtemp('samDeploy')
         const buildDestination = path.join(tempFolder, 'build')
@@ -107,14 +57,15 @@
                 buildTemplatePath,
                 outputTemplatePath,
                 s3Bucket,
-                invoker
+                invoker,
+                region
             )
             // TODO: Add nls support
             restParams.outputChannel.appendLine(`Packaging SAM Application to S3 Bucket: ${s3Bucket}`)
             await packageInvocation.execute()
 
             stage = 'deploying'
-            const deployInvocation = new SamCliDeployInvocation(outputTemplatePath, stackName, invoker)
+            const deployInvocation = new SamCliDeployInvocation(outputTemplatePath, stackName, invoker, region)
             // Deploying can take a very long time for Python Lambda's with native dependencies so user needs feedback
             restParams.outputChannel.appendLine(localize(
                 'AWS.samcli.deploy.stackName.initiated',
@@ -129,7 +80,14 @@
             vscode.window.showInformationMessage(msg)
         } catch (err) {
             // TODO: Add nls support
-            const msg = `Failed to deploy SAM application. Error while ${stage}: ${String(err)}`
+            let msg = `Failed to deploy SAM application. Error while ${stage}: ${String(err)}`
+            // tslint:disable-next-line:max-line-length
+            // detect error message from https://github.com/aws/aws-cli/blob/4ff0cbacbac69a21d4dd701921fe0759cf7852ed/awscli/customizations/cloudformation/exceptions.py#L42
+            // and append region to assist in troubleshooting the error
+            // (command uses CLI configured value--users that don't know this and omit region won't see error)
+            if (msg.includes(`aws cloudformation describe-stack-events --stack-name ${args.stackName}`)) {
+                msg += ` --region ${args.region}`
+            }
             restParams.outputChannel.appendLine(msg)
             // TODO: Is this the right way to provide this feedback?
             vscode.window.showWarningMessage(msg)
@@ -148,5 +106,4 @@
         ),
         deployApplicationPromise
     )
->>>>>>> 309fb5fd
 }