--- conflicted
+++ resolved
@@ -6,54 +6,15 @@
 import { Runtime } from 'aws-sdk/clients/lambda'
 import { Map, Set } from 'immutable'
 
-<<<<<<< HEAD
-// TODO: Can we dynamically determine the available runtimes? We could theoretically parse the
-// output of `sam init --help`, but that's a hack.
-export type SamLambdaRuntime =
-    | 'python3.7'
-    | 'python3.6'
-    | 'python2.7'
-    | 'nodejs8.10'
-    | 'nodejs10.x'
-    | 'nodejs12.x'
-    | 'dotnetcore2.1'
-
-export const samLambdaRuntimes: immutable.Set<SamLambdaRuntime> = immutable.Set([
-    'python3.7',
-    'python3.6',
-    'python2.7',
-    'nodejs8.10',
-    'nodejs10.x',
-    'nodejs12.x',
-    'dotnetcore2.1'
-] as SamLambdaRuntime[])
-=======
-export const nodeJsRuntimes: Set<Runtime> = Set<Runtime>(['nodejs8.10', 'nodejs10.x'])
+export const nodeJsRuntimes: Set<Runtime> = Set<Runtime>(['nodejs8.10', 'nodejs10.x', 'nodejs12.x'])
 export const pythonRuntimes: Set<Runtime> = Set<Runtime>(['python3.7', 'python3.6', 'python2.7'])
 export const dotNetRuntimes: Set<Runtime> = Set<Runtime>(['dotnetcore2.1'])
 
 export const samLambdaRuntimes: Set<Runtime> = Set.union([nodeJsRuntimes, pythonRuntimes, dotNetRuntimes])
->>>>>>> 5e9e0896
 
 export type DependencyManager = 'cli-package' | 'mod' | 'gradle' | 'pip' | 'npm' | 'maven' | 'bundler'
 
 // TODO: Make this return an array of DependencyManagers when we add runtimes with multiple dependency managers
-<<<<<<< HEAD
-export function getDependencyManager(runtime: SamLambdaRuntime): DependencyManager {
-    switch (runtime) {
-        case 'nodejs10.x':
-        case 'nodejs8.10':
-        case 'nodejs12.x':
-            return 'npm'
-        case 'python2.7':
-        case 'python3.6':
-        case 'python3.7':
-            return 'pip'
-        case 'dotnetcore2.1':
-            return 'cli-package'
-        default:
-            throw new Error(`Runtime ${runtime} does not have an associated DependencyManager`)
-=======
 export function getDependencyManager(runtime: Runtime): DependencyManager {
     if (nodeJsRuntimes.has(runtime)) {
         return 'npm'
@@ -61,7 +22,6 @@
         return 'pip'
     } else if (dotNetRuntimes.has(runtime)) {
         return 'cli-package'
->>>>>>> 5e9e0896
     }
     throw new Error(`Runtime ${runtime} does not have an associated DependencyManager`)
 }
@@ -72,30 +32,9 @@
     DotNetCore
 }
 
-<<<<<<< HEAD
-export function getFamily(runtime: string | undefined): SamLambdaRuntimeFamily {
-    switch (runtime) {
-        case 'python3.7':
-        case 'python3.6':
-        case 'python2.7':
-        case 'python':
-            return SamLambdaRuntimeFamily.Python
-        case 'nodejs8.10':
-        case 'nodejs10.x':
-        case 'nodejs12.x':
-        case 'nodejs':
-            return SamLambdaRuntimeFamily.NodeJS
-        case 'dotnetcore2.1':
-        case 'dotnetcore':
-        case 'dotnet':
-            return SamLambdaRuntimeFamily.DotNetCore
-        default:
-            throw new Error(`Unrecognized runtime: '${runtime}'`)
-=======
 export function getFamily(runtime: string | undefined): RuntimeFamily {
     if (!runtime) {
         throw new Error(`Unrecognized runtime: '${runtime}'`)
->>>>>>> 5e9e0896
     }
     if (nodeJsRuntimes.has(runtime)) {
         return RuntimeFamily.NodeJS
