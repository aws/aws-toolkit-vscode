/*!
 * Copyright 2019-2020 Amazon.com, Inc. or its affiliates. All Rights Reserved.
 * SPDX-License-Identifier: Apache-2.0
 */

import * as AWS from '@aws-sdk/types'
import { getLogger } from '../shared/logger/logger'
import { asString, CredentialsProvider, CredentialsId } from './providers/credentials'
import { CredentialsProviderManager } from './providers/credentialsProviderManager'

export interface CachedCredentials {
    credentials: AWS.Credentials
    credentialsHashCode: string
}

/**
 * Simple cache for credentials
 */
export class CredentialsStore {
    private readonly credentialsCache: { [key: string]: CachedCredentials }

    public constructor() {
        this.credentialsCache = {}
    }

    /**
     * Checks if the stored credentials are valid. Non-existent or expired credentials returns false.
     */
    public isValid(key: string): boolean {
        if (this.credentialsCache[key]) {
            return (this.credentialsCache[key].credentials.expiration ?? new Date(0)) >= new Date()
        }

        return false
    }

    /**
     * Returns undefined if the specified credentials are expired or not found.
     */
<<<<<<< HEAD
    public async getCredentials(credentialsProviderId: CredentialsProviderId): Promise<CachedCredentials | undefined> {
        if (this.isValid(asString(credentialsProviderId))) {
            return this.credentialsCache[asString(credentialsProviderId)]
=======
    public async getCredentials(credentials: CredentialsId): Promise<CachedCredentials | undefined> {
        if (
            this.credentialsCache[asString(credentials)] &&
            !this.credentialsCache[asString(credentials)].credentials.expired
        ) {
            return this.credentialsCache[asString(credentials)]
>>>>>>> ce30f17d
        } else {
            return undefined
        }
    }

    /**
     * If credentials are not stored, the credentialsProvider is used to produce credentials (which are then stored).
     * If the credentials exist but are outdated, the credentials will be invalidated and updated.
     * Either way, the credentials tied to the credentialsId will then be returned.
     */
    public async upsertCredentials(
        credentialsId: CredentialsId,
        credentialsProvider: CredentialsProvider
    ): Promise<CachedCredentials> {
        let credentials = await this.getCredentials(credentialsId)

        if (!credentials) {
            credentials = await this.setCredentials(credentialsId, credentialsProvider)
        } else if (credentialsProvider.getHashCode() !== credentials.credentialsHashCode) {
            getLogger().verbose(`Using updated credentials: ${asString(credentialsId)}`)
            this.invalidateCredentials(credentialsId)
            credentials = await this.setCredentials(credentialsId, credentialsProvider)
        }

        return credentials
    }

    /**
     * Evicts credentials from storage
     */
    public invalidateCredentials(credentialsId: CredentialsId) {
        delete this.credentialsCache[asString(credentialsId)]
    }

    private async setCredentials(
        credentialsId: CredentialsId,
        credentialsProvider: CredentialsProvider
    ): Promise<CachedCredentials> {
        const credentials = {
            credentials: await credentialsProvider.getCredentials(),
            credentialsHashCode: credentialsProvider.getHashCode(),
        }

        this.credentialsCache[asString(credentialsId)] = credentials

        return credentials
    }
}

export async function getCredentialsFromStore(
    credentialsId: CredentialsId,
    credentialsStore: CredentialsStore
): Promise<AWS.Credentials> {
    const provider = await CredentialsProviderManager.getInstance().getCredentialsProvider(credentialsId)
    if (!provider) {
        credentialsStore.invalidateCredentials(credentialsId)
        throw new Error(`Could not find Credentials Provider for ${asString(credentialsId)}`)
    }

    const cachedCredentials = await credentialsStore.upsertCredentials(credentialsId, provider)
    return cachedCredentials.credentials
}<|MERGE_RESOLUTION|>--- conflicted
+++ resolved
@@ -37,18 +37,12 @@
     /**
      * Returns undefined if the specified credentials are expired or not found.
      */
-<<<<<<< HEAD
-    public async getCredentials(credentialsProviderId: CredentialsProviderId): Promise<CachedCredentials | undefined> {
-        if (this.isValid(asString(credentialsProviderId))) {
-            return this.credentialsCache[asString(credentialsProviderId)]
-=======
     public async getCredentials(credentials: CredentialsId): Promise<CachedCredentials | undefined> {
         if (
             this.credentialsCache[asString(credentials)] &&
             !this.credentialsCache[asString(credentials)].credentials.expired
         ) {
             return this.credentialsCache[asString(credentials)]
->>>>>>> ce30f17d
         } else {
             return undefined
         }
