--- conflicted
+++ resolved
@@ -9,11 +9,8 @@
 import * as vscode from 'vscode'
 import { Credentials } from 'aws-sdk'
 import { credentialHelpUrl } from '../shared/constants'
-<<<<<<< HEAD
 import { Profile } from '../shared/credentials/credentialsFile'
-=======
 import { isCloud9 } from '../shared/extensionUtilities'
->>>>>>> 6702c701
 import { CredentialsProviderId, asString } from './providers/credentialsProviderId'
 
 export function asEnvironmentVariables(credentials: Credentials): NodeJS.ProcessEnv {
