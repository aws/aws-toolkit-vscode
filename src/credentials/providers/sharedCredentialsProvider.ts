/*!
 * Copyright 2020 Amazon.com, Inc. or its affiliates. All Rights Reserved.
 * SPDX-License-Identifier: Apache-2.0
 */

import * as AWS from '@aws-sdk/types'
import { AssumeRoleParams, fromIni,  } from '@aws-sdk/credential-provider-ini'
import { fromProcess } from '@aws-sdk/credential-provider-process'
import { ParsedIniData, SharedConfigFiles } from '@aws-sdk/shared-ini-file-loader'
import { SSO } from '@aws-sdk/client-sso'
import { SSOOIDC } from '@aws-sdk/client-sso-oidc'
import { chain } from '@aws-sdk/property-provider'

import { Profile } from '../../shared/credentials/credentialsFile'
import { getLogger } from '../../shared/logger'
import { getStringHash } from '../../shared/utilities/textUtilities'
import { getMfaTokenFromUser } from '../credentialsCreator'
import { hasProfileProperty, resolveProviderWithCancel } from '../credentialsUtilities'
import { SSO_PROFILE_PROPERTIES, validateSsoProfile } from '../sso/sso'
import { DiskCache } from '../sso/diskCache'
import { SsoAccessTokenProvider } from '../sso/ssoAccessTokenProvider'
import { CredentialsProvider, CredentialsProviderType ,CredentialsId } from './credentials'
import { SsoCredentialProvider } from './ssoCredentialProvider'
import { CredentialType } from '../../shared/telemetry/telemetry.gen'
<<<<<<< HEAD
import { ext } from '../../shared/extensionGlobals'
=======
import { EnvVarsCredentialsProvider } from './envVarsCredentialsProvider'
>>>>>>> ce30f17d

const SHARED_CREDENTIAL_PROPERTIES = {
    AWS_ACCESS_KEY_ID: 'aws_access_key_id',
    AWS_SECRET_ACCESS_KEY: 'aws_secret_access_key',
    AWS_SESSION_TOKEN: 'aws_session_token',
    CREDENTIAL_PROCESS: 'credential_process',
    CREDENTIAL_SOURCE: 'credential_source',
    REGION: 'region',
    ROLE_ARN: 'role_arn',
    SOURCE_PROFILE: 'source_profile',
    MFA_SERIAL: 'mfa_serial',
    SSO_START_URL: 'sso_start_url',
    SSO_REGION: 'sso_region',
    SSO_ACCOUNT_ID: 'sso_account_id',
    SSO_ROLE_NAME: 'sso_role_name',
}

const CREDENTIAL_SOURCES = {
    ECS_CONTAINER: 'EcsContainer',
    EC2_INSTANCE_METADATA: 'Ec2InstanceMetadata',
    ENVIRONMENT: 'Environment'
}

/**
 * Represents one profile from the AWS Shared Credentials files.
 */
export class SharedCredentialsProvider implements CredentialsProvider {
    private readonly profile: Profile

    public constructor(
        private readonly profileName: string,
        private readonly allSharedCredentialProfiles: Map<string, Profile>
    ) {
        const profile = this.allSharedCredentialProfiles.get(profileName)

        if (!profile) {
            throw new Error(`Profile not found: ${profileName}`)
        }

        this.profile = profile
    }

    public getCredentialsId(): CredentialsId {
        return {
            credentialSource: this.getProviderType(),
            credentialTypeId: this.profileName,
        }
    }

    public static getProviderType(): CredentialsProviderType {
        return 'profile'
    }

    public getProviderType(): CredentialsProviderType {
        return SharedCredentialsProvider.getProviderType()
    }

    public getTelemetryType(): CredentialType {
        if (this.isSsoProfile()) {
            return 'ssoProfile'
        } else if (this.isCredentialSource(CREDENTIAL_SOURCES.EC2_INSTANCE_METADATA)) {
            return 'ec2Metadata'
        } else if (this.isCredentialSource(CREDENTIAL_SOURCES.ECS_CONTAINER)) {
            return 'ecsMetatdata' // TODO: fix telemetry value typo
        } else if (this.isCredentialSource(CREDENTIAL_SOURCES.ENVIRONMENT)) {
            return 'other'
        }
        return 'staticProfile'
    }

    public getHashCode(): string {
        return getStringHash(JSON.stringify(this.profile))
    }

    public getDefaultRegion(): string | undefined {
        return this.profile[SHARED_CREDENTIAL_PROPERTIES.REGION]
    }

    public canAutoConnect(): boolean {
        return !hasProfileProperty(this.profile, SHARED_CREDENTIAL_PROPERTIES.MFA_SERIAL) && !this.isSsoProfile()
    }

    public async isAvailable(): Promise<boolean> {
        const validationMessage = this.validate()
        if (validationMessage) {
            getLogger().error(`Profile ${this.profileName} is not a valid Credential Profile: ${validationMessage}`)
            return false
        }
        return true
    }

    /**
     * Returns undefined if the Profile is valid, else a string indicating what is invalid
     */
    public validate(): string | undefined {
        const expectedProperties: string[] = []

        if (hasProfileProperty(this.profile, SHARED_CREDENTIAL_PROPERTIES.CREDENTIAL_SOURCE)) {
            return this.validateSourcedCredentials()
        } else if (hasProfileProperty(this.profile, SHARED_CREDENTIAL_PROPERTIES.ROLE_ARN)) {
            return this.validateSourceProfileChain()
        } else if (hasProfileProperty(this.profile, SHARED_CREDENTIAL_PROPERTIES.CREDENTIAL_PROCESS)) {
            // No validation. Don't check anything else.
            return undefined
        } else if (hasProfileProperty(this.profile, SHARED_CREDENTIAL_PROPERTIES.AWS_SESSION_TOKEN)) {
            expectedProperties.push(
                SHARED_CREDENTIAL_PROPERTIES.AWS_ACCESS_KEY_ID,
                SHARED_CREDENTIAL_PROPERTIES.AWS_SECRET_ACCESS_KEY
            )
        } else if (hasProfileProperty(this.profile, SHARED_CREDENTIAL_PROPERTIES.AWS_ACCESS_KEY_ID)) {
            expectedProperties.push(SHARED_CREDENTIAL_PROPERTIES.AWS_SECRET_ACCESS_KEY)
        } else if (this.isSsoProfile()) {
            return validateSsoProfile(this.profile, this.profileName)
        } else {
            return `Profile ${this.profileName} is not supported by the Toolkit.`
        }

        const missingProperties = this.getMissingProperties(expectedProperties)
        if (missingProperties.length !== 0) {
            return `Profile ${this.profileName} is missing properties: ${missingProperties.join(', ')}`
        }

        return undefined
    }

    // Patches 'source_profile' credentials as static representations, which the SDK can handle in all cases
    private async patchSourceCredentials(): Promise<ParsedIniData> {
        const loadedCreds: ParsedIniData = {}

        if (hasProfileProperty(this.profile, SHARED_CREDENTIAL_PROPERTIES.SOURCE_PROFILE)) {
            const source = new SharedCredentialsProvider(this.profile[SHARED_CREDENTIAL_PROPERTIES.SOURCE_PROFILE]!, this.allSharedCredentialProfiles)
            const creds = await source.getCredentials()
            loadedCreds[this.profile[SHARED_CREDENTIAL_PROPERTIES.SOURCE_PROFILE]!] = {
                [SHARED_CREDENTIAL_PROPERTIES.AWS_ACCESS_KEY_ID]: creds.accessKeyId,
                [SHARED_CREDENTIAL_PROPERTIES.AWS_SECRET_ACCESS_KEY]: creds.secretAccessKey,
                [SHARED_CREDENTIAL_PROPERTIES.AWS_SESSION_TOKEN]: creds.sessionToken,
            }
            loadedCreds[this.profileName] = {
                [SHARED_CREDENTIAL_PROPERTIES.MFA_SERIAL]: source.profile[SHARED_CREDENTIAL_PROPERTIES.MFA_SERIAL],
            }
        }

        loadedCreds[this.profileName] = {
            ...loadedCreds[this.profileName],
            ...this.profile,
        }

        return loadedCreds
    }

    public async getCredentials(): Promise<AWS.Credentials> {
        // TODO: determine if the below comment still holds true (SDK v3 does not have global configuration for clients)
        // Profiles with references involving non-aws partitions need help getting the right STS endpoint
        // when resolving SharedIniFileCredentials. We set the global sts configuration with a suitable region
        // only to perform the resolve, then reset it.
        // This hack can be removed when https://github.com/aws/aws-sdk-js/issues/3088 is addressed.

<<<<<<< HEAD
        const validationMessage = this.validate()
        if (validationMessage) {
            throw new Error(`Profile ${this.profileName} is not a valid Credential Profile: ${validationMessage}`)
=======
        try {
            // Profiles with references involving non-aws partitions need help getting the right STS endpoint
            this.applyProfileRegionToGlobalStsConfig()
            //  SSO entry point
            if (this.isSsoProfile()) {
                const ssoCredentialProvider = this.makeSsoProvider()
                return await ssoCredentialProvider.refreshCredentials()
            }
            const provider = new AWS.CredentialProviderChain([this.makeCredentialsProvider()])
            return await resolveProviderWithCancel(this.profileName, provider.resolvePromise())
        } finally {
            // Profiles with references involving non-aws partitions need help getting the right STS endpoint
            AWS.config.sts = originalStsConfiguration
>>>>>>> ce30f17d
        }

        const loadedCreds: ParsedIniData = await this.patchSourceCredentials()

        //  SSO entry point
        if (this.isSsoProfile()) {
            const ssoCredentialProvider = this.makeSsoProvider()
            return await ssoCredentialProvider.refreshCredentials()
        }

        const provider = chain(this.makeCredentialsProvider(loadedCreds))
        return await resolveProviderWithCancel(this.profileName, provider())
    }

    private getMissingProperties(propertyNames: string[]): string[] {
        return propertyNames.filter(propertyName => !this.profile[propertyName])
    }

    /**
     * Returns undefined if the Profile Chain is valid, else a string indicating what is invalid
     */
    private validateSourceProfileChain(): string | undefined {
        const profilesTraversed: string[] = [this.profileName]

        let profile = this.profile

        while (profile[SHARED_CREDENTIAL_PROPERTIES.SOURCE_PROFILE]) {
            const profileName = profile[SHARED_CREDENTIAL_PROPERTIES.SOURCE_PROFILE]!

            // Cycle
            if (profilesTraversed.includes(profileName)) {
                profilesTraversed.push(profileName)

                return `Cycle detected within Shared Credentials Profiles. Reference chain: ${profilesTraversed.join(
                    ' -> '
                )}`
            }

            profilesTraversed.push(profileName)

            // Missing reference
            if (!this.allSharedCredentialProfiles.has(profileName)) {
                return `Shared Credentials Profile ${profileName} not found. Reference chain: ${profilesTraversed.join(
                    ' -> '
                )}`
            }

            profile = this.allSharedCredentialProfiles.get(profileName)!
        }
    }

<<<<<<< HEAD
    private makeCredentialsProvider(loadedCreds: ParsedIniData): AWS.CredentialProvider {
=======
    private validateSourcedCredentials(): string | undefined {
        if (hasProfileProperty(this.profile, SHARED_CREDENTIAL_PROPERTIES.SOURCE_PROFILE)) {
            return `credential_source and source_profile cannot both be set`
        }

        const source = this.profile[SHARED_CREDENTIAL_PROPERTIES.CREDENTIAL_SOURCE]!
        if (!Object.values(CREDENTIAL_SOURCES).includes(source)) {
            return `Credential source ${this.profile[SHARED_CREDENTIAL_PROPERTIES.CREDENTIAL_SOURCE]} is not supported`
        }
    }

    private makeCredentialsProvider(): () => AWS.Credentials {
>>>>>>> ce30f17d
        const logger = getLogger()

        if (hasProfileProperty(this.profile, SHARED_CREDENTIAL_PROPERTIES.CREDENTIAL_SOURCE)) {
            logger.verbose(
                `Profile ${this.profileName} contains ${SHARED_CREDENTIAL_PROPERTIES.CREDENTIAL_SOURCE} - treating as Environment Credentials`
            )
            return this.makeSourcedCredentialsProvider()
        }

        if (hasProfileProperty(this.profile, SHARED_CREDENTIAL_PROPERTIES.ROLE_ARN)) {
            logger.verbose(
                `Profile ${this.profileName} contains ${SHARED_CREDENTIAL_PROPERTIES.ROLE_ARN} - treating as regular Shared Credentials`
            )

            return this.makeSharedIniFileCredentialsProvider(loadedCreds)
        }

        if (hasProfileProperty(this.profile, SHARED_CREDENTIAL_PROPERTIES.CREDENTIAL_PROCESS)) {
            logger.verbose(
                `Profile ${this.profileName} contains ${SHARED_CREDENTIAL_PROPERTIES.CREDENTIAL_PROCESS} - treating as Process Credentials`
            )

            return fromProcess({ profile: this.profileName })
        }

        if (hasProfileProperty(this.profile, SHARED_CREDENTIAL_PROPERTIES.AWS_SESSION_TOKEN)) {
            logger.verbose(
                `Profile ${this.profileName} contains ${SHARED_CREDENTIAL_PROPERTIES.AWS_SESSION_TOKEN} - treating as regular Shared Credentials`
            )

            return this.makeSharedIniFileCredentialsProvider(loadedCreds)
        }

        if (hasProfileProperty(this.profile, SHARED_CREDENTIAL_PROPERTIES.AWS_ACCESS_KEY_ID)) {
            logger.verbose(
                `Profile ${this.profileName} contains ${SHARED_CREDENTIAL_PROPERTIES.AWS_ACCESS_KEY_ID} - treating as regular Shared Credentials`
            )

            return this.makeSharedIniFileCredentialsProvider(loadedCreds)
        }

        logger.error(`Profile ${this.profileName} did not contain any supported properties`)
        throw new Error(`Shared Credentials profile ${this.profileName} is not supported`)
    }

    private makeSharedIniFileCredentialsProvider(loadedCreds: ParsedIniData): AWS.CredentialProvider {
        const assumeRole = async (credentials: AWS.Credentials, params: AssumeRoleParams) => {
            const region = this.getDefaultRegion() ?? 'us-east-1'
            const stsClient = ext.toolkitClientBuilder.createStsClient(region, { credentials })
            const response = await stsClient.assumeRole(params)
            return { 
                accessKeyId: response.Credentials!.AccessKeyId!,
                secretAccessKey: response.Credentials!.SecretAccessKey!,
                sessionToken: response.Credentials?.SessionToken,
                expiration: response.Credentials?.Expiration
            }
        }

        return fromIni({
            profile: this.profileName,
            mfaCodeProvider: async mfaSerial =>
                await getMfaTokenFromUser(mfaSerial, this.profileName),
            roleAssumer: assumeRole,
            loadedConfig: Promise.resolve(
                {
                    credentialsFile: loadedCreds,
                    configFile: {},
                } as SharedConfigFiles
            )
        })
    }

    private makeSourcedCredentialsProvider(): () => AWS.Credentials {
        return () => {
            if (this.isCredentialSource(CREDENTIAL_SOURCES.EC2_INSTANCE_METADATA)) {
                return new AWS.EC2MetadataCredentials()
            } else if (this.isCredentialSource(CREDENTIAL_SOURCES.ECS_CONTAINER)) {
                return new AWS.ECSCredentials()
            } else if (this.isCredentialSource(CREDENTIAL_SOURCES.ENVIRONMENT)) {
                return new AWS.EnvironmentCredentials(EnvVarsCredentialsProvider.AWS_ENV_VAR_PREFIX)
            }
            throw new Error(`Credential source ${this.profile[SHARED_CREDENTIAL_PROPERTIES.CREDENTIAL_SOURCE]} is not supported`)
        }
    }

    private makeSsoProvider() {
        // These properties are validated before reaching this method
        const ssoRegion = this.profile[SHARED_CREDENTIAL_PROPERTIES.SSO_REGION]!
        const ssoUrl = this.profile[SHARED_CREDENTIAL_PROPERTIES.SSO_START_URL]!

        const ssoOidcClient = new SSOOIDC({ region: ssoRegion })
        const cache = new DiskCache()
        const ssoAccessTokenProvider = new SsoAccessTokenProvider(ssoRegion, ssoUrl, ssoOidcClient, cache)

        const ssoClient = new SSO({ region: ssoRegion })
        const ssoAccount = this.profile[SHARED_CREDENTIAL_PROPERTIES.SSO_ACCOUNT_ID]!
        const ssoRole = this.profile[SHARED_CREDENTIAL_PROPERTIES.SSO_ROLE_NAME]!
        return new SsoCredentialProvider(ssoAccount, ssoRole, ssoClient, ssoAccessTokenProvider)
    }

<<<<<<< HEAD
    /**
     * Legacy function that does nothing particularly useful.
     *
     * You are probably looking for `getCredentialsType2()`.
     *
     * TODO: deprecated / why is this static?!
     */
    public static getCredentialsType(): string {
        return SharedCredentialsProvider.CREDENTIALS_TYPE
    }

    public getCredentialsType2(): CredentialType {
        return this.isSsoProfile() ? 'ssoProfile' : 'staticProfile'
=======
    private applyProfileRegionToGlobalStsConfig() {
        if (!AWS.config.sts) {
            AWS.config.sts = {}
        }

        AWS.config.sts.region = this.getDefaultRegion()
>>>>>>> ce30f17d
    }

    public isSsoProfile(): boolean {
        for (const propertyName of SSO_PROFILE_PROPERTIES) {
            if (hasProfileProperty(this.profile, propertyName)) {
                return true
            }
        }
        return false
    }

    private isCredentialSource(source: string): boolean {
        if (hasProfileProperty(this.profile, SHARED_CREDENTIAL_PROPERTIES.CREDENTIAL_SOURCE)) {
            return this.profile[SHARED_CREDENTIAL_PROPERTIES.CREDENTIAL_SOURCE] === source
        }
        return false
    }

}<|MERGE_RESOLUTION|>--- conflicted
+++ resolved
@@ -4,7 +4,7 @@
  */
 
 import * as AWS from '@aws-sdk/types'
-import { AssumeRoleParams, fromIni,  } from '@aws-sdk/credential-provider-ini'
+import { AssumeRoleParams, fromIni } from '@aws-sdk/credential-provider-ini'
 import { fromProcess } from '@aws-sdk/credential-provider-process'
 import { ParsedIniData, SharedConfigFiles } from '@aws-sdk/shared-ini-file-loader'
 import { SSO } from '@aws-sdk/client-sso'
@@ -19,14 +19,11 @@
 import { SSO_PROFILE_PROPERTIES, validateSsoProfile } from '../sso/sso'
 import { DiskCache } from '../sso/diskCache'
 import { SsoAccessTokenProvider } from '../sso/ssoAccessTokenProvider'
-import { CredentialsProvider, CredentialsProviderType ,CredentialsId } from './credentials'
+import { CredentialsProvider, CredentialsProviderType, CredentialsId } from './credentials'
 import { SsoCredentialProvider } from './ssoCredentialProvider'
 import { CredentialType } from '../../shared/telemetry/telemetry.gen'
-<<<<<<< HEAD
 import { ext } from '../../shared/extensionGlobals'
-=======
 import { EnvVarsCredentialsProvider } from './envVarsCredentialsProvider'
->>>>>>> ce30f17d
 
 const SHARED_CREDENTIAL_PROPERTIES = {
     AWS_ACCESS_KEY_ID: 'aws_access_key_id',
@@ -47,7 +44,7 @@
 const CREDENTIAL_SOURCES = {
     ECS_CONTAINER: 'EcsContainer',
     EC2_INSTANCE_METADATA: 'Ec2InstanceMetadata',
-    ENVIRONMENT: 'Environment'
+    ENVIRONMENT: 'Environment',
 }
 
 /**
@@ -157,7 +154,10 @@
         const loadedCreds: ParsedIniData = {}
 
         if (hasProfileProperty(this.profile, SHARED_CREDENTIAL_PROPERTIES.SOURCE_PROFILE)) {
-            const source = new SharedCredentialsProvider(this.profile[SHARED_CREDENTIAL_PROPERTIES.SOURCE_PROFILE]!, this.allSharedCredentialProfiles)
+            const source = new SharedCredentialsProvider(
+                this.profile[SHARED_CREDENTIAL_PROPERTIES.SOURCE_PROFILE]!,
+                this.allSharedCredentialProfiles
+            )
             const creds = await source.getCredentials()
             loadedCreds[this.profile[SHARED_CREDENTIAL_PROPERTIES.SOURCE_PROFILE]!] = {
                 [SHARED_CREDENTIAL_PROPERTIES.AWS_ACCESS_KEY_ID]: creds.accessKeyId,
@@ -184,25 +184,9 @@
         // only to perform the resolve, then reset it.
         // This hack can be removed when https://github.com/aws/aws-sdk-js/issues/3088 is addressed.
 
-<<<<<<< HEAD
         const validationMessage = this.validate()
         if (validationMessage) {
             throw new Error(`Profile ${this.profileName} is not a valid Credential Profile: ${validationMessage}`)
-=======
-        try {
-            // Profiles with references involving non-aws partitions need help getting the right STS endpoint
-            this.applyProfileRegionToGlobalStsConfig()
-            //  SSO entry point
-            if (this.isSsoProfile()) {
-                const ssoCredentialProvider = this.makeSsoProvider()
-                return await ssoCredentialProvider.refreshCredentials()
-            }
-            const provider = new AWS.CredentialProviderChain([this.makeCredentialsProvider()])
-            return await resolveProviderWithCancel(this.profileName, provider.resolvePromise())
-        } finally {
-            // Profiles with references involving non-aws partitions need help getting the right STS endpoint
-            AWS.config.sts = originalStsConfiguration
->>>>>>> ce30f17d
         }
 
         const loadedCreds: ParsedIniData = await this.patchSourceCredentials()
@@ -254,9 +238,6 @@
         }
     }
 
-<<<<<<< HEAD
-    private makeCredentialsProvider(loadedCreds: ParsedIniData): AWS.CredentialProvider {
-=======
     private validateSourcedCredentials(): string | undefined {
         if (hasProfileProperty(this.profile, SHARED_CREDENTIAL_PROPERTIES.SOURCE_PROFILE)) {
             return `credential_source and source_profile cannot both be set`
@@ -268,8 +249,7 @@
         }
     }
 
-    private makeCredentialsProvider(): () => AWS.Credentials {
->>>>>>> ce30f17d
+    private makeCredentialsProvider(loadedCreds: ParsedIniData): AWS.CredentialProvider {
         const logger = getLogger()
 
         if (hasProfileProperty(this.profile, SHARED_CREDENTIAL_PROPERTIES.CREDENTIAL_SOURCE)) {
@@ -320,25 +300,22 @@
             const region = this.getDefaultRegion() ?? 'us-east-1'
             const stsClient = ext.toolkitClientBuilder.createStsClient(region, { credentials })
             const response = await stsClient.assumeRole(params)
-            return { 
+            return {
                 accessKeyId: response.Credentials!.AccessKeyId!,
                 secretAccessKey: response.Credentials!.SecretAccessKey!,
                 sessionToken: response.Credentials?.SessionToken,
-                expiration: response.Credentials?.Expiration
+                expiration: response.Credentials?.Expiration,
             }
         }
 
         return fromIni({
             profile: this.profileName,
-            mfaCodeProvider: async mfaSerial =>
-                await getMfaTokenFromUser(mfaSerial, this.profileName),
+            mfaCodeProvider: async mfaSerial => await getMfaTokenFromUser(mfaSerial, this.profileName),
             roleAssumer: assumeRole,
-            loadedConfig: Promise.resolve(
-                {
-                    credentialsFile: loadedCreds,
-                    configFile: {},
-                } as SharedConfigFiles
-            )
+            loadedConfig: Promise.resolve({
+                credentialsFile: loadedCreds,
+                configFile: {},
+            } as SharedConfigFiles),
         })
     }
 
@@ -351,7 +328,9 @@
             } else if (this.isCredentialSource(CREDENTIAL_SOURCES.ENVIRONMENT)) {
                 return new AWS.EnvironmentCredentials(EnvVarsCredentialsProvider.AWS_ENV_VAR_PREFIX)
             }
-            throw new Error(`Credential source ${this.profile[SHARED_CREDENTIAL_PROPERTIES.CREDENTIAL_SOURCE]} is not supported`)
+            throw new Error(
+                `Credential source ${this.profile[SHARED_CREDENTIAL_PROPERTIES.CREDENTIAL_SOURCE]} is not supported`
+            )
         }
     }
 
@@ -370,30 +349,6 @@
         return new SsoCredentialProvider(ssoAccount, ssoRole, ssoClient, ssoAccessTokenProvider)
     }
 
-<<<<<<< HEAD
-    /**
-     * Legacy function that does nothing particularly useful.
-     *
-     * You are probably looking for `getCredentialsType2()`.
-     *
-     * TODO: deprecated / why is this static?!
-     */
-    public static getCredentialsType(): string {
-        return SharedCredentialsProvider.CREDENTIALS_TYPE
-    }
-
-    public getCredentialsType2(): CredentialType {
-        return this.isSsoProfile() ? 'ssoProfile' : 'staticProfile'
-=======
-    private applyProfileRegionToGlobalStsConfig() {
-        if (!AWS.config.sts) {
-            AWS.config.sts = {}
-        }
-
-        AWS.config.sts.region = this.getDefaultRegion()
->>>>>>> ce30f17d
-    }
-
     public isSsoProfile(): boolean {
         for (const propertyName of SSO_PROFILE_PROPERTIES) {
             if (hasProfileProperty(this.profile, propertyName)) {
@@ -409,5 +364,4 @@
         }
         return false
     }
-
 }