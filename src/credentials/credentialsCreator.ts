/*!
 * Copyright 2019 Amazon.com, Inc. or its affiliates. All Rights Reserved.
 * SPDX-License-Identifier: Apache-2.0
 */

import * as nls from 'vscode-nls'
const localize = nls.loadMessageBundle()

import { createInputBox, promptUser } from '../shared/ui/input'

const ERROR_MESSAGE_USER_CANCELLED = localize(
    'AWS.error.mfa.userCancelled',
    'User cancelled entering authentication code'
)

/**
 * @description Prompts user for MFA token
 *
 * Entered token is passed to the callback.
 * If user cancels out, the callback is passed an error with a fixed message string.
 *
 * @param mfaSerial Serial arn of MFA device
 * @param profileName Name of Credentials profile we are asking an MFA Token for
 * @param callback tokens/errors are passed through here
 */
export async function getMfaTokenFromUser(mfaSerial: string, profileName: string): Promise<string> {
<<<<<<< HEAD
    try {
        const inputBox = createInputBox({
            options: {
                ignoreFocusOut: true,
                placeHolder: localize('AWS.prompt.mfa.enterCode.placeholder', 'Enter Authentication Code Here'),
                title: localize('AWS.prompt.mfa.enterCode.title', 'MFA Challenge for {0}', profileName),
                prompt: localize('AWS.prompt.mfa.enterCode.prompt', 'Enter code for MFA device {0}', mfaSerial),
            },
        })
=======
    const inputBox = createInputBox({
        options: {
            ignoreFocusOut: true,
            placeHolder: localize('AWS.prompt.mfa.enterCode.placeholder', 'Enter Authentication Code Here'),
            title: localize('AWS.prompt.mfa.enterCode.title', 'MFA Challenge for {0}', profileName),
            prompt: localize('AWS.prompt.mfa.enterCode.prompt', 'Enter code for MFA device {0}', mfaSerial),
        },
    })
>>>>>>> 8083bf80

    const token = await promptUser({ inputBox: inputBox })

    // Distinguish user cancel vs code entry issues with the error message
    if (!token) {
        throw new Error(ERROR_MESSAGE_USER_CANCELLED)
    }

    return token
}<|MERGE_RESOLUTION|>--- conflicted
+++ resolved
@@ -24,17 +24,6 @@
  * @param callback tokens/errors are passed through here
  */
 export async function getMfaTokenFromUser(mfaSerial: string, profileName: string): Promise<string> {
-<<<<<<< HEAD
-    try {
-        const inputBox = createInputBox({
-            options: {
-                ignoreFocusOut: true,
-                placeHolder: localize('AWS.prompt.mfa.enterCode.placeholder', 'Enter Authentication Code Here'),
-                title: localize('AWS.prompt.mfa.enterCode.title', 'MFA Challenge for {0}', profileName),
-                prompt: localize('AWS.prompt.mfa.enterCode.prompt', 'Enter code for MFA device {0}', mfaSerial),
-            },
-        })
-=======
     const inputBox = createInputBox({
         options: {
             ignoreFocusOut: true,
@@ -43,7 +32,6 @@
             prompt: localize('AWS.prompt.mfa.enterCode.prompt', 'Enter code for MFA device {0}', mfaSerial),
         },
     })
->>>>>>> 8083bf80
 
     const token = await promptUser({ inputBox: inputBox })
 
