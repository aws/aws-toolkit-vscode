/*!
 * Copyright 2020 Amazon.com, Inc. or its affiliates. All Rights Reserved.
 * SPDX-License-Identifier: Apache-2.0
 */
<<<<<<< HEAD
import * as telemetry from '../shared/telemetry/telemetry'
import { showInputBox } from '../shared/ui/inputPrompter'
import { createURIFromArgs, isLogStreamUri, telemetryFilter } from './cloudWatchLogsUtils'
=======
import { showInputBox } from '../shared/ui/inputPrompter'
import { createURIFromArgs } from './cloudWatchLogsUtils'
>>>>>>> ced68c83
import { prepareDocument } from './commands/searchLogGroup'
import { getActiveDocumentUri } from './document/logStreamDocumentProvider'
import { CloudWatchLogsData, filterLogEventsFromUriComponents, LogStreamRegistry } from './registry/logStreamRegistry'
import { isViewAllEvents, TimeFilterResponse, TimeFilterSubmenu } from './timeFilterSubmenu'

/**
 * Prompts the user for new value for param in logSearch.
 * @param registry
 * @param param
 * @param oldUri
 * @returns Undefined if cancelled and the newData otherwise.
 */

export async function getNewData(
    param: 'filterPattern' | 'timeFilter',
    oldData: CloudWatchLogsData
): Promise<CloudWatchLogsData | undefined> {
    // We must deepcopy the parameters so that we don't change their original value in oldData
    const newData: CloudWatchLogsData = {
        ...oldData,
        parameters: { ...oldData.parameters },
        data: [],
        next: undefined,
        previous: undefined,
    }

    let newPattern: string | undefined
    let newTimeRange: TimeFilterResponse | undefined

    switch (param) {
        case 'filterPattern':
            newPattern = await showInputBox({
                title: oldData.logGroupInfo.streamName ? 'Filter Log Stream' : 'Search Log Group',
                placeholder: oldData.parameters.filterPattern ?? 'Enter Text Here',
            })
            if (newPattern === undefined) {
                return
            }
            newData.parameters.filterPattern = newPattern
            break

        case 'timeFilter':
            newTimeRange = (await new TimeFilterSubmenu().prompt()) as TimeFilterResponse
            if (newTimeRange === undefined) {
                return
            }
            newData.parameters.startTime = isViewAllEvents(newTimeRange) ? undefined : newTimeRange.start
            newData.parameters.endTime = isViewAllEvents(newTimeRange) ? undefined : newTimeRange.end
            break
    }
<<<<<<< HEAD
    let resourceType: telemetry.CloudWatchResourceType = 'logGroup'

=======
>>>>>>> ced68c83
    if (newData.logGroupInfo.streamName) {
        newData.retrieveLogsFunction = filterLogEventsFromUriComponents
        newData.parameters.streamNameOptions = [newData.logGroupInfo.streamName]
        newData.logGroupInfo.streamName = undefined
<<<<<<< HEAD
        resourceType = 'logStream'
=======
>>>>>>> ced68c83
    }

    telemetryFilter(newData, resourceType, 'escapeHatch')

    return newData
}

export async function changeLogSearchParams(
    registry: LogStreamRegistry,
    param: 'filterPattern' | 'timeFilter'
): Promise<void> {
<<<<<<< HEAD
=======
    //let result: telemetry.Result = 'Succeeded'
>>>>>>> ced68c83
    const oldUri = getActiveDocumentUri(registry)

    const oldData = registry.getLogData(oldUri)
    if (!oldData) {
<<<<<<< HEAD
        telemetry.recordCloudwatchlogsFilter({
            result: 'Failed',
            source: 'escapeHatch',
            cloudWatchResourceType: isLogStreamUri(oldUri) ? 'logStream' : 'logGroup',
            hasTimeFilter: param === 'timeFilter',
            hasTextFilter: param === 'filterPattern',
        })
=======
>>>>>>> ced68c83
        throw new Error(`cwl: Unable to find data for active URI ${oldUri}`)
    }
    const newData = await getNewData(param, oldData)

    if (!newData) {
<<<<<<< HEAD
        telemetry.recordCloudwatchlogsFilter({
            result: 'Cancelled',
            source: 'escapeHatch',
            cloudWatchResourceType: isLogStreamUri(oldUri) ? 'logStream' : 'logGroup',
            hasTimeFilter: oldData.parameters.startTime || param === 'timeFilter' ? true : false,
            hasTextFilter:
                (oldData.parameters.filterPattern && oldData.parameters.filterPattern !== '') ||
                param === 'filterPattern'
                    ? true
                    : false,
        })
=======
        //result = 'Cancelled'
>>>>>>> ced68c83
        return
    }

    const newUri = createURIFromArgs(newData.logGroupInfo, newData.parameters)

<<<<<<< HEAD
    const result = await prepareDocument(newUri, newData, registry)
    const typeOfResource = newData.parameters.streamNameOptions ? 'logStream' : 'logGroup'
    telemetry.recordCloudwatchlogsOpen({
        result: result,
        cloudWatchResourceType: typeOfResource,
        source: 'escapeHatch',
    })
=======
    //result = await prepareDocument(newUri, newData, registry)
    await prepareDocument(newUri, newData, registry)
    // TODO: add telemetry
>>>>>>> ced68c83
}<|MERGE_RESOLUTION|>--- conflicted
+++ resolved
@@ -2,14 +2,9 @@
  * Copyright 2020 Amazon.com, Inc. or its affiliates. All Rights Reserved.
  * SPDX-License-Identifier: Apache-2.0
  */
-<<<<<<< HEAD
 import * as telemetry from '../shared/telemetry/telemetry'
 import { showInputBox } from '../shared/ui/inputPrompter'
 import { createURIFromArgs, isLogStreamUri, telemetryFilter } from './cloudWatchLogsUtils'
-=======
-import { showInputBox } from '../shared/ui/inputPrompter'
-import { createURIFromArgs } from './cloudWatchLogsUtils'
->>>>>>> ced68c83
 import { prepareDocument } from './commands/searchLogGroup'
 import { getActiveDocumentUri } from './document/logStreamDocumentProvider'
 import { CloudWatchLogsData, filterLogEventsFromUriComponents, LogStreamRegistry } from './registry/logStreamRegistry'
@@ -60,19 +55,13 @@
             newData.parameters.endTime = isViewAllEvents(newTimeRange) ? undefined : newTimeRange.end
             break
     }
-<<<<<<< HEAD
     let resourceType: telemetry.CloudWatchResourceType = 'logGroup'
 
-=======
->>>>>>> ced68c83
     if (newData.logGroupInfo.streamName) {
         newData.retrieveLogsFunction = filterLogEventsFromUriComponents
         newData.parameters.streamNameOptions = [newData.logGroupInfo.streamName]
         newData.logGroupInfo.streamName = undefined
-<<<<<<< HEAD
         resourceType = 'logStream'
-=======
->>>>>>> ced68c83
     }
 
     telemetryFilter(newData, resourceType, 'escapeHatch')
@@ -84,15 +73,10 @@
     registry: LogStreamRegistry,
     param: 'filterPattern' | 'timeFilter'
 ): Promise<void> {
-<<<<<<< HEAD
-=======
-    //let result: telemetry.Result = 'Succeeded'
->>>>>>> ced68c83
     const oldUri = getActiveDocumentUri(registry)
 
     const oldData = registry.getLogData(oldUri)
     if (!oldData) {
-<<<<<<< HEAD
         telemetry.recordCloudwatchlogsFilter({
             result: 'Failed',
             source: 'escapeHatch',
@@ -100,14 +84,11 @@
             hasTimeFilter: param === 'timeFilter',
             hasTextFilter: param === 'filterPattern',
         })
-=======
->>>>>>> ced68c83
         throw new Error(`cwl: Unable to find data for active URI ${oldUri}`)
     }
     const newData = await getNewData(param, oldData)
 
     if (!newData) {
-<<<<<<< HEAD
         telemetry.recordCloudwatchlogsFilter({
             result: 'Cancelled',
             source: 'escapeHatch',
@@ -119,15 +100,12 @@
                     ? true
                     : false,
         })
-=======
-        //result = 'Cancelled'
->>>>>>> ced68c83
+
         return
     }
 
     const newUri = createURIFromArgs(newData.logGroupInfo, newData.parameters)
 
-<<<<<<< HEAD
     const result = await prepareDocument(newUri, newData, registry)
     const typeOfResource = newData.parameters.streamNameOptions ? 'logStream' : 'logGroup'
     telemetry.recordCloudwatchlogsOpen({
@@ -135,9 +113,4 @@
         cloudWatchResourceType: typeOfResource,
         source: 'escapeHatch',
     })
-=======
-    //result = await prepareDocument(newUri, newData, registry)
-    await prepareDocument(newUri, newData, registry)
-    // TODO: add telemetry
->>>>>>> ced68c83
 }