--- conflicted
+++ resolved
@@ -72,7 +72,6 @@
         }
         // Currently displays nothing if update log fails in non-cancellationError. (don't want this)
 
-<<<<<<< HEAD
         response = await new SearchLogGroupWizard({
             groupName: node.logGroup.logGroupName,
             regionName: node.regionCode,
@@ -95,35 +94,13 @@
                 result = 'Cancelled'
             } else {
                 result = 'Failed'
-=======
-        try {
-            await registry.registerLog(uri, initialStreamData)
-            const doc = await vscode.workspace.openTextDocument(uri) // calls back into the provider
-            vscode.languages.setTextDocumentLanguage(doc, 'log')
-            const textEditor = await vscode.window.showTextDocument(doc, { preview: false })
-            registry.setTextEditor(uri, textEditor)
-            highlightDocument(registry, uri)
-            vscode.workspace.onDidChangeTextDocument((event: vscode.TextDocumentChangeEvent) => {
-                if (event.document.uri.toString() === doc.uri.toString()) {
-                    highlightDocument(registry, uri)
-                }
-            })
-        } catch (err) {
-            if (CancellationError.isUserCancelled(err)) {
-                getLogger().debug('cwl: User Cancelled Search')
-                result = 'Failed'
-            } else {
->>>>>>> 170af302
+
                 const error = err as Error
                 vscode.window.showErrorMessage(
                     localize(
                         'AWS.cwl.searchLogGroup.errorRetrievingLogs',
                         'Error retrieving logs for Log Group {0} : {1}',
-<<<<<<< HEAD
                         initialLogData.logGroupInfo.groupName,
-=======
-                        logGroupInfo.groupName,
->>>>>>> 170af302
                         error.message
                     )
                 )
