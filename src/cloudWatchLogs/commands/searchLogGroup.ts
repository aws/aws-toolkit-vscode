--- conflicted
+++ resolved
@@ -14,23 +14,8 @@
 } from '../registry/logStreamRegistry'
 import { DataQuickPickItem } from '../../shared/ui/pickerPrompter'
 import { Wizard } from '../../shared/wizards/wizard'
-<<<<<<< HEAD
 import { createURIFromArgs, parseCloudWatchLogsUri } from '../cloudWatchLogsUtils'
 import { DefaultCloudWatchLogsClient } from '../../shared/clients/cloudWatchLogsClient'
-=======
-import { createInputBox, InputBoxPrompter } from '../../shared/ui/inputPrompter'
-import { createURIFromArgs } from '../cloudWatchLogsUtils'
-import { DefaultCloudWatchLogsClient } from '../../shared/clients/cloudWatchLogsClient'
-import { CloudWatchLogs } from 'aws-sdk'
-import { LogGroupNode } from '../explorer/logGroupNode'
-import { RegionSubmenu, RegionSubmenuResponse } from '../../shared/ui/common/regionSubmenu'
-import { integer } from 'aws-sdk/clients/cloudfront'
-import { Prompter, PromptResult } from '../../shared/ui/prompter'
-import { createQuickPick, QuickPickPrompter } from '../../shared/ui/pickerPrompter'
-import { ItemLoadTypes } from '../../shared/ui/pickerPrompter'
-import { isValidResponse } from '../../shared/wizards/wizard'
-import { StepEstimator } from '../../shared/wizards/wizard'
->>>>>>> 8301dfe4
 import { highlightDocument } from '../document/logStreamDocumentProvider'
 import { CancellationError } from '../../shared/utilities/timeoutUtils'
 import { localize } from 'vscode-nls'
@@ -75,7 +60,6 @@
     return initialStreamData
 }
 
-<<<<<<< HEAD
 export async function prepareDocument(uri: vscode.Uri, registry: LogStreamRegistry): Promise<telemetry.Result> {
     try {
         const doc = await vscode.workspace.openTextDocument(uri) // calls back into the provider
@@ -118,32 +102,6 @@
         if (!node.logGroup.logGroupName) {
             throw new Error('CWL: Log Group node does not have a name.')
         }
-=======
-async function prepareDocument(uri: vscode.Uri, registry: LogStreamRegistry): Promise<void> {
-    const doc = await vscode.workspace.openTextDocument(uri) // calls back into the provider
-    vscode.languages.setTextDocumentLanguage(doc, 'log')
-
-    const textEditor = await vscode.window.showTextDocument(doc, { preview: false })
-    registry.setTextEditor(uri, textEditor)
-
-    // Initial highlighting of the document and then for any addLogEvent calls.
-    highlightDocument(registry, uri)
-    vscode.workspace.onDidChangeTextDocument((event: vscode.TextDocumentChangeEvent) => {
-        if (event.document.uri.toString() === doc.uri.toString()) {
-            highlightDocument(registry, uri)
-        }
-    })
-}
-
-export async function searchLogGroup(node: LogGroupNode | undefined, registry: LogStreamRegistry): Promise<void> {
-    let result: telemetry.Result = 'Succeeded'
-    let response: SearchLogGroupWizardResponse | undefined
-
-    if (node) {
-        if (!node.logGroup.logGroupName) {
-            throw new Error('CWL: Log Group node does not have a name.')
-        }
->>>>>>> 8301dfe4
 
         response = await new SearchLogGroupWizard({
             groupName: node.logGroup.logGroupName,
@@ -151,40 +109,6 @@
         }).run()
     } else {
         response = await new SearchLogGroupWizard().run()
-<<<<<<< HEAD
-=======
-    }
-
-    if (!response) {
-        telemetry.recordCloudwatchlogsOpenStream({ result: 'Cancelled' })
-        return
-    }
-
-    const initialLogData = handleWizardResponse(response, registry)
-
-    const uri = createURIFromArgs(initialLogData.logGroupInfo, initialLogData.parameters)
-
-    await registry.registerLog(uri, initialLogData)
-    try {
-        await prepareDocument(uri, registry)
-    } catch (err) {
-        if (CancellationError.isUserCancelled(err)) {
-            getLogger().debug('cwl: User Cancelled Search')
-            result = 'Cancelled'
-        } else {
-            result = 'Failed'
-
-            const error = err as Error
-            vscode.window.showErrorMessage(
-                localize(
-                    'AWS.cwl.searchLogGroup.errorRetrievingLogs',
-                    'Error retrieving logs for Log Group {0} : {1}',
-                    initialLogData.logGroupInfo.groupName,
-                    error.message
-                )
-            )
-        }
->>>>>>> 8301dfe4
     }
 
     if (!response) {
@@ -253,165 +177,5 @@
         this.form.submenuResponse.bindPrompter(createRegionSubmenu)
         this.form.filterPattern.bindPrompter(createFilterpatternPrompter)
         this.form.timeRange.bindPrompter(() => new TimeFilterSubmenu())
-<<<<<<< HEAD
-=======
     }
-}
-
-export interface TimeFilterResponse {
-    // # of miliseconds since january 1 1970 since thats what API expects.
-    readonly start: number
-    readonly end: number
-}
-
-const customRange = Symbol('customRange')
-
-export class TimeFilterSubmenu extends Prompter<TimeFilterResponse> {
-    // TODO: Generalize submenu code between this and the region Submenu.
-    private currentState: 'custom-range' | 'recent-range' = 'recent-range'
-    private steps?: [current: number, total: number]
-    public defaultPrompter: QuickPickPrompter<typeof customRange | integer> = this.createMenuPrompter()
-    public customPrompter: InputBoxPrompter = this.createDateBox()
-
-    public constructor() {
-        super()
->>>>>>> 8301dfe4
-    }
-
-    private get recentTimeOptions(): ItemLoadTypes<integer> {
-        const options: DataQuickPickItem<integer>[] = []
-        options.push({
-            label: 'View all events',
-            data: 0,
-        })
-        options.push({
-            label: 'Last 1 Minute',
-            data: 1,
-        })
-        options.push({
-            label: 'Last 30 Minutes',
-            data: 30,
-        })
-        options.push({
-            label: 'Last 1 Hour',
-            data: 60,
-        })
-        options.push({
-            label: 'Last 12 Hours',
-            data: 60 * 12,
-        })
-        return options
-    }
-
-    public createMenuPrompter() {
-        const prompter = createQuickPick<integer | typeof customRange>(this.recentTimeOptions)
-
-        prompter.quickPick.items = [
-            ...prompter.quickPick.items,
-            {
-                label: 'Custom time range',
-                data: customRange,
-                detail: `YYYY/MM/DD-YYYY/MM/DD`,
-            },
-        ]
-
-        return prompter
-    }
-
-    private switchState(newState: 'custom-range' | 'recent-range') {
-        this.currentState = newState
-    }
-
-    public createDateBox(): InputBoxPrompter {
-        return createInputBox({
-            title: 'Enter custom date range',
-            placeholder: 'YYYY/MM/DD-YYYY/MM/DD',
-            validateInput: input => this.validateDate(input),
-        })
-    }
-
-    protected async promptUser(): Promise<PromptResult<TimeFilterResponse>> {
-        while (true) {
-            switch (this.currentState) {
-                case 'recent-range': {
-                    this.steps && this.defaultPrompter.setSteps(this.steps[0], this.steps[1])
-
-                    const resp = await this.defaultPrompter.prompt()
-                    if (resp === customRange) {
-                        this.switchState('custom-range')
-                    } else if (isValidResponse(resp)) {
-                        const [endTime, startTime] = [new Date(), new Date()]
-                        startTime.setHours(endTime.getHours() - resp)
-
-                        return { start: startTime.valueOf(), end: endTime.valueOf() }
-                    } else {
-                        return resp
-                    }
-
-                    break
-                }
-                case 'custom-range': {
-                    const resp = await this.customPrompter.prompt()
-                    if (isValidResponse(resp)) {
-                        const [startTime, endTime] = this.parseDate(resp)
-
-                        return { start: startTime.valueOf(), end: endTime.valueOf() }
-                    }
-
-                    this.defaultPrompter = this.createMenuPrompter() //reload the defaultPrompter
-                    this.switchState('recent-range')
-
-                    break
-                }
-            }
-        }
-    }
-
-    public validateDate(input: string) {
-        const parts = input.split('-')
-        const today = new Date()
-
-        if (parts.length !== 2) {
-            return 'String must include two dates seperated by `-`'
-        }
-        const [startTime, endTime] = parts
-
-        if (!Date.parse(startTime)) {
-            return 'starting time format is invalid, use YYYY/MM/DD'
-        }
-        if (!Date.parse(endTime)) {
-            return 'ending time format is valid, use YYYY/MM/DD'
-        }
-        const regEx = /^\d{4}\/\d{2}\/\d{2}$/
-        if (!startTime.match(regEx) || !endTime.match(regEx)) {
-            return 'enter date in format YYYY/MM/DD-YYYY/MM/DD'
-        }
-        if (startTime === endTime) {
-            return 'must enter two different dates for valid range'
-        }
-        if (Date.parse(startTime) > Date.parse(endTime)) {
-            return 'first date must occur before second date'
-        }
-
-        if (Date.parse(endTime) > today.valueOf()) {
-            return 'end date cannot be in the future'
-        }
-    }
-
-    public setSteps(current: number, total: number): void {
-        this.steps = [current, total]
-    }
-
-    private parseDate(resp: string) {
-        const parts = resp.split('-')
-        return [new Date(parts[0]), new Date(parts[1])]
-    }
-
-    // Unused
-    public get recentItem(): any {
-        return
-    }
-
-    public set recentItem(response: any) {}
-    public setStepEstimator(estimator: StepEstimator<TimeFilterResponse>): void {}
 }