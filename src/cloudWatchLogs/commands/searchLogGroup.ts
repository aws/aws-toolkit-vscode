/*!
 * Copyright 2020 Amazon.com, Inc. or its affiliates. All Rights Reserved.
 * SPDX-License-Identifier: Apache-2.0
 */

import * as vscode from 'vscode'
import * as telemetry from '../../shared/telemetry/telemetry'
import {
    CloudWatchLogsData,
    CloudWatchLogsGroupInfo,
    CloudWatchLogsParameters,
    LogStreamRegistry,
    filterLogEventsFromUriComponents,
} from '../registry/logStreamRegistry'
import { DataQuickPickItem } from '../../shared/ui/pickerPrompter'
import { Wizard } from '../../shared/wizards/wizard'
import { createInputBox, InputBoxPrompter } from '../../shared/ui/inputPrompter'
import { createURIFromArgs } from '../cloudWatchLogsUtils'
import { DefaultCloudWatchLogsClient } from '../../shared/clients/cloudWatchLogsClient'
import { CloudWatchLogs } from 'aws-sdk'
import { RegionSubmenu, RegionSubmenuResponse } from '../../shared/ui/common/regionSubmenu'
<<<<<<< HEAD
import { integer } from 'aws-sdk/clients/cloudfront'
import { Prompter, PromptResult } from '../../shared/ui/prompter'
import { createQuickPick, QuickPickPrompter } from '../../shared/ui/pickerPrompter'
import { ItemLoadTypes } from '../../shared/ui/pickerPrompter'
import { isValidResponse } from '../../shared/wizards/wizard'
import { StepEstimator } from '../../shared/wizards/wizard'
=======
import { highlightDocument } from '../document/logStreamDocumentProvider'
>>>>>>> 6340639a

export async function searchLogGroup(registry: LogStreamRegistry): Promise<void> {
    let result: telemetry.Result = 'Succeeded'
    const response = await new SearchLogGroupWizard().run()
    if (response) {
        const logGroupInfo: CloudWatchLogsGroupInfo = {
            groupName: response.submenuResponse.data,
            regionName: response.submenuResponse.region,
        }
        let parameters: CloudWatchLogsParameters

        if (response.timeRange.start === response.timeRange.end) {
            // this means no time filter.
            parameters = {
                limit: registry.configuration.get('limit', 10000),
                filterPattern: response.filterPattern,
            }
        } else {
            parameters = {
                limit: registry.configuration.get('limit', 10000),
                filterPattern: response.filterPattern,
                startTime: response.timeRange.start,
                endTime: response.timeRange.end,
            }
        }

        const uri = createURIFromArgs(logGroupInfo, parameters)
        const initialStreamData: CloudWatchLogsData = {
            data: [],
            parameters: parameters,
            busy: false,
            logGroupInfo: logGroupInfo,
            retrieveLogsFunction: filterLogEventsFromUriComponents,
        }

        await registry.registerLog(uri, initialStreamData)
        const doc = await vscode.workspace.openTextDocument(uri) // calls back into the provider
        vscode.languages.setTextDocumentLanguage(doc, 'log')

        const textEditor = await vscode.window.showTextDocument(doc, { preview: false })
        registry.setTextEditor(uri, textEditor)
        // Initial highlighting of the document and then for any addLogEvent calls.
        highlightDocument(registry, uri)
        vscode.workspace.onDidChangeTextDocument((event: vscode.TextDocumentChangeEvent) => {
            if (event.document.uri.toString() === doc.uri.toString()) {
                highlightDocument(registry, uri)
            }
        })
    } else {
        result = 'Cancelled'
    }
    telemetry.recordCloudwatchlogsOpenStream({ result })
}

async function getLogGroupsFromRegion(regionCode: string): Promise<DataQuickPickItem<string>[]> {
    const client = new DefaultCloudWatchLogsClient(regionCode)
    const logGroups = await logGroupsToArray(client.describeLogGroups())
    const options = logGroups.map<DataQuickPickItem<string>>(logGroupString => ({
        label: logGroupString,
        data: logGroupString,
    }))
    return options
}

async function logGroupsToArray(logGroups: AsyncIterableIterator<CloudWatchLogs.LogGroup>): Promise<string[]> {
    const logGroupsArray = []
    for await (const logGroupObject of logGroups) {
        logGroupObject.logGroupName && logGroupsArray.push(logGroupObject.logGroupName)
    }
    return logGroupsArray
}

export function createFilterpatternPrompter() {
    return createInputBox({
        title: 'Keyword Search',
        placeholder: 'Enter text here',
    })
}

export function createRegionSubmenu() {
    return new RegionSubmenu(getLogGroupsFromRegion)
}

export interface SearchLogGroupWizardResponse {
    submenuResponse: RegionSubmenuResponse<string>
    filterPattern: string
    timeRange: TimeFilterResponse
}

export class SearchLogGroupWizard extends Wizard<SearchLogGroupWizardResponse> {
    public constructor() {
        super()
        this.form.submenuResponse.bindPrompter(createRegionSubmenu)
        this.form.filterPattern.bindPrompter(createFilterpatternPrompter)
        this.form.timeRange.bindPrompter(() => new TimeFilterSubmenu())
    }
}

export interface TimeFilterResponse {
    // # of miliseconds since january 1 1970 since thats what API expects.
    readonly start: number
    readonly end: number
}

const customRange = Symbol('customRange')

export class TimeFilterSubmenu extends Prompter<TimeFilterResponse> {
    private currentState: 'custom-range' | 'recent-range' = 'recent-range'
    private steps?: [current: number, total: number]
    private activePrompter: QuickPickPrompter<typeof customRange | integer> | InputBoxPrompter =
        this.createMenuPrompter()

    public constructor() {
        super()
    }

    private get recentTimeOptions(): ItemLoadTypes<integer> {
        const options: DataQuickPickItem<integer>[] = []
        options.push({
            label: 'View all events',
            data: 0,
        })
        options.push({
            label: 'Last 1 Minute',
            data: 1,
        })
        options.push({
            label: 'Last 30 Minutes',
            data: 30,
        })
        options.push({
            label: 'Last 1 Hour',
            data: 60,
        })
        options.push({
            label: 'Last 12 Hours',
            data: 60 * 12,
        })
        return options
    }

    public createMenuPrompter() {
        const prompter = createQuickPick<integer | typeof customRange>(this.recentTimeOptions)

        prompter.quickPick.items = [
            {
                label: 'Custom time range',
                data: customRange,
                detail: `YYYY/MM/DD-YYYY/MM/DD`,
            },
            ...prompter.quickPick.items,
        ]

        return prompter
    }

    private switchState(newState: 'custom-range' | 'recent-range') {
        this.currentState = newState
    }

    protected async promptUser(): Promise<PromptResult<TimeFilterResponse>> {
        while (true) {
            switch (this.currentState) {
                case 'recent-range': {
                    const prompter = (this.activePrompter = this.createMenuPrompter())
                    this.steps && prompter.setSteps(this.steps[0], this.steps[1])

                    const resp = await prompter.prompt()
                    if (resp === customRange) {
                        this.switchState('custom-range')
                    } else if (isValidResponse(resp)) {
                        const [endTime, startTime] = [new Date(), new Date()]
                        startTime.setHours(endTime.getHours() - resp)

                        return { start: startTime.valueOf(), end: endTime.valueOf() }
                    } else {
                        return resp
                    }

                    break
                }
                case 'custom-range': {
                    const prompter = (this.activePrompter = createInputBox())

                    const resp = await prompter.prompt()
                    if (isValidResponse(resp)) {
                        const [startTime, endTime] = this.parseDate(resp)

                        return { start: startTime.valueOf(), end: endTime.valueOf() }
                    }

                    break
                }
            }
        }
    }

    public setSteps(current: number, total: number): void {
        this.steps = [current, total]
    }

    private parseDate(resp: string) {
        // TODO: Validate that the date is correct.
        const parts = resp.split('-')
        return [new Date(parts[0]), new Date(parts[1])]
    }

    // Unused
    public get recentItem(): any {
        return
    }

    public set recentItem(response: any) {}
    public setStepEstimator(estimator: StepEstimator<TimeFilterResponse>): void {}
}<|MERGE_RESOLUTION|>--- conflicted
+++ resolved
@@ -19,16 +19,13 @@
 import { DefaultCloudWatchLogsClient } from '../../shared/clients/cloudWatchLogsClient'
 import { CloudWatchLogs } from 'aws-sdk'
 import { RegionSubmenu, RegionSubmenuResponse } from '../../shared/ui/common/regionSubmenu'
-<<<<<<< HEAD
 import { integer } from 'aws-sdk/clients/cloudfront'
 import { Prompter, PromptResult } from '../../shared/ui/prompter'
 import { createQuickPick, QuickPickPrompter } from '../../shared/ui/pickerPrompter'
 import { ItemLoadTypes } from '../../shared/ui/pickerPrompter'
 import { isValidResponse } from '../../shared/wizards/wizard'
 import { StepEstimator } from '../../shared/wizards/wizard'
-=======
 import { highlightDocument } from '../document/logStreamDocumentProvider'
->>>>>>> 6340639a
 
 export async function searchLogGroup(registry: LogStreamRegistry): Promise<void> {
     let result: telemetry.Result = 'Succeeded'
@@ -138,7 +135,7 @@
 export class TimeFilterSubmenu extends Prompter<TimeFilterResponse> {
     private currentState: 'custom-range' | 'recent-range' = 'recent-range'
     private steps?: [current: number, total: number]
-    private activePrompter: QuickPickPrompter<typeof customRange | integer> | InputBoxPrompter =
+    public activePrompter: QuickPickPrompter<typeof customRange | integer> | InputBoxPrompter =
         this.createMenuPrompter()
 
     public constructor() {
