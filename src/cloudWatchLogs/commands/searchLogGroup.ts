/*!
 * Copyright 2020 Amazon.com, Inc. or its affiliates. All Rights Reserved.
 * SPDX-License-Identifier: Apache-2.0
 */

import * as vscode from 'vscode'
import * as telemetry from '../../shared/telemetry/telemetry'
import {
    CloudWatchLogsData,
    CloudWatchLogsGroupInfo,
    CloudWatchLogsParameters,
    LogStreamRegistry,
    filterLogEventsFromUriComponents,
} from '../registry/logStreamRegistry'
import { createQuickPick, DataQuickPickItem } from '../../shared/ui/pickerPrompter'
import { Wizard } from '../../shared/wizards/wizard'
import { createInputBox } from '../../shared/ui/inputPrompter'
import { createURIFromArgs } from '../cloudWatchLogsUtils'
import { DefaultCloudWatchLogsClient } from '../../shared/clients/cloudWatchLogsClient'
import { CloudWatchLogs } from 'aws-sdk'
<<<<<<< HEAD
import { LogGroupNode } from '../explorer/logGroupNode'
=======
import { highlightDocument } from '../document/logStreamDocumentProvider'
>>>>>>> 24c361ca

export async function searchLogGroup(node: LogGroupNode, registry: LogStreamRegistry): Promise<void> {
    let result: telemetry.Result = 'Succeeded'
    let logGroupInfo: CloudWatchLogsGroupInfo
    let parameters: CloudWatchLogsParameters
    let response: SearchLogGroupWizardResponse | undefined

    const regionCode = 'us-west-2'

    if (node) {
        if (!node.logGroup.logGroupName) {
            throw new Error('CWL: Log Group node does not have name attached')
        }
        logGroupInfo = {
            groupName: node.logGroup.logGroupName,
            regionName: node.regionCode,
        }

        response = await new SearchLogGroupWizard([], logGroupInfo).run()
    } else {
        const client = new DefaultCloudWatchLogsClient(regionCode)
        const logGroups = await logGroupsToArray(client.describeLogGroups())
        response = await new SearchLogGroupWizard(logGroups).run()
    }

    if (response) {
        logGroupInfo = {
            groupName: response.logGroup,
            regionName: regionCode,
        }

        parameters = {
            limit: registry.configuration.get('limit', 10000),
            filterPattern: response.filterPattern,
        }
        const uri = createURIFromArgs(logGroupInfo, parameters)
        const initialStreamData: CloudWatchLogsData = {
            data: [],
            parameters: parameters,
            busy: false,
            logGroupInfo: logGroupInfo,
            retrieveLogsFunction: filterLogEventsFromUriComponents,
        }

        await registry.registerLog(uri, initialStreamData)
        const doc = await vscode.workspace.openTextDocument(uri) // calls back into the provider
        vscode.languages.setTextDocumentLanguage(doc, 'log')

        const textEditor = await vscode.window.showTextDocument(doc, { preview: false })
        registry.setTextEditor(uri, textEditor)
        // Initial highlighting of the document and then for any addLogEvent calls.
        highlightDocument(registry, uri)
        vscode.workspace.onDidChangeTextDocument((event: vscode.TextDocumentChangeEvent) => {
            if (event.document.uri.toString() === doc.uri.toString()) {
                highlightDocument(registry, uri)
            }
        })
    } else {
        result = 'Cancelled'
    }
    telemetry.recordCloudwatchlogsOpenStream({ result })
}

async function logGroupsToArray(logGroups: AsyncIterableIterator<CloudWatchLogs.LogGroup>): Promise<string[]> {
    const logGroupsArray = []
    for await (const logGroupObject of logGroups) {
        logGroupObject.logGroupName && logGroupsArray.push(logGroupObject.logGroupName)
    }
    return logGroupsArray
}

export function createLogGroupPrompter(logGroups: string[]) {
    const options = logGroups.map<DataQuickPickItem<string>>(logGroupString => ({
        label: logGroupString,
        data: logGroupString,
    }))

    return createQuickPick(options, {
        title: 'Select Log Group',
        placeholder: 'Enter text here',
    })
}

export function createFilterpatternPrompter() {
    return createInputBox({
        title: 'Keyword Search',
        placeholder: 'Enter text here',
    })
}

export interface SearchLogGroupWizardResponse {
    logGroup: string
    filterPattern: string
}

export class SearchLogGroupWizard extends Wizard<SearchLogGroupWizardResponse> {
    public constructor(logGroups: string[], logGroupInfo?: CloudWatchLogsGroupInfo) {
        super()
        if (!logGroupInfo) {
            this.form.logGroup.bindPrompter(() => createLogGroupPrompter(logGroups))
        } else {
            this.form.logGroup.setDefault(logGroupInfo.groupName)
        }
        this.form.filterPattern.bindPrompter(createFilterpatternPrompter)
    }
}<|MERGE_RESOLUTION|>--- conflicted
+++ resolved
@@ -18,11 +18,8 @@
 import { createURIFromArgs } from '../cloudWatchLogsUtils'
 import { DefaultCloudWatchLogsClient } from '../../shared/clients/cloudWatchLogsClient'
 import { CloudWatchLogs } from 'aws-sdk'
-<<<<<<< HEAD
 import { LogGroupNode } from '../explorer/logGroupNode'
-=======
 import { highlightDocument } from '../document/logStreamDocumentProvider'
->>>>>>> 24c361ca
 
 export async function searchLogGroup(node: LogGroupNode, registry: LogStreamRegistry): Promise<void> {
     let result: telemetry.Result = 'Succeeded'
