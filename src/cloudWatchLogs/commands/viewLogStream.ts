/*!
 * Copyright 2020 Amazon.com, Inc. or its affiliates. All Rights Reserved.
 * SPDX-License-Identifier: Apache-2.0
 */

import * as nls from 'vscode-nls'
const localize = nls.loadMessageBundle()

import * as vscode from 'vscode'
import * as moment from 'moment'
import * as picker from '../../shared/ui/picker'
import { MultiStepWizard, WIZARD_RETRY, WIZARD_TERMINATE, WizardStep } from '../../shared/wizards/multiStepWizard'
import { LogGroupNode } from '../explorer/logGroupNode'
import { CloudWatchLogs } from 'aws-sdk'

import { DefaultCloudWatchLogsClient } from '../../shared/clients/cloudWatchLogsClient'
import * as telemetry from '../../shared/telemetry/telemetry'
import { LOCALIZED_DATE_FORMAT } from '../../shared/constants'
import { getPaginatedAwsCallIter, IteratorTransformer } from '../../shared/utilities/collectionUtils'
<<<<<<< HEAD
import { LogStreamRegistry } from '../registry/logStreamRegistry'
import { convertLogGroupInfoToUri } from '../cloudWatchLogsUtils'
=======
import {
    CloudWatchLogsData,
    CloudWatchLogsGroupInfo,
    CloudWatchLogsParameters,
    LogStreamRegistry,
    getLogEventsFromUriComponents,
} from '../registry/logStreamRegistry'
import { createURIFromArgs } from '../cloudWatchLogsUtils'
import globals from '../../shared/extensionGlobals'
>>>>>>> 13373557

export interface SelectLogStreamResponse {
    region: string
    logGroupName: string
    logStreamName: string
}

export async function viewLogStream(node: LogGroupNode, registry: LogStreamRegistry): Promise<void> {
    let result: telemetry.Result = 'Succeeded'
    const logStreamResponse = await new SelectLogStreamWizard(node).run()
    if (logStreamResponse) {
        const logGroupInfo: CloudWatchLogsGroupInfo = {
            groupName: logStreamResponse.logGroupName,
            regionName: logStreamResponse.region,
        }

        const parameters: CloudWatchLogsParameters = {
            limit: registry.configuration.get('limit', 10000),
            streamName: logStreamResponse.logStreamName,
        }

        const uri = createURIFromArgs(logGroupInfo, parameters)

        const initialStreamData: CloudWatchLogsData = {
            data: [],
            parameters: parameters,
            busy: false,
            logGroupInfo: logGroupInfo,
            retrieveLogsFunction: getLogEventsFromUriComponents,
        }

        await registry.registerLog(uri, initialStreamData)
        const doc = await vscode.workspace.openTextDocument(uri) // calls back into the provider
        vscode.languages.setTextDocumentLanguage(doc, 'log')
        await vscode.window.showTextDocument(doc, { preview: false })
    } else {
        result = 'Cancelled'
    }

    telemetry.recordCloudwatchlogsOpenStream({ result })
}

export interface SelectLogStreamWizardContext {
    pickLogStream(): Promise<string | undefined>
}

export class DefaultSelectLogStreamWizardContext implements SelectLogStreamWizardContext {
    private readonly totalSteps = 1
    public constructor(private readonly regionCode: string, private readonly logGroupName: string) {}

    public async pickLogStream(): Promise<string | undefined> {
        let telemetryResult: telemetry.Result = 'Succeeded'

        const client = new DefaultCloudWatchLogsClient(this.regionCode)
        const request: CloudWatchLogs.DescribeLogStreamsRequest = {
            logGroupName: this.logGroupName,
            orderBy: 'LastEventTime',
            descending: true,
        }
        const qp = picker.createQuickPick({
            options: {
                title: localize('AWS.cloudWatchLogs.viewLogStream.workflow.prompt', 'Select a log stream'),
                step: 1,
                totalSteps: this.totalSteps,
            },
        })
        const populator = new IteratorTransformer(
            () =>
                getPaginatedAwsCallIter({
                    awsCall: request => client.describeLogStreams(request),
                    nextTokenNames: {
                        request: 'nextToken',
                        response: 'nextToken',
                    },
                    request,
                }),
            response => convertDescribeLogStreamsToQuickPickItems(response)
        )

        const controller = new picker.IteratingQuickPickController(qp, populator)
        controller.startRequests()
        const choices = await picker.promptUser({
            picker: qp,
            onDidTriggerButton: (button, resolve, reject) =>
                controller.iteratingOnDidTriggerButton(button, resolve, reject),
        })

        const val = picker.verifySinglePickerOutput(choices)

        let result = val?.label

        // handle no items for a group as a cancel
        if (!result || result === picker.IteratingQuickPickController.NO_ITEMS_ITEM.label) {
            result = undefined
            telemetryResult = 'Cancelled'
        }
        // retry handled by caller -- should this be a "Failed"?
        // of note: we don't track if an error pops up, we just track if the error is selected.
        if (result === picker.IteratingQuickPickController.ERROR_ITEM.label) {
            telemetryResult = 'Failed'
        }

        telemetry.recordCloudwatchlogsOpenGroup({ result: telemetryResult })
        return result
    }
}

export function convertDescribeLogStreamsToQuickPickItems(
    response: CloudWatchLogs.DescribeLogStreamsResponse
): vscode.QuickPickItem[] {
    return (response.logStreams ?? []).map<vscode.QuickPickItem>(stream => ({
        label: stream.logStreamName!,
        detail: stream.lastEventTimestamp
            ? moment(stream.lastEventTimestamp).format(LOCALIZED_DATE_FORMAT)
            : localize('AWS.cloudWatchLogs.viewLogStream.workflow.noStreams', '[No Log Events found]'),
    }))
}

export class SelectLogStreamWizard extends MultiStepWizard<SelectLogStreamResponse> {
    private readonly response: Partial<SelectLogStreamResponse>

    public constructor(
        node: LogGroupNode,
        private readonly context: SelectLogStreamWizardContext = new DefaultSelectLogStreamWizardContext(
            node.regionCode,
            node.logGroup.logGroupName!
        )
    ) {
        super()
        this.response = {
            region: node.regionCode,
            logGroupName: node.logGroup.logGroupName,
        }
    }

    protected get startStep(): WizardStep {
        return this.SELECT_STREAM
    }

    protected getResult(): SelectLogStreamResponse | undefined {
        if (!this.response.region || !this.response.logGroupName || !this.response.logStreamName) {
            return undefined
        }

        return {
            region: this.response.region,
            logGroupName: this.response.logGroupName,
            logStreamName: this.response.logStreamName,
        }
    }

    private readonly SELECT_STREAM: WizardStep = async () => {
        const returnVal = await this.context.pickLogStream()

        // retry on error
        if (returnVal === picker.IteratingQuickPickController.ERROR_ITEM.label) {
            return WIZARD_RETRY
        }

        this.response.logStreamName = returnVal

        return WIZARD_TERMINATE
    }
}<|MERGE_RESOLUTION|>--- conflicted
+++ resolved
@@ -17,10 +17,6 @@
 import * as telemetry from '../../shared/telemetry/telemetry'
 import { LOCALIZED_DATE_FORMAT } from '../../shared/constants'
 import { getPaginatedAwsCallIter, IteratorTransformer } from '../../shared/utilities/collectionUtils'
-<<<<<<< HEAD
-import { LogStreamRegistry } from '../registry/logStreamRegistry'
-import { convertLogGroupInfoToUri } from '../cloudWatchLogsUtils'
-=======
 import {
     CloudWatchLogsData,
     CloudWatchLogsGroupInfo,
@@ -29,8 +25,7 @@
     getLogEventsFromUriComponents,
 } from '../registry/logStreamRegistry'
 import { createURIFromArgs } from '../cloudWatchLogsUtils'
-import globals from '../../shared/extensionGlobals'
->>>>>>> 13373557
+
 
 export interface SelectLogStreamResponse {
     region: string
