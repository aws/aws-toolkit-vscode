--- conflicted
+++ resolved
@@ -25,18 +25,6 @@
     // handle log window closures by discarding logs that aren't shown--do we want this behavior?
     // according to VS Code API docs, onDidChangeVisibleTextEditors is more reliable than onDidCloseTextDocument
     context.subscriptions.push(
-<<<<<<< HEAD
-        // swap to onDidChangeVisibleTextEditors
-        vscode.workspace.onDidCloseTextDocument(doc => {
-            if (doc.uri.scheme === CLOUDWATCH_LOGS_SCHEME) {
-                registry.deregisterLog(doc.uri)
-            }
-        })
-    )
-
-    context.subscriptions.push(
-        vscode.workspace.registerTextDocumentContentProvider(CLOUDWATCH_LOGS_SCHEME, logStreamProvider)
-=======
         vscode.window.onDidChangeVisibleTextEditors(editors => {
             const logsUriStrings = editors
                 .filter(value => value.document.uri.scheme === CLOUDWATCH_LOGS_SCHEME)
@@ -48,7 +36,6 @@
                 }
             })
         })
->>>>>>> 171349bf
     )
 
     context.subscriptions.push(
