/*!
 * Copyright 2020 Amazon.com, Inc. or its affiliates. All Rights Reserved.
 * SPDX-License-Identifier: Apache-2.0
 */
import * as telemetry from '../../shared/telemetry/telemetry'
import * as vscode from 'vscode'
import {
    CloudWatchLogsParameters,
    getLogEventsFromUriComponents,
    LogStreamRegistry,
    getInitialLogData,
} from '../registry/logStreamRegistry'
import { getLogger } from '../../shared/logger'
<<<<<<< HEAD
import { parseCloudWatchLogsUri, createURIFromArgs, isLogStreamUri } from '../cloudWatchLogsUtils'
=======
import { parseCloudWatchLogsUri, createURIFromArgs } from '../cloudWatchLogsUtils'
>>>>>>> ced68c83

export class LogStreamDocumentProvider implements vscode.TextDocumentContentProvider, vscode.DefinitionProvider {
    // Expose an event to signal changes of _virtual_ documents
    // to the editor
    private _onDidChange = new vscode.EventEmitter<vscode.Uri>()
    public get onDidChange(): vscode.Event<vscode.Uri> {
        return this._onDidChange.event
    }

    public constructor(private readonly registry: LogStreamRegistry) {
        this.registry.onDidChange(uri => {
            getLogger().debug(`Registry item changed: ${uri.path}`)
            this._onDidChange.fire(uri)
        })
    }

    public provideTextDocumentContent(uri: vscode.Uri): string {
        // get latest content and return
        const content = this.registry.getLogContent(uri, { timestamps: true })
        if (!content) {
<<<<<<< HEAD
            const logMessage = isLogStreamUri(uri)
                ? `No content found for URI: ${uri.path}`
                : `No content found for log search of URI: ${uri.path}`
            getLogger().error(logMessage)
        }
        return content ?? ''
    }

    async provideDefinition(
        document: vscode.TextDocument,
        position: vscode.Position,
        token: vscode.CancellationToken
    ): Promise<vscode.Definition | vscode.LocationLink[] | undefined> {
        const activeUri = document.uri
        const logGroupInfo = parseCloudWatchLogsUri(activeUri).logGroupInfo
        if (logGroupInfo.streamName) {
            // This means we have a stream file not a log search.
            // TODO: Should there be any telemetry output here?
            return
        }
        const curLine = document.lineAt(position.line)
        try {
            const streamIDMap = this.registry.getStreamIdMap(activeUri)
            if (!streamIDMap || streamIDMap.size === 0) {
                throw new Error(`cwl: No streamIDMap found for stream with uri ${activeUri.path}`)
            }
            const streamID = streamIDMap.get(curLine.lineNumber)

            if (!streamID) {
                telemetry.recordCloudwatchlogsJumpToStream({ result: 'Failed' })
                throw new Error(
                    `cwl: current line number ${curLine.lineNumber} is unregistered in streamIDMap for ${activeUri}`
                )
            }
            const parameters: CloudWatchLogsParameters = {
                limit: this.registry.configuration.get('limit', 10000),
            }
            logGroupInfo.streamName = streamID
            const initialStreamData = getInitialLogData(logGroupInfo, parameters, getLogEventsFromUriComponents)
            const streamUri = createURIFromArgs(logGroupInfo, parameters)

            await this.registry.registerLog(streamUri, initialStreamData)
            const doc = await vscode.workspace.openTextDocument(streamUri)
            vscode.languages.setTextDocumentLanguage(doc, 'log')

            telemetry.recordCloudwatchlogsJumpToStream({ result: 'Succeeded' })
            return new vscode.Location(streamUri, new vscode.Position(0, 0))
        } catch (err) {
            telemetry.recordCloudwatchlogsJumpToStream({ result: 'Failed' })
=======
            getLogger().error(`No content found for URI: ${uri.path}`)
        }
        return content ?? ''
    }

    async provideDefinition(
        document: vscode.TextDocument,
        position: vscode.Position,
        token: vscode.CancellationToken
    ): Promise<vscode.Definition | vscode.LocationLink[] | undefined> {
        const activeUri = document.uri
        const logGroupInfo = parseCloudWatchLogsUri(activeUri).logGroupInfo
        if (logGroupInfo.streamName) {
            // This means we have a stream file not a log search.
            return
        }
        const curLine = document.lineAt(position.line)
        try {
            const streamIDMap = this.registry.getStreamIdMap(activeUri)
            if (!streamIDMap || streamIDMap.size === 0) {
                throw new Error(`cwl: No streamIDMap found for stream with uri ${activeUri.path}`)
            }
            const streamID = streamIDMap.get(curLine.lineNumber)

            if (!streamID) {
                throw new Error(
                    `cwl: current line number ${curLine.lineNumber} is unregistered in streamIDMap for ${activeUri}`
                )
            }
            const parameters: CloudWatchLogsParameters = {
                limit: this.registry.configuration.get('limit', 10000),
            }
            logGroupInfo.streamName = streamID
            const initialStreamData = getInitialLogData(logGroupInfo, parameters, getLogEventsFromUriComponents)
            const streamUri = createURIFromArgs(logGroupInfo, parameters)
            await this.registry.registerLog(streamUri, initialStreamData)
            // Set the document language
            const doc = await vscode.workspace.openTextDocument(streamUri)
            vscode.languages.setTextDocumentLanguage(doc, 'log')
            return new vscode.Location(streamUri, new vscode.Position(0, 0))
        } catch (err) {
>>>>>>> ced68c83
            throw new Error(`cwl: Error determining definition for content in ${document.fileName}`)
        }
    }
}

export function getActiveDocumentUri(registry: LogStreamRegistry) {
    const currentEditor = vscode.window.activeTextEditor
    if (!currentEditor) {
        throw new Error('cwl: Failed to identify active editor.')
    }

    const activeUri = currentEditor.document.uri
    if (!registry.hasLog(activeUri)) {
        throw new Error('cwl: Document open has unregistered uri.')
    }

    return activeUri
}<|MERGE_RESOLUTION|>--- conflicted
+++ resolved
@@ -11,11 +11,7 @@
     getInitialLogData,
 } from '../registry/logStreamRegistry'
 import { getLogger } from '../../shared/logger'
-<<<<<<< HEAD
 import { parseCloudWatchLogsUri, createURIFromArgs, isLogStreamUri } from '../cloudWatchLogsUtils'
-=======
-import { parseCloudWatchLogsUri, createURIFromArgs } from '../cloudWatchLogsUtils'
->>>>>>> ced68c83
 
 export class LogStreamDocumentProvider implements vscode.TextDocumentContentProvider, vscode.DefinitionProvider {
     // Expose an event to signal changes of _virtual_ documents
@@ -36,7 +32,6 @@
         // get latest content and return
         const content = this.registry.getLogContent(uri, { timestamps: true })
         if (!content) {
-<<<<<<< HEAD
             const logMessage = isLogStreamUri(uri)
                 ? `No content found for URI: ${uri.path}`
                 : `No content found for log search of URI: ${uri.path}`
@@ -86,49 +81,7 @@
             return new vscode.Location(streamUri, new vscode.Position(0, 0))
         } catch (err) {
             telemetry.recordCloudwatchlogsJumpToStream({ result: 'Failed' })
-=======
-            getLogger().error(`No content found for URI: ${uri.path}`)
-        }
-        return content ?? ''
-    }
 
-    async provideDefinition(
-        document: vscode.TextDocument,
-        position: vscode.Position,
-        token: vscode.CancellationToken
-    ): Promise<vscode.Definition | vscode.LocationLink[] | undefined> {
-        const activeUri = document.uri
-        const logGroupInfo = parseCloudWatchLogsUri(activeUri).logGroupInfo
-        if (logGroupInfo.streamName) {
-            // This means we have a stream file not a log search.
-            return
-        }
-        const curLine = document.lineAt(position.line)
-        try {
-            const streamIDMap = this.registry.getStreamIdMap(activeUri)
-            if (!streamIDMap || streamIDMap.size === 0) {
-                throw new Error(`cwl: No streamIDMap found for stream with uri ${activeUri.path}`)
-            }
-            const streamID = streamIDMap.get(curLine.lineNumber)
-
-            if (!streamID) {
-                throw new Error(
-                    `cwl: current line number ${curLine.lineNumber} is unregistered in streamIDMap for ${activeUri}`
-                )
-            }
-            const parameters: CloudWatchLogsParameters = {
-                limit: this.registry.configuration.get('limit', 10000),
-            }
-            logGroupInfo.streamName = streamID
-            const initialStreamData = getInitialLogData(logGroupInfo, parameters, getLogEventsFromUriComponents)
-            const streamUri = createURIFromArgs(logGroupInfo, parameters)
-            await this.registry.registerLog(streamUri, initialStreamData)
-            // Set the document language
-            const doc = await vscode.workspace.openTextDocument(streamUri)
-            vscode.languages.setTextDocumentLanguage(doc, 'log')
-            return new vscode.Location(streamUri, new vscode.Position(0, 0))
-        } catch (err) {
->>>>>>> ced68c83
             throw new Error(`cwl: Error determining definition for content in ${document.fileName}`)
         }
     }
