--- conflicted
+++ resolved
@@ -10,11 +10,8 @@
 
 import { AWSTreeNodeBase } from '../../shared/treeview/nodes/awsTreeNodeBase'
 import { toArrayAsync } from '../../shared/utilities/collectionUtils'
-<<<<<<< HEAD
 import { getIcon } from '../../shared/icons'
-=======
 import { localize } from '../../shared/utilities/vsCodeUtils'
->>>>>>> b21fc5ce
 
 export class SchemaItemNode extends AWSTreeNodeBase {
     public constructor(
@@ -25,19 +22,12 @@
         super('')
         this.update(schemaItem)
         this.contextValue = 'awsSchemaItemNode'
-<<<<<<< HEAD
         this.iconPath = getIcon('aws-schemas-schema')
-=======
-        this.iconPath = {
-            dark: Uri.file(globals.iconPaths.dark.schema),
-            light: Uri.file(globals.iconPaths.light.schema),
-        }
         this.command = {
             command: 'aws.viewSchemaItem',
             title: localize('AWS.command.viewSchemaItem', 'Open Schema'),
             arguments: [this],
         }
->>>>>>> b21fc5ce
     }
 
     public update(schemaItem: Schemas.SchemaSummary): void {
