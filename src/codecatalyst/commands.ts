/*!
 * Copyright 2019 Amazon.com, Inc. or its affiliates. All Rights Reserved.
 * SPDX-License-Identifier: Apache-2.0
 */

import globals from '../shared/extensionGlobals'

import * as nls from 'vscode-nls'
const localize = nls.loadMessageBundle()

import * as vscode from 'vscode'
import { selectCodeCatalystResource } from './wizards/selectResource'
import { openCodeCatalystUrl } from './utils'
import { CodeCatalystAuthenticationProvider } from './auth'
import { Commands } from '../shared/vscode/commands2'
import { CodeCatalystClient, CodeCatalystResource } from '../shared/clients/codecatalystClient'
import { createClientFactory, DevEnvironmentId, getConnectedDevEnv, openDevEnv } from './model'
import { showConfigureDevEnv } from './vue/configure/backend'
import { showCreateDevEnv } from './vue/create/backend'
import { CancellationError } from '../shared/utilities/timeoutUtils'
import { ToolkitError } from '../shared/errors'
import { telemetry } from '../shared/telemetry/telemetry'
import { showConfirmationMessage } from '../shared/utilities/messages'
import { AccountStatus } from '../shared/telemetry/telemetryClient'
import { CreateDevEnvironmentRequest } from 'aws-sdk/clients/codecatalyst'

/** "List CodeCatalyst Commands" command. */
export async function listCommands(): Promise<void> {
    vscode.commands.executeCommand('workbench.action.quickOpen', '> CodeCatalyst')
}

/** "Clone CodeCatalyst Repository" command. */
export async function cloneCodeCatalystRepo(client: CodeCatalystClient, url?: vscode.Uri): Promise<void> {
    let resource: { name: string; project: string; org: string }
    if (!url) {
        const r = await selectCodeCatalystResource(client, 'repo')
        if (!r) {
            throw new CancellationError('user')
        }
        resource = { name: r.name, project: r.project.name, org: r.org.name }
    } else {
        const [_, org, project, repo] = url.path.slice(1).split('/')
        if (!org || !project || !repo) {
            throw new Error(`Invalid CodeCatalyst URL: unable to parse repository`)
        }
        resource = { name: repo, project, org }
    }

    const uri = await client.getRepoCloneUrl({
        spaceName: resource.org,
        projectName: resource.project,
        sourceRepositoryName: resource.name,
    })
    await vscode.commands.executeCommand('git.clone', uri)
}

/**
 * Implements commands:
 * - "Open CodeCatalyst Space"
 * - "Open CodeCatalyst Project"
 * - "Open CodeCatalyst Repository"
 */
export async function openCodeCatalystResource(
    client: CodeCatalystClient,
    kind: CodeCatalystResource['type']
): Promise<void> {
    const resource = await selectCodeCatalystResource(client, kind)

    if (!resource) {
        throw new CancellationError('user')
    }

    openCodeCatalystUrl(resource)
}

export async function stopDevEnv(
    client: CodeCatalystClient,
    devenv: DevEnvironmentId,
    opts?: { readonly showPrompt?: boolean }
): Promise<void> {
    if (opts?.showPrompt) {
        const confirmed = await showConfirmationMessage({
            prompt: localize(
                'aws.codecatalyst.stopDevEnv.confirm',
                'Stopping the Dev Environment will end all processes. Continue?'
            ),
        })

        if (!confirmed) {
            throw new CancellationError('user')
        }
    }

    await client.stopDevEnvironment({
        id: devenv.id,
        projectName: devenv.project.name,
        spaceName: devenv.org.name,
    })
}

export async function deleteDevEnv(client: CodeCatalystClient, devenv: DevEnvironmentId): Promise<void> {
    await client.deleteDevEnvironment({
        id: devenv.id,
        projectName: devenv.project.name,
        spaceName: devenv.org.name,
    })
}

export type DevEnvironmentSettings = Pick<
    CreateDevEnvironmentRequest,
    'alias' | 'instanceType' | 'inactivityTimeoutMinutes' | 'persistentStorage'
>

export async function updateDevEnv(
    client: CodeCatalystClient,
    devenv: DevEnvironmentId,
    settings: DevEnvironmentSettings
) {
    return client.updateDevEnvironment({
        ...settings,
        id: devenv.id,
        projectName: devenv.project.name,
        spaceName: devenv.org.name,
    })
}

function createClientInjector(
    authProvider: CodeCatalystAuthenticationProvider,
    clientFactory: () => Promise<CodeCatalystClient>
): ClientInjector {
    return async (command, ...args) => {
<<<<<<< HEAD
        telemetry.record({ userId: AccountStatus.NotSet })
=======
        let client = await clientFactory()

        try {
            if (!client.connected) {
                const conn = await authProvider.promptNotConnected()
                client = await client.setCredentials(async () => (await conn.getToken()).accessToken)
            }
>>>>>>> b5a88989

        const client = await clientFactory()
        telemetry.record({ userId: client.identity.id })

        return command(client, ...args)
    }
}

function createCommandDecorator(commands: CodeCatalystCommands): CommandDecorator {
    return command =>
        (...args) =>
            commands.withClient(command, ...args)
}

interface CodeCatalystCommand<T extends any[], U> {
    (client: CodeCatalystClient, ...args: T): U | Promise<U>
}

interface ClientInjector {
    <T extends any[], U>(command: CodeCatalystCommand<T, U>, ...args: T): Promise<U | undefined>
}

interface CommandDecorator {
    <T extends any[], U>(command: CodeCatalystCommand<T, U>): (...args: T) => Promise<U | undefined>
}

type Inject<T, U> = T extends (...args: infer P) => infer R
    ? P extends [U, ...infer L]
        ? (...args: L) => R
        : never
    : never

type WithClient<T> = Parameters<Inject<T, CodeCatalystClient>>

export class CodeCatalystCommands {
    public readonly withClient: ClientInjector
    public readonly bindClient = createCommandDecorator(this)

    public constructor(
        authProvider: CodeCatalystAuthenticationProvider,
        clientFactory = createClientFactory(authProvider)
    ) {
        this.withClient = createClientInjector(authProvider, clientFactory)
    }

    public listCommands() {
        return listCommands()
    }

    public cloneRepository(...args: WithClient<typeof cloneCodeCatalystRepo>) {
        return this.withClient(cloneCodeCatalystRepo, ...args)
    }

    public createDevEnv(): Promise<void> {
        return this.withClient(showCreateDevEnv, globals.context, CodeCatalystCommands.declared)
    }

    public openResource(...args: WithClient<typeof openCodeCatalystResource>) {
        return this.withClient(openCodeCatalystResource, ...args)
    }

    public stopDevEnv(...args: WithClient<typeof stopDevEnv>) {
        return this.withClient(stopDevEnv, ...args).then(() => {
            vscode.commands.executeCommand('workbench.action.remote.close')
        })
    }

    public deleteDevEnv(...args: WithClient<typeof deleteDevEnv>) {
        return this.withClient(deleteDevEnv, ...args)
    }

    public updateDevEnv(...args: WithClient<typeof updateDevEnv>) {
        telemetry.codecatalyst_updateDevEnvironmentSettings.record({
            codecatalyst_updateDevEnvironmentLocationType: 'remote',
        })

        return this.withClient(updateDevEnv, ...args)
    }

    public openSpace() {
        return this.openResource('org')
    }

    public openProject() {
        return this.openResource('project')
    }

    public openRepository() {
        return this.openResource('repo')
    }

    public async openDevfile(uri: vscode.Uri) {
        await vscode.window.showTextDocument(uri)
    }

    public async openDevEnv(id?: DevEnvironmentId, targetPath?: string): Promise<void> {
        if (vscode.env.remoteName === 'ssh-remote') {
            throw new ToolkitError('Cannot connect from a remote context. Try again from a local VS Code instance.', {
                code: 'ConnectedToRemote',
            })
        }

        const devenv = id ?? (await this.selectDevEnv())

        // TODO(sijaden): add named timestamp markers for granular duration info
        //
        // right now this command may prompt the user if they came from the explorer or command palette
        // need to be careful of mapping explosion so this granular data would either need
        // to be flattened or we restrict the names to a pre-determined set
        if (id === undefined) {
            telemetry.codecatalyst_connect.record({ source: 'CommandPalette' })
        }

        return this.withClient(openDevEnv, devenv, targetPath)
    }

    public async openDevEnvSettings(): Promise<void> {
        const devenv = await this.withClient(getConnectedDevEnv)

        if (!devenv) {
            throw new Error('No devenv available')
        }

        return this.withClient(showConfigureDevEnv, globals.context, devenv, CodeCatalystCommands.declared)
    }

    private async selectDevEnv(): Promise<DevEnvironmentId> {
        const devenv = await this.withClient(selectCodeCatalystResource, 'devEnvironment' as const)

        if (!devenv) {
            throw new CancellationError('user')
        }

        return devenv
    }

    public static fromContext(ctx: Pick<vscode.ExtensionContext, 'secrets' | 'globalState'>) {
        const auth = CodeCatalystAuthenticationProvider.fromContext(ctx)
        const factory = createClientFactory(auth)

        return new this(auth, factory)
    }

    public static readonly declared = {
        openResource: Commands.from(this).declareOpenResource('aws.codecatalyst.openResource'),
        listCommands: Commands.from(this).declareListCommands('aws.codecatalyst.listCommands'),
        openSpace: Commands.from(this).declareOpenSpace('aws.codecatalyst.openOrg'),
        openProject: Commands.from(this).declareOpenProject('aws.codecatalyst.openProject'),
        openRepository: Commands.from(this).declareOpenRepository('aws.codecatalyst.openRepo'),
        stopDevEnv: Commands.from(this).declareStopDevEnv('aws.codecatalyst.stopDevEnv'),
        deleteDevEnv: Commands.from(this).declareDeleteDevEnv('aws.codecatalyst.deleteDevEnv'),
        openDevEnvSettings: Commands.from(this).declareOpenDevEnvSettings('aws.codecatalyst.openDevEnvSettings'),
        openDevfile: Commands.from(this).declareOpenDevfile('aws.codecatalyst.openDevfile'),
        cloneRepo: Commands.from(this).declareCloneRepository({
            id: 'aws.codecatalyst.cloneRepo',
            telemetryName: 'codecatalyst_localClone',
        }),
        createDevEnv: Commands.from(this).declareCreateDevEnv({
            id: 'aws.codecatalyst.createDevEnv',
            telemetryName: 'codecatalyst_createDevEnvironment',
        }),
        updateDevEnv: Commands.from(this).declareUpdateDevEnv({
            id: 'aws.codecatalyst.updateDevEnv',
            telemetryName: 'codecatalyst_updateDevEnvironmentSettings',
        }),
        openDevEnv: Commands.from(this).declareOpenDevEnv({
            id: 'aws.codecatalyst.openDevEnv',
            telemetryName: 'codecatalyst_connect',
        }),
    } as const
}<|MERGE_RESOLUTION|>--- conflicted
+++ resolved
@@ -124,22 +124,9 @@
     })
 }
 
-function createClientInjector(
-    authProvider: CodeCatalystAuthenticationProvider,
-    clientFactory: () => Promise<CodeCatalystClient>
-): ClientInjector {
+function createClientInjector(clientFactory: () => Promise<CodeCatalystClient>): ClientInjector {
     return async (command, ...args) => {
-<<<<<<< HEAD
         telemetry.record({ userId: AccountStatus.NotSet })
-=======
-        let client = await clientFactory()
-
-        try {
-            if (!client.connected) {
-                const conn = await authProvider.promptNotConnected()
-                client = await client.setCredentials(async () => (await conn.getToken()).accessToken)
-            }
->>>>>>> b5a88989
 
         const client = await clientFactory()
         telemetry.record({ userId: client.identity.id })
@@ -182,7 +169,7 @@
         authProvider: CodeCatalystAuthenticationProvider,
         clientFactory = createClientFactory(authProvider)
     ) {
-        this.withClient = createClientInjector(authProvider, clientFactory)
+        this.withClient = createClientInjector(clientFactory)
     }
 
     public listCommands() {
