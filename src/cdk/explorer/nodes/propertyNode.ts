--- conflicted
+++ resolved
@@ -4,28 +4,13 @@
  */
 
 import * as vscode from 'vscode'
-<<<<<<< HEAD
-import { AWSTreeNodeBase } from '../../../shared/treeview/nodes/awsTreeNodeBase'
 import { getIcon } from '../../../shared/icons'
-=======
 import { TreeNode } from '../../../shared/treeview/resourceTreeDataProvider'
->>>>>>> 833ee3df
 
 /*
  * Represents a property of a CDK construct. Properties can be simple key-value pairs, Arrays,
  * or objects that are nested deeply
  */
-<<<<<<< HEAD
-export class PropertyNode extends AWSTreeNodeBase {
-    public constructor(
-        label: string,
-        collapsibleState: vscode.TreeItemCollapsibleState,
-        private readonly subProperties?: { [key: string]: any }
-    ) {
-        super(label, collapsibleState)
-        this.contextValue = 'awsCdkPropertyNode'
-        this.iconPath = getIcon('vscode-gear')
-=======
 export class PropertyNode implements TreeNode {
     public readonly id = this.key
     public readonly resource = this.value
@@ -33,7 +18,6 @@
 
     public constructor(private readonly key: string, private readonly value: unknown) {
         this.treeItem = this.createTreeItem()
->>>>>>> 833ee3df
     }
 
     public async getChildren(): Promise<TreeNode[]> {
@@ -48,10 +32,7 @@
         const item = new vscode.TreeItem(`${this.key}: ${this.value}`)
 
         item.contextValue = 'awsCdkPropertyNode'
-        item.iconPath = {
-            dark: vscode.Uri.file(globals.iconPaths.dark.settings),
-            light: vscode.Uri.file(globals.iconPaths.light.settings),
-        }
+        item.iconPath = getIcon('vscode-gear')
 
         if (this.value instanceof Array || this.value instanceof Object) {
             item.label = this.key
