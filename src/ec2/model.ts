/*!
 * Copyright Amazon.com, Inc. or its affiliates. All Rights Reserved.
 * SPDX-License-Identifier: Apache-2.0
 */
import * as vscode from 'vscode'
import { Session } from 'aws-sdk/clients/ssm'
import { IAM } from 'aws-sdk'
import { Ec2Selection } from './utils'
import { getOrInstallCli } from '../shared/utilities/cliUtils'
import { isCloud9 } from '../shared/extensionUtilities'
import { ToolkitError, isAwsError } from '../shared/errors'
import { SsmClient } from '../shared/clients/ssmClient'
import { Ec2Client } from '../shared/clients/ec2Client'

export type Ec2ConnectErrorCode = 'EC2SSMStatus' | 'EC2SSMPermission' | 'EC2SSMConnect' | 'EC2SSMAgentStatus'

import { openRemoteTerminal } from '../shared/remoteSession'
import { DefaultIamClient } from '../shared/clients/iamClient'
import { ErrorInformation } from '../shared/errors'
import { getLogger } from '../shared/logger'

export class Ec2ConnectionManager {
    private ssmClient: SsmClient
    private ec2Client: Ec2Client
    private iamClient: DefaultIamClient

    private policyDocumentationUri = vscode.Uri.parse(
        'https://docs.aws.amazon.com/systems-manager/latest/userguide/session-manager-getting-started-instance-profile.html'
    )

    public constructor(readonly regionCode: string) {
        this.ssmClient = this.createSsmSdkClient()
        this.ec2Client = this.createEc2SdkClient()
        this.iamClient = this.createIamSdkClient()
    }

    protected createSsmSdkClient(): SsmClient {
        return new SsmClient(this.regionCode)
    }

    protected createEc2SdkClient(): Ec2Client {
        return new Ec2Client(this.regionCode)
    }

    protected createIamSdkClient(): DefaultIamClient {
        return new DefaultIamClient(this.regionCode)
    }

    protected async getAttachedPolicies(instanceId: string): Promise<IAM.AttachedPolicy[]> {
        const IamRole = await this.ec2Client.getAttachedIamRole(instanceId)
        if (!IamRole?.Arn) {
            return []
        }
        try {
            const attachedPolicies = await this.iamClient.listAttachedRolePolicies(IamRole.Arn)
            return attachedPolicies
        } catch (e) {
            if (isAwsError(e) && e.code == 'NoSuchEntity') {
                const errorMessage = `Attached role does not exist in IAM: ${IamRole.Arn}.`
                getLogger().error(`ec2: ${errorMessage}`)
                throw ToolkitError.chain(e, errorMessage, {
                    code: e.code,
                    documentationUri: this.policyDocumentationUri,
                })
            }
            throw ToolkitError.chain(e as Error, `Failed to check policies for EC2 instance: ${instanceId}`, {
                code: 'PolicyCheck',
            })
        }
    }

    public async hasProperPolicies(instanceId: string): Promise<boolean> {
        const attachedPolicies = (await this.getAttachedPolicies(instanceId)).map(policy => policy.PolicyName!)
        const requiredPolicies = ['AmazonSSMManagedInstanceCore', 'AmazonSSMManagedEC2InstanceDefaultPolicy']

        return requiredPolicies.length !== 0 && requiredPolicies.every(policy => attachedPolicies.includes(policy))
    }

<<<<<<< HEAD
    private throwConnectionError(message: string, selection: Ec2Selection, errorInfo: ErrorInformation) {
=======
    public async isInstanceRunning(instanceId: string): Promise<boolean> {
        const instanceStatus = await this.ec2Client.getInstanceStatus(instanceId)
        return instanceStatus == 'running'
    }

    protected throwConnectionError(message: string, selection: Ec2Selection, errorInfo: ErrorInformation) {
>>>>>>> bdb0a832
        const generalErrorMessage = `Unable to connect to target instance ${selection.instanceId} on region ${selection.region}. `
        throw new ToolkitError(generalErrorMessage + message, errorInfo)
    }

    protected async throwPolicyError(selection: Ec2Selection) {
        const role = await this.ec2Client.getAttachedIamRole(selection.instanceId)

        const baseMessage = 'Ensure an IAM role with the required policies is attached to the instance.'
        const messageExtension =
            role && role.Arn
                ? `Found attached role ${role.Arn}.`
                : `Failed to find role attached to ${selection.instanceId}`
        const fullMessage = `${baseMessage} ${messageExtension}`

        this.throwConnectionError(fullMessage, selection, {
            code: 'EC2SSMPermission',
            documentationUri: this.policyDocumentationUri,
        })
    }

    public async checkForStartSessionError(selection: Ec2Selection): Promise<void> {
        const isInstanceRunning = await this.ec2Client.isInstanceRunning(selection.instanceId)
        const hasProperPolicies = await this.hasProperPolicies(selection.instanceId)
        const isSsmAgentRunning = (await this.ssmClient.getInstanceAgentPingStatus(selection.instanceId)) == 'Online'

        if (!isInstanceRunning) {
            const message = 'Ensure the target instance is running and not currently starting, stopping, or stopped.'
            this.throwConnectionError(message, selection, { code: 'EC2SSMStatus' })
        }

        if (!hasProperPolicies) {
            await this.throwPolicyError(selection)
        }

        if (!isSsmAgentRunning) {
            this.throwConnectionError('Is SSM Agent running on the target instance?', selection, {
                code: 'EC2SSMAgentStatus',
                documentationUri: vscode.Uri.parse(
                    'https://docs.aws.amazon.com/systems-manager/latest/userguide/ssm-agent.html'
                ),
            })
        }
    }

    private async openSessionInTerminal(session: Session, selection: Ec2Selection) {
        const ssmPlugin = await getOrInstallCli('session-manager-plugin', !isCloud9)
        const shellArgs = [JSON.stringify(session), selection.region, 'StartSession']
        const terminalOptions = {
            name: selection.region + '/' + selection.instanceId,
            shellPath: ssmPlugin,
            shellArgs: shellArgs,
        }

        await openRemoteTerminal(terminalOptions, () => this.ssmClient.terminateSession(session)).catch(err => {
            throw ToolkitError.chain(err, 'Failed to open ec2 instance.')
        })
    }

    public async attemptToOpenEc2Terminal(selection: Ec2Selection): Promise<void> {
        await this.checkForStartSessionError(selection)
        try {
            const response = await this.ssmClient.startSession(selection.instanceId)
            await this.openSessionInTerminal(response, selection)
        } catch (err: unknown) {
            // Default error if pre-check fails.
            this.throwConnectionError('Unable to connect to target instance. ', selection, {
                code: 'EC2SSMConnect',
                cause: err as Error,
            })
        }
    }
}<|MERGE_RESOLUTION|>--- conflicted
+++ resolved
@@ -76,16 +76,12 @@
         return requiredPolicies.length !== 0 && requiredPolicies.every(policy => attachedPolicies.includes(policy))
     }
 
-<<<<<<< HEAD
-    private throwConnectionError(message: string, selection: Ec2Selection, errorInfo: ErrorInformation) {
-=======
     public async isInstanceRunning(instanceId: string): Promise<boolean> {
         const instanceStatus = await this.ec2Client.getInstanceStatus(instanceId)
         return instanceStatus == 'running'
     }
 
     protected throwConnectionError(message: string, selection: Ec2Selection, errorInfo: ErrorInformation) {
->>>>>>> bdb0a832
         const generalErrorMessage = `Unable to connect to target instance ${selection.instanceId} on region ${selection.region}. `
         throw new ToolkitError(generalErrorMessage + message, errorInfo)
     }
