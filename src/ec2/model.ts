--- conflicted
+++ resolved
@@ -4,24 +4,15 @@
  */
 import * as vscode from 'vscode'
 import { Session } from 'aws-sdk/clients/ssm'
-<<<<<<< HEAD
-import { IAM } from 'aws-sdk'
-import { ServiceException } from '@aws-sdk/smithy-client'
-=======
 import { AWSError, IAM } from 'aws-sdk'
->>>>>>> 4535bf37
 import { Ec2Selection } from './utils'
 import { getOrInstallCli } from '../shared/utilities/cliUtils'
 import { isCloud9 } from '../shared/extensionUtilities'
-import { ToolkitError } from '../shared/errors'
+import { ToolkitError, isAwsError } from '../shared/errors'
 import { SsmClient } from '../shared/clients/ssmClient'
 import { Ec2Client } from '../shared/clients/ec2Client'
 
-<<<<<<< HEAD
-export type Ec2ConnectErrorCode = 'EC2SSMStatusError' | 'EC2SSMPermissionError' | 'EC2SSMConnectError'
-=======
 export type Ec2ConnectErrorCode = 'EC2SSMStatus' | 'EC2SSMPermission' | 'EC2SSMConnect'
->>>>>>> 4535bf37
 
 import { openRemoteTerminal } from '../shared/remoteSession'
 import { DefaultIamClient } from '../shared/clients/iamClient'
@@ -66,13 +57,8 @@
         return requiredPolicies.every(policy => attachedPolicies.includes(policy))
     }
 
-<<<<<<< HEAD
-    public async handleStartSessionError(err: ServiceException, selection: Ec2Selection): Promise<string> {
-        const isInstanceRunning = await this.ec2Client.isInstanceRunning(selection.instanceId)
-=======
     public async handleStartSessionError(err: AWSError, selection: Ec2Selection): Promise<Error> {
         const isInstanceRunning = (await this.ec2Client.getInstanceStatus(selection.instanceId)) == 'running'
->>>>>>> 4535bf37
         const generalErrorMessage = `Unable to connect to target instance ${selection.instanceId} on region ${selection.region}. `
         const hasProperPolicies = await this.hasProperPolicies(selection.instanceId)
 
@@ -80,25 +66,15 @@
             throw new ToolkitError(
                 generalErrorMessage +
                     'Ensure the target instance is running and not currently starting, stopping, or stopped.',
-<<<<<<< HEAD
-                { code: 'EC2SSMStatusError' }
-=======
                 { code: 'EC2SSMStatus' }
->>>>>>> 4535bf37
             )
         }
 
         if (!hasProperPolicies) {
             throw new ToolkitError(
-<<<<<<< HEAD
-                generalErrorMessage + 'Ensure the IAM role attached to the instance has the proper policies.',
-                {
-                    code: 'EC2SSMPermissionError',
-=======
                 generalErrorMessage + 'Ensure the IAM role attached to the instance has the required policies.',
                 {
                     code: 'EC2SSMPermission',
->>>>>>> 4535bf37
                     documentationUri: vscode.Uri.parse(
                         'https://docs.aws.amazon.com/systems-manager/latest/userguide/session-manager-getting-started-instance-profile.html'
                     ),
@@ -106,24 +82,12 @@
             )
         }
 
-<<<<<<< HEAD
-        throw new ToolkitError(
-            'Ensure SSM is running on target instance. For more information see the documentation.',
-            {
-                code: 'EC2SSMConnectError',
-                documentationUri: vscode.Uri.parse(
-                    'https://docs.aws.amazon.com/systems-manager/latest/userguide/session-manager-getting-started.html'
-                ),
-            }
-        )
-=======
         throw new ToolkitError('Is SSM running on the target instance?', {
             code: 'EC2SSMConnect',
             documentationUri: vscode.Uri.parse(
                 'https://docs.aws.amazon.com/systems-manager/latest/userguide/session-manager-getting-started.html'
             ),
         })
->>>>>>> 4535bf37
     }
 
     private async openSessionInTerminal(session: Session, selection: Ec2Selection) {
@@ -145,11 +109,7 @@
             const response = await this.ssmClient.startSession(selection.instanceId)
             await this.openSessionInTerminal(response, selection)
         } catch (err) {
-<<<<<<< HEAD
-            if (err instanceof ServiceException) {
-=======
             if (isAwsError(err)) {
->>>>>>> 4535bf37
                 await this.handleStartSessionError(err, selection)
             } else {
                 throw err
