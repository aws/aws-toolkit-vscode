/*!
 * Copyright Amazon.com, Inc. or its affiliates. All Rights Reserved.
 * SPDX-License-Identifier: Apache-2.0
 */
import * as vscode from 'vscode'
import { Session } from 'aws-sdk/clients/ssm'
<<<<<<< HEAD
=======
import { ServiceException } from '@aws-sdk/smithy-client'
>>>>>>> 3a476a0a
import { IAM } from 'aws-sdk'
import { Ec2Selection } from './utils'
import { getOrInstallCli } from '../shared/utilities/cliUtils'
import { isCloud9 } from '../shared/extensionUtilities'
import { ToolkitError } from '../shared/errors'
import { SsmClient } from '../shared/clients/ssmClient'
import { Ec2Client } from '../shared/clients/ec2Client'

<<<<<<< HEAD
export type Ec2ConnectErrorCode =
    | 'EC2SSMStatusError'
    | 'EC2SSMPermissionError'
    | 'EC2SSMConnectError'
    | 'EC2SSMNeedsRestart'
=======
export type Ec2ConnectErrorCode = 'EC2SSMStatus' | 'EC2SSMPermission' | 'EC2SSMConnect'
>>>>>>> 3a476a0a

import { openRemoteTerminal } from '../shared/remoteSession'
import { DefaultIamClient } from '../shared/clients/iamClient'

export class Ec2ConnectionManager {
    private ssmClient: SsmClient
    private ec2Client: Ec2Client
    private iamClient: DefaultIamClient

    public constructor(readonly regionCode: string) {
        this.ssmClient = this.createSsmSdkClient()
        this.ec2Client = this.createEc2SdkClient()
        this.iamClient = this.createIamSdkClient()
    }

    protected createSsmSdkClient(): SsmClient {
        return new SsmClient(this.regionCode)
    }

    protected createEc2SdkClient(): Ec2Client {
        return new Ec2Client(this.regionCode)
    }

    protected createIamSdkClient(): DefaultIamClient {
        return new DefaultIamClient(this.regionCode)
    }

    protected async getAttachedPolicies(instanceId: string): Promise<IAM.attachedPoliciesListType> {
        try {
            const IamRole = await this.ec2Client.getAttachedIamRole(instanceId)
            const iamResponse = await this.iamClient.listAttachedRolePolicies(IamRole!.Arn!)
            return iamResponse.AttachedPolicies!
        } catch (err) {
            return []
        }
    }

    public async hasProperPolicies(instanceId: string): Promise<boolean> {
        const attachedPolicies = (await this.getAttachedPolicies(instanceId)).map(policy => policy.PolicyName!)
        const requiredPolicies = ['AmazonSSMManagedInstanceCore', 'AmazonSSMManagedEC2InstanceDefaultPolicy']

        return requiredPolicies.length !== 0 && requiredPolicies.every(policy => attachedPolicies.includes(policy))
    }

<<<<<<< HEAD
    private async isInstanceConnectable(instanceId: string): Promise<boolean> {
        const isInstanceRunning = await this.ec2Client.isInstanceRunning(instanceId)
        const hasProperPolicies = await this.hasProperPolicies(instanceId)

        return isInstanceRunning && hasProperPolicies
    }

    public async handleStartSessionError(err: unknown, selection: Ec2Selection): Promise<string> {
=======
    public async handleStartSessionError(err: ServiceException, selection: Ec2Selection): Promise<Error> {
        const isInstanceRunning = (await this.ec2Client.getInstanceStatus(selection.instanceId)) == 'running'
>>>>>>> 3a476a0a
        const generalErrorMessage = `Unable to connect to target instance ${selection.instanceId} on region ${selection.region}. `

        const isInstanceRunning = await this.ec2Client.isInstanceRunning(selection.instanceId)
        const hasProperPolicies = await this.hasProperPolicies(selection.instanceId)

        if (!isInstanceRunning) {
            throw new ToolkitError(
                generalErrorMessage +
                    'Ensure the target instance is running and not currently starting, stopping, or stopped.',
                { code: 'EC2SSMStatus' }
            )
        }

        if (!hasProperPolicies) {
            throw new ToolkitError(
                generalErrorMessage + 'Ensure the IAM role attached to the instance has the required policies.',
                {
                    code: 'EC2SSMPermission',
                    documentationUri: vscode.Uri.parse(
                        'https://docs.aws.amazon.com/systems-manager/latest/userguide/session-manager-getting-started-instance-profile.html'
                    ),
                }
            )
        }

        throw new ToolkitError('Is SSM running on the target instance?', {
            code: 'EC2SSMConnect',
            documentationUri: vscode.Uri.parse(
                'https://docs.aws.amazon.com/systems-manager/latest/userguide/session-manager-getting-started.html'
            ),
        })
    }

    private async openSessionInTerminal(session: Session, selection: Ec2Selection) {
        const ssmPlugin = await getOrInstallCli('session-manager-plugin', !isCloud9)
        const shellArgs = [JSON.stringify(session), selection.region, 'StartSession']
        const terminalOptions = {
            name: selection.region + '/' + selection.instanceId,
            shellPath: ssmPlugin,
            shellArgs: shellArgs,
        }

        await openRemoteTerminal(terminalOptions, () => this.ssmClient.terminateSession(session)).catch(err => {
            throw ToolkitError.chain(err, 'Failed to open ec2 instance.')
        })
    }

    public async attemptEc2Connection(selection: Ec2Selection): Promise<void> {
        try {
            const response = await this.ssmClient.startSession(selection.instanceId)
            const isConnectable = await this.isInstanceConnectable(selection.instanceId)
            if (!isConnectable) {
                throw new Error('Instance is not connectable.')
            }
            await this.openSessionInTerminal(response, selection)
        } catch (err) {
            await this.handleStartSessionError(err, selection)
        }
    }
}<|MERGE_RESOLUTION|>--- conflicted
+++ resolved
@@ -4,10 +4,6 @@
  */
 import * as vscode from 'vscode'
 import { Session } from 'aws-sdk/clients/ssm'
-<<<<<<< HEAD
-=======
-import { ServiceException } from '@aws-sdk/smithy-client'
->>>>>>> 3a476a0a
 import { IAM } from 'aws-sdk'
 import { Ec2Selection } from './utils'
 import { getOrInstallCli } from '../shared/utilities/cliUtils'
@@ -16,15 +12,7 @@
 import { SsmClient } from '../shared/clients/ssmClient'
 import { Ec2Client } from '../shared/clients/ec2Client'
 
-<<<<<<< HEAD
-export type Ec2ConnectErrorCode =
-    | 'EC2SSMStatusError'
-    | 'EC2SSMPermissionError'
-    | 'EC2SSMConnectError'
-    | 'EC2SSMNeedsRestart'
-=======
 export type Ec2ConnectErrorCode = 'EC2SSMStatus' | 'EC2SSMPermission' | 'EC2SSMConnect'
->>>>>>> 3a476a0a
 
 import { openRemoteTerminal } from '../shared/remoteSession'
 import { DefaultIamClient } from '../shared/clients/iamClient'
@@ -53,13 +41,13 @@
     }
 
     protected async getAttachedPolicies(instanceId: string): Promise<IAM.attachedPoliciesListType> {
-        try {
-            const IamRole = await this.ec2Client.getAttachedIamRole(instanceId)
-            const iamResponse = await this.iamClient.listAttachedRolePolicies(IamRole!.Arn!)
-            return iamResponse.AttachedPolicies!
-        } catch (err) {
+        const IamRole = await this.ec2Client.getAttachedIamRole(instanceId)
+        if (!IamRole) {
             return []
         }
+        const iamResponse = await this.iamClient.listAttachedRolePolicies(IamRole!.Arn!)
+
+        return iamResponse.AttachedPolicies ?? []
     }
 
     public async hasProperPolicies(instanceId: string): Promise<boolean> {
@@ -69,22 +57,17 @@
         return requiredPolicies.length !== 0 && requiredPolicies.every(policy => attachedPolicies.includes(policy))
     }
 
-<<<<<<< HEAD
     private async isInstanceConnectable(instanceId: string): Promise<boolean> {
-        const isInstanceRunning = await this.ec2Client.isInstanceRunning(instanceId)
+        const isInstanceRunning = (await this.ec2Client.getInstanceStatus(instanceId)) == 'running'
         const hasProperPolicies = await this.hasProperPolicies(instanceId)
 
         return isInstanceRunning && hasProperPolicies
     }
 
     public async handleStartSessionError(err: unknown, selection: Ec2Selection): Promise<string> {
-=======
-    public async handleStartSessionError(err: ServiceException, selection: Ec2Selection): Promise<Error> {
-        const isInstanceRunning = (await this.ec2Client.getInstanceStatus(selection.instanceId)) == 'running'
->>>>>>> 3a476a0a
         const generalErrorMessage = `Unable to connect to target instance ${selection.instanceId} on region ${selection.region}. `
 
-        const isInstanceRunning = await this.ec2Client.isInstanceRunning(selection.instanceId)
+        const isInstanceRunning = (await this.ec2Client.getInstanceStatus(selection.instanceId)) == 'running'
         const hasProperPolicies = await this.hasProperPolicies(selection.instanceId)
 
         if (!isInstanceRunning) {
