/*!
 * Copyright Amazon.com, Inc. or its affiliates. All Rights Reserved.
 * SPDX-License-Identifier: Apache-2.0
 */
import * as vscode from 'vscode'
import * as path from 'path'
import { Session } from 'aws-sdk/clients/ssm'
import { IAM, SSM } from 'aws-sdk'
import { Ec2Selection } from './prompter'
import { getOrInstallCli } from '../shared/utilities/cliUtils'
import { isCloud9 } from '../shared/extensionUtilities'
import { ToolkitError } from '../shared/errors'
import { SsmClient } from '../shared/clients/ssmClient'
import { Ec2Client } from '../shared/clients/ec2Client'
import { VscodeRemoteConnection, ensureDependencies, openRemoteTerminal } from '../shared/remoteSession'
import { DefaultIamClient } from '../shared/clients/iamClient'
import { ErrorInformation } from '../shared/errors'
import { sshAgentSocketVariable, startSshAgent, startVscodeRemote } from '../shared/extensions/ssh'
import { createBoundProcess } from '../codecatalyst/model'
import { getLogger } from '../shared/logger/logger'
import { Timeout } from '../shared/utilities/timeoutUtils'
import { showMessageWithCancel } from '../shared/utilities/messages'
<<<<<<< HEAD
import { VscodeRemoteSshConfig, sshLogFileLocation } from '../shared/vscodeRemoteSshConfig'
=======
import { SshConfig, sshLogFileLocation } from '../shared/sshConfig'
>>>>>>> 642afd11
import { SshKeyPair } from './sshKeyPair'
import globals from '../shared/extensionGlobals'

export type Ec2ConnectErrorCode = 'EC2SSMStatus' | 'EC2SSMPermission' | 'EC2SSMConnect' | 'EC2SSMAgentStatus'

interface Ec2RemoteEnv extends VscodeRemoteConnection {
    selection: Ec2Selection
}
<<<<<<< HEAD

const ec2ConnectScriptPrefix = 'ec2_connect'
const hostNamePrefix = 'ec2-'
=======
>>>>>>> 642afd11

export class Ec2ConnectionManager {
    protected ssmClient: SsmClient
    protected ec2Client: Ec2Client
    protected iamClient: DefaultIamClient

    private policyDocumentationUri = vscode.Uri.parse(
        'https://docs.aws.amazon.com/systems-manager/latest/userguide/session-manager-getting-started-instance-profile.html'
    )

    private ssmAgentDocumentationUri = vscode.Uri.parse(
        'https://docs.aws.amazon.com/systems-manager/latest/userguide/ssm-agent.html'
    )

    public constructor(readonly regionCode: string) {
        this.ssmClient = this.createSsmSdkClient()
        this.ec2Client = this.createEc2SdkClient()
        this.iamClient = this.createIamSdkClient()
    }

    protected createSsmSdkClient(): SsmClient {
        return new SsmClient(this.regionCode)
    }

    protected createEc2SdkClient(): Ec2Client {
        return new Ec2Client(this.regionCode)
    }

    protected createIamSdkClient(): DefaultIamClient {
        return new DefaultIamClient(this.regionCode)
    }

    public async getAttachedIamRole(instanceId: string): Promise<IAM.Role | undefined> {
        const IamInstanceProfile = await this.ec2Client.getAttachedIamInstanceProfile(instanceId)
        if (IamInstanceProfile && IamInstanceProfile.Arn) {
            const IamRole = await this.iamClient.getIAMRoleFromInstanceProfile(IamInstanceProfile.Arn)
            return IamRole
        }
    }

    public async hasProperPolicies(IamRoleArn: string): Promise<boolean> {
        const attachedPolicies = (await this.iamClient.listAttachedRolePolicies(IamRoleArn)).map(
            policy => policy.PolicyName!
        )
        const requiredPolicies = ['AmazonSSMManagedInstanceCore', 'AmazonSSMManagedEC2InstanceDefaultPolicy']

        return requiredPolicies.length !== 0 && requiredPolicies.every(policy => attachedPolicies.includes(policy))
    }

    public async isInstanceRunning(instanceId: string): Promise<boolean> {
        const instanceStatus = await this.ec2Client.getInstanceStatus(instanceId)
        return instanceStatus == 'running'
    }

    protected throwConnectionError(message: string, selection: Ec2Selection, errorInfo: ErrorInformation) {
        const generalErrorMessage = `Unable to connect to target instance ${selection.instanceId} on region ${selection.region}. `
        throw new ToolkitError(generalErrorMessage + message, errorInfo)
    }

    private async checkForInstanceStatusError(selection: Ec2Selection): Promise<void> {
        const isInstanceRunning = await this.isInstanceRunning(selection.instanceId)

        if (!isInstanceRunning) {
            const message = 'Ensure the target instance is running.'
            this.throwConnectionError(message, selection, { code: 'EC2SSMStatus' })
        }
    }

    private async checkForInstancePermissionsError(selection: Ec2Selection): Promise<void> {
        const IamRole = await this.getAttachedIamRole(selection.instanceId)

        if (!IamRole) {
            const message = `No IAM role attached to instance: ${selection.instanceId}`
            this.throwConnectionError(message, selection, { code: 'EC2SSMPermission' })
        }

        const hasProperPolicies = await this.hasProperPolicies(IamRole!.Arn)

        if (!hasProperPolicies) {
            const message = `Ensure an IAM role with the required policies is attached to the instance. Found attached role: ${
                IamRole!.Arn
            }`
            this.throwConnectionError(message, selection, {
                code: 'EC2SSMPermission',
                documentationUri: this.policyDocumentationUri,
            })
        }
    }

    private async checkForInstanceSsmError(selection: Ec2Selection): Promise<void> {
        const isSsmAgentRunning = (await this.ssmClient.getInstanceAgentPingStatus(selection.instanceId)) == 'Online'

        if (!isSsmAgentRunning) {
            this.throwConnectionError('Is SSM Agent running on the target instance?', selection, {
                code: 'EC2SSMAgentStatus',
                documentationUri: this.ssmAgentDocumentationUri,
            })
        }
    }

    public throwGeneralConnectionError(selection: Ec2Selection, error: Error) {
        this.throwConnectionError('Unable to connect to target instance. ', selection, {
            code: 'EC2SSMConnect',
            cause: error,
        })
    }

    public async checkForStartSessionError(selection: Ec2Selection): Promise<void> {
        await this.checkForInstanceStatusError(selection)

        await this.checkForInstancePermissionsError(selection)

        await this.checkForInstanceSsmError(selection)
    }

    private async openSessionInTerminal(session: Session, selection: Ec2Selection) {
        const ssmPlugin = await getOrInstallCli('session-manager-plugin', !isCloud9)
        const shellArgs = [JSON.stringify(session), selection.region, 'StartSession']
        const terminalOptions = {
            name: `${selection.region}/${selection.instanceId}`,
            shellPath: ssmPlugin,
            shellArgs: shellArgs,
        }

        await openRemoteTerminal(terminalOptions, () => this.ssmClient.terminateSession(session)).catch(err => {
            throw ToolkitError.chain(err, 'Failed to open ec2 instance.')
        })
    }

    public async attemptToOpenEc2Terminal(selection: Ec2Selection): Promise<void> {
        await this.checkForStartSessionError(selection)
        try {
            const response = await this.ssmClient.startSession(selection.instanceId)
            await this.openSessionInTerminal(response, selection)
        } catch (err: unknown) {
            this.throwGeneralConnectionError(selection, err as Error)
        }
    }

<<<<<<< HEAD
    public async attemptToOpenRemoteConnection(selection: Ec2Selection): Promise<void> {
=======
    public async tryOpenRemoteConnection(selection: Ec2Selection): Promise<void> {
>>>>>>> 642afd11
        await this.checkForStartSessionError(selection)

        const remoteUser = await this.getRemoteUser(selection.instanceId)
        const remoteEnv = await this.prepareEc2RemoteEnvWithProgress(selection, remoteUser)

<<<<<<< HEAD
        const fullHostName = `${hostNamePrefix}${selection.instanceId}`
        try {
            await startVscodeRemote(remoteEnv.SessionProcess, fullHostName, '/', remoteEnv.vscPath, remoteUser)
=======
        try {
            await startVscodeRemote(remoteEnv.SessionProcess, remoteEnv.hostname, '/', remoteEnv.vscPath, remoteUser)
>>>>>>> 642afd11
        } catch (err) {
            this.throwGeneralConnectionError(selection, err as Error)
        }
    }
<<<<<<< HEAD

=======
>>>>>>> 642afd11
    public async prepareEc2RemoteEnvWithProgress(selection: Ec2Selection, remoteUser: string): Promise<Ec2RemoteEnv> {
        const timeout = new Timeout(60000)
        await showMessageWithCancel('AWS: Opening remote connection...', timeout)
        const remoteEnv = await this.prepareEc2RemoteEnv(selection, remoteUser).finally(() => timeout.cancel())
        return remoteEnv
    }

    public async prepareEc2RemoteEnv(selection: Ec2Selection, remoteUser: string): Promise<Ec2RemoteEnv> {
        const logger = this.configureRemoteConnectionLogger(selection.instanceId)
        const { ssm, vsc, ssh } = (await ensureDependencies()).unwrap()
        const keyPath = await this.configureSshKeys(selection, remoteUser)
<<<<<<< HEAD
        const sshConfig = new VscodeRemoteSshConfig(ssh, hostNamePrefix, ec2ConnectScriptPrefix, keyPath)
=======
        const hostNamePrefix = 'aws-ec2-'
        const sshConfig = new SshConfig(ssh, hostNamePrefix, 'ec2_connect', keyPath)
>>>>>>> 642afd11

        const config = await sshConfig.ensureValid()
        if (config.isErr()) {
            const err = config.err()
            getLogger().error(`ec2: failed to add ssh config section: ${err.message}`)

            throw err
<<<<<<< HEAD
        }
        const session = await this.ssmClient.startSession(selection.instanceId, 'AWS-StartSSHSession')
        const vars = getEc2SsmEnv(selection, ssm, session)
        const envProvider = async () => {
            return { [sshAgentSocketVariable]: await startSshAgent(), ...vars }
        }
        const SessionProcess = createBoundProcess(envProvider).extend({
            onStdout: logger,
            onStderr: logger,
            rejectOnErrorCode: true,
        })

        return {
            hostname: selection.instanceId,
            envProvider,
            sshPath: ssh,
            vscPath: vsc,
            SessionProcess,
            selection,
        }
    }

    private configureRemoteConnectionLogger(instanceId: string) {
        const logPrefix = `ec2 (${instanceId})`
        const logger = (data: string) => getLogger().verbose(`${logPrefix}: ${data}`)
        return logger
    }

    public async configureSshKeys(selection: Ec2Selection, remoteUser: string): Promise<string> {
        const keyPath = path.join(globals.context.globalStorageUri.fsPath, `aws-ec2-key`)
        const keyPair = await SshKeyPair.getSshKeyPair(keyPath)
        await this.sendSshKeyToInstance(selection, keyPair, remoteUser)
        return keyPath
    }

    public async sendSshKeyToInstance(
        selection: Ec2Selection,
        sshKeyPair: SshKeyPair,
        remoteUser: string
    ): Promise<void> {
        const sshKey = await sshKeyPair.getPublicKey()

        const remoteAuthorizedKeysPaths = `/home/${remoteUser}/.ssh/authorized_keys`
        const command = `echo "${sshKey}" > ${remoteAuthorizedKeysPaths}`
        const documentName = 'AWS-RunShellScript'

        await this.ssmClient.sendCommandAndWait(selection.instanceId, documentName, {
            commands: [command],
        })
    }

    public async getRemoteUser(instanceId: string) {
        const osName = await this.ssmClient.getTargetPlatformName(instanceId)
        if (osName === 'Amazon Linux') {
            return 'ec2-user'
        }

        if (osName === 'Ubuntu') {
            return 'ubuntu'
        }

        throw new ToolkitError(`Unrecognized OS name ${osName} on instance ${instanceId}`, { code: 'UnknownEc2OS' })
    }
=======
        }
        const session = await this.ssmClient.startSession(selection.instanceId, 'AWS-StartSSHSession')
        const vars = getEc2SsmEnv(selection, ssm, session)
        const envProvider = async () => {
            return { [sshAgentSocketVariable]: await startSshAgent(), ...vars }
        }
        const SessionProcess = createBoundProcess(envProvider).extend({
            onStdout: logger,
            onStderr: logger,
            rejectOnErrorCode: true,
        })

        return {
            hostname: `${hostNamePrefix}${selection.instanceId}`,
            envProvider,
            sshPath: ssh,
            vscPath: vsc,
            SessionProcess,
            selection,
        }
    }

    private configureRemoteConnectionLogger(instanceId: string) {
        const logPrefix = `ec2 (${instanceId})`
        const logger = (data: string) => getLogger().verbose(`${logPrefix}: ${data}`)
        return logger
    }

    public async configureSshKeys(selection: Ec2Selection, remoteUser: string): Promise<string> {
        const keyPath = path.join(globals.context.globalStorageUri.fsPath, `aws-ec2-key`)
        const keyPair = await SshKeyPair.getSshKeyPair(keyPath)
        await this.sendSshKeyToInstance(selection, keyPair, remoteUser)
        return keyPath
    }

    public async sendSshKeyToInstance(
        selection: Ec2Selection,
        sshKeyPair: SshKeyPair,
        remoteUser: string
    ): Promise<void> {
        const sshPubKey = await sshKeyPair.getPublicKey()

        const remoteAuthorizedKeysPaths = `/home/${remoteUser}/.ssh/authorized_keys`
        const command = `echo "${sshPubKey}" > ${remoteAuthorizedKeysPaths}`
        const documentName = 'AWS-RunShellScript'

        await this.ssmClient.sendCommandAndWait(selection.instanceId, documentName, {
            commands: [command],
        })
    }

    protected async getRemoteUser(instanceId: string) {
        const osName = await this.ssmClient.getTargetPlatformName(instanceId)
        if (osName === 'Amazon Linux') {
            return 'ec2-user'
        }

        if (osName === 'Ubuntu') {
            return 'ubuntu'
        }

        throw new ToolkitError(`Unrecognized OS name ${osName} on instance ${instanceId}`, { code: 'UnknownEc2OS' })
    }
>>>>>>> 642afd11
}

function getEc2SsmEnv(selection: Ec2Selection, ssmPath: string, session: SSM.StartSessionResponse): NodeJS.ProcessEnv {
    return Object.assign(
        {
            AWS_REGION: selection.region,
            AWS_SSM_CLI: ssmPath,
            LOG_FILE_LOCATION: sshLogFileLocation('ec2', selection.instanceId),
            STREAM_URL: session.StreamUrl,
            SESSION_ID: session.SessionId,
            TOKEN: session.TokenValue,
        },
        process.env
    )
}<|MERGE_RESOLUTION|>--- conflicted
+++ resolved
@@ -20,11 +20,7 @@
 import { getLogger } from '../shared/logger/logger'
 import { Timeout } from '../shared/utilities/timeoutUtils'
 import { showMessageWithCancel } from '../shared/utilities/messages'
-<<<<<<< HEAD
-import { VscodeRemoteSshConfig, sshLogFileLocation } from '../shared/vscodeRemoteSshConfig'
-=======
 import { SshConfig, sshLogFileLocation } from '../shared/sshConfig'
->>>>>>> 642afd11
 import { SshKeyPair } from './sshKeyPair'
 import globals from '../shared/extensionGlobals'
 
@@ -33,12 +29,6 @@
 interface Ec2RemoteEnv extends VscodeRemoteConnection {
     selection: Ec2Selection
 }
-<<<<<<< HEAD
-
-const ec2ConnectScriptPrefix = 'ec2_connect'
-const hostNamePrefix = 'ec2-'
-=======
->>>>>>> 642afd11
 
 export class Ec2ConnectionManager {
     protected ssmClient: SsmClient
@@ -178,32 +168,18 @@
         }
     }
 
-<<<<<<< HEAD
-    public async attemptToOpenRemoteConnection(selection: Ec2Selection): Promise<void> {
-=======
     public async tryOpenRemoteConnection(selection: Ec2Selection): Promise<void> {
->>>>>>> 642afd11
         await this.checkForStartSessionError(selection)
 
         const remoteUser = await this.getRemoteUser(selection.instanceId)
         const remoteEnv = await this.prepareEc2RemoteEnvWithProgress(selection, remoteUser)
 
-<<<<<<< HEAD
-        const fullHostName = `${hostNamePrefix}${selection.instanceId}`
-        try {
-            await startVscodeRemote(remoteEnv.SessionProcess, fullHostName, '/', remoteEnv.vscPath, remoteUser)
-=======
         try {
             await startVscodeRemote(remoteEnv.SessionProcess, remoteEnv.hostname, '/', remoteEnv.vscPath, remoteUser)
->>>>>>> 642afd11
         } catch (err) {
             this.throwGeneralConnectionError(selection, err as Error)
         }
     }
-<<<<<<< HEAD
-
-=======
->>>>>>> 642afd11
     public async prepareEc2RemoteEnvWithProgress(selection: Ec2Selection, remoteUser: string): Promise<Ec2RemoteEnv> {
         const timeout = new Timeout(60000)
         await showMessageWithCancel('AWS: Opening remote connection...', timeout)
@@ -215,12 +191,8 @@
         const logger = this.configureRemoteConnectionLogger(selection.instanceId)
         const { ssm, vsc, ssh } = (await ensureDependencies()).unwrap()
         const keyPath = await this.configureSshKeys(selection, remoteUser)
-<<<<<<< HEAD
-        const sshConfig = new VscodeRemoteSshConfig(ssh, hostNamePrefix, ec2ConnectScriptPrefix, keyPath)
-=======
         const hostNamePrefix = 'aws-ec2-'
         const sshConfig = new SshConfig(ssh, hostNamePrefix, 'ec2_connect', keyPath)
->>>>>>> 642afd11
 
         const config = await sshConfig.ensureValid()
         if (config.isErr()) {
@@ -228,71 +200,6 @@
             getLogger().error(`ec2: failed to add ssh config section: ${err.message}`)
 
             throw err
-<<<<<<< HEAD
-        }
-        const session = await this.ssmClient.startSession(selection.instanceId, 'AWS-StartSSHSession')
-        const vars = getEc2SsmEnv(selection, ssm, session)
-        const envProvider = async () => {
-            return { [sshAgentSocketVariable]: await startSshAgent(), ...vars }
-        }
-        const SessionProcess = createBoundProcess(envProvider).extend({
-            onStdout: logger,
-            onStderr: logger,
-            rejectOnErrorCode: true,
-        })
-
-        return {
-            hostname: selection.instanceId,
-            envProvider,
-            sshPath: ssh,
-            vscPath: vsc,
-            SessionProcess,
-            selection,
-        }
-    }
-
-    private configureRemoteConnectionLogger(instanceId: string) {
-        const logPrefix = `ec2 (${instanceId})`
-        const logger = (data: string) => getLogger().verbose(`${logPrefix}: ${data}`)
-        return logger
-    }
-
-    public async configureSshKeys(selection: Ec2Selection, remoteUser: string): Promise<string> {
-        const keyPath = path.join(globals.context.globalStorageUri.fsPath, `aws-ec2-key`)
-        const keyPair = await SshKeyPair.getSshKeyPair(keyPath)
-        await this.sendSshKeyToInstance(selection, keyPair, remoteUser)
-        return keyPath
-    }
-
-    public async sendSshKeyToInstance(
-        selection: Ec2Selection,
-        sshKeyPair: SshKeyPair,
-        remoteUser: string
-    ): Promise<void> {
-        const sshKey = await sshKeyPair.getPublicKey()
-
-        const remoteAuthorizedKeysPaths = `/home/${remoteUser}/.ssh/authorized_keys`
-        const command = `echo "${sshKey}" > ${remoteAuthorizedKeysPaths}`
-        const documentName = 'AWS-RunShellScript'
-
-        await this.ssmClient.sendCommandAndWait(selection.instanceId, documentName, {
-            commands: [command],
-        })
-    }
-
-    public async getRemoteUser(instanceId: string) {
-        const osName = await this.ssmClient.getTargetPlatformName(instanceId)
-        if (osName === 'Amazon Linux') {
-            return 'ec2-user'
-        }
-
-        if (osName === 'Ubuntu') {
-            return 'ubuntu'
-        }
-
-        throw new ToolkitError(`Unrecognized OS name ${osName} on instance ${instanceId}`, { code: 'UnknownEc2OS' })
-    }
-=======
         }
         const session = await this.ssmClient.startSession(selection.instanceId, 'AWS-StartSSHSession')
         const vars = getEc2SsmEnv(selection, ssm, session)
@@ -344,7 +251,7 @@
         })
     }
 
-    protected async getRemoteUser(instanceId: string) {
+    public async getRemoteUser(instanceId: string) {
         const osName = await this.ssmClient.getTargetPlatformName(instanceId)
         if (osName === 'Amazon Linux') {
             return 'ec2-user'
@@ -356,7 +263,6 @@
 
         throw new ToolkitError(`Unrecognized OS name ${osName} on instance ${instanceId}`, { code: 'UnknownEc2OS' })
     }
->>>>>>> 642afd11
 }
 
 function getEc2SsmEnv(selection: Ec2Selection, ssmPath: string, session: SSM.StartSessionResponse): NodeJS.ProcessEnv {
