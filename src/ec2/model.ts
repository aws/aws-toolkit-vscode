/*!
 * Copyright Amazon.com, Inc. or its affiliates. All Rights Reserved.
 * SPDX-License-Identifier: Apache-2.0
 */
import * as vscode from 'vscode'
import { Session } from 'aws-sdk/clients/ssm'
import { IAM } from 'aws-sdk'
import { Ec2Selection } from './utils'
import { getOrInstallCli } from '../shared/utilities/cliUtils'
import { isCloud9 } from '../shared/extensionUtilities'
import { ToolkitError } from '../shared/errors'
import { SsmClient } from '../shared/clients/ssmClient'
import { Ec2Client } from '../shared/clients/ec2Client'

export type Ec2ConnectErrorCode = 'EC2SSMStatus' | 'EC2SSMPermission' | 'EC2SSMConnect' | 'EC2SSMAgentStatus'

import { openRemoteTerminal } from '../shared/remoteSession'
import { DefaultIamClient } from '../shared/clients/iamClient'
import { ErrorInformation } from '../shared/errors'

export class Ec2ConnectionManager {
    private ssmClient: SsmClient
    private ec2Client: Ec2Client
    private iamClient: DefaultIamClient

    public constructor(readonly regionCode: string) {
        this.ssmClient = this.createSsmSdkClient()
        this.ec2Client = this.createEc2SdkClient()
        this.iamClient = this.createIamSdkClient()
    }

    protected createSsmSdkClient(): SsmClient {
        return new SsmClient(this.regionCode)
    }

    protected createEc2SdkClient(): Ec2Client {
        return new Ec2Client(this.regionCode)
    }

    protected createIamSdkClient(): DefaultIamClient {
        return new DefaultIamClient(this.regionCode)
    }

    protected async getAttachedPolicies(instanceId: string): Promise<IAM.attachedPoliciesListType> {
        const IamRole = await this.ec2Client.getAttachedIamRole(instanceId)
        if (!IamRole) {
            return []
        }
        const iamResponse = await this.iamClient.listAttachedRolePolicies(IamRole!.Arn!)

        return iamResponse.AttachedPolicies ?? []
    }

    public async hasProperPolicies(instanceId: string): Promise<boolean> {
        const attachedPolicies = (await this.getAttachedPolicies(instanceId)).map(policy => policy.PolicyName!)
        const requiredPolicies = ['AmazonSSMManagedInstanceCore', 'AmazonSSMManagedEC2InstanceDefaultPolicy']

        return requiredPolicies.length !== 0 && requiredPolicies.every(policy => attachedPolicies.includes(policy))
    }

<<<<<<< HEAD
    private async isInstanceConnectable(instanceId: string): Promise<boolean> {
        const isInstanceRunning = (await this.ec2Client.getInstanceStatus(instanceId)) == 'running'
        const hasProperPolicies = await this.hasProperPolicies(instanceId)
        const isSsmAgentRunning = (await this.ssmClient.getInstanceAgentPingStatus(instanceId)) == 'Online'

        return isInstanceRunning && hasProperPolicies && isSsmAgentRunning
    }

    public async handleStartSessionError(err: unknown, selection: Ec2Selection): Promise<string> {
        const generalErrorMessage = `Unable to connect to target instance ${selection.instanceId} on region ${selection.region}. `

        const isInstanceRunning = (await this.ec2Client.getInstanceStatus(selection.instanceId)) == 'running'
=======
    public async isInstanceRunning(instanceId: string): Promise<boolean> {
        const instanceStatus = await this.ec2Client.getInstanceStatus(instanceId)
        return instanceStatus == 'running'
    }

    private throwConnectionError(message: string, selection: Ec2Selection, errorInfo: ErrorInformation) {
        const generalErrorMessage = `Unable to connect to target instance ${selection.instanceId} on region ${selection.region}. `
        throw new ToolkitError(generalErrorMessage + message, errorInfo)
    }

    public async checkForStartSessionError(selection: Ec2Selection): Promise<void> {
        const isInstanceRunning = await this.isInstanceRunning(selection.instanceId)
>>>>>>> b24548a3
        const hasProperPolicies = await this.hasProperPolicies(selection.instanceId)
        const isSsmAgentRunning = (await this.ssmClient.getInstanceAgentPingStatus(selection.instanceId)) == 'Online'

        if (!isInstanceRunning) {
            const message = 'Ensure the target instance is running and not currently starting, stopping, or stopped.'
            this.throwConnectionError(message, selection, { code: 'EC2SSMStatus' })
        }

        if (!hasProperPolicies) {
            const message = 'Ensure the IAM role attached to the instance has the required policies.'
            const documentationUri = vscode.Uri.parse(
                'https://docs.aws.amazon.com/systems-manager/latest/userguide/session-manager-getting-started-instance-profile.html'
            )
            this.throwConnectionError(message, selection, {
                code: 'EC2SSMPermission',
                documentationUri: documentationUri,
            })
        }

        if (!isSsmAgentRunning) {
<<<<<<< HEAD
            throw new ToolkitError('Is SSM Agent running on the target instance?', {
=======
            this.throwConnectionError('Is SSM Agent running on the target instance?', selection, {
>>>>>>> b24548a3
                code: 'EC2SSMAgentStatus',
                documentationUri: vscode.Uri.parse(
                    'https://docs.aws.amazon.com/systems-manager/latest/userguide/ssm-agent.html'
                ),
            })
        }
<<<<<<< HEAD

        throw new ToolkitError('Unable to connect to target instance. ', {
            code: 'EC2SSMConnect',
        })
=======
>>>>>>> b24548a3
    }

    private async openSessionInTerminal(session: Session, selection: Ec2Selection) {
        const ssmPlugin = await getOrInstallCli('session-manager-plugin', !isCloud9)
        const shellArgs = [JSON.stringify(session), selection.region, 'StartSession']
        const terminalOptions = {
            name: selection.region + '/' + selection.instanceId,
            shellPath: ssmPlugin,
            shellArgs: shellArgs,
        }

        await openRemoteTerminal(terminalOptions, () => this.ssmClient.terminateSession(session)).catch(err => {
            throw ToolkitError.chain(err, 'Failed to open ec2 instance.')
        })
    }

    public async attemptEc2Connection(selection: Ec2Selection): Promise<void> {
        await this.checkForStartSessionError(selection)
        try {
            const response = await this.ssmClient.startSession(selection.instanceId)
            const isConnectable = await this.isInstanceConnectable(selection.instanceId)
            if (!isConnectable) {
                throw new Error('Instance is not connectable.')
            }
            await this.openSessionInTerminal(response, selection)
<<<<<<< HEAD
        } catch (err) {
            await this.handleStartSessionError(err, selection)
=======
        } catch (err: unknown) {
            // Default error if pre-check fails.
            this.throwConnectionError('Unable to connect to target instance. ', selection, {
                code: 'EC2SSMAgentStatus',
                cause: err as Error,
            })
>>>>>>> b24548a3
        }
    }
}<|MERGE_RESOLUTION|>--- conflicted
+++ resolved
@@ -58,20 +58,6 @@
         return requiredPolicies.length !== 0 && requiredPolicies.every(policy => attachedPolicies.includes(policy))
     }
 
-<<<<<<< HEAD
-    private async isInstanceConnectable(instanceId: string): Promise<boolean> {
-        const isInstanceRunning = (await this.ec2Client.getInstanceStatus(instanceId)) == 'running'
-        const hasProperPolicies = await this.hasProperPolicies(instanceId)
-        const isSsmAgentRunning = (await this.ssmClient.getInstanceAgentPingStatus(instanceId)) == 'Online'
-
-        return isInstanceRunning && hasProperPolicies && isSsmAgentRunning
-    }
-
-    public async handleStartSessionError(err: unknown, selection: Ec2Selection): Promise<string> {
-        const generalErrorMessage = `Unable to connect to target instance ${selection.instanceId} on region ${selection.region}. `
-
-        const isInstanceRunning = (await this.ec2Client.getInstanceStatus(selection.instanceId)) == 'running'
-=======
     public async isInstanceRunning(instanceId: string): Promise<boolean> {
         const instanceStatus = await this.ec2Client.getInstanceStatus(instanceId)
         return instanceStatus == 'running'
@@ -84,7 +70,6 @@
 
     public async checkForStartSessionError(selection: Ec2Selection): Promise<void> {
         const isInstanceRunning = await this.isInstanceRunning(selection.instanceId)
->>>>>>> b24548a3
         const hasProperPolicies = await this.hasProperPolicies(selection.instanceId)
         const isSsmAgentRunning = (await this.ssmClient.getInstanceAgentPingStatus(selection.instanceId)) == 'Online'
 
@@ -105,24 +90,13 @@
         }
 
         if (!isSsmAgentRunning) {
-<<<<<<< HEAD
-            throw new ToolkitError('Is SSM Agent running on the target instance?', {
-=======
             this.throwConnectionError('Is SSM Agent running on the target instance?', selection, {
->>>>>>> b24548a3
                 code: 'EC2SSMAgentStatus',
                 documentationUri: vscode.Uri.parse(
                     'https://docs.aws.amazon.com/systems-manager/latest/userguide/ssm-agent.html'
                 ),
             })
         }
-<<<<<<< HEAD
-
-        throw new ToolkitError('Unable to connect to target instance. ', {
-            code: 'EC2SSMConnect',
-        })
-=======
->>>>>>> b24548a3
     }
 
     private async openSessionInTerminal(session: Session, selection: Ec2Selection) {
@@ -148,17 +122,12 @@
                 throw new Error('Instance is not connectable.')
             }
             await this.openSessionInTerminal(response, selection)
-<<<<<<< HEAD
-        } catch (err) {
-            await this.handleStartSessionError(err, selection)
-=======
         } catch (err: unknown) {
             // Default error if pre-check fails.
             this.throwConnectionError('Unable to connect to target instance. ', selection, {
                 code: 'EC2SSMAgentStatus',
                 cause: err as Error,
             })
->>>>>>> b24548a3
         }
     }
 }