/*!
 * Copyright Amazon.com, Inc. or its affiliates. All Rights Reserved.
 * SPDX-License-Identifier: Apache-2.0
 */
import * as vscode from 'vscode'
import { Session } from 'aws-sdk/clients/ssm'
import { Ec2Selection } from './utils'
import { getOrInstallCli } from '../shared/utilities/cliUtils'
import { isCloud9 } from '../shared/extensionUtilities'
import { withoutShellIntegration } from '../ecs/commands'
import { ToolkitError } from '../shared/errors'
import { DefaultSsmClient } from '../shared/clients/ssmClient'
<<<<<<< HEAD
import { showMessageWithUrl } from '../shared/utilities/messages'
import { DefaultEc2Client } from '../shared/clients/ec2Client'

export type Ec2ConnectErrorName = 'permission' | 'instanceStatus'
export interface Ec2ConnectErrorParameters {
    message: string
    url?: string
    urlItem?: string
}
=======
import { openRemoteTerminal } from '../shared/remoteSession'
>>>>>>> 97384d6b

export class Ec2ConnectClient {
    private ssmClient: DefaultSsmClient
    private ec2Client: DefaultEc2Client

    public constructor(readonly regionCode: string) {
        this.ssmClient = this.createSsmSdkClient()
        this.ec2Client = this.createEc2SdkClient()
    }

    protected createSsmSdkClient(): DefaultSsmClient {
        return new DefaultSsmClient(this.regionCode)
    }

    protected createEc2SdkClient(): DefaultEc2Client {
        return new DefaultEc2Client(this.regionCode)
    }

    protected async showError(errorName: Ec2ConnectErrorName, params: Ec2ConnectErrorParameters): Promise<string> {
        switch (errorName) {
            case 'instanceStatus':
                return (await vscode.window.showErrorMessage(params.message))!
            case 'permission':
                return (await showMessageWithUrl(params.message, params.url!, params.urlItem!, 'error'))!
        }
    }

    public async handleStartSessionError(selection: Ec2Selection): Promise<string> {
        const isInstanceRunning = await this.ec2Client.isInstanceRunning(selection.instanceId)
        const generalErrorMessage = `Unable to connect to target instance ${selection.instanceId} on region ${selection.region}. `

        if (isInstanceRunning) {
            const errorParams: Ec2ConnectErrorParameters = {
                message:
                    generalErrorMessage +
                    'Please ensure the IAM role attached to the instance has the proper policies.',
                url: 'https://docs.aws.amazon.com/systems-manager/latest/userguide/session-manager-getting-started-instance-profile.html',
                urlItem: 'Documentation To Configure IAM role',
            }
            return await this.showError('permission', errorParams)
        } else {
            const errorParams: Ec2ConnectErrorParameters = {
                message:
                    generalErrorMessage +
                    'Please ensure the target instance is running and not currently starting, stopping, or stopped.',
            }
            return await this.showError('instanceStatus', errorParams)
        }
    }

    private async openSessionInTerminal(session: Session, selection: Ec2Selection) {
        const ssmPlugin = await getOrInstallCli('session-manager-plugin', !isCloud9)
        const shellArgs = [JSON.stringify(session), selection.region, 'StartSession']
        const terminalOptions = {
            name: selection.region + '/' + selection.instanceId,
            shellPath: ssmPlugin,
            shellArgs: shellArgs,
        }

        const onTerminalError = (err: unknown) => {
            throw ToolkitError.chain(err, 'Failed to open ec2 instance.')
        }
        await openRemoteTerminal(terminalOptions, () => this.ssmClient.terminateSession(session), onTerminalError)
    }

    public async attemptEc2Connection(selection: Ec2Selection): Promise<void> {
        await this.ssmClient.startSession(selection.instanceId, async (err, data) => {
            if (err) {
                // SSM SDK throws general error here, so no need to pass onward.
                await this.handleStartSessionError(selection)
            } else {
                this.openSessionInTerminal(data, selection)
            }
        })
    }
}<|MERGE_RESOLUTION|>--- conflicted
+++ resolved
@@ -7,10 +7,8 @@
 import { Ec2Selection } from './utils'
 import { getOrInstallCli } from '../shared/utilities/cliUtils'
 import { isCloud9 } from '../shared/extensionUtilities'
-import { withoutShellIntegration } from '../ecs/commands'
 import { ToolkitError } from '../shared/errors'
 import { DefaultSsmClient } from '../shared/clients/ssmClient'
-<<<<<<< HEAD
 import { showMessageWithUrl } from '../shared/utilities/messages'
 import { DefaultEc2Client } from '../shared/clients/ec2Client'
 
@@ -20,9 +18,7 @@
     url?: string
     urlItem?: string
 }
-=======
 import { openRemoteTerminal } from '../shared/remoteSession'
->>>>>>> 97384d6b
 
 export class Ec2ConnectClient {
     private ssmClient: DefaultSsmClient
