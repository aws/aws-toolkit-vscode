--- conflicted
+++ resolved
@@ -9,11 +9,7 @@
 import { isValidResponse } from '../shared/wizards/wizard'
 import { CancellationError } from '../shared/utilities/timeoutUtils'
 import { AsyncCollection } from '../shared/utilities/asyncCollection'
-<<<<<<< HEAD
-import { getIconForInstanceStatus } from './utils'
-=======
 import { getIconCode } from './utils'
->>>>>>> 82a2368b
 
 export type instanceFilter = (instance: Ec2Instance) => boolean
 export interface Ec2Selection {
@@ -25,11 +21,7 @@
     public constructor(protected filter?: instanceFilter) {}
 
     protected static asQuickPickItem(instance: Ec2Instance): DataQuickPickItem<string> {
-<<<<<<< HEAD
-        const icon = getIconForInstanceStatus(instance)
-=======
         const icon = `$(${getIconCode(instance)})`
->>>>>>> 82a2368b
         return {
             label: `${icon} \t ${instance.name ?? '(no name)'}`,
             detail: instance.InstanceId,
