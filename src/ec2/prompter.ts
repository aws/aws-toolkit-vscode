--- conflicted
+++ resolved
@@ -4,15 +4,8 @@
  */
 
 import { RegionSubmenu, RegionSubmenuResponse } from '../shared/ui/common/regionSubmenu'
-<<<<<<< HEAD
-import { Ec2Selection, Ec2InstanceId, getInstanceIdsFromClient } from './utils'
-import { DataQuickPickItem } from '../shared/ui/pickerPrompter'
-import globals from '../shared/extensionGlobals'
-import { EC2 } from 'aws-sdk'
-=======
 import { Ec2Selection, getInstanceIdsFromRegion } from './utils'
 import { DataQuickPickItem } from '../shared/ui/pickerPrompter'
->>>>>>> 29bc0f5c
 
 function asQuickpickItem(instanceId: string): DataQuickPickItem<string> {
     return {
@@ -28,18 +21,9 @@
     }
 }
 
-<<<<<<< HEAD
-export function createEc2ConnectPrompter(): RegionSubmenu<Ec2InstanceId> {
-    return new RegionSubmenu(
-        async region => {
-            const client = await globals.sdkClientBuilder.createAwsService(EC2, undefined, region)
-            return (await getInstanceIdsFromClient(client)).map(asQuickpickItem).promise()
-        },
-=======
 export function createEc2ConnectPrompter(): RegionSubmenu<string> {
     return new RegionSubmenu(
         async region => (await getInstanceIdsFromRegion(region)).map(asQuickpickItem).promise(),
->>>>>>> 29bc0f5c
         { title: 'Select EC2 Instance Id' },
         { title: 'Select Region for EC2 Instance' }
     )
