--- conflicted
+++ resolved
@@ -1,9 +1,5 @@
 /*!
-<<<<<<< HEAD
- * Copyright 2021 Amazon.com, Inc. or its affiliates. All Rights Reserved.
-=======
  * Copyright Amazon.com, Inc. or its affiliates. All Rights Reserved.
->>>>>>> 98c84a62
  * SPDX-License-Identifier: Apache-2.0
  */
 
