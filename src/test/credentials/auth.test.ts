--- conflicted
+++ resolved
@@ -92,7 +92,7 @@
         it('sets the active connection even when the underlying provider throws', async function () {
             const err = new Error('test')
             const conn = await auth.createConnection(ssoProfile)
-            tokenProviders.get(conn.id)?.getToken.rejects(err)
+            auth.getTestTokenProvider(conn)?.getToken.rejects(err)
             await auth.useConnection(conn)
             assert.strictEqual(auth.activeConnection?.id, conn.id)
             assert.strictEqual(auth.getInvalidationReason(conn), err)
@@ -131,7 +131,6 @@
         assert.notStrictEqual(t1.accessToken, t3.accessToken, 'Access tokens should change after `reauthenticate`')
     })
 
-<<<<<<< HEAD
     describe('updateConnection', function () {
         const updatedProfile = createSsoProfile({
             ...ssoProfile,
@@ -170,21 +169,22 @@
             assert.ok(isSsoConnection(auth.activeConnectionEvents.last))
             assert.deepStrictEqual(auth.activeConnectionEvents.last.scopes, updatedProfile.scopes)
         })
-=======
+    })
+
+    const expiredConnPattern = /connection ".*?" is invalid or expired/i
     it('releases all notification locks after reauthenticating', async function () {
-        const conn = await setupInvalidSsoConnection(auth, ssoProfile)
+        const conn = await auth.createInvalidSsoConnection(ssoProfile)
         const pendingToken = conn.getToken()
-        await getTestWindow().waitForMessage(/connection is invalid or expired/i)
+        await getTestWindow().waitForMessage(expiredConnPattern)
         await auth.reauthenticate(conn)
         await assert.rejects(pendingToken)
         assert.ok(await conn.getToken())
->>>>>>> 0674adce
     })
 
     describe('SSO Connections', function () {
         async function runExpiredGetTokenFlow(conn: SsoConnection, selection: string | RegExp) {
             const token = conn.getToken()
-            const message = await getTestWindow().waitForMessage(/connection ".*?" is invalid or expired/i)
+            const message = await getTestWindow().waitForMessage(expiredConnPattern)
             message.selectItem(selection)
 
             return token
@@ -197,13 +197,8 @@
         })
 
         it('prompts the user if the token is invalid or expired', async function () {
-<<<<<<< HEAD
-            const conn = await auth.createInvalidSsoConnection(ssoProfile)
-            const token = await runExpiredGetTokenFlow(conn, /yes/i)
-=======
-            const conn = await setupInvalidSsoConnection(auth, ssoProfile)
-            const token = await runExpiredGetTokenFlow(conn, /Login/i)
->>>>>>> 0674adce
+            const conn = await auth.createInvalidSsoConnection(ssoProfile)
+            const token = await runExpiredGetTokenFlow(conn, /login/i)
             assert.notStrictEqual(token, undefined)
         })
 
@@ -221,7 +216,7 @@
         it('chains errors when handling invalid connections', async function () {
             const err1 = new ToolkitError('test', { code: 'test' })
             const conn = await auth.createConnection(ssoProfile)
-            tokenProviders.get(conn.id)?.getToken.rejects(err1)
+            auth.getTestTokenProvider(conn)?.getToken.rejects(err1)
             const err2 = await runExpiredGetTokenFlow(conn, /no/i).catch(e => e)
             assert.ok(err2 instanceof ToolkitError)
             assert.strictEqual(err2.cause, err1)
