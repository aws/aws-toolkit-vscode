--- conflicted
+++ resolved
@@ -15,7 +15,6 @@
 import { assertThrowsError } from './utilities/assertUtils'
 
 describe('DefaultAwsContext', () => {
-
     const testRegion1Value: string = 're-gion-1'
     const testRegion2Value: string = 're-gion-2'
     const testProfileValue: string = 'profile1'
@@ -29,17 +28,14 @@
         }
 
         public async writeSetting<T>(
-            settingKey: string, value: T | undefined,
+            settingKey: string,
+            value: T | undefined,
             target: ConfigurationTarget
-        ): Promise<void> {
-        }
-}
+        ): Promise<void> {}
+    }
 
     class TestCredentialsManager extends CredentialsManager {
-        public constructor(
-            private readonly expectedName?: string,
-            private readonly reportedCredentials?: Credentials
-        ) {
+        public constructor(private readonly expectedName?: string, private readonly reportedCredentials?: Credentials) {
             super()
         }
 
@@ -51,23 +47,6 @@
         }
     }
 
-<<<<<<< HEAD
-    class TestCredentialsManager extends CredentialsManager {
-        public constructor(
-            private readonly expectedName?: string,
-            private readonly reportedCredentials?: Credentials
-        ) {
-            super()
-        }
-
-        public async getCredentials(profileName: string): Promise<Credentials> {
-            if (this.reportedCredentials && this.expectedName === profileName) {
-                return this.reportedCredentials
-            }
-            throw new Error()
-        }
-    }
-
     it('gets credentials if a profile exists with credentials', async () => {
         const settingsConfig = new TestSettingsConfiguration()
         await settingsConfig.writeSetting<string>(profileSettingKey, testProfileValue)
@@ -97,37 +76,6 @@
         assert.strictEqual(creds, reportedCredentials)
     })
 
-=======
-    it('gets credentials if a profile exists with credentials', async () => {
-        const settingsConfig = new TestSettingsConfiguration()
-        await settingsConfig.writeSetting<string>(profileSettingKey, testProfileValue)
-        const reportedCredentials = new Credentials(testAccessKey, testSecretKey)
-
-        const testContext = new DefaultAwsContext(
-            settingsConfig,
-            new FakeExtensionContext(),
-            new TestCredentialsManager(testProfileValue, reportedCredentials)
-        )
-        const creds = await testContext.getCredentials()
-        assert.strictEqual(creds, reportedCredentials)
-    })
-
-    it('gets credentials if a profile exists with credentials', async () => {
-        const overrideProfile = 'asdf'
-        const settingsConfig = new TestSettingsConfiguration()
-        await settingsConfig.writeSetting<string>(profileSettingKey, overrideProfile)
-        const reportedCredentials = new Credentials(testAccessKey, testSecretKey)
-
-        const testContext = new DefaultAwsContext(
-            settingsConfig,
-            new FakeExtensionContext(),
-            new TestCredentialsManager(overrideProfile, reportedCredentials)
-        )
-        const creds = await testContext.getCredentials(overrideProfile)
-        assert.strictEqual(creds, reportedCredentials)
-    })
-
->>>>>>> 85286ee3
     it('throws an error if a profile does not exist', async () => {
         const overrideProfile = 'asdf'
         const settingsConfig = new TestSettingsConfiguration()
@@ -138,16 +86,15 @@
             new FakeExtensionContext(),
             new TestCredentialsManager(overrideProfile)
         )
-        await assertThrowsError( async () => { await testContext.getCredentials(testProfileValue) } )
+        await assertThrowsError(async () => {
+            await testContext.getCredentials(testProfileValue)
+        })
     })
 
     it('returns undefined if no profile is provided and no profile was previously saved to settings', async () => {
         const settingsConfig = new TestSettingsConfiguration()
 
-        const testContext = new DefaultAwsContext(
-            settingsConfig,
-            new FakeExtensionContext()
-        )
+        const testContext = new DefaultAwsContext(settingsConfig, new FakeExtensionContext())
         const creds = await testContext.getCredentials()
         assert.strictEqual(creds, undefined)
     })
@@ -161,7 +108,6 @@
     })
 
     it('gets single region from config on startup', async () => {
-
         const fakeMementoStorage: FakeMementoStorage = {}
         fakeMementoStorage[regionSettingKey] = [testRegion1Value]
 
@@ -176,7 +122,6 @@
     })
 
     it('gets multiple regions from config on startup', async () => {
-
         const fakeMementoStorage: FakeMementoStorage = {}
         fakeMementoStorage[regionSettingKey] = [testRegion1Value, testRegion2Value]
 
@@ -192,7 +137,6 @@
     })
 
     it('updates config on single region change', async () => {
-
         class TestConfiguration extends ContextTestsSettingsConfigurationBase {
             public async writeSetting<T>(settingKey: string, value: T, target: ConfigurationTarget): Promise<void> {
                 const array: string[] = value as any
@@ -208,12 +152,11 @@
     })
 
     it('updates config on multiple region change', async () => {
-
         class TestConfiguration extends ContextTestsSettingsConfigurationBase {
             public async writeSetting<T>(settingKey: string, value: T, target: ConfigurationTarget): Promise<void> {
                 assert.strictEqual(settingKey, regionSettingKey)
                 assert(value instanceof Array)
-                const values = value as any as string[]
+                const values = (value as any) as string[]
                 assert.strictEqual(values[0], testRegion1Value)
                 assert.strictEqual(values[1], testRegion2Value)
                 assert.strictEqual(target, ConfigurationTarget.Global)
@@ -225,18 +168,17 @@
     })
 
     it('updates on region removal', async () => {
-
         class TestConfiguration extends ContextTestsSettingsConfigurationBase {
             public readSetting<T>(settingKey: string, defaultValue?: T): T | undefined {
                 if (settingKey === regionSettingKey) {
-                    return [ testRegion1Value, testRegion2Value ] as any as T
+                    return ([testRegion1Value, testRegion2Value] as any) as T
                 }
 
                 return super.readSetting<T>(settingKey, defaultValue)
             }
             public async writeSetting<T>(settingKey: string, value: T, target: ConfigurationTarget): Promise<void> {
                 assert.strictEqual(settingKey, regionSettingKey)
-                assert.deepStrictEqual(value, [ testRegion1Value ])
+                assert.deepStrictEqual(value, [testRegion1Value])
                 assert.strictEqual(target, ConfigurationTarget.Global)
             }
         }
@@ -246,7 +188,6 @@
     })
 
     it('updates config on profile change', async () => {
-
         class TestConfiguration extends ContextTestsSettingsConfigurationBase {
             public async writeSetting<T>(settingKey: string, value: T, target: ConfigurationTarget): Promise<void> {
                 assert.strictEqual(settingKey, profileSettingKey)
@@ -269,14 +210,13 @@
     })
 
     it('fires event on single region change', async () => {
-
-        const testContext = new DefaultAwsContext(
-            new ContextTestsSettingsConfigurationBase(),
-            new FakeExtensionContext()
-        )
-
-        let invocationCount = 0
-        testContext.onDidChangeContext((c) => {
+        const testContext = new DefaultAwsContext(
+            new ContextTestsSettingsConfigurationBase(),
+            new FakeExtensionContext()
+        )
+
+        let invocationCount = 0
+        testContext.onDidChangeContext(c => {
             assert.strictEqual(c.regions.length, 1)
             assert.strictEqual(c.regions[0], testRegion1Value)
             invocationCount++
@@ -288,14 +228,13 @@
     })
 
     it('fires event on multi region change', async () => {
-
-        const testContext = new DefaultAwsContext(
-            new ContextTestsSettingsConfigurationBase(),
-            new FakeExtensionContext()
-        )
-
-        let invocationCount = 0
-        testContext.onDidChangeContext((c) => {
+        const testContext = new DefaultAwsContext(
+            new ContextTestsSettingsConfigurationBase(),
+            new FakeExtensionContext()
+        )
+
+        let invocationCount = 0
+        testContext.onDidChangeContext(c => {
             assert.strictEqual(c.regions.length, 2)
             assert.strictEqual(c.regions[0], testRegion1Value)
             assert.strictEqual(c.regions[1], testRegion2Value)
@@ -308,14 +247,13 @@
     })
 
     it('fires event on profile change', async () => {
-
-        const testContext = new DefaultAwsContext(
-            new ContextTestsSettingsConfigurationBase(),
-            new FakeExtensionContext()
-        )
-
-        let invocationCount = 0
-        testContext.onDidChangeContext((c) => {
+        const testContext = new DefaultAwsContext(
+            new ContextTestsSettingsConfigurationBase(),
+            new FakeExtensionContext()
+        )
+
+        let invocationCount = 0
+        testContext.onDidChangeContext(c => {
             assert.strictEqual(c.profileName, testProfileValue)
             invocationCount++
         })
@@ -326,14 +264,13 @@
     })
 
     it('fires event on accountId change', async () => {
-
-        const testContext = new DefaultAwsContext(
-            new ContextTestsSettingsConfigurationBase(),
-            new FakeExtensionContext()
-        )
-
-        let invocationCount = 0
-        testContext.onDidChangeContext((c) => {
+        const testContext = new DefaultAwsContext(
+            new ContextTestsSettingsConfigurationBase(),
+            new FakeExtensionContext()
+        )
+
+        let invocationCount = 0
+        testContext.onDidChangeContext(c => {
             assert.strictEqual(c.accountId, testAccountIdValue)
             invocationCount++
         })
