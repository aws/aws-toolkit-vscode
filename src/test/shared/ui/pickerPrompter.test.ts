--- conflicted
+++ resolved
@@ -172,15 +172,10 @@
     }
 
     beforeEach(function () {
-<<<<<<< HEAD
-        picker = exposeEmitters(vscode.window.createQuickPick(), ['onDidChangeValue', 'onDidAccept'])
-=======
         if (vscode.version.startsWith('1.42')) {
             this.skip()
         }
-
-        picker = exposeEmitters(vscode.window.createQuickPick(), ['onDidChangeValue'])
->>>>>>> b05116a0
+        picker = exposeEmitters(vscode.window.createQuickPick(), ['onDidChangeValue', 'onDidAccept'])
         testPrompter = new FilterBoxQuickPickPrompter(picker, filterBoxInputSettings)
         addTimeout()
     })
