--- conflicted
+++ resolved
@@ -300,38 +300,26 @@
     public readonly listClusters: (nextToken?: string) => Promise<EcsResourceAndToken>
     public readonly listServices: (cluster: string, nextToken?: string) => Promise<EcsResourceAndToken>
     public readonly listContainerNames: (taskDefinition: string) => Promise<string[]>
-<<<<<<< HEAD
     public readonly listTasks: (cluster: string, serviceName: string) => Promise<string[]>
-=======
->>>>>>> 7c13f3d9
 
     public constructor({
         regionCode = '',
         listClusters = async () => ({ resource: [], nextToken: undefined }),
         listServices = async () => ({ resource: [], nextToken: undefined }),
         listContainerNames = async () => [],
-<<<<<<< HEAD
         listTasks = async () => [],
-=======
->>>>>>> 7c13f3d9
     }: {
         regionCode?: string
         listClusters?(): Promise<EcsResourceAndToken>
         listServices?(): Promise<EcsResourceAndToken>
         listContainerNames?(): Promise<string[]>
-<<<<<<< HEAD
         listTasks?(): Promise<string[]>
-=======
->>>>>>> 7c13f3d9
     }) {
         this.regionCode = regionCode
         this.listClusters = listClusters
         this.listServices = listServices
         this.listContainerNames = listContainerNames
-<<<<<<< HEAD
         this.listTasks = listTasks
-=======
->>>>>>> 7c13f3d9
     }
 }
 
