--- conflicted
+++ resolved
@@ -9,14 +9,9 @@
 import * as del from 'del'
 import * as path from 'path'
 import * as vscode from 'vscode'
-<<<<<<< HEAD
-import * as fileSystem from '../../../shared/filesystem'
-import * as filesystemUtilities from '../../../shared/filesystemUtilities'
-import { TestLogger } from '../../../shared/loggerUtils'
-=======
 import {  mkdir, writeFile } from '../../../shared/filesystem'
 import { fileExists, mkdtemp } from '../../../shared/filesystemUtilities'
->>>>>>> 63cc6241
+import { TestLogger } from '../../../shared/loggerUtils'
 import { DisposableFiles, ExtensionDisposableFiles } from '../../../shared/utilities/disposableFiles'
 
 describe('DisposableFiles', async () => {
