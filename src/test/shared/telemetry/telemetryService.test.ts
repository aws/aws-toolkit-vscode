/*!
 * Copyright 2018-2019 Amazon.com, Inc. or its affiliates. All Rights Reserved.
 * SPDX-License-Identifier: Apache-2.0
 */

import * as assert from 'assert'
import * as FakeTimers from '@sinonjs/fake-timers'
import * as sinon from 'sinon'
import * as fs from 'fs-extra'
import { DefaultTelemetryService, getClientId } from '../../../shared/telemetry/telemetryService'
import { AccountStatus } from '../../../shared/telemetry/telemetryClient'
import { FakeExtensionContext, FakeMemento } from '../../fakeExtensionContext'

import {
    DEFAULT_TEST_ACCOUNT_ID,
    FakeAwsContext,
    makeFakeAwsContextWithPlaceholderIds,
} from '../../utilities/fakeAwsContext'
import { FakeTelemetryPublisher } from '../../fake/fakeTelemetryService'
import ClientTelemetry = require('../../../shared/telemetry/clienttelemetry')
import { installFakeClock } from '../../testUtil'
import { TelemetryLogger } from '../../../shared/telemetry/telemetryLogger'
import globals from '../../../shared/extensionGlobals'
<<<<<<< HEAD
import { Memento } from 'vscode'
=======
import { toArrayAsync } from '../../../shared/utilities/collectionUtils'
>>>>>>> d340c254

type Metric = { [P in keyof ClientTelemetry.MetricDatum as Uncapitalize<P>]: ClientTelemetry.MetricDatum[P] }

export function fakeMetric(metric: Partial<Metric> = {}): ClientTelemetry.MetricDatum {
    return {
        Passive: metric.passive ?? true,
        MetricName: metric.metricName ?? `metric${metric.value ?? ''}`,
        Value: metric.value ?? 1,
        Unit: metric.unit ?? 'None',
        EpochTimestamp: metric.epochTimestamp ?? new globals.clock.Date().getTime(),
    }
}

describe('DefaultTelemetryService', function () {
    const testFlushPeriod = 10
    let clock: FakeTimers.InstalledClock
    let sandbox: sinon.SinonSandbox
    let mockContext: FakeExtensionContext
    let mockPublisher: FakeTelemetryPublisher
    let service: DefaultTelemetryService
    let logger: TelemetryLogger

    function initService(awsContext = new FakeAwsContext()): DefaultTelemetryService {
        const newService = new DefaultTelemetryService(mockContext, awsContext, undefined, mockPublisher)
        newService.flushPeriod = testFlushPeriod
        newService.telemetryEnabled = true

        return newService
    }

    function stubGlobal() {
        // TODO: don't record session stop/start using the global object so we don't have to do this
        sandbox.stub(globals, 'telemetry').value(service)
    }

    before(function () {
        sandbox = sinon.createSandbox()
    })

    beforeEach(async function () {
        mockContext = await FakeExtensionContext.create()
        mockPublisher = new FakeTelemetryPublisher()
        service = initService()
        logger = service.logger
        clock = installFakeClock()
    })

    afterEach(async function () {
        await fs.remove(service.persistFilePath)
        sandbox.restore()
        clock.uninstall()
    })

    after(function () {
        clock.uninstall()
    })

    it('posts feedback', async function () {
        service.telemetryEnabled = false
        const feedback = { comment: '', sentiment: '' }
        await service.postFeedback(feedback)

        assert.strictEqual(mockPublisher.feedback, feedback)
    })

    it('assertPassiveTelemetry() throws if active, non-cached metric is emitted during startup', async function () {
        // Simulate cached telemetry by prepopulating records before start().
        // (Normally readEventsFromCache() does this.)
        service.record(fakeMetric({ value: 1, passive: true }))
        service.record(fakeMetric({ value: 2, passive: true }))
        // Active *cached* metric.
        service.record(fakeMetric({ value: 4, passive: false }))
        await service.start()

        // Passive *non-cached* metric.
        service.record(fakeMetric({ value: 5, passive: true }))

        // Must *not* throw.
        service.assertPassiveTelemetry(false)

        // Active *non-cached* metric.
        service.record(fakeMetric({ value: 6, passive: false }))

        // Must throw.
        assert.throws(() => {
            service.assertPassiveTelemetry(false)
        })

        await service.shutdown()
    })

    it('findIter() queries pending metric items', async function () {
        await service.start()
        const m1 = fakeMetric({ value: 1, passive: true })
        const m2 = fakeMetric({ value: 2, passive: true })
        const m3 = fakeMetric({ value: 4, passive: false })
        const m4 = fakeMetric({ value: 5, passive: false })
        const m5 = fakeMetric({ value: 6, passive: true })
        service.record(m1)
        service.record(m2)
        service.record(m3)
        service.record(m4)
        service.record(m5)

        assert.deepStrictEqual(
            await toArrayAsync(
                service.findIter(m => {
                    return m.MetricName === 'bogus'
                })
            ),
            []
        )
        assert.deepStrictEqual(
            await toArrayAsync(
                service.findIter(m => {
                    return m.MetricName === 'metric1'
                })
            ),
            [m1]
        )
        assert.deepStrictEqual(
            await toArrayAsync(
                service.findIter(m => {
                    return !!m.Passive
                })
            ),
            [m1, m2, m5]
        )

        await service.shutdown()
    })

    it('publishes periodically if user has said ok', async function () {
        stubGlobal()

        service.record(fakeMetric())

        await service.start()
        assert.notStrictEqual(service.timer, undefined)

        clock.tick(testFlushPeriod)
        await service.shutdown()

        assert.strictEqual(mockPublisher.flushCount, 1)
        assert.strictEqual(mockPublisher.queue.length, 2)
    })

    it('events automatically inject the active account id into the metadata', async function () {
        service = initService(makeFakeAwsContextWithPlaceholderIds({} as any as AWS.Credentials))
        logger = service.logger
        service.record(fakeMetric({ metricName: 'name' }))

        assert.strictEqual(logger.metricCount, 1)

        const metrics = logger.queryFull({ metricName: 'name' })
        assertMetadataContainsTestAccount(metrics[0], DEFAULT_TEST_ACCOUNT_ID)
    })

    it('events with `session` namespace do not have an account tied to them', async function () {
        stubGlobal()

        await service.start()
        await service.shutdown()

        assert.strictEqual(logger.metricCount, 1)
        const startEvents = logger.queryFull({ metricName: 'session_start' })
        assertMetadataContainsTestAccount(startEvents[0], AccountStatus.NotApplicable)

        const shutdownEvents = logger.queryFull({ metricName: 'session_start' })
        assertMetadataContainsTestAccount(shutdownEvents[0], AccountStatus.NotApplicable)
    })

    it('events created with a bad active account produce metadata mentioning the bad account', async function () {
        service = initService({ getCredentialAccountId: () => 'this is bad!' } as unknown as FakeAwsContext)
        logger = service.logger

        service.record(fakeMetric({ metricName: 'name' }))
        assert.strictEqual(logger.metricCount, 1)

        const metricDatum = logger.queryFull({ metricName: 'name' })
        assertMetadataContainsTestAccount(metricDatum[0], AccountStatus.Invalid)
    })

    it('events created prior to signing in do not have an account attached', async function () {
        service.record(fakeMetric({ metricName: 'name' }))
        assert.strictEqual(logger.metricCount, 1)

        const metricData = logger.queryFull({ metricName: 'name' })
        assertMetadataContainsTestAccount(metricData[0], AccountStatus.NotSet)
    })

    it('events are never recorded if telemetry has been disabled', async function () {
        stubGlobal()

        service.telemetryEnabled = false
        await service.start()

        // telemetry off: events are never recorded
        service.record(fakeMetric({ metricName: 'name' }))
        await service.shutdown()
        await clock.tickAsync(testFlushPeriod * 2)

        // events are never flushed
        assert.strictEqual(mockPublisher.flushCount, 0)
        assert.strictEqual(mockPublisher.enqueueCount, 0)
        assert.strictEqual(mockPublisher.queue.length, 0)
        // and events are not kept in memory
        assert.strictEqual(logger.metricCount, 0)
    })

    function assertMetadataContainsTestAccount(
        metricDatum: ClientTelemetry.MetricDatum | undefined,
        expectedAccountId: string
    ) {
        assert.ok(metricDatum, 'Metric datum was undefined')
        const metadata = metricDatum.Metadata
        assert.ok(metadata, 'Metric metadata was undefined')
        assert.ok(
            metadata.some(item => item.Key === 'awsAccount' && item.Value === expectedAccountId),
            'Expected metadata to contain the test account'
        )
    }
})

describe('getClientId', function () {
    it('should generate a unique id', async function () {
        const c1 = await getClientId(new FakeMemento(), true, false)
        const c2 = await getClientId(new FakeMemento(), true, false)
        assert.notStrictEqual(c1, c2)
    })

    it('returns the same value across the calls', async function () {
        const memento = new FakeMemento()
        const c1 = getClientId(memento, true, false)
        const c2 = getClientId(memento, true, false)
        assert.strictEqual(await c1, await c2, 'Expected client ids to be same')
    })

    it('returns the same value across the calls sequentially', async function () {
        const memento = new FakeMemento()
        const c1 = await getClientId(memento, true, false)
        const c2 = await getClientId(memento, true, false)
        assert.strictEqual(c1, c2)
    })

    it('returns the nil UUID if it fails to save generated UUID', async function () {
        const mememto: Memento = {
            get(key) {
                return undefined
            },
            update(key, value) {
                throw new Error()
            },
        }
        const clientId = await getClientId(mememto, true, false)
        assert.strictEqual(clientId, '00000000-0000-0000-0000-000000000000')
    })

    it('returns the nil UUID if fails to retrive a saved UUID.', async function () {
        const mememto: Memento = {
            get(key) {
                throw new Error()
            },
            async update(key, value) {},
        }
        const clientId = await getClientId(mememto, true, false)
        assert.strictEqual(clientId, '00000000-0000-0000-0000-000000000000')
    })

    it('should be ffffffff-ffff-ffff-ffff-ffffffffffff if in test enviroment', async function () {
        const clientId = await getClientId(new FakeMemento(), true)
        assert.strictEqual(clientId, 'ffffffff-ffff-ffff-ffff-ffffffffffff')
    })

    it('should be ffffffff-ffff-ffff-ffff-ffffffffffff if telemetry is not enabled in test enviroment', async function () {
        const clientId = await getClientId(new FakeMemento(), false)
        assert.strictEqual(clientId, 'ffffffff-ffff-ffff-ffff-ffffffffffff')
    })

    it('should be 11111111-1111-1111-1111-111111111111 if telemetry is not enabled', async function () {
        const clientId = await getClientId(new FakeMemento(), false, false)
        assert.strictEqual(clientId, '11111111-1111-1111-1111-111111111111')
    })
})<|MERGE_RESOLUTION|>--- conflicted
+++ resolved
@@ -21,11 +21,8 @@
 import { installFakeClock } from '../../testUtil'
 import { TelemetryLogger } from '../../../shared/telemetry/telemetryLogger'
 import globals from '../../../shared/extensionGlobals'
-<<<<<<< HEAD
 import { Memento } from 'vscode'
-=======
 import { toArrayAsync } from '../../../shared/utilities/collectionUtils'
->>>>>>> d340c254
 
 type Metric = { [P in keyof ClientTelemetry.MetricDatum as Uncapitalize<P>]: ClientTelemetry.MetricDatum[P] }
 
