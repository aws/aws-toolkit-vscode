--- conflicted
+++ resolved
@@ -1,5 +1,5 @@
 /*!
- * Copyright 2018 Amazon.com, Inc. or its affiliates. All Rights Reserved.
+ * Copyright 2018-2019 Amazon.com, Inc. or its affiliates. All Rights Reserved.
  * SPDX-License-Identifier: Apache-2.0
  */
 
@@ -8,19 +8,15 @@
 import * as assert from 'assert'
 import { Disposable } from 'vscode'
 import { ext } from '../../../shared/extensionGlobals'
+import { TelemetryEvent } from '../../../shared/telemetry/telemetryEvent'
+import { TelemetryService } from '../../../shared/telemetry/telemetryService'
 import {
     Datum,
     METADATA_FIELD_NAME,
     MetadataResult,
-    TelemetryEvent
-} from '../../../shared/telemetry/telemetryEvent'
-import { TelemetryService } from '../../../shared/telemetry/telemetryService'
-<<<<<<< HEAD
-import { TelemetryNamespace } from '../../../shared/telemetry/telemetryTypes'
-import { registerCommand } from '../../../shared/telemetry/telemetryUtils'
-=======
-import { defaultMetricDatum, registerCommand, TelemetryNamespace } from '../../../shared/telemetry/telemetryUtils'
->>>>>>> b796d7bc
+    TelemetryNamespace
+} from '../../../shared/telemetry/telemetryTypes'
+import { defaultMetricDatum, registerCommand } from '../../../shared/telemetry/telemetryUtils'
 
 class MockTelemetryService implements TelemetryService {
     public persistFilePath: string = ''
