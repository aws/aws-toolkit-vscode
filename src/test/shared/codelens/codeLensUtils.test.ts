/*!
 * Copyright 2021 Amazon.com, Inc. or its affiliates. All Rights Reserved.
 * SPDX-License-Identifier: Apache-2.0
 */

import * as assert from 'assert'
import * as sinon from 'sinon'
import * as vscode from 'vscode'
import * as path from 'path'
import * as codeLensUtils from '../../../shared/codelens/codeLensUtils'
import * as Picker from '../../../shared/ui/picker'
import {
    API_TARGET_TYPE,
    CODE_TARGET_TYPE,
    TEMPLATE_TARGET_TYPE,
} from '../../../shared/sam/debugger/awsSamDebugConfiguration'
import * as AddSamDebugConfiguration from '../../../shared/sam/debugger/commands/addSamDebugConfiguration'

describe('codeLensUtils', function() {
    describe('pickAddSamDebugConfiguration', function() {
        let sandbox: sinon.SinonSandbox

        beforeEach(function() {
            sandbox = sinon.createSandbox()
        })

        afterEach(function() {
            sandbox.restore()
        })

        it('should use CODE_TARGET_TYPE with no templateConfigs', function() {
            const addSamStub = sandbox.stub(AddSamDebugConfiguration, 'addSamDebugConfiguration')
            const codeConfig: AddSamDebugConfiguration.AddSamDebugConfigurationInput = {
                resourceName: 'codeResource',
                rootUri: vscode.Uri.file('path'),
            }
            const templateConfigs: AddSamDebugConfiguration.AddSamDebugConfigurationInput[] = []

            codeLensUtils.pickAddSamDebugConfiguration(codeConfig, templateConfigs, false)

            assert.strictEqual(addSamStub.calledOnceWith(codeConfig, CODE_TARGET_TYPE, false), true)
        })
<<<<<<< HEAD
    
        it('should use CODE_TARGET_TYPE when no template option is chosen', async function() {
=======

        it('should use CODE_TARGET_TYPE when no template option is chosen', async () => {
>>>>>>> 52fd1e70
            sandbox.stub(Picker, 'promptUser').resolves(undefined)
            sandbox.stub(Picker, 'verifySinglePickerOutput').returns({ label: 'No Template' })
            const addSamStub = sandbox.stub(AddSamDebugConfiguration, 'addSamDebugConfiguration').resolves()
            const codeConfig: AddSamDebugConfiguration.AddSamDebugConfigurationInput = {
                resourceName: 'codeResource',
                rootUri: vscode.Uri.file('path'),
            }
            const templateConfigs: AddSamDebugConfiguration.AddSamDebugConfigurationInput[] = [
                { resourceName: 'templateNoApi', rootUri: vscode.Uri.file('path') },
            ]

            await codeLensUtils.pickAddSamDebugConfiguration(codeConfig, templateConfigs, false)

            assert.strictEqual(addSamStub.calledOnceWith(codeConfig, CODE_TARGET_TYPE, false), true)
        })

        it('should use API_TARGET_TYPE when API template option is chosen', async function() {
            sandbox.stub(Picker, 'promptUser').resolves(undefined)
            sandbox
                .stub(Picker, 'verifySinglePickerOutput')
                .returns({ label: `${path.sep}path:templateWithApi (API Event: eventName)` })
            const addSamStub = sandbox.stub(AddSamDebugConfiguration, 'addSamDebugConfiguration').resolves()
            const codeConfig: AddSamDebugConfiguration.AddSamDebugConfigurationInput = {
                resourceName: 'codeResource',
                rootUri: vscode.Uri.file('path'),
            }
            const templateConfigs: AddSamDebugConfiguration.AddSamDebugConfigurationInput[] = [
                {
                    resourceName: 'templateWithApi',
                    rootUri: vscode.Uri.file('path'),
                    apiEvent: { name: 'eventName', event: { Type: 'Api' } },
                },
            ]

            await codeLensUtils.pickAddSamDebugConfiguration(codeConfig, templateConfigs, false)

            assert.strictEqual(addSamStub.args[0][1], API_TARGET_TYPE)
        })

        it('should use TEMPLATE_TARGET_TYPE when non API template option is chosen', async function() {
            sandbox.stub(Picker, 'promptUser').resolves(undefined)
            sandbox.stub(Picker, 'verifySinglePickerOutput').returns({ label: `${path.sep}path:templateNoApi` })
            const addSamStub = sandbox.stub(AddSamDebugConfiguration, 'addSamDebugConfiguration').resolves()
            const codeConfig: AddSamDebugConfiguration.AddSamDebugConfigurationInput = {
                resourceName: 'codeResource',
                rootUri: vscode.Uri.file('path'),
            }
            const templateConfigs: AddSamDebugConfiguration.AddSamDebugConfigurationInput[] = [
                { resourceName: 'templateNoApi', rootUri: vscode.Uri.file('path') },
            ]

            await codeLensUtils.pickAddSamDebugConfiguration(codeConfig, templateConfigs, false)

            assert.strictEqual(addSamStub.args[0][1], TEMPLATE_TARGET_TYPE)
        })
    })
})<|MERGE_RESOLUTION|>--- conflicted
+++ resolved
@@ -40,13 +40,8 @@
 
             assert.strictEqual(addSamStub.calledOnceWith(codeConfig, CODE_TARGET_TYPE, false), true)
         })
-<<<<<<< HEAD
-    
+
         it('should use CODE_TARGET_TYPE when no template option is chosen', async function() {
-=======
-
-        it('should use CODE_TARGET_TYPE when no template option is chosen', async () => {
->>>>>>> 52fd1e70
             sandbox.stub(Picker, 'promptUser').resolves(undefined)
             sandbox.stub(Picker, 'verifySinglePickerOutput').returns({ label: 'No Template' })
             const addSamStub = sandbox.stub(AddSamDebugConfiguration, 'addSamDebugConfiguration').resolves()
