/*!
 * Copyright 2018 Amazon.com, Inc. or its affiliates. All Rights Reserved.
 * SPDX-License-Identifier: Apache-2.0
 */

import * as assert from 'assert'
import { ErrorNode } from '../../../../shared/treeview/nodes/errorNode'
import { TestAWSTreeNode } from './testAWSTreeNode'

describe('ErrorNode', function () {
    const parentNode = new TestAWSTreeNode('test parent node')
    const error = new Error('error message')
    error.name = 'myMockError'

    // Validates we tagged the node correctly
<<<<<<< HEAD
    it('initializes label and tooltip', async function() {
        const testNode = new ErrorNode(parentNode, error)
=======
    it('initializes label and tooltip', async function () {
        const testNode = new ErrorNode(parentNode, error, 'Error loading resources')
>>>>>>> d306c2b8

        assert.strictEqual(testNode.label, `Failed to load resources (click for logs)`)
        assert.strictEqual(testNode.tooltip, `${error.name}: ${error.message}`)
    })

    // Validates function nodes are leaves
<<<<<<< HEAD
    it('has no children', async function() {
        const testNode = new ErrorNode(parentNode, error)
=======
    it('has no children', async function () {
        const testNode = new ErrorNode(parentNode, error, `Error loading resources (${error.name})`)
>>>>>>> d306c2b8

        const childNodes = await testNode.getChildren()
        assert(childNodes !== undefined)
        assert.strictEqual(childNodes.length, 0)
    })

    // Validates that a command is set
    it('command is set', async function() {
        const testNode = new ErrorNode(parentNode, error)
        
        assert.notStrictEqual(testNode.command, undefined)
        assert.strictEqual(testNode.command!.command, 'aws.viewLogsAtMessage')
    })
})<|MERGE_RESOLUTION|>--- conflicted
+++ resolved
@@ -13,26 +13,16 @@
     error.name = 'myMockError'
 
     // Validates we tagged the node correctly
-<<<<<<< HEAD
-    it('initializes label and tooltip', async function() {
+    it('initializes label and tooltip', async function () {
         const testNode = new ErrorNode(parentNode, error)
-=======
-    it('initializes label and tooltip', async function () {
-        const testNode = new ErrorNode(parentNode, error, 'Error loading resources')
->>>>>>> d306c2b8
 
         assert.strictEqual(testNode.label, `Failed to load resources (click for logs)`)
         assert.strictEqual(testNode.tooltip, `${error.name}: ${error.message}`)
     })
 
     // Validates function nodes are leaves
-<<<<<<< HEAD
-    it('has no children', async function() {
+    it('has no children', async function () {
         const testNode = new ErrorNode(parentNode, error)
-=======
-    it('has no children', async function () {
-        const testNode = new ErrorNode(parentNode, error, `Error loading resources (${error.name})`)
->>>>>>> d306c2b8
 
         const childNodes = await testNode.getChildren()
         assert(childNodes !== undefined)
@@ -40,9 +30,9 @@
     })
 
     // Validates that a command is set
-    it('command is set', async function() {
+    it('command is set', async function () {
         const testNode = new ErrorNode(parentNode, error)
-        
+
         assert.notStrictEqual(testNode.command, undefined)
         assert.strictEqual(testNode.command!.command, 'aws.viewLogsAtMessage')
     })
