/*!
 * Copyright Amazon.com, Inc. or its affiliates. All Rights Reserved.
 * SPDX-License-Identifier: Apache-2.0
 */

import * as assert from 'assert'
<<<<<<< HEAD
import { ServiceException } from '@aws-sdk/smithy-client'
import { InstanceStateName } from '@aws-sdk/client-ec2'
import { Ec2ConnectClient, Ec2ConnectErrorName, Ec2ConnectErrorParameters } from '../../ec2/model'
import { DefaultSsmClient } from '../../shared/clients/ssmClient'
import { DefaultEc2Client } from '../../shared/clients/ec2Client'
=======
import { Ec2ConnectionManager, Ec2ConnectErrorName, Ec2ConnectErrorParameters } from '../../ec2/model'
import { SsmClient } from '../../shared/clients/ssmClient'
import { Ec2Client } from '../../shared/clients/ec2Client'
import { AWSError } from 'aws-sdk'
>>>>>>> eecc04b0
import { attachedPoliciesListType } from 'aws-sdk/clients/iam'

describe('Ec2ConnectClient', function () {
    class MockSsmClient extends SsmClient {
        public constructor() {
            super('test-region')
        }
    }

    class MockEc2Client extends Ec2Client {
        public constructor() {
            super('test-region')
        }

        public override async getInstanceStatus(instanceId: string): Promise<InstanceStateName> {
            return instanceId.split(':')[0] as InstanceStateName
        }
    }

    class MockEc2ConnectClient extends Ec2ConnectionManager {
        public constructor() {
            super('test-region')
        }

        protected override createSsmSdkClient(): SsmClient {
            return new MockSsmClient()
        }

        protected override createEc2SdkClient(): Ec2Client {
            return new MockEc2Client()
        }

        protected override async showConnectError(
            errorName: Ec2ConnectErrorName,
            params: Ec2ConnectErrorParameters
        ): Promise<string> {
            return errorName
        }
    }
    describe('handleStartSessionError', async function () {
        let client: MockEc2ConnectClientForError
        const dummyError: ServiceException = {} as ServiceException

        class MockEc2ConnectClientForError extends MockEc2ConnectClient {
            public override async hasProperPolicies(instanceId: string): Promise<boolean> {
                return instanceId.split(':')[1] === 'hasPolicies'
            }
        }
        before(function () {
            client = new MockEc2ConnectClientForError()
        })

        it('determines which error to throw based on if instance is running', async function () {
            let result: string
            result = await client.handleStartSessionError(dummyError, {
                instanceId: 'pending:noPolicies',
                region: 'test-region',
            })
            assert.strictEqual('instanceStatus', result)

            result = await client.handleStartSessionError(dummyError, {
                instanceId: 'shutting-down:noPolicies',
                region: 'test-region',
            })
            assert.strictEqual('instanceStatus', result)

            result = await client.handleStartSessionError(dummyError, {
                instanceId: 'running:noPolicies',
                region: 'test-region',
            })
            assert.strictEqual('permission', result)
        })
    })

    describe('hasProperPolicies', async function () {
        let client: MockEc2ConnectClientForPolicies
        class MockEc2ConnectClientForPolicies extends MockEc2ConnectClient {
            protected override async getAttachedPolicies(instanceId: string): Promise<attachedPoliciesListType> {
                switch (instanceId) {
                    case 'firstInstance':
                        return [
                            {
                                PolicyName: 'name',
                            },
                            {
                                PolicyName: 'name2',
                            },
                            {
                                PolicyName: 'name3',
                            },
                        ]
                    case 'secondInstance':
                        return [
                            {
                                PolicyName: 'AmazonSSMManagedInstanceCore',
                            },
                            {
                                PolicyName: 'AmazonSSMManagedEC2InstanceDefaultPolicy',
                            },
                        ]
                    case 'thirdInstance':
                        return [
                            {
                                PolicyName: 'AmazonSSMManagedInstanceCore',
                            },
                        ]
                    case 'fourthInstance':
                        return [
                            {
                                PolicyName: 'AmazonSSMManagedEC2InstanceDefaultPolicy',
                            },
                        ]
                    default:
                        return []
                }
            }
        }
        before(function () {
            client = new MockEc2ConnectClientForPolicies()
        })

        it('correctly determines if proper policies are included', async function () {
            let result: boolean

            result = await client.hasProperPolicies('firstInstance')
            assert.strictEqual(false, result)

            result = await client.hasProperPolicies('secondInstance')
            assert.strictEqual(true, result)

            result = await client.hasProperPolicies('thirdInstance')
            assert.strictEqual(false, result)

            result = await client.hasProperPolicies('fourthInstance')
            assert.strictEqual(false, result)
        })
    })
})<|MERGE_RESOLUTION|>--- conflicted
+++ resolved
@@ -4,18 +4,11 @@
  */
 
 import * as assert from 'assert'
-<<<<<<< HEAD
 import { ServiceException } from '@aws-sdk/smithy-client'
 import { InstanceStateName } from '@aws-sdk/client-ec2'
-import { Ec2ConnectClient, Ec2ConnectErrorName, Ec2ConnectErrorParameters } from '../../ec2/model'
-import { DefaultSsmClient } from '../../shared/clients/ssmClient'
-import { DefaultEc2Client } from '../../shared/clients/ec2Client'
-=======
 import { Ec2ConnectionManager, Ec2ConnectErrorName, Ec2ConnectErrorParameters } from '../../ec2/model'
 import { SsmClient } from '../../shared/clients/ssmClient'
 import { Ec2Client } from '../../shared/clients/ec2Client'
-import { AWSError } from 'aws-sdk'
->>>>>>> eecc04b0
 import { attachedPoliciesListType } from 'aws-sdk/clients/iam'
 
 describe('Ec2ConnectClient', function () {
