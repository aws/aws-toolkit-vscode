--- conflicted
+++ resolved
@@ -110,11 +110,7 @@
 
             await assertThrowsErrorCode(
                 {
-<<<<<<< HEAD
-                    instanceId: 'running:hasPolicies:Online',
-=======
                     instanceId: 'running:hasPolicies:Offline',
->>>>>>> b24548a3
                     region: 'test-region',
                 },
                 'EC2SSMAgentStatus'
