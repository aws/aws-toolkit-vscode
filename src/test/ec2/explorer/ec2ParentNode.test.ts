/*!
 * Copyright Amazon.com, Inc. or its affiliates. All Rights Reserved.
 * SPDX-License-Identifier: Apache-2.0
 */

import * as assert from 'assert'
import * as sinon from 'sinon'
<<<<<<< HEAD
import { Ec2ParentNode, contextValueEc2 } from '../../../ec2/explorer/ec2ParentNode'
=======
import { Ec2ParentNode } from '../../../ec2/explorer/ec2ParentNode'
>>>>>>> 642afd11
import { Ec2Client, Ec2Instance } from '../../../shared/clients/ec2Client'
import { intoCollection } from '../../../shared/utilities/collectionUtils'
import {
    assertNodeListOnlyHasErrorNode,
    assertNodeListOnlyHasPlaceholderNode,
} from '../../utilities/explorerNodeAssertions'
import { Ec2InstanceNode } from '../../../ec2/explorer/ec2InstanceNode'
import { EC2 } from 'aws-sdk'
import { AsyncCollection } from '../../../shared/utilities/asyncCollection'

describe('ec2ParentNode', function () {
    let testNode: Ec2ParentNode
    let instances: Ec2Instance[]
    let client: Ec2Client
    let getInstanceStub: sinon.SinonStub<[filters?: EC2.Filter[] | undefined], Promise<AsyncCollection<EC2.Instance>>>

    const testRegion = 'testRegion'
    const testPartition = 'testPartition'

    before(function () {
<<<<<<< HEAD
        //getInstanceStub = sinon.stub(Ec2Client.prototype, 'getInstances')
=======
>>>>>>> 642afd11
        client = new Ec2Client(testRegion)
    })

    after(function () {
        sinon.restore()
    })

    beforeEach(function () {
        getInstanceStub = sinon.stub(Ec2Client.prototype, 'getInstances')
        instances = [
            { name: 'firstOne', InstanceId: '0' },
            { name: 'secondOne', InstanceId: '1' },
        ]

        getInstanceStub.callsFake(async () =>
            intoCollection(
                instances.map(instance => ({
                    InstanceId: instance.InstanceId,
                    Tags: [{ Key: 'Name', Value: instance.name }],
                }))
            )
        )

        testNode = new Ec2ParentNode(testRegion, testPartition, client)
    })

    afterEach(function () {
        getInstanceStub.restore()
    })

    it('returns placeholder node if no children are present', async function () {
        instances = []

        const childNodes = await testNode.getChildren()

        assertNodeListOnlyHasPlaceholderNode(childNodes)
    })

    it('has instance child nodes', async function () {
        const childNodes = await testNode.getChildren()

        assert.strictEqual(childNodes.length, instances.length, 'Unexpected child count')

        childNodes.forEach(node =>
            assert.ok(node instanceof Ec2InstanceNode, 'Expected child node to be Ec2InstanceNode')
        )
    })

    it('sorts child nodes', async function () {
        const sortedText = ['aa', 'ab', 'bb', 'bc', 'cc', 'cd']
        instances = [
            { name: 'ab', InstanceId: '0' },
            { name: 'bb', InstanceId: '1' },
            { name: 'bc', InstanceId: '2' },
            { name: 'aa', InstanceId: '3' },
            { name: 'cc', InstanceId: '4' },
            { name: 'cd', InstanceId: '5' },
        ]

        const childNodes = await testNode.getChildren()

        const actualChildOrder = childNodes.map(node => (node instanceof Ec2InstanceNode ? node.name : undefined))
        assert.deepStrictEqual(actualChildOrder, sortedText, 'Unexpected child sort order')
    })

    it('has an error node for a child if an error happens during loading', async function () {
        getInstanceStub.throws(new Error())
        const node = new Ec2ParentNode(testRegion, testPartition, client)
        assertNodeListOnlyHasErrorNode(await node.getChildren())
        getInstanceStub.restore()
    })

    it('is able to handle children with duplicate names', async function () {
        instances = [
            { name: 'firstOne', InstanceId: '0' },
            { name: 'secondOne', InstanceId: '1' },
            { name: 'firstOne', InstanceId: '2' },
        ]

        const childNodes = await testNode.getChildren()
        assert.strictEqual(childNodes.length, instances.length, 'Unexpected child count')
    })
})<|MERGE_RESOLUTION|>--- conflicted
+++ resolved
@@ -5,11 +5,7 @@
 
 import * as assert from 'assert'
 import * as sinon from 'sinon'
-<<<<<<< HEAD
-import { Ec2ParentNode, contextValueEc2 } from '../../../ec2/explorer/ec2ParentNode'
-=======
 import { Ec2ParentNode } from '../../../ec2/explorer/ec2ParentNode'
->>>>>>> 642afd11
 import { Ec2Client, Ec2Instance } from '../../../shared/clients/ec2Client'
 import { intoCollection } from '../../../shared/utilities/collectionUtils'
 import {
@@ -30,10 +26,6 @@
     const testPartition = 'testPartition'
 
     before(function () {
-<<<<<<< HEAD
-        //getInstanceStub = sinon.stub(Ec2Client.prototype, 'getInstances')
-=======
->>>>>>> 642afd11
         client = new Ec2Client(testRegion)
     })
 
