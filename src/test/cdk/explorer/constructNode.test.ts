--- conflicted
+++ resolved
@@ -6,20 +6,13 @@
 import * as assert from 'assert'
 import * as path from 'path'
 import * as vscode from 'vscode'
+import * as treeUtils from '../treeTestUtils'
 import { ConstructNode } from '../../../cdk/explorer/nodes/constructNode'
 import { PropertyNode } from '../../../cdk/explorer/nodes/propertyNode'
 import { ConstructTreeEntity } from '../../../cdk/explorer/tree/types'
-<<<<<<< HEAD
-import { AWSTreeNodeBase } from '../../../shared/treeview/nodes/awsTreeNodeBase'
-import * as treeUtils from '../treeTestUtils'
-import { isStateMachine } from '../../../cdk/explorer/nodes/constructNode'
-import { getIcon } from '../../../shared/icons'
-=======
-import { clearTestIconPaths, setupTestIconPaths } from '../iconPathUtils'
-import * as treeUtils from '../treeTestUtils'
 import { isStateMachine } from '../../../cdk/explorer/nodes/constructNode'
 import { CdkAppLocation } from '../../../cdk/explorer/cdkProject'
->>>>>>> 833ee3df
+import { getIcon } from '../../../shared/icons'
 
 describe('ConstructNode', function () {
     const label = 'MyConstruct'
@@ -30,52 +23,30 @@
         treeUri: vscode.Uri.file(path.join(cdkJsonPath, '..', 'cdk.out', 'tree.json')),
     }
 
-    it('initializes label and tooltip', async function () {
+    it('initializes label, tooltip, and icon', async function () {
         const testNode = generateTestNode(label)
+
         assert.strictEqual(testNode.treeItem.label, label)
+        assert.strictEqual(testNode.treeItem.tooltip, constructTreePath)
+        assert.strictEqual(testNode.treeItem.iconPath, getIcon('aws-cdk-logo'))
         assert.strictEqual(testNode.treeItem.collapsibleState, vscode.TreeItemCollapsibleState.Collapsed)
-        assert.strictEqual(testNode.treeItem.tooltip, constructTreePath)
     })
 
     it('returns a uri with a fragment pointing to the resource', async () => {
         const testNode = generateTestNode(label)
-<<<<<<< HEAD
-        assert.strictEqual(testNode.id, `${cdkJsonPath}/${label}`)
-    })
-
-    it('initializes icon paths for CloudFormation resources', async function () {
-        const treeEntity: ConstructTreeEntity = {
-            id: label,
-            path: constructTreePath,
-            children: treeUtils.generateTreeChildResource(),
-            attributes: treeUtils.generateAttributes(),
-        }
-
-        const testNode = new ConstructNode(
-            new FakeParentNode(cdkJsonPath),
-            label,
-            vscode.TreeItemCollapsibleState.Collapsed,
-            treeEntity
-        )
-
-        assert.strictEqual(testNode.iconPath, getIcon('aws-cloudformation-stack'))
-    })
-
-    it('initializes icon paths for CDK constructs', async function () {
-        const testNode = new ConstructNode(
-            new FakeParentNode(cdkJsonPath),
-            label,
-            vscode.TreeItemCollapsibleState.Collapsed,
-            treeUtils.generateConstructTreeEntity(label, constructTreePath)
-        )
-
-        assert.strictEqual(testNode.iconPath, getIcon('aws-cdk-logo'))
-=======
         const resourceUri = testNode.resource.location
 
         assert.strictEqual(resourceUri.path, location.treeUri.path)
         assert.strictEqual(resourceUri.fragment, testNode.resource.construct.path)
->>>>>>> 833ee3df
+    })
+
+    it('initializes icon paths for CDK constructs', async function () {
+        const testNode = new ConstructNode(location, {
+            ...treeUtils.generateConstructTreeEntity('', constructTreePath),
+            attributes: treeUtils.generateAttributes(),
+        })
+
+        assert.strictEqual(testNode.treeItem.iconPath, getIcon('aws-cloudformation-stack'))
     })
 
     it('returns no child nodes if construct does not have any', async function () {
