/*!
 * Copyright 2020 Amazon.com, Inc. or its affiliates. All Rights Reserved.
 * SPDX-License-Identifier: Apache-2.0
 */

import * as vscode from 'vscode'
import * as assert from 'assert'
<<<<<<< HEAD
import { SearchLogGroupWizard, createFilterpatternPrompter } from '../../../cloudWatchLogs/commands/searchLogGroup'
import { TimeFilterSubmenu } from '../../../cloudWatchLogs/timeFilterSubmenu'
=======
import {
    SearchLogGroupWizard,
    createFilterpatternPrompter,
    TimeFilterSubmenu,
} from '../../../cloudWatchLogs/commands/searchLogGroup'
>>>>>>> 8301dfe4
import { exposeEmitters, ExposeEmitters } from '../../../../src/test/shared/vscode/testUtils'
import { InputBoxPrompter } from '../../../shared/ui/inputPrompter'
import { createWizardTester, WizardTester } from '../../shared/wizards/wizardTestUtils'
import { createQuickPickTester, QuickPickTester } from '../../shared/ui/testUtils'

describe('searchLogGroup', async function () {
    describe('Wizard', async function () {
        let testWizard: WizardTester<SearchLogGroupWizard>
        let filterPatternInputBox: ExposeEmitters<
            vscode.InputBox,
            'onDidAccept' | 'onDidChangeValue' | 'onDidTriggerButton'
        >
        let filterPatternPrompter: InputBoxPrompter

        before(function () {
            filterPatternPrompter = createFilterpatternPrompter()
            testWizard = createWizardTester(new SearchLogGroupWizard())
            filterPatternInputBox = exposeEmitters(filterPatternPrompter.inputBox, [
                'onDidAccept',
                'onDidChangeValue',
                'onDidTriggerButton',
            ])
        })
        it('shows logGroup prompt first and filterPattern second, then timerange submenu', function () {
            testWizard = createWizardTester(new SearchLogGroupWizard())
            testWizard.submenuResponse.assertShowFirst()
            testWizard.filterPattern.assertShowSecond()
            testWizard.timeRange.assertShowThird()
        })

        it('prompts for filterPattern and accepts input', async function () {
            /** Sets the input box's value then fires an accept event */
            // copied from 'src/test/shared/ui/inputPrompter.test.ts'
            function accept(value: string): void {
                filterPatternInputBox.value = value
                filterPatternInputBox.fireOnDidAccept()
            }
            const testInput = 'this is my filterPattern'
            const result = filterPatternPrompter.prompt()
            accept(testInput)
            assert.strictEqual(await result, testInput)
        })
    })

    describe('TimeFilterSubmenu', async function () {
        let defaultTimeRangePrompter: QuickPickTester<any>
        let testTimeRangeMenu: TimeFilterSubmenu

        before(function () {
            testTimeRangeMenu = new TimeFilterSubmenu()
            defaultTimeRangePrompter = createQuickPickTester(testTimeRangeMenu.defaultPrompter)
        })

        it('gives option for custom input', async function () {
            defaultTimeRangePrompter.assertContainsItems('Custom time range')
            defaultTimeRangePrompter.acceptItem('Custom time range')
            await defaultTimeRangePrompter.result()
        })

        describe('Custom Date Box', async function () {
            let testDateBox: ExposeEmitters<vscode.InputBox, 'onDidAccept' | 'onDidChangeValue' | 'onDidTriggerButton'>
            let customTimeRangePrompter: InputBoxPrompter

            before(function () {
                customTimeRangePrompter = testTimeRangeMenu.customPrompter
                testDateBox = exposeEmitters(customTimeRangePrompter.inputBox, [
                    'onDidAccept',
                    'onDidChangeValue',
                    'onDidTriggerButton',
                ])
            })

            it('accepts valid date format of (YYYY/MM/DD-YYYY/MM/DD)', async function () {
                function accept(value: string): void {
                    testDateBox.value = value
                    testDateBox.fireOnDidAccept()
                }
                customTimeRangePrompter = testTimeRangeMenu.customPrompter

                const validInput = '2000/10/06-2001/11/08'
                const result = customTimeRangePrompter.prompt()
                accept(validInput)
                assert.strictEqual(await result, validInput)
            })

            it("validator won't accept invalid date formats", function () {
                assert(testTimeRangeMenu.validateDate('2000/11/07,2000/12/08')) // No seperator
                assert(testTimeRangeMenu.validateDate('2002/13/06-2001/11/05')) // Invalid start date
                assert(testTimeRangeMenu.validateDate('2002/09/06-2001/00/05')) // Invalid end date
                assert(testTimeRangeMenu.validateDate('10/02/2001-08/05/2001')) // Invalid format of dates
                assert(testTimeRangeMenu.validateDate('2000/10/01-2000/10/01')) // Same date
                assert(testTimeRangeMenu.validateDate('2000/10/02-2000/10/01')) // second date occuring earlier
                assert(testTimeRangeMenu.validateDate('2000/12/01-2099/10/03')) // second date can't be in the future

                // A few valid dates
                assert(!testTimeRangeMenu.validateDate('2000/10/01-2000/10/03'))
                assert(!testTimeRangeMenu.validateDate('2000/12/01-2001/10/03'))
                assert(!testTimeRangeMenu.validateDate('2022/01/01-2022/05/03'))
            })
        })
    })

    it('skips to filterPattern prompt if log group/region given', async function () {
        const nodeTestWizard = createWizardTester(
            new SearchLogGroupWizard({
                groupName: 'group-test',
                regionName: 'region-test',
            })
        )
        nodeTestWizard.filterPattern.assertShowFirst()
        nodeTestWizard.submenuResponse.assertDoesNotShow()
    })

    it('skips to filterPattern prompt if log group/region given', async function () {
        const nodeTestWizard = createWizardTester(
            new SearchLogGroupWizard({
                groupName: 'group-test',
                regionName: 'region-test',
            })
        )
        nodeTestWizard.filterPattern.assertShowFirst()
        nodeTestWizard.submenuResponse.assertDoesNotShow()
    })
})<|MERGE_RESOLUTION|>--- conflicted
+++ resolved
@@ -5,16 +5,11 @@
 
 import * as vscode from 'vscode'
 import * as assert from 'assert'
-<<<<<<< HEAD
-import { SearchLogGroupWizard, createFilterpatternPrompter } from '../../../cloudWatchLogs/commands/searchLogGroup'
-import { TimeFilterSubmenu } from '../../../cloudWatchLogs/timeFilterSubmenu'
-=======
 import {
     SearchLogGroupWizard,
     createFilterpatternPrompter,
     TimeFilterSubmenu,
 } from '../../../cloudWatchLogs/commands/searchLogGroup'
->>>>>>> 8301dfe4
 import { exposeEmitters, ExposeEmitters } from '../../../../src/test/shared/vscode/testUtils'
 import { InputBoxPrompter } from '../../../shared/ui/inputPrompter'
 import { createWizardTester, WizardTester } from '../../shared/wizards/wizardTestUtils'
