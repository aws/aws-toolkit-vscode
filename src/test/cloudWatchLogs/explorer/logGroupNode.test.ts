--- conflicted
+++ resolved
@@ -7,11 +7,6 @@
 import { CloudWatchLogs } from 'aws-sdk'
 import * as os from 'os'
 import { LogGroupNode } from '../../../cloudWatchLogs/explorer/logGroupNode'
-<<<<<<< HEAD
-import { TestAWSTreeNode } from '../../shared/treeview/nodes/testAWSTreeNode'
-=======
-import { clearTestIconPaths, IconPath, setupTestIconPaths } from '../../shared/utilities/iconPathUtils'
->>>>>>> 833ee3df
 
 describe('LogGroupNode', function () {
     let testNode: LogGroupNode
