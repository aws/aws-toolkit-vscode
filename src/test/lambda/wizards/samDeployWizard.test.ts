/*!
 * Copyright 2018 Amazon.com, Inc. or its affiliates. All Rights Reserved.
 * SPDX-License-Identifier: Apache-2.0
 */

import * as assert from 'assert'
import * as path from 'path'
import * as vscode from 'vscode'
import { detectLocalTemplates } from '../../../lambda/local/detectLocalTemplates'
import * as paramUtils from '../../../lambda/utilities/parameterUtils'
import {
    ParameterPromptResult,
    SamDeployWizard,
    SamDeployWizardContext,
    validateS3Bucket
} from '../../../lambda/wizards/samDeployWizard'
import { asyncGenerator } from '../../utilities/collectionUtils'

interface QuickPickUriResponseItem extends vscode.QuickPickItem {
    uri: vscode.Uri
}

function createQuickPickUriResponseItem(uri: vscode.Uri): QuickPickUriResponseItem {
    return {
        label: '',
        uri: uri
    }
}

interface QuickPickRegionResponseItem extends vscode.QuickPickItem {
    detail: string
}

function createQuickPickRegionResponseItem(detail: string): QuickPickRegionResponseItem {
    return {
        label: '',
        detail: detail
    }
}

<<<<<<< HEAD
class MockRegionProvider implements RegionProvider {
    public onRegionProviderUpdated = (undefined as any) as vscode.Event<void>
    public async getRegionData(): Promise<RegionInfo[]> {
        return [
            {
                regionCode: 'us-west-2',
                regionName: 'TEST REGION'
            }
        ]
    }
}

=======
>>>>>>> 596dbf87
class MockSamDeployWizardContext implements SamDeployWizardContext {
    public get workspaceFolders(): vscode.Uri[] | undefined {
        if (this.workspaceFoldersResponses.length <= 0) {
            throw new Error('workspaceFolders was called more times than expected')
        }

        return this.workspaceFoldersResponses.pop()
    }

    public constructor(
        public readonly onDetectLocalTemplates: typeof detectLocalTemplates,
        private readonly workspaceFoldersResponses: (vscode.Uri[] | undefined)[] = [],
        private readonly promptForSamTemplateResponses: (QuickPickUriResponseItem | undefined)[] = [],
        private readonly promptForRegionResponses: (QuickPickRegionResponseItem | undefined)[] = [],
        private readonly promptForS3BucketResponses: (string | undefined)[] = [],
        private readonly promptForStackNameResponses: (string | undefined)[] = []
    ) {
        this.workspaceFoldersResponses = workspaceFoldersResponses.reverse()
        this.promptForSamTemplateResponses = promptForSamTemplateResponses.reverse()
        this.promptForRegionResponses = promptForRegionResponses.reverse()
        this.promptForS3BucketResponses = promptForS3BucketResponses.reverse()
        this.promptForStackNameResponses = promptForStackNameResponses.reverse()
    }

    public readonly getOverriddenParameters: typeof paramUtils.getOverriddenParameters = async () => undefined

    public readonly getParameters: typeof paramUtils.getParameters = async () => new Map()

    public readonly promptUserForParametersIfApplicable: (options: {
        templateUri: vscode.Uri
        missingParameters?: Set<string>
    }) => Promise<ParameterPromptResult> = async () => ParameterPromptResult.Continue

    public async promptUserForSamTemplate(): Promise<vscode.Uri | undefined> {
        if (this.promptForSamTemplateResponses.length <= 0) {
            throw new Error('promptUserForSamTemplate was called more times than expected')
        }

        const response = this.promptForSamTemplateResponses.pop()
        if (!response) {
            return undefined
        }

        return response.uri
    }

    public async promptUserForS3Bucket(initialValue?: string): Promise<string | undefined> {
        if (this.promptForS3BucketResponses.length <= 0) {
            throw new Error('promptUserForS3Bucket was called more times than expected')
        }

        return this.promptForS3BucketResponses.pop()
    }

    public async promptUserForRegion(initialValue?: string): Promise<string | undefined> {
        if (this.promptForRegionResponses.length <= 0) {
            throw new Error('promptUserForRegion was called more times than expected')
        }

        const response = this.promptForRegionResponses.pop()
        if (!response) {
            return undefined
        }

        return response.detail
    }

    public async promptUserForStackName({
        validateInput
    }: {
        validateInput(value: string): string | undefined
    }): Promise<string | undefined> {
        if (this.promptForStackNameResponses.length <= 0) {
            throw new Error('promptUserForStackName was called more times than expected')
        }

        const response = this.promptForStackNameResponses.pop()

        if (response && validateInput) {
            const validationResult = validateInput(response)
            if (validationResult) {
                throw new Error(`Validation error: ${validationResult}`)
            }
        }

        return response
    }
}

function normalizePath(...paths: string[]): string {
    return vscode.Uri.file(path.join(...paths)).fsPath
}

describe('SamDeployWizard', async () => {
    describe('TEMPLATE', async () => {
        it('fails gracefully when no templates are found', async () => {
            const wizard = new SamDeployWizard(
                new MockSamDeployWizardContext(
                    async function*() {
                        yield* []
                    },
                    [[]],
                    [undefined],
                    [],
                    []
                )
            )
            const result = await wizard.run()

            assert.ok(!result)
        })

        it('exits wizard when cancelled', async () => {
            const workspaceFolderPath = normalizePath('my', 'workspace', 'folder')
            const templatePath = normalizePath(workspaceFolderPath, 'template.yaml')
            const wizard = new SamDeployWizard(
                new MockSamDeployWizardContext(
                    async function*() {
                        yield vscode.Uri.file(templatePath)
                    },
                    [[vscode.Uri.file(workspaceFolderPath)]],
                    [undefined],
                    [],
                    []
                )
            )
            const result = await wizard.run()

            assert.ok(!result)
        })

        it('uses user response as template', async () => {
            const workspaceFolderPath = normalizePath('my', 'workspace', 'folder')
            const templatePath = normalizePath(workspaceFolderPath, 'template.yaml')
            const wizard = new SamDeployWizard(
                new MockSamDeployWizardContext(
                    async function*() {
                        yield vscode.Uri.file(templatePath)
                    },
                    [[vscode.Uri.file(workspaceFolderPath)]],
                    [createQuickPickUriResponseItem(vscode.Uri.file(templatePath))],
                    [createQuickPickRegionResponseItem('asdf')],
                    ['mys3bucketname'],
                    ['myStackName']
                )
            )
            const result = await wizard.run()

            assert.ok(result)
            assert.strictEqual(result!.template.fsPath, templatePath)
        })
    })

    describe('PARAMETER_OVERRIDES', async () => {
        function makeFakeContext({
            getParameters,
            getOverriddenParameters,
            promptUserForParametersIfApplicable,
            templatePath = path.join('my', 'template'),
            region = 'us-east-1',
            s3Bucket = 'mys3bucket',
            stackName = 'mystackname'
        }: Pick<
            SamDeployWizardContext,
            'getParameters' | 'getOverriddenParameters' | 'promptUserForParametersIfApplicable'
        > & {
            templatePath?: string
            region?: string
            s3Bucket?: string
            stackName?: string
        }): SamDeployWizardContext {
            return {
                // It's fine to return an empty list if promptUserForSamTemplate is overridden.
                onDetectLocalTemplates: () => asyncGenerator([]),
                // It's fine to return an empty list if promptUserForSamTemplate is overridden.
                workspaceFolders: [],

                getParameters,
                getOverriddenParameters,
                promptUserForParametersIfApplicable,
                promptUserForSamTemplate: async () => vscode.Uri.file(templatePath),
                promptUserForRegion: async () => region,
                promptUserForS3Bucket: async () => s3Bucket,
                promptUserForStackName: async () => stackName
            }
        }

        describe('SAM template has no parameters', async () => {
            it('skips configuring overrides and continues wizard', async () => {
                const context = makeFakeContext({
                    getParameters: async () => new Map<string, { required: boolean }>([]),
                    getOverriddenParameters: async () => {
                        throw new Error('Should skip loading overrides')
                    },
                    promptUserForParametersIfApplicable: async () => {
                        throw new Error('Should skip configuring overrides')
                    }
                })

                const wizard = new SamDeployWizard(context)
                const result = await wizard.run()

                assert.ok(result)
                assert.strictEqual(result!.parameterOverrides.size, 0)
            })
        })

        describe('SAM template has only optional parameters', async () => {
            it('skips configuring overrides and continues wizard if parameterOverrides is defined', async () => {
                const context = makeFakeContext({
                    getParameters: async () =>
                        new Map<string, { required: boolean }>([['myParam', { required: false }]]),
                    getOverriddenParameters: async () => new Map<string, string>(),
                    promptUserForParametersIfApplicable: async () => {
                        throw new Error('Should skip configuring overrides')
                    }
                })

                const wizard = new SamDeployWizard(context)
                const result = await wizard.run()

                assert.ok(result)
                assert.strictEqual(result!.parameterOverrides.size, 0)
            })

            // tslint:disable-next-line:max-line-length
            it('skips configuring overrides and continues wizard if parameterOverrides is undefined and user declines prompt', async () => {
                const context = makeFakeContext({
                    getParameters: async () =>
                        new Map<string, { required: boolean }>([['myParam', { required: false }]]),
                    getOverriddenParameters: async () => undefined,
                    promptUserForParametersIfApplicable: async () => ParameterPromptResult.Continue
                })

                const wizard = new SamDeployWizard(context)
                const result = await wizard.run()

                assert.ok(result)
                assert.strictEqual(result!.parameterOverrides.size, 0)
            })

            // tslint:disable-next-line:max-line-length
            it('configures overrides and cancels wizard if parameterOverrides is undefined and user accepts prompt', async () => {
                const configureParameterOverridesArgs: {
                    templateUri: vscode.Uri
                    missingParameters?: Set<string> | undefined
                }[] = []

                const context = makeFakeContext({
                    getParameters: async () =>
                        new Map<string, { required: boolean }>([['myParam', { required: false }]]),
                    getOverriddenParameters: async () => undefined,
                    async promptUserForParametersIfApplicable(options): Promise<ParameterPromptResult> {
                        configureParameterOverridesArgs.push(options)

                        return ParameterPromptResult.Cancel
                    }
                })

                const wizard = new SamDeployWizard(context)
                const result = await wizard.run()

                assert.strictEqual(result, undefined)
                assert.strictEqual(configureParameterOverridesArgs.length, 1)
                assert.strictEqual(configureParameterOverridesArgs[0].missingParameters, undefined)
            })
        })

        describe('SAM template has required parameters', async () => {
            // tslint:disable-next-line:max-line-length
            it('configures overrides and cancels wizard if overrides are not defined', async () => {
                const configureParameterOverridesArgs: {
                    templateUri: vscode.Uri
                    missingParameters?: Set<string> | undefined
                }[] = []

                const context = makeFakeContext({
                    getParameters: async () =>
                        new Map<string, { required: boolean }>([['myParam', { required: true }]]),
                    getOverriddenParameters: async () => undefined,
                    async promptUserForParametersIfApplicable(options): Promise<ParameterPromptResult> {
                        configureParameterOverridesArgs.push(options)

                        return ParameterPromptResult.Cancel
                    }
                })

                const wizard = new SamDeployWizard(context)
                const result = await wizard.run()

                assert.strictEqual(result, undefined)
                assert.strictEqual(configureParameterOverridesArgs.length, 1)
                assert.ok(configureParameterOverridesArgs[0].missingParameters)
                assert.strictEqual(configureParameterOverridesArgs[0].missingParameters!.has('myParam'), true)
            })

            // tslint:disable-next-line:max-line-length
            it('configures overrides and cancels wizard if there are missing overrides', async () => {
                const configureParameterOverridesArgs: {
                    templateUri: vscode.Uri
                    missingParameters?: Set<string> | undefined
                }[] = []

                const context = makeFakeContext({
                    getParameters: async () =>
                        new Map<string, { required: boolean }>([['myParam', { required: true }]]),
                    getOverriddenParameters: async () => new Map<string, string>(),
                    async promptUserForParametersIfApplicable(options): Promise<ParameterPromptResult> {
                        configureParameterOverridesArgs.push(options)

                        return ParameterPromptResult.Cancel
                    }
                })

                const wizard = new SamDeployWizard(context)
                const result = await wizard.run()

                assert.strictEqual(result, undefined)
                assert.strictEqual(configureParameterOverridesArgs.length, 1)
                assert.ok(configureParameterOverridesArgs[0].missingParameters)
                assert.strictEqual(configureParameterOverridesArgs[0].missingParameters!.has('myParam'), true)
            })

            // tslint:disable-next-line:max-line-length
            it('stores existing overrides and continues without configuring overrides if there are no missing overrides', async () => {
                const configureParameterOverridesArgs: {
                    templateUri: vscode.Uri
                    missingParameters?: Set<string> | undefined
                }[] = []

                const context = makeFakeContext({
                    getParameters: async () =>
                        new Map<string, { required: boolean }>([['myParam', { required: true }]]),
                    getOverriddenParameters: async () => new Map<string, string>([['myParam', 'myValue']]),
                    async promptUserForParametersIfApplicable(options): Promise<ParameterPromptResult> {
                        configureParameterOverridesArgs.push(options)

                        return ParameterPromptResult.Cancel
                    }
                })

                const wizard = new SamDeployWizard(context)
                const result = await wizard.run()

                assert.ok(result)
                assert.strictEqual(result!.parameterOverrides.size, 1)
                assert.strictEqual(result!.parameterOverrides.has('myParam'), true)
                assert.strictEqual(result!.parameterOverrides.get('myParam'), 'myValue')
                assert.strictEqual(configureParameterOverridesArgs.length, 0)
            })
        })
    })

    describe('REGION', async () => {
        it('uses user response for region', async () => {
            const workspaceFolderPath = normalizePath('my', 'workspace', 'folder', '1')
            const templatePath = normalizePath(workspaceFolderPath, 'template.yaml')
            const region = 'us-east-1'

            const wizard = new SamDeployWizard(
                new MockSamDeployWizardContext(
                    async function*() {
                        yield vscode.Uri.file(templatePath)
                    },
                    [[vscode.Uri.file(workspaceFolderPath)]],
                    [createQuickPickUriResponseItem(vscode.Uri.file(templatePath))],
                    [createQuickPickRegionResponseItem(region)],
                    ['mys3bucketname'],
                    ['myStackName']
                )
            )
            const result = await wizard.run()

            assert.ok(result)
            assert.strictEqual(result!.region, region)
        })

        it('goes back when cancelled', async () => {
            const workspaceFolderPath1 = normalizePath('my', 'workspace', 'folder', '1')
            const workspaceFolderPath2 = normalizePath('my', 'workspace', 'folder', '2')
            const templatePath1 = normalizePath(workspaceFolderPath1, 'template.yaml')
            const templatePath2 = normalizePath(workspaceFolderPath2, 'template.yaml')
            const region = 'us-east-1'

            const wizard = new SamDeployWizard(
                new MockSamDeployWizardContext(
                    async function*() {
                        yield vscode.Uri.file(templatePath1)
                        yield vscode.Uri.file(templatePath2)
                    },
                    [[vscode.Uri.file(workspaceFolderPath1)], [vscode.Uri.file(workspaceFolderPath2)]],
                    [
                        createQuickPickUriResponseItem(vscode.Uri.file(templatePath1)),
                        createQuickPickUriResponseItem(vscode.Uri.file(templatePath2))
                    ],
                    [
                        undefined, // First time we ask about the S3 Bucket, cancel back to the template step
                        createQuickPickRegionResponseItem(region)
                    ],
                    ['mys3bucketname'],
                    ['myStackName']
                )
            )
            const result = await wizard.run()

            assert.ok(result)
            assert.strictEqual(result!.template.fsPath, templatePath2)
        })
    })

    describe('S3_BUCKET', async () => {
        it('goes back when cancelled', async () => {
            const workspaceFolderPath1 = normalizePath('my', 'workspace', 'folder', '1')
            const workspaceFolderPath2 = normalizePath('my', 'workspace', 'folder', '2')
            const templatePath1 = normalizePath(workspaceFolderPath1, 'template.yaml')
            const templatePath2 = normalizePath(workspaceFolderPath2, 'template.yaml')
            const region1 = 'us-east-1'
            const region2 = 'us-east-2'

            const wizard = new SamDeployWizard(
                new MockSamDeployWizardContext(
                    async function*() {
                        yield vscode.Uri.file(templatePath1)
                        yield vscode.Uri.file(templatePath2)
                    },
                    [[vscode.Uri.file(workspaceFolderPath1)], [vscode.Uri.file(workspaceFolderPath2)]],
                    [
                        createQuickPickUriResponseItem(vscode.Uri.file(templatePath1)),
                        createQuickPickUriResponseItem(vscode.Uri.file(templatePath2))
                    ],
                    [createQuickPickRegionResponseItem(region1), createQuickPickRegionResponseItem(region2)],
                    [
                        undefined, // First time we ask about the S3 Bucket, cancel back to the region step
                        'mys3bucketname'
                    ],
                    ['myStackName']
                )
            )
            const result = await wizard.run()

            assert.ok(result)
            assert.strictEqual(result!.template.fsPath, templatePath1)
            assert.strictEqual(result!.region, region2)
        })

        it('uses user response as s3Bucket', async () => {
            const workspaceFolderPath = normalizePath('my', 'workspace', 'folder')
            const templatePath = normalizePath(workspaceFolderPath, 'template.yaml')
            const wizard = new SamDeployWizard(
                new MockSamDeployWizardContext(
                    async function*() {
                        yield vscode.Uri.file(templatePath)
                    },
                    [[vscode.Uri.file(workspaceFolderPath)]],
                    [createQuickPickUriResponseItem(vscode.Uri.file(templatePath))],
                    [createQuickPickRegionResponseItem('asdf')],
                    ['mys3bucketname'],
                    ['myStackName']
                )
            )
            const result = await wizard.run()

            assert.ok(result)
            assert.strictEqual(result!.s3Bucket, 'mys3bucketname')
        })
    })

    describe('STACK_NAME', async () => {
        it('goes back when cancelled', async () => {
            const workspaceFolderPath = normalizePath('my', 'workspace', 'folder')
            const templatePath = normalizePath(workspaceFolderPath, 'template.yaml')
            const wizard = new SamDeployWizard(
                new MockSamDeployWizardContext(
                    async function*() {
                        yield vscode.Uri.file(templatePath)
                    },
                    [[vscode.Uri.file(workspaceFolderPath)]],
                    [createQuickPickUriResponseItem(vscode.Uri.file(templatePath))],
                    [createQuickPickRegionResponseItem('asdf')],
                    ['mys3bucketname1', 'mys3bucketname2'],
                    [undefined, 'myStackName']
                )
            )
            const result = await wizard.run()

            assert.ok(result)
            assert.strictEqual(result!.s3Bucket, 'mys3bucketname2')
        })

        it('uses user response as stackName', async () => {
            const workspaceFolderPath = normalizePath('my', 'workspace', 'folder')
            const templatePath = normalizePath(workspaceFolderPath, 'template.yaml')
            const wizard = new SamDeployWizard(
                new MockSamDeployWizardContext(
                    async function*() {
                        yield vscode.Uri.file(templatePath)
                    },
                    [[vscode.Uri.file(workspaceFolderPath)]],
                    [createQuickPickUriResponseItem(vscode.Uri.file(templatePath))],
                    [createQuickPickRegionResponseItem('asdf')],
                    ['mys3bucketname'],
                    ['myStackName']
                )
            )
            const result = await wizard.run()

            assert.ok(result)
            assert.strictEqual(result!.stackName, 'myStackName')
        })

        describe('validation', async () => {
            async function assertValidationFails(stackName: string | undefined): Promise<void> {
                const workspaceFolderPath = normalizePath('my', 'workspace', 'folder')
                const templatePath = normalizePath(workspaceFolderPath, 'template.yaml')

                try {
                    await new SamDeployWizard(
                        new MockSamDeployWizardContext(
                            async function*() {
                                yield vscode.Uri.file(templatePath)
                            },
                            [[vscode.Uri.file(workspaceFolderPath)]],
                            [createQuickPickUriResponseItem(vscode.Uri.file(templatePath))],
                            [createQuickPickRegionResponseItem('asdf')],
                            ['myBucketName'],
                            [stackName]
                        )
                    ).run()
                } catch (err) {
                    return
                }

                assert.fail(`Expected validation for stack name '${stackName}' to fail, but it passed.`)
            }

            it('validates that stackName does not contain invalid charcters', async () => {
                await assertValidationFails('ab_c')
                await assertValidationFails('ab$c')
                await assertValidationFails('ab.c')
            })

            it('validates that stackName begins with an alphabetic character', async () => {
                await assertValidationFails('1abc')
                await assertValidationFails('-abc')
            })

            it('validates that stackName is not longer than 128 characters', async () => {
                const parts = []
                for (let i = 0; i < 129; i++) {
                    parts.push('a')
                }

                await assertValidationFails(parts.join(''))
            })
        })
    })
})

describe('validateS3Bucket', async () => {
    function assertS3BucketValidationFails(bucketName: string) {
        assert.notStrictEqual(
            validateS3Bucket(bucketName),
            undefined,
            `Expected validation for S3 bucket name '${bucketName}' to fail, but it passed.`
        )
    }

    it('validates a valid bucket name', async () => {
        assert.strictEqual(validateS3Bucket('validbucketname'), undefined, 'failed to validate valid bucket name')
    })

    it('validates that bucket name has a valid length', async () => {
        assertS3BucketValidationFails('')
        assertS3BucketValidationFails('aa')
        assertS3BucketValidationFails('aaaaaaaabbbbbbbbccccccccddddddddeeeeeeeeffffffffgggggggghhhhhhhh')
    })

    it('validates that bucket name does not contain invalid characters', async () => {
        assertS3BucketValidationFails('aaA')
        assertS3BucketValidationFails('aa_')
        assertS3BucketValidationFails('aa$')
    })

    it('validates that bucket name is not formatted as an ip address', async () => {
        assertS3BucketValidationFails('198.51.100.24')
    })

    it('validates that bucket name does not end with a dash', async () => {
        assertS3BucketValidationFails('aa-')
    })

    it('validates that bucket name does not contain consecutive periods', async () => {
        assertS3BucketValidationFails('a..a')
    })

    it('validates that bucket name does not contain a period adjacent to a dash', async () => {
        assertS3BucketValidationFails('a.-a')
        assertS3BucketValidationFails('a-.a')
    })

    it('validates that each label in bucket name begins with a number or a lower-case character', async () => {
        assertS3BucketValidationFails('Aaa')
        assertS3BucketValidationFails('aaa.Bbb')
    })
})<|MERGE_RESOLUTION|>--- conflicted
+++ resolved
@@ -38,21 +38,6 @@
     }
 }
 
-<<<<<<< HEAD
-class MockRegionProvider implements RegionProvider {
-    public onRegionProviderUpdated = (undefined as any) as vscode.Event<void>
-    public async getRegionData(): Promise<RegionInfo[]> {
-        return [
-            {
-                regionCode: 'us-west-2',
-                regionName: 'TEST REGION'
-            }
-        ]
-    }
-}
-
-=======
->>>>>>> 596dbf87
 class MockSamDeployWizardContext implements SamDeployWizardContext {
     public get workspaceFolders(): vscode.Uri[] | undefined {
         if (this.workspaceFoldersResponses.length <= 0) {
