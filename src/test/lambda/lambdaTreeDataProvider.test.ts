--- conflicted
+++ resolved
@@ -1,5 +1,5 @@
 /*!
- * Copyright 2018 Amazon.com, Inc. or its affiliates. All Rights Reserved.
+ * Copyright 2018-2019 Amazon.com, Inc. or its affiliates. All Rights Reserved.
  * SPDX-License-Identifier: Apache-2.0
  */
 
@@ -9,15 +9,8 @@
 import { RegionNode } from '../../lambda/explorer/regionNode'
 import { LambdaTreeDataProvider } from '../../lambda/lambdaTreeDataProvider'
 import { AwsContextTreeCollection } from '../../shared/awsContextTreeCollection'
-<<<<<<< HEAD
-=======
 import { TestLogger } from '../../shared/loggerUtils'
-import { RegionInfo } from '../../shared/regions/regionInfo'
-import { RegionProvider } from '../../shared/regions/regionProvider'
-import { ResourceFetcher } from '../../shared/resourceFetcher'
-import { ResourceLocation } from '../../shared/resourceLocation'
 import { ChannelLogger, getChannelLogger } from '../../shared/utilities/vsCodeUtils'
->>>>>>> b796d7bc
 import { MockOutputChannel } from '../mockOutputChannel'
 import {
     DEFAULT_TEST_REGION_CODE,
