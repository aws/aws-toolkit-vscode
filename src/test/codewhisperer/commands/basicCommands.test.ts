/*!
 * Copyright Amazon.com, Inc. or its affiliates. All Rights Reserved.
 * SPDX-License-Identifier: Apache-2.0
 */

import * as vscode from 'vscode'
import assert from 'assert'
import * as sinon from 'sinon'
import * as CodeWhispererConstants from '../../../codewhisperer/models/constants'
<<<<<<< HEAD
import { createCodeScanIssue, createMockDocument, resetCodeWhispererGlobalVariables } from '../testUtil'
import { assertTelemetry, assertTelemetryCurried } from '../../testUtil'
import {
    toggleCodeSuggestions,
    showSecurityScan,
    applySecurityFix,
} from '../../../codewhisperer/commands/basicCommands'
=======
import { resetCodeWhispererGlobalVariables } from '../testUtil'
import { assertTelemetry, assertTelemetryCurried } from '../../testUtil'
import { toggleCodeSuggestions, showSecurityScan, showReferenceLog, selectCustomizationPrompt, reconnect, signoutCodeWhisperer } from '../../../codewhisperer/commands/basicCommands'
>>>>>>> ea3f06a6
import { FakeMemento, FakeExtensionContext } from '../../fakeExtensionContext'
import { testCommand } from '../../shared/vscode/testUtils'
import { Command } from '../../../shared/vscode/commands2'
import { SecurityPanelViewProvider } from '../../../codewhisperer/views/securityPanelViewProvider'
import { DefaultCodeWhispererClient } from '../../../codewhisperer/client/codewhisperer'
import { stub } from '../../utilities/stubber'
import { AuthUtil } from '../../../codewhisperer/util/authUtil'
import { getTestWindow } from '../../shared/vscode/window'
import { ExtContext } from '../../../shared/extensions'
import { get, set } from '../../../codewhisperer/util/commonUtil'
<<<<<<< HEAD
import { MockDocument } from '../../fake/fakeDocument'
import { FileSystemCommon } from '../../../srcShared/fs'
import { getLogger } from '../../../shared/logger/logger'
=======
import {
    createAutoSuggestions,
    createGettingStarted,
    createLearnMore,
    createOpenReferenceLog,
    createReconnect,
    createSecurityScan,
    createSelectCustomization,
    createSeparator,
    createSignIn,
    createSignout,
} from '../../../codewhisperer/explorer/codewhispererChildrenNodes'
import { waitUntil } from '../../../shared/utilities/timeoutUtils'
import { listCodeWhispererCommands } from '../../../codewhisperer/commands/statusBarCommands'
import { CodeSuggestionsState } from '../../../codewhisperer/models/model'
import { cwQuickPickSource} from '../../../codewhisperer/commands/types'
>>>>>>> ea3f06a6

describe('CodeWhisperer-basicCommands', function () {
    let targetCommand: Command<any> & vscode.Disposable

    beforeEach(function () {
        resetCodeWhispererGlobalVariables()
    })

    afterEach(function () {
        targetCommand?.dispose()
        sinon.restore()
    })

    it('test get()', async function () {
        const fakeMemeto = new FakeMemento()
        fakeMemeto.update(CodeWhispererConstants.autoTriggerEnabledKey, true)

        let res = get(CodeWhispererConstants.autoTriggerEnabledKey, fakeMemeto)
        assert.strictEqual(res, true)

        fakeMemeto.update(CodeWhispererConstants.autoTriggerEnabledKey, undefined)
        res = get(CodeWhispererConstants.autoTriggerEnabledKey, fakeMemeto)
        assert.strictEqual(res, undefined)

        fakeMemeto.update(CodeWhispererConstants.autoTriggerEnabledKey, false)
        res = get(CodeWhispererConstants.autoTriggerEnabledKey, fakeMemeto)
        assert.strictEqual(res, false)
    })

    it('test set()', async function () {
        const fakeMemeto = new FakeMemento()
        set(CodeWhispererConstants.autoTriggerEnabledKey, true, fakeMemeto)
        assert.strictEqual(fakeMemeto.get(CodeWhispererConstants.autoTriggerEnabledKey), true)

        set(CodeWhispererConstants.autoTriggerEnabledKey, false, fakeMemeto)
        assert.strictEqual(fakeMemeto.get(CodeWhispererConstants.autoTriggerEnabledKey), false)
    })

    describe('toggleCodeSuggestion', function () {
        class TestCodeSuggestionsState extends CodeSuggestionsState {
            public constructor(initialState?: boolean) {
                super(new FakeMemento(), initialState)
            }
        }

        let codeSuggestionsState: CodeSuggestionsState

        beforeEach(function () {
            resetCodeWhispererGlobalVariables()
            codeSuggestionsState = new TestCodeSuggestionsState()
        })

        it('has suggestions disabled by default', async function () {
            targetCommand = testCommand(toggleCodeSuggestions, codeSuggestionsState)
            assert.strictEqual(codeSuggestionsState.isSuggestionsEnabled(), false)
        })

        it('toggles states as expected', async function () {
            targetCommand = testCommand(toggleCodeSuggestions, codeSuggestionsState)
            assert.strictEqual(codeSuggestionsState.isSuggestionsEnabled(), false)
            await targetCommand.execute(cwQuickPickSource)
            assert.strictEqual(codeSuggestionsState.isSuggestionsEnabled(), true)
            await targetCommand.execute(cwQuickPickSource)
            assert.strictEqual(codeSuggestionsState.isSuggestionsEnabled(), false)
            await targetCommand.execute(cwQuickPickSource)
            assert.strictEqual(codeSuggestionsState.isSuggestionsEnabled(), true)
        })

        it('setSuggestionsEnabled() works as expected', async function () {
            // initially false
            assert.strictEqual(codeSuggestionsState.isSuggestionsEnabled(), false)

            await codeSuggestionsState.setSuggestionsEnabled(true)
            assert.strictEqual(codeSuggestionsState.isSuggestionsEnabled(), true)

            // set new state to current state
            await codeSuggestionsState.setSuggestionsEnabled(true)
            assert.strictEqual(codeSuggestionsState.isSuggestionsEnabled(), true)

            // set to opposite state
            await codeSuggestionsState.setSuggestionsEnabled(false)
            assert.strictEqual(codeSuggestionsState.isSuggestionsEnabled(), false)
        })

        it('triggers event listener when toggled', async function () {
            const eventListener = sinon.stub()
            codeSuggestionsState.onDidChangeState(() => {
                eventListener()
            })
            assert.strictEqual(eventListener.callCount, 0)

            targetCommand = testCommand(toggleCodeSuggestions, codeSuggestionsState)
            await targetCommand.execute(cwQuickPickSource)

            await waitUntil(async () => eventListener.callCount === 1, { timeout: 1000, interval: 1 })
            assert.strictEqual(eventListener.callCount, 1)
        })

        it('emits aws_modifySetting event on user toggling autoSuggestion - deactivate', async function () {
            codeSuggestionsState = new TestCodeSuggestionsState(true)
            assert.strictEqual(codeSuggestionsState.isSuggestionsEnabled(), true)

            targetCommand = testCommand(toggleCodeSuggestions, codeSuggestionsState)
            await targetCommand.execute(cwQuickPickSource)

            assert.strictEqual(codeSuggestionsState.isSuggestionsEnabled(), false)
            assertTelemetryCurried('aws_modifySetting')({
                settingId: CodeWhispererConstants.autoSuggestionConfig.settingId,
                settingState: CodeWhispererConstants.autoSuggestionConfig.deactivated,
            })
        })

        it('emits aws_modifySetting event on user toggling autoSuggestion -- activate', async function () {
            targetCommand = testCommand(toggleCodeSuggestions, codeSuggestionsState)
            await targetCommand.execute(cwQuickPickSource)

            assert.strictEqual(codeSuggestionsState.isSuggestionsEnabled(), true)
            assertTelemetryCurried('aws_modifySetting')({
                settingId: CodeWhispererConstants.autoSuggestionConfig.settingId,
                settingState: CodeWhispererConstants.autoSuggestionConfig.activated,
            })
        })

        it('includes the "source" in the command execution metric', async function () {
            targetCommand = testCommand(toggleCodeSuggestions, codeSuggestionsState)
            await targetCommand.execute(cwQuickPickSource)
            assertTelemetry('vscode_executeCommand', { source: cwQuickPickSource, command: targetCommand.id })
        })
    })

    describe('showSecurityScan', function () {
        let mockExtensionContext: vscode.ExtensionContext
        let mockSecurityPanelViewProvider: SecurityPanelViewProvider
        let mockClient: DefaultCodeWhispererClient
        let mockExtContext: ExtContext

        beforeEach(async function () {
            resetCodeWhispererGlobalVariables()
            mockExtensionContext = await FakeExtensionContext.create()
            mockSecurityPanelViewProvider = new SecurityPanelViewProvider(mockExtensionContext)
            mockClient = stub(DefaultCodeWhispererClient)
            mockExtContext = await FakeExtensionContext.getFakeExtContext()
        })

        afterEach(function () {
            targetCommand?.dispose()
            sinon.restore()
        })

        it('prompts user to reauthenticate if connection is expired', async function () {
            targetCommand = testCommand(showSecurityScan, mockExtContext, mockSecurityPanelViewProvider, mockClient)

            sinon.stub(AuthUtil.instance, 'isConnectionExpired').returns(true)
            const spy = sinon.stub(AuthUtil.instance, 'showReauthenticatePrompt')

            await targetCommand.execute(cwQuickPickSource)
            assert.ok(spy.called)
        })

        it('shows information message if there is no active text editor', async function () {
            targetCommand = testCommand(showSecurityScan, mockExtContext, mockSecurityPanelViewProvider, mockClient)

            sinon.stub(AuthUtil.instance, 'isConnectionExpired').returns(false)

            assert.ok(vscode.window.activeTextEditor === undefined)
            await targetCommand.execute(cwQuickPickSource)
            assert.strictEqual(getTestWindow().shownMessages[0].message, 'Open a valid file to scan.')
        })

        it('includes the "source" in the command execution metric', async function () {
            targetCommand = testCommand(showSecurityScan, mockExtContext, mockSecurityPanelViewProvider, mockClient)
            await targetCommand.execute(cwQuickPickSource)
            assertTelemetry('vscode_executeCommand', { source: cwQuickPickSource, command: targetCommand.id })
        })
    })

    describe('showReferenceLog', function () {
        
        beforeEach(async function () {
            resetCodeWhispererGlobalVariables()
            
        })

        afterEach(function () {
            targetCommand?.dispose()
            sinon.restore()
        })

        it('includes the "source" in the command execution metric', async function () {
            targetCommand = testCommand(showReferenceLog)
            await targetCommand.execute(cwQuickPickSource)
            assertTelemetry('vscode_executeCommand', { source: cwQuickPickSource, command: targetCommand.id })
        })
    })

    describe('selectCustomizationPrompt', function () {
        
        beforeEach(async function () {
            resetCodeWhispererGlobalVariables()
        })

        afterEach(function () {
            targetCommand?.dispose()
            sinon.restore()
        })

        it('includes the "source" in the command execution metric', async function () {
            targetCommand = testCommand(selectCustomizationPrompt)
            await targetCommand.execute(cwQuickPickSource)
            assertTelemetry('vscode_executeCommand', { source: cwQuickPickSource, command: targetCommand.id })
        })
    })

    describe('reconnect', function () {
        
        beforeEach(async function () {
            resetCodeWhispererGlobalVariables()
        })

        afterEach(function () {
            targetCommand?.dispose()
            sinon.restore()
        })

        it('includes the "source" in the command execution metric', async function () {
            sinon.stub(AuthUtil.instance, 'reauthenticate')
            targetCommand = testCommand(reconnect)
            await targetCommand.execute(cwQuickPickSource)
            assertTelemetry('vscode_executeCommand', { source: cwQuickPickSource, command: targetCommand.id })
        })
    })

    describe('signoutCodeWhisperer', function () {
        
        beforeEach(async function () {
            resetCodeWhispererGlobalVariables()
        })

        afterEach(function () {
            targetCommand?.dispose()
            sinon.restore()
        })

        it('includes the "source" in the command execution metric', async function () {
            sinon.stub(AuthUtil.instance.secondaryAuth, 'deleteConnection')
            targetCommand = testCommand(signoutCodeWhisperer, AuthUtil.instance)
            await targetCommand.execute(cwQuickPickSource)
            assertTelemetry('vscode_executeCommand', { source: cwQuickPickSource, command: targetCommand.id })
        })
    })

    describe('listCodeWhispererCommands()', function () {
        it('shows expected items when not connected', async function () {
            sinon.stub(AuthUtil.instance, 'isConnectionExpired').returns(false)
            sinon.stub(AuthUtil.instance, 'isConnected').returns(false)

            getTestWindow().onDidShowQuickPick(e => {
                e.assertItems([createSignIn('item'), createLearnMore('item')])
                e.dispose() // skip needing to select an item to continue
            })

            await listCodeWhispererCommands.execute()
        })

        it('shows expected items when connection is expired', async function () {
            sinon.stub(AuthUtil.instance, 'isConnectionExpired').returns(true)
            sinon.stub(AuthUtil.instance, 'isConnected').returns(true)

            getTestWindow().onDidShowQuickPick(e => {
                e.assertItems([
                    createReconnect('item'),
                    createLearnMore('item'),
                    createSeparator(),
                    createSignout('item'),
                ])
                e.dispose() // skip needing to select an item to continue
            })

            await listCodeWhispererCommands.execute()
        })

        it('shows expected quick pick items when connected', async function () {
            sinon.stub(AuthUtil.instance, 'isConnectionExpired').returns(false)
            sinon.stub(AuthUtil.instance, 'isConnected').returns(true)
            getTestWindow().onDidShowQuickPick(e => {
                e.assertItems([
                    createAutoSuggestions('item', false),
                    createSecurityScan('item'),
                    createOpenReferenceLog('item'),
                    createGettingStarted('item'),
                    createSeparator(),
                    createSignout('item'),
                ])
                e.dispose() // skip needing to select an item to continue
            })

            await listCodeWhispererCommands.execute()
        })

        it('also shows customizations when connected to valid sso', async function () {
            sinon.stub(AuthUtil.instance, 'isConnectionExpired').returns(false)
            sinon.stub(AuthUtil.instance, 'isConnected').returns(true)
            sinon.stub(AuthUtil.instance, 'isValidEnterpriseSsoInUse').returns(true)
            sinon.stub(AuthUtil.instance, 'isCustomizationFeatureEnabled').value(true)

            getTestWindow().onDidShowQuickPick(e => {
                e.assertItems([
                    createAutoSuggestions('item', false),
                    createSecurityScan('item'),
                    createSelectCustomization('item'),
                    createOpenReferenceLog('item'),
                    createGettingStarted('item'),
                    createSeparator(),
                    createSignout('item'),
                ])
                e.dispose() // skip needing to select an item to continue
            })

            await listCodeWhispererCommands.execute()
        })
    })

    describe('applySecurityFix', function () {
        let sandbox: sinon.SinonSandbox
        let saveStub: sinon.SinonStub
        let openTextDocumentMock: sinon.SinonStub
        let writeFileMock: sinon.SinonStub

        beforeEach(function () {
            sandbox = sinon.createSandbox()
            saveStub = sinon.stub()
            openTextDocumentMock = sinon.stub()
            writeFileMock = sinon.stub()
        })

        afterEach(function () {
            sandbox.restore()
        })

        it('should call applySecurityFix command successfully', async function () {
            const fileName = 'sample.py'
            saveStub.resolves(true)
            const textDocumentMock = new MockDocument('first line\n second line\n fourth line', fileName, saveStub)

            openTextDocumentMock.resolves(textDocumentMock)
            sandbox.stub(vscode.workspace, 'openTextDocument').value(openTextDocumentMock)

            writeFileMock.resolves(true)
            sinon.stub(FileSystemCommon.prototype, 'writeFile').value(writeFileMock)

            targetCommand = testCommand(applySecurityFix)
            const codeScanIssue = createCodeScanIssue({
                suggestedFixes: [
                    {
                        description: 'fix',
                        code: '@@ -1,3 +1,3 @@\n first line\n- second line\n+ third line\n  fourth line',
                    },
                ],
            })
            await targetCommand.execute(codeScanIssue, fileName, 'hover')
            assert.ok(saveStub.calledOnce)
            assert.ok(writeFileMock.calledOnceWith(fileName, 'first line\n third line\n fourth line'))

            assert.strictEqual(
                getTestWindow().shownMessages[0].message,
                'Code fix was applied. Run a security scan to validate the fix.'
            )
            assertTelemetry('codewhisperer_codeScanIssueApplyFix', {
                detectorId: codeScanIssue.detectorId,
                findingId: codeScanIssue.findingId,
                component: 'hover',
                result: 'Succeeded',
            })
        })

        it('handles patch failure', async function () {
            const textDocumentMock = createMockDocument()

            openTextDocumentMock.resolves(textDocumentMock)

            sandbox.stub(vscode.workspace, 'openTextDocument').value(openTextDocumentMock)

            targetCommand = testCommand(applySecurityFix)
            const codeScanIssue = createCodeScanIssue({
                suggestedFixes: [
                    {
                        code: '@@ -1,1 -1,1 @@\n-mock\n+line5',
                        description: 'dummy',
                    },
                ],
            })
            await targetCommand.execute(codeScanIssue, 'test.py', 'webview')

            assert.strictEqual(getTestWindow().shownMessages[0].message, 'Failed to apply suggested code fix.')
            assertTelemetry('codewhisperer_codeScanIssueApplyFix', {
                detectorId: codeScanIssue.detectorId,
                findingId: codeScanIssue.findingId,
                component: 'webview',
                result: 'Failed',
                reason: 'Error: Failed to get updated content from applying diff patch',
            })
        })

        it('handles document save failure', async function () {
            const fileName = 'sample.py'
            saveStub.resolves(false)
            const textDocumentMock = new MockDocument('first line\n second line\n fourth line', fileName, saveStub)

            openTextDocumentMock.resolves(textDocumentMock)

            sandbox.stub(vscode.workspace, 'openTextDocument').value(openTextDocumentMock)
            const loggerStub = sinon.stub(getLogger(), 'error')

            targetCommand = testCommand(applySecurityFix)
            const codeScanIssue = createCodeScanIssue({
                suggestedFixes: [
                    {
                        description: 'fix',
                        code: '@@ -1,3 +1,3 @@\n first line\n- second line\n+ third line\n  fourth line',
                    },
                ],
            })
            await targetCommand.execute(codeScanIssue, fileName, 'quickfix')

            assert.ok(saveStub.calledOnce)
            assert.ok(loggerStub.calledOnce)
            const actual = loggerStub.getCall(0).args[0]
            assert.strictEqual(
                actual,
                'Apply fix command failed. Error: Failed to save editor text changes into the file.'
            )
            assertTelemetry('codewhisperer_codeScanIssueApplyFix', {
                detectorId: codeScanIssue.detectorId,
                findingId: codeScanIssue.findingId,
                component: 'quickfix',
                result: 'Failed',
                reason: 'Error: Failed to save editor text changes into the file.',
            })
        })

        it('handles document write failure', async function () {
            const fileName = 'sample.py'
            saveStub.resolves(true)
            const textDocumentMock = new MockDocument('first line\n second line\n fourth line', fileName, saveStub)

            openTextDocumentMock.resolves(textDocumentMock)
            writeFileMock.rejects('Error: Writing to file failed.')

            sandbox.stub(vscode.workspace, 'openTextDocument').value(openTextDocumentMock)
            sinon.stub(FileSystemCommon.prototype, 'writeFile').value(writeFileMock)
            const loggerStub = sinon.stub(getLogger(), 'error')

            targetCommand = testCommand(applySecurityFix)
            const codeScanIssue = createCodeScanIssue({
                suggestedFixes: [
                    {
                        description: 'fix',
                        code: '@@ -1,3 +1,3 @@\n first line\n- second line\n+ third line\n  fourth line',
                    },
                ],
            })
            await targetCommand.execute(codeScanIssue, fileName, 'hover')

            assert.ok(saveStub.calledOnce)
            assert.ok(loggerStub.calledOnce)
            const actual = loggerStub.getCall(0).args[0]
            assert.strictEqual(actual, 'Apply fix command failed. Error: Writing to file failed.')
            assertTelemetry('codewhisperer_codeScanIssueApplyFix', {
                detectorId: codeScanIssue.detectorId,
                findingId: codeScanIssue.findingId,
                component: 'hover',
                result: 'Failed',
                reason: 'Error: Writing to file failed.',
            })
        })
    })
})<|MERGE_RESOLUTION|>--- conflicted
+++ resolved
@@ -7,19 +7,17 @@
 import assert from 'assert'
 import * as sinon from 'sinon'
 import * as CodeWhispererConstants from '../../../codewhisperer/models/constants'
-<<<<<<< HEAD
 import { createCodeScanIssue, createMockDocument, resetCodeWhispererGlobalVariables } from '../testUtil'
 import { assertTelemetry, assertTelemetryCurried } from '../../testUtil'
 import {
     toggleCodeSuggestions,
     showSecurityScan,
     applySecurityFix,
+    showReferenceLog,
+    selectCustomizationPrompt,
+    reconnect,
+    signoutCodeWhisperer,
 } from '../../../codewhisperer/commands/basicCommands'
-=======
-import { resetCodeWhispererGlobalVariables } from '../testUtil'
-import { assertTelemetry, assertTelemetryCurried } from '../../testUtil'
-import { toggleCodeSuggestions, showSecurityScan, showReferenceLog, selectCustomizationPrompt, reconnect, signoutCodeWhisperer } from '../../../codewhisperer/commands/basicCommands'
->>>>>>> ea3f06a6
 import { FakeMemento, FakeExtensionContext } from '../../fakeExtensionContext'
 import { testCommand } from '../../shared/vscode/testUtils'
 import { Command } from '../../../shared/vscode/commands2'
@@ -30,11 +28,9 @@
 import { getTestWindow } from '../../shared/vscode/window'
 import { ExtContext } from '../../../shared/extensions'
 import { get, set } from '../../../codewhisperer/util/commonUtil'
-<<<<<<< HEAD
 import { MockDocument } from '../../fake/fakeDocument'
 import { FileSystemCommon } from '../../../srcShared/fs'
 import { getLogger } from '../../../shared/logger/logger'
-=======
 import {
     createAutoSuggestions,
     createGettingStarted,
@@ -50,8 +46,7 @@
 import { waitUntil } from '../../../shared/utilities/timeoutUtils'
 import { listCodeWhispererCommands } from '../../../codewhisperer/commands/statusBarCommands'
 import { CodeSuggestionsState } from '../../../codewhisperer/models/model'
-import { cwQuickPickSource} from '../../../codewhisperer/commands/types'
->>>>>>> ea3f06a6
+import { cwQuickPickSource } from '../../../codewhisperer/commands/types'
 
 describe('CodeWhisperer-basicCommands', function () {
     let targetCommand: Command<any> & vscode.Disposable
@@ -229,10 +224,8 @@
     })
 
     describe('showReferenceLog', function () {
-        
         beforeEach(async function () {
             resetCodeWhispererGlobalVariables()
-            
         })
 
         afterEach(function () {
@@ -248,7 +241,6 @@
     })
 
     describe('selectCustomizationPrompt', function () {
-        
         beforeEach(async function () {
             resetCodeWhispererGlobalVariables()
         })
@@ -266,7 +258,6 @@
     })
 
     describe('reconnect', function () {
-        
         beforeEach(async function () {
             resetCodeWhispererGlobalVariables()
         })
@@ -285,7 +276,6 @@
     })
 
     describe('signoutCodeWhisperer', function () {
-        
         beforeEach(async function () {
             resetCodeWhispererGlobalVariables()
         })
