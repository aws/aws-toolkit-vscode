--- conflicted
+++ resolved
@@ -10,12 +10,8 @@
 import { ConfigurationEntry } from '../../../codewhisperer/models/model'
 import { invokeRecommendation } from '../../../codewhisperer/commands/invokeRecommendation'
 import { InlineCompletion } from '../../../codewhisperer/service/inlineCompletion'
-<<<<<<< HEAD
-import { DocumentChangedHandler } from '../../../codewhisperer/service/DocumentChangedHandler'
-=======
 import { InlineCompletionService } from '../../../codewhisperer/service/inlineCompletionService'
 import { KeyStrokeHandler } from '../../../codewhisperer/service/keyStrokeHandler'
->>>>>>> a535688f
 
 describe('invokeRecommendation', function () {
     describe('invokeRecommendation', function () {
@@ -47,7 +43,7 @@
 
         it('When called, keyStrokeCount should be set to 0', async function () {
             const mockEditor = createMockTextEditor()
-            DocumentChangedHandler.instance.keyStrokeCount = 10
+            KeyStrokeHandler.instance.keyStrokeCount = 10
             const config: ConfigurationEntry = {
                 isShowMethodsEnabled: true,
                 isManualTriggerEnabled: true,
@@ -55,7 +51,7 @@
                 isIncludeSuggestionsWithCodeReferencesEnabled: true,
             }
             await invokeRecommendation(mockEditor, mockClient, config)
-            assert.strictEqual(DocumentChangedHandler.instance.keyStrokeCount, 0)
+            assert.strictEqual(KeyStrokeHandler.instance.keyStrokeCount, 0)
         })
     })
 })