/*!
 * Copyright 2021 Amazon.com, Inc. or its affiliates. All Rights Reserved.
 * SPDX-License-Identifier: Apache-2.0
 */

import * as vscode from 'vscode'
import * as sinon from 'sinon'
import * as assert from 'assert'
import { AppRunner } from 'aws-sdk'
import { createWizardTester, WizardTester } from '../../shared/wizards/wizardTestUtils'
import {
    AppRunnerCodeRepositoryWizard,
    createConnectionPrompter,
} from '../../../apprunner/wizards/codeRepositoryWizard'
import { AppRunnerClient } from '../../../shared/clients/apprunnerClient'
import { ConnectionSummary } from 'aws-sdk/clients/apprunner'
<<<<<<< HEAD
import { APPRUNNER_CONNECTION_HELP_URL } from '../../../shared/constants'
import { createQuickPickTester, QuickPickTester } from '../../shared/ui/testUtils'
import { WIZARD_EXIT } from '../../../shared/wizards/wizard'
=======
import { Prompter } from '../../../shared/ui/prompter'
import { WIZARD_EXIT } from '../../../shared/wizards/wizard'
import { exposeEmitters, ExposeEmitters } from '../../shared/vscode/testUtils'
import { apprunnerConnectionHelpUrl } from '../../../shared/constants'
>>>>>>> 29c020a6

describe('AppRunnerCodeRepositoryWizard', function () {
    let tester: WizardTester<AppRunner.SourceConfiguration>
    let repoTester: Omit<WizardTester<AppRunner.CodeRepository>, 'printInfo' | 'runTester'>

    beforeEach(function () {
        // apprunner client and git api will never be called
        const wizard = new AppRunnerCodeRepositoryWizard({} as any, {} as any)
        tester = createWizardTester(wizard)
        repoTester = tester.CodeRepository
    })

    it('prompts for GitHub connection first', function () {
        tester.AuthenticationConfiguration.ConnectionArn.assertShowFirst()
    })

    it('prompts for repository URL and branch', function () {
        repoTester.RepositoryUrl.assertShow()
        repoTester.SourceCodeVersion.Value.assertShow()
        repoTester.SourceCodeVersion.Type.assertValue('BRANCH')
    })

    it('does not prompt for code configuration if "API" is not set', function () {
        repoTester.CodeConfiguration.ConfigurationSource.applyInput('REPOSITORY')
        repoTester.CodeConfiguration.CodeConfigurationValues.assertDoesNotShowAny()
    })

    it('adds all steps under CodeConfigurationValues if "API" is set', function () {
        const codeconfig = repoTester.CodeConfiguration
        const codevalues = codeconfig.CodeConfigurationValues

        codevalues.assertDoesNotShowAny()
        codeconfig.ConfigurationSource.applyInput('API')
        codevalues.Runtime.assertShow()
        codevalues.Runtime.applyInput('')
        codevalues.BuildCommand.assertShow()
        codevalues.StartCommand.assertShow()
        codevalues.RuntimeEnvironmentVariables.assertShow()
        codevalues.Port.assertShow()
    })

    it('sets "AutoDeploymentsEnabled" to false by default', function () {
        tester.AutoDeploymentsEnabled.assertValue(false)
    })
})

type ConnectionStatus = 'AVAILABLE' | 'PENDING_HANDSHAKE' | 'ERROR' | 'DELETED'

describe('createConnectionPrompter', function () {
    let connections: ConnectionSummary[]
    let sandbox: sinon.SinonSandbox
    let tester: QuickPickTester<ConnectionSummary>
    let openExternal: sinon.SinonSpy<Parameters<typeof vscode.env.openExternal>>

    const fakeApprunnerClient: AppRunnerClient = {
        listConnections: (request: any) =>
            Promise.resolve({
                ConnectionSummaryList: connections,
            }),
    } as any

    function makeConnection(name: string, arn: string, status: ConnectionStatus = 'AVAILABLE'): ConnectionSummary {
        return {
            ConnectionName: name,
            ConnectionArn: arn,
            Status: status,
        }
    }

    before(function () {
        sandbox = sinon.createSandbox()
    })

    beforeEach(function () {
        connections = [
            makeConnection('connection-name-1', 'connection-arn-1'),
            makeConnection('connection-name-2', 'connection-arn-2'),
        ]
        tester = createQuickPickTester(createConnectionPrompter(fakeApprunnerClient))
        openExternal = sandbox.stub(vscode.env, 'openExternal')
    })

    afterEach(function () {
        sandbox.restore()
    })

    it('lists connections', async function () {
        tester.assertItems(['connection-name-1', 'connection-name-2'])
        tester.acceptItem('connection-name-2')
        await tester.result(connections[1])
    })

    it('lists only available or pending connections', async function () {
        connections.push(makeConnection('pending', 'pending', 'PENDING_HANDSHAKE'))
        connections.push(makeConnection('error', 'error', 'ERROR'))
        connections.unshift(makeConnection('deleted', 'deleted', 'DELETED'))

        tester = createQuickPickTester(createConnectionPrompter(fakeApprunnerClient))
        tester.assertItems(['connection-name-1', 'connection-name-2', 'pending'])
        tester.addCallback(prompter => assert.strictEqual(prompter?.quickPick.items[2].detail, 'Pending handshake'))
        tester.hide()
        await tester.result()
    })

    it('does not accept pending connections', async function () {
        connections.push(makeConnection('pending', 'pending', 'PENDING_HANDSHAKE'))

        tester = createQuickPickTester(createConnectionPrompter(fakeApprunnerClient))
        tester.acceptItem('pending')
        tester.acceptItem('connection-name-1')
        await tester.result(connections[0])
    })

    it('can refresh connections', async function () {
        const newConnection = makeConnection('new-connection', 'new-arn')
        tester.addCallback(() => connections.push(newConnection))
        tester.pressButton('Refresh')
        tester.assertItems(['connection-name-1', 'connection-name-2', 'new-connection'])
        tester.acceptItem('new-connection')
        await tester.result(newConnection)
    })

    it('shows an option to go to documentation when no connections are available', async function () {
        connections = []
<<<<<<< HEAD
        tester = createQuickPickTester(createConnectionPrompter(fakeApprunnerClient))
        tester.assertItems(['No connections found'])
        tester.acceptItem('No connections found')
        tester.hide()
        await tester.result(WIZARD_EXIT)
        assert.strictEqual(openExternal.firstCall.args[0].toString(), APPRUNNER_CONNECTION_HELP_URL)
=======

        prompter = prompterProvider(fakeState)
        await itemsPromise
        assert.strictEqual(fakePicker.items.length, 1)
        assert.strictEqual(fakePicker.items[0].invalidSelection, true)
        assert.strictEqual(fakePicker.items[0].label, 'No connections found')
        const result = prompter.prompt()
        await onShow(fakePicker)

        fakePicker.selectedItems = fakePicker.activeItems
        fakePicker.hide()
        assert.strictEqual(await result, WIZARD_EXIT)
        assert.strictEqual(openExternal.firstCall.args[0].toString(), apprunnerConnectionHelpUrl)
>>>>>>> 29c020a6
    })
})<|MERGE_RESOLUTION|>--- conflicted
+++ resolved
@@ -14,23 +14,15 @@
 } from '../../../apprunner/wizards/codeRepositoryWizard'
 import { AppRunnerClient } from '../../../shared/clients/apprunnerClient'
 import { ConnectionSummary } from 'aws-sdk/clients/apprunner'
-<<<<<<< HEAD
-import { APPRUNNER_CONNECTION_HELP_URL } from '../../../shared/constants'
+import { apprunnerConnectionHelpUrl } from '../../../shared/constants'
 import { createQuickPickTester, QuickPickTester } from '../../shared/ui/testUtils'
 import { WIZARD_EXIT } from '../../../shared/wizards/wizard'
-=======
-import { Prompter } from '../../../shared/ui/prompter'
-import { WIZARD_EXIT } from '../../../shared/wizards/wizard'
-import { exposeEmitters, ExposeEmitters } from '../../shared/vscode/testUtils'
-import { apprunnerConnectionHelpUrl } from '../../../shared/constants'
->>>>>>> 29c020a6
 
 describe('AppRunnerCodeRepositoryWizard', function () {
     let tester: WizardTester<AppRunner.SourceConfiguration>
     let repoTester: Omit<WizardTester<AppRunner.CodeRepository>, 'printInfo' | 'runTester'>
 
     beforeEach(function () {
-        // apprunner client and git api will never be called
         const wizard = new AppRunnerCodeRepositoryWizard({} as any, {} as any)
         tester = createWizardTester(wizard)
         repoTester = tester.CodeRepository
@@ -148,27 +140,11 @@
 
     it('shows an option to go to documentation when no connections are available', async function () {
         connections = []
-<<<<<<< HEAD
         tester = createQuickPickTester(createConnectionPrompter(fakeApprunnerClient))
         tester.assertItems(['No connections found'])
         tester.acceptItem('No connections found')
         tester.hide()
         await tester.result(WIZARD_EXIT)
-        assert.strictEqual(openExternal.firstCall.args[0].toString(), APPRUNNER_CONNECTION_HELP_URL)
-=======
-
-        prompter = prompterProvider(fakeState)
-        await itemsPromise
-        assert.strictEqual(fakePicker.items.length, 1)
-        assert.strictEqual(fakePicker.items[0].invalidSelection, true)
-        assert.strictEqual(fakePicker.items[0].label, 'No connections found')
-        const result = prompter.prompt()
-        await onShow(fakePicker)
-
-        fakePicker.selectedItems = fakePicker.activeItems
-        fakePicker.hide()
-        assert.strictEqual(await result, WIZARD_EXIT)
         assert.strictEqual(openExternal.firstCall.args[0].toString(), apprunnerConnectionHelpUrl)
->>>>>>> 29c020a6
     })
 })