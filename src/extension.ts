--- conflicted
+++ resolved
@@ -28,17 +28,13 @@
 import { DefaultAWSStatusBar } from './shared/defaultStatusBar'
 import { EnvironmentVariables } from './shared/environmentVariables'
 import { ext } from './shared/extensionGlobals'
-<<<<<<< HEAD
 import {
-    createWelcomeWebview,
     isDifferentVersion,
     promptWelcome,
     safeGet,
-    setMostRecentVersion
+    setMostRecentVersion,
+    showQuickStartWebview
 } from './shared/extensionUtilities'
-=======
-import { safeGet, showQuickStartWebview } from './shared/extensionUtilities'
->>>>>>> 9e93d798
 import * as logFactory from './shared/logger'
 import { DefaultRegionProvider } from './shared/regions/defaultRegionProvider'
 import * as SamCliContext from './shared/sam/cli/samCliContext'
@@ -158,22 +154,11 @@
             () => { vscode.env.openExternal(vscode.Uri.parse(githubUrl)) }
         )
 
-<<<<<<< HEAD
-        vscode.commands.registerCommand(
-            'aws.welcome',
-            async () => {
-                const view = await createWelcomeWebview(context)
-                if (view) {
-                    view.reveal()
-                }
-            }
-=======
         // TODO: Move to Telemetry registerCommand and add a metric:
         // https://github.com/aws/aws-toolkit-vscode/issues/625
         vscode.commands.registerCommand(
             'aws.quickStart',
             async () => { await showQuickStartWebview(context) }
->>>>>>> 9e93d798
         )
 
         const providers = [
