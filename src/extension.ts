/*!
 * Copyright Amazon.com, Inc. or its affiliates. All Rights Reserved.
 * SPDX-License-Identifier: Apache-2.0
 */

import * as vscode from 'vscode'
import * as nls from 'vscode-nls'

import * as codecatalyst from './codecatalyst/activation'
import { activate as activateAwsExplorer } from './awsexplorer/activation'
import { activate as activateCloudWatchLogs } from './cloudWatchLogs/activation'
import { initialize as initializeCredentials } from './auth/activation'
import { initializeAwsCredentialsStatusBarItem } from './auth/ui/statusBarItem'
import { LoginManager } from './auth/deprecated/loginManager'
import { CredentialsProviderManager } from './auth/providers/credentialsProviderManager'
import { SharedCredentialsProviderFactory } from './auth/providers/sharedCredentialsProviderFactory'
import { activate as activateSchemas } from './eventSchemas/activation'
import { activate as activateLambda } from './lambda/activation'
import { DefaultAWSClientBuilder } from './shared/awsClientBuilder'
import { activate as activateCloudFormationTemplateRegistry } from './shared/cloudformation/activation'
import { documentationUrl, endpointsFileUrl, githubCreateIssueUrl, githubUrl } from './shared/constants'
import { DefaultAwsContext } from './shared/awsContext'
import { AwsContextCommands } from './shared/awsContextCommands'
import {
    aboutToolkit,
    getIdeProperties,
    getToolkitEnvironmentDetails,
    initializeComputeRegion,
    isCloud9,
    showQuickStartWebview,
    showWelcomeMessage,
} from './shared/extensionUtilities'
import { getLogger, Logger } from './shared/logger/logger'
import { activate as activateLogger } from './shared/logger/activation'
import { getEndpointsFromFetcher, RegionProvider } from './shared/regions/regionProvider'
import { FileResourceFetcher } from './shared/resourcefetcher/fileResourceFetcher'
import { HttpResourceFetcher } from './shared/resourcefetcher/httpResourceFetcher'
import { activate as activateEcr } from './ecr/activation'
import { activate as activateEc2 } from './ec2/activation'
import { activate as activateSam } from './shared/sam/activation'
import { activate as activateTelemetry } from './shared/telemetry/activation'
import { activate as activateS3 } from './s3/activation'
import * as awsFiletypes from './shared/awsFiletypes'
import { activate as activateCodeWhisperer, shutdown as codewhispererShutdown } from './codewhisperer/activation'
import { ExtContext } from './shared/extensions'
import { activate as activateApiGateway } from './apigateway/activation'
import { activate as activateStepFunctions } from './stepFunctions/activation'
import { activate as activateSsmDocument } from './ssmDocument/activation'
import { activate as activateDynamicResources } from './dynamicResources/activation'
import { activate as activateEcs } from './ecs/activation'
import { activate as activateAppRunner } from './apprunner/activation'
import { activate as activateIot } from './iot/activation'
import { activate as activateDev } from './dev/activation'
import { CredentialsStore } from './auth/credentials/store'
import { getSamCliContext } from './shared/sam/cli/samCliContext'
import { Ec2CredentialsProvider } from './auth/providers/ec2CredentialsProvider'
import { EnvVarsCredentialsProvider } from './auth/providers/envVarsCredentialsProvider'
import { EcsCredentialsProvider } from './auth/providers/ecsCredentialsProvider'
import { SchemaService } from './shared/schemas'
import { AwsResourceManager } from './dynamicResources/awsResourceManager'
import globals, { initialize } from './shared/extensionGlobals'
import { join } from 'path'
import { Experiments, Settings } from './shared/settings'
import { isReleaseVersion } from './shared/vscode/env'
import { Commands, registerErrorHandler } from './shared/vscode/commands2'
import { ToolkitError, isUserCancelledError, resolveErrorMessageToDisplay } from './shared/errors'
import { Logging } from './shared/logger/commands'
import { UriHandler } from './shared/vscode/uriHandler'
import { telemetry } from './shared/telemetry/telemetry'
import { Auth } from './auth/auth'
import { openUrl } from './shared/utilities/vsCodeUtils'
import { showMessageWithUrl } from './shared/utilities/messages'

let localize: nls.LocalizeFunc

export async function activate(context: vscode.ExtensionContext) {
    await initializeComputeRegion()
    const activationStartedOn = Date.now()
    localize = nls.loadMessageBundle()
    initialize(context)
    initializeManifestPaths(context)

    const toolkitOutputChannel = vscode.window.createOutputChannel(
        localize('AWS.channel.aws.toolkit', '{0} Toolkit', getIdeProperties().company)
    )
    await activateLogger(context, toolkitOutputChannel)
    const remoteInvokeOutputChannel = vscode.window.createOutputChannel(
        localize('AWS.channel.aws.remoteInvoke', '{0} Remote Invocations', getIdeProperties().company)
    )
    globals.outputChannel = toolkitOutputChannel

    registerErrorHandler((info, error) => {
        const defaultMessage = localize('AWS.generic.message.error', 'Failed to run command: {0}', info.id)
        handleError(error, info.id, defaultMessage)
    })

    if (isCloud9()) {
        vscode.window.withProgress = wrapWithProgressForCloud9(globals.outputChannel)
    }

    try {
        initializeCredentialsProviderManager()

        const endpointsProvider = makeEndpointsProvider()

        const awsContext = new DefaultAwsContext()
        globals.awsContext = awsContext
        const regionProvider = RegionProvider.fromEndpointsProvider(endpointsProvider)
        const credentialsStore = new CredentialsStore()
        const loginManager = new LoginManager(globals.awsContext, credentialsStore)

        const toolkitEnvDetails = getToolkitEnvironmentDetails()
        // Splits environment details by new line, filter removes the empty string
        toolkitEnvDetails
            .split(/\r?\n/)
            .filter(x => x)
            .forEach(line => getLogger().info(line))

        await initializeAwsCredentialsStatusBarItem(awsContext, context)
        globals.regionProvider = regionProvider
        globals.loginManager = loginManager
        globals.awsContextCommands = new AwsContextCommands(regionProvider, Auth.instance)
        globals.sdkClientBuilder = new DefaultAWSClientBuilder(awsContext)
        globals.schemaService = new SchemaService()
        globals.resourceManager = new AwsResourceManager(context)

        const settings = Settings.instance
        const experiments = Experiments.instance

        await initializeCredentials(context, awsContext, loginManager)
        await activateTelemetry(context, awsContext, settings)

        experiments.onDidChange(({ key }) => {
            telemetry.aws_experimentActivation.run(span => {
                // Record the key prior to reading the setting as `get` may throw
                span.record({ experimentId: key })
                span.record({ experimentState: experiments.get(key) ? 'activated' : 'deactivated' })
            })
        })

        await globals.schemaService.start()
        awsFiletypes.activate()

        globals.uriHandler = new UriHandler()
        context.subscriptions.push(
            vscode.window.registerUriHandler({
                handleUri: uri =>
                    telemetry.runRoot(() => {
                        telemetry.record({ source: 'UriHandler' })

                        return globals.uriHandler.handleUri(uri)
                    }),
            })
        )

        const extContext: ExtContext = {
            extensionContext: context,
            awsContext: globals.awsContext,
            samCliContext: getSamCliContext,
            regionProvider: regionProvider,
            outputChannel: toolkitOutputChannel,
            invokeOutputChannel: remoteInvokeOutputChannel,
            telemetryService: globals.telemetry,
            uriHandler: globals.uriHandler,
            credentialsStore,
        }

        try {
            activateDev(extContext)
        } catch (error) {
            getLogger().debug(`Developer Tools (internal): failed to activate: ${(error as Error).message}`)
        }

        context.subscriptions.push(
            // No-op command used for decoration-only codelenses.
            vscode.commands.registerCommand('aws.doNothingCommand', () => {}),
            // "Show AWS Commands..."
            Commands.register('aws.listCommands', () =>
                vscode.commands.executeCommand('workbench.action.quickOpen', `> ${getIdeProperties().company}:`)
            ),
            // register URLs in extension menu
            Commands.register('aws.help', async () => {
                openUrl(vscode.Uri.parse(documentationUrl))
                telemetry.aws_help.emit()
            }),
            Commands.register('aws.github', async () => {
                openUrl(vscode.Uri.parse(githubUrl))
                telemetry.aws_showExtensionSource.emit()
            }),
            Commands.register('aws.createIssueOnGitHub', async () => {
                openUrl(vscode.Uri.parse(githubCreateIssueUrl))
                telemetry.aws_reportPluginIssue.emit()
            }),
            Commands.register('aws.quickStart', async () => {
                try {
                    await showQuickStartWebview(context)
                } finally {
                    telemetry.aws_helpQuickstart.emit({ result: 'Succeeded' })
                }
            }),
            Commands.register('aws.aboutToolkit', async () => {
                await aboutToolkit()
            })
        )

        await codecatalyst.activate(extContext)

        await activateCloudFormationTemplateRegistry(context)

        await activateCodeWhisperer(extContext)

        await activateAwsExplorer({
            context: extContext,
            regionProvider,
            toolkitOutputChannel,
            remoteInvokeOutputChannel,
        })

        await activateAppRunner(extContext)

        await activateApiGateway({
            extContext: extContext,
            outputChannel: remoteInvokeOutputChannel,
        })

        await activateLambda(extContext)

        await activateSsmDocument(context, globals.awsContext, regionProvider, toolkitOutputChannel)

        await activateSam(extContext)

        await activateS3(extContext)

        await activateEc2(extContext)

        await activateEcr(context)

        await activateCloudWatchLogs(context, settings)

        await activateDynamicResources(context)

        await activateIot(extContext)

        await activateEcs(extContext)

        await activateSchemas(extContext)

        await activateStepFunctions(context, awsContext, toolkitOutputChannel)

        showWelcomeMessage(context)

        recordToolkitInitialization(activationStartedOn, getLogger())

        if (!isReleaseVersion()) {
            globals.telemetry.assertPassiveTelemetry(globals.didReload)
        }
    } catch (error) {
        const stacktrace = (error as Error).stack?.split('\n')
        // truncate if the stacktrace is unusually long
        if (stacktrace !== undefined && stacktrace.length > 40) {
            stacktrace.length = 40
        }
        getLogger('channel').error(
            localize(
                'AWS.channel.aws.toolkit.activation.error',
                'Error Activating {0} Toolkit: {1} \n{2}',
                getIdeProperties().company,
                (error as Error).message,
                stacktrace?.join('\n')
            )
        )
        throw error
    }
}

// This is only being used for errors from commands although there's plenty of other places where it
// could be used. It needs to be apart of some sort of `core` module that is guaranteed to initialize
// prior to every other Toolkit component. Logging and telemetry would fit well within this core module.
async function handleError(error: unknown, topic: string, defaultMessage: string) {
    if (isUserCancelledError(error)) {
        getLogger().verbose(`${topic}: user cancelled`)
        return
    }
    const logsItem = localize('AWS.generic.message.viewLogs', 'View Logs...')
    const logId = getLogger().error(`${topic}: %s`, error)
    const message = resolveErrorMessageToDisplay(error, defaultMessage)

    if (error instanceof ToolkitError && error.documentationUri) {
<<<<<<< HEAD
        await showMessageWithUrl(message, error.documentationUri, 'Go to Documentation', 'error')
=======
        await showMessageWithUrl(message, error.documentationUri, 'View Documentation', 'error')
>>>>>>> bb1ce256
    } else {
        await vscode.window.showErrorMessage(message, logsItem).then(async resp => {
            if (resp === logsItem) {
                await Logging.declared.viewLogsAtMessage.execute(logId)
            }
        })
    }
}

export async function deactivate() {
    await codewhispererShutdown()
    await globals.telemetry.shutdown()
    await globals.resourceManager.dispose()
}

function initializeManifestPaths(extensionContext: vscode.ExtensionContext) {
    globals.manifestPaths.endpoints = extensionContext.asAbsolutePath(join('resources', 'endpoints.json'))
    globals.manifestPaths.lambdaSampleRequests = extensionContext.asAbsolutePath(
        join('resources', 'vs-lambda-sample-request-manifest.xml')
    )
}

function initializeCredentialsProviderManager() {
    const manager = CredentialsProviderManager.getInstance()
    manager.addProviderFactory(new SharedCredentialsProviderFactory())
    manager.addProviders(new Ec2CredentialsProvider(), new EcsCredentialsProvider(), new EnvVarsCredentialsProvider())
}

function makeEndpointsProvider() {
    const localManifestFetcher = new FileResourceFetcher(globals.manifestPaths.endpoints)
    const remoteManifestFetcher = new HttpResourceFetcher(endpointsFileUrl, { showUrl: true })

    return {
        local: () => getEndpointsFromFetcher(localManifestFetcher),
        remote: () => getEndpointsFromFetcher(remoteManifestFetcher),
    }
}

function recordToolkitInitialization(activationStartedOn: number, logger?: Logger) {
    try {
        const activationFinishedOn = Date.now()
        const duration = activationFinishedOn - activationStartedOn

        telemetry.toolkit_init.emit({ duration })
    } catch (err) {
        logger?.error(err as Error)
    }
}

/**
 * Wraps the `vscode.window.withProgress` functionality with functionality that also writes to the output channel.
 *
 * Cloud9 does not show a progress notification.
 */
function wrapWithProgressForCloud9(channel: vscode.OutputChannel): (typeof vscode.window)['withProgress'] {
    const withProgress = vscode.window.withProgress.bind(vscode.window)

    return (options, task) => {
        if (options.title) {
            channel.appendLine(options.title)
        }

        return withProgress(options, (progress, token) => {
            const newProgress: typeof progress = {
                ...progress,
                report: value => {
                    if (value.message) {
                        channel.appendLine(value.message)
                    }
                    progress.report(value)
                },
            }

            return task(newProgress, token)
        })
    }
}

// Unique extension entrypoint names, so that they can be obtained from the webpack bundle
export const awsToolkitActivate = activate
export const awsToolkitDeactivate = deactivate<|MERGE_RESOLUTION|>--- conflicted
+++ resolved
@@ -286,11 +286,7 @@
     const message = resolveErrorMessageToDisplay(error, defaultMessage)
 
     if (error instanceof ToolkitError && error.documentationUri) {
-<<<<<<< HEAD
-        await showMessageWithUrl(message, error.documentationUri, 'Go to Documentation', 'error')
-=======
         await showMessageWithUrl(message, error.documentationUri, 'View Documentation', 'error')
->>>>>>> bb1ce256
     } else {
         await vscode.window.showErrorMessage(message, logsItem).then(async resp => {
             if (resp === logsItem) {
