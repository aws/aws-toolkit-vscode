/*!
 * Copyright Amazon.com, Inc. or its affiliates. All Rights Reserved.
 * SPDX-License-Identifier: Apache-2.0
 */

import AdmZip from 'adm-zip'
import os from 'os'
import fs from 'fs-extra'
import parseDiff from 'parse-diff'
import path from 'path'
import vscode from 'vscode'

import { ExportIntent } from '@amzn/codewhisperer-streaming'
import { TransformByQReviewStatus, transformByQState } from '../models/model'
import { FeatureDevClient } from '../../amazonqFeatureDev/client/featureDev'
import { ExportResultArchiveStructure, downloadExportResultArchive } from '../../shared/utilities/download'
import { ToolkitError } from '../../shared/errors'
import { getLogger } from '../../shared/logger'
import { telemetry } from '../../shared/telemetry/telemetry'
import { codeTransformTelemetryState } from '../../amazonqGumby/telemetry/codeTransformTelemetryState'
import { calculateTotalLatency } from '../../amazonqGumby/telemetry/codeTransformTelemetry'
import { MetadataResult } from '../../shared/telemetry/telemetryClient'
import * as CodeWhispererConstants from '../models/constants'

export abstract class ProposedChangeNode {
    abstract readonly resourcePath: string

    abstract generateCommand(): vscode.Command
    abstract generateDescription(): string
    abstract saveFile(): void

    public saveChange(): void {
        try {
            this.saveFile()
        } catch (err) {
            //to do: file system-related error handling
            if (err instanceof Error) {
                getLogger().error(err.message)
            }
        }
    }

    reviewState: ReviewState = ReviewState.ToReview
}

export class ModifiedChangeNode extends ProposedChangeNode {
    readonly originalPath: string
    readonly tmpChangedPath: string
    override resourcePath: string

    constructor(originalPath: string, tmpChangedPath: string) {
        super()
        this.originalPath = originalPath
        this.tmpChangedPath = tmpChangedPath

        this.resourcePath = tmpChangedPath
    }

    override generateCommand(): vscode.Command {
        return {
            command: 'vscode.diff',
            arguments: [vscode.Uri.file(this.originalPath), vscode.Uri.file(this.tmpChangedPath)],
            title: `${path.basename(this.originalPath)}: Original <-> ${path.basename(this.tmpChangedPath)}`,
        }
    }
    override generateDescription(): string {
        return 'M'
    }

    override saveFile(): void {
        fs.copyFileSync(this.tmpChangedPath, this.originalPath)
    }
}

export class AddedChangeNode extends ProposedChangeNode {
    readonly pathToTmpFile: string
    readonly pathToWorkspaceFile: string

    override resourcePath: string

    constructor(pathToWorkspaceFile: string, pathToTmpFile: string) {
        super()
        this.pathToWorkspaceFile = pathToWorkspaceFile
        this.pathToTmpFile = pathToTmpFile

        this.resourcePath = pathToTmpFile
    }

    override generateCommand(): vscode.Command {
        return {
            command: 'vscode.open',
            arguments: [vscode.Uri.file(this.pathToTmpFile)],
            title: 'Added Change',
        }
    }
    override generateDescription(): string {
        return 'A'
    }

    override saveFile(): void {
        fs.copyFileSync(this.pathToTmpFile, this.pathToWorkspaceFile)
    }
}

export class RemovedChangeNode extends ProposedChangeNode {
    readonly pathToOldContents: string
    override resourcePath: string

    constructor(pathToOldContents: string) {
        super()
        this.pathToOldContents = pathToOldContents
        this.resourcePath = pathToOldContents
    }

    override generateCommand(): vscode.Command {
        return {
            command: 'vscode.open',
            arguments: [vscode.Uri.file(this.pathToOldContents)],
            title: 'Removed Change',
        }
    }
    override generateDescription(): string {
        return 'R'
    }
    override saveFile(): void {
        fs.removeSync(this.pathToOldContents)
    }
}

enum ReviewState {
    ToReview,
    Reviewed_Accepted,
    Reviewed_Rejected,
}

export class DiffModel {
    changes: ProposedChangeNode[] = []

    /**
     *
     * @param pathToDiff Path to the diff.patch file expected to be located in the archive returned by ExportResultsArchive
     * @param pathToTmpSrcDir Path to the directory containing changed source files
     * @param pathToWorkspace Path to the current open workspace directory
     * @returns
     */
    public parseDiff(pathToDiff: string, pathToTmpSrcDir: string, pathToWorkspace: string): ProposedChangeNode[] {
        const diffContents = fs.readFileSync(pathToDiff, 'utf8')
        const changedFiles = parseDiff(diffContents)

        this.changes = changedFiles.flatMap(file => {
            const originalPath = path.join(pathToWorkspace, file.from !== undefined ? file.from : '')
            const tmpChangedPath = path.join(pathToTmpSrcDir, file.to !== undefined ? file.to : '')

            const originalFileExists = fs.existsSync(originalPath)
            const changedFileExists = fs.existsSync(tmpChangedPath)

            if (originalFileExists && changedFileExists) {
                return new ModifiedChangeNode(originalPath, tmpChangedPath)
            } else if (!originalFileExists && changedFileExists) {
                return new AddedChangeNode(originalPath, tmpChangedPath)
            } else if (originalFileExists && !changedFileExists) {
                return new RemovedChangeNode(originalPath)
            }
            return []
        })

        return this.changes
    }

    public getChanges() {
        return this.changes
    }

    public getRoot() {
        return this.changes[0]
    }

    public saveChanges() {
        this.changes.forEach(file => {
            file.saveChange()
        })

        this.clearChanges()
    }

    public rejectChanges() {
        this.clearChanges()
    }

    public clearChanges() {
        this.changes = []
    }
}

export class TransformationResultsProvider implements vscode.TreeDataProvider<ProposedChangeNode> {
    public static readonly viewType = 'aws.amazonq.transformationProposedChangesTree'

    private _onDidChangeTreeData: vscode.EventEmitter<any> = new vscode.EventEmitter<any>()
    readonly onDidChangeTreeData: vscode.Event<any> = this._onDidChangeTreeData.event

    constructor(private readonly model: DiffModel) {}

    public refresh(): any {
        this._onDidChangeTreeData.fire(undefined)
    }

    public getTreeItem(element: ProposedChangeNode): vscode.TreeItem {
        const treeItem = {
            resourceUri: vscode.Uri.file(element.resourcePath),
            command: element.generateCommand(),
            description: element.generateDescription(),
        }
        return treeItem
    }

    public getChildren(element?: ProposedChangeNode): ProposedChangeNode[] | Thenable<ProposedChangeNode[]> {
        return element ? Promise.resolve([]) : this.model.getChanges()
    }

    public getParent(element: ProposedChangeNode): ProposedChangeNode | undefined {
        return undefined
    }
}

export class ProposedTransformationExplorer {
    private changeViewer: vscode.TreeView<ProposedChangeNode>

    public static TmpDir = os.tmpdir()
    private featureDevClient

    constructor(context: vscode.ExtensionContext) {
        this.featureDevClient = new FeatureDevClient()
        const diffModel = new DiffModel()
        const transformDataProvider = new TransformationResultsProvider(diffModel)
        this.changeViewer = vscode.window.createTreeView(TransformationResultsProvider.viewType, {
            treeDataProvider: transformDataProvider,
        })

        vscode.commands.registerCommand('aws.amazonq.transformationHub.reviewChanges.refresh', () =>
            transformDataProvider.refresh()
        )
        vscode.commands.registerCommand('aws.amazonq.transformationHub.reviewChanges.reveal', async () => {
            await vscode.commands.executeCommand('setContext', 'gumby.transformationProposalReviewInProgress', true)
            const root = diffModel.getRoot()
            if (root) {
                await this.changeViewer.reveal(root, {
                    expand: true,
                })
            }
        })

        vscode.commands.registerCommand('aws.amazonq.transformationHub.summary.reveal', async () => {
            if (transformByQState.getSummaryFilePath() !== '') {
                await vscode.commands.executeCommand(
                    'markdown.showPreview',
                    vscode.Uri.file(transformByQState.getSummaryFilePath())
                )
                telemetry.ui_click.emit({ elementId: 'transformationHub_viewSummary' })
            }
        })

        vscode.commands.registerCommand('aws.amazonq.transformationHub.reviewChanges.startReview', async () => {
            await vscode.commands.executeCommand(
                'setContext',
                'gumby.reviewState',
                TransformByQReviewStatus.PreparingReview
            )
            telemetry.ui_click.emit({ elementId: 'transformationHub_startDownloadExportResultArchive' })

<<<<<<< HEAD
            // This metric is emitted when user clicks Download Proposed Changes button
=======
            // This metric is emitted when user clicked download for proposed change
>>>>>>> 97cf6301
            telemetry.codeTransform_vcsViewerClicked.emit({
                codeTransformVCSViewerSrcComponents: 'toastNotification',
                codeTransformSessionId: codeTransformTelemetryState.getSessionId(),
                codeTransformJobId: transformByQState.getJobId(),
            })
            const pathToArchive = path.join(
                ProposedTransformationExplorer.TmpDir,
                transformByQState.getJobId(),
                'ExportResultsArchive.zip'
            )
            const cwStreamingClient = await this.featureDevClient.getStreamingClient()
            try {
                await downloadExportResultArchive(
                    cwStreamingClient,
                    {
                        exportId: transformByQState.getJobId(),
                        exportIntent: ExportIntent.TRANSFORMATION,
                    },
                    pathToArchive
                )
            } catch (e: any) {
                // This allows the customer to retry the download
                void vscode.window.showErrorMessage(CodeWhispererConstants.errorDownloadingDiffMessage)
                await vscode.commands.executeCommand(
                    'setContext',
                    'gumby.reviewState',
                    TransformByQReviewStatus.NotStarted
                )
                const errorMessage = 'There was a problem fetching the transformed code.'
                getLogger().error('CodeTransform: ExportResultArchive error = ', errorMessage)
                telemetry.codeTransform_logApiError.emit({
                    codeTransformApiNames: 'ExportResultArchive',
                    codeTransformSessionId: codeTransformTelemetryState.getSessionId(),
                    codeTransformJobId: transformByQState.getJobId(),
                    codeTransformApiErrorMessage: e?.message || errorMessage,
                    codeTransformRequestId: e?.requestId,
                    result: MetadataResult.Fail,
                    reason: 'ExportResultArchiveFailed',
                })
                throw new ToolkitError(errorMessage)
            }

            const exportResultsArchiveSize = (await fs.promises.stat(pathToArchive)).size

            let deserializeErrorMessage
            const deserializeArchiveStartTime = Date.now()
            let pathContainingArchive = ''
            try {
                // Download and deserialize the zip
                pathContainingArchive = path.dirname(pathToArchive)
                const zip = new AdmZip(pathToArchive)
                zip.extractAllTo(pathContainingArchive)
                diffModel.parseDiff(
                    path.join(pathContainingArchive, ExportResultArchiveStructure.PathToDiffPatch),
                    path.join(pathContainingArchive, ExportResultArchiveStructure.PathToSourceDir),
                    transformByQState.getProjectPath()
                )
                await vscode.commands.executeCommand(
                    'setContext',
                    'gumby.reviewState',
                    TransformByQReviewStatus.InReview
                )
                transformDataProvider.refresh()
                transformByQState.setSummaryFilePath(
                    path.join(pathContainingArchive, ExportResultArchiveStructure.PathToSummary)
                )
            } catch (e: any) {
                deserializeErrorMessage =
                    e?.message ||
                    'Transform by Q experienced an error during the deserialization of the downloaded result archive'
                getLogger().error('CodeTransform: ParseDiff error = ', deserializeErrorMessage)
                void vscode.window.showErrorMessage(deserializeErrorMessage)
            } finally {
                telemetry.codeTransform_jobArtifactDownloadAndDeserializeTime.emit({
                    codeTransformSessionId: codeTransformTelemetryState.getSessionId(),
                    codeTransformJobId: transformByQState.getJobId(),
                    codeTransformRunTimeLatency: calculateTotalLatency(deserializeArchiveStartTime),
                    codeTransformTotalByteSize: exportResultsArchiveSize,
                    codeTransformRuntimeError: deserializeErrorMessage,
                    result: deserializeErrorMessage ? MetadataResult.Fail : MetadataResult.Pass,
                    reason: deserializeErrorMessage ? 'DeserializationFailed' : undefined,
                })
            }

<<<<<<< HEAD
            transformByQState.setResultArchiveFilePath(pathContainingArchive)

=======
>>>>>>> 97cf6301
            // This metric is only emitted when placed before showInformationMessage
            telemetry.codeTransform_vcsDiffViewerVisible.emit({
                codeTransformSessionId: codeTransformTelemetryState.getSessionId(),
                codeTransformJobId: transformByQState.getJobId(),
                result: MetadataResult.Pass,
            })

            await vscode.window.showInformationMessage(CodeWhispererConstants.viewProposedChangesMessage)
            await vscode.commands.executeCommand('aws.amazonq.transformationHub.summary.reveal')
        })

        vscode.commands.registerCommand('aws.amazonq.transformationHub.reviewChanges.acceptChanges', async () => {
            diffModel.saveChanges()
            telemetry.ui_click.emit({ elementId: 'transformationHub_acceptChanges' })
            await vscode.commands.executeCommand('setContext', 'gumby.transformationProposalReviewInProgress', false)
<<<<<<< HEAD
            await vscode.commands.executeCommand('setContext', 'gumby.reviewState', TransformByQReviewStatus.NotStarted)
=======
            await vscode.commands.executeCommand(
                'setContext',
                'gumby.reviewState.notStarted',
                TransformByQReviewStatus.NotStarted
            )
>>>>>>> 97cf6301
            transformDataProvider.refresh()
            await vscode.window.showInformationMessage(CodeWhispererConstants.changesAppliedMessage)
            fs.rmSync(transformByQState.getResultArchiveFilePath(), { recursive: true, force: true }) // delete result archive after changes accepted
            telemetry.codeTransform_vcsViewerSubmitted.emit({
                codeTransformSessionId: codeTransformTelemetryState.getSessionId(),
                codeTransformJobId: transformByQState.getJobId(),
                result: MetadataResult.Pass,
            })
        })

        vscode.commands.registerCommand('aws.amazonq.transformationHub.reviewChanges.rejectChanges', async () => {
            diffModel.rejectChanges()
            telemetry.ui_click.emit({ elementId: 'transformationHub_rejectChanges' })
            await vscode.commands.executeCommand('setContext', 'gumby.transformationProposalReviewInProgress', false)
<<<<<<< HEAD
            await vscode.commands.executeCommand('setContext', 'gumby.reviewState', TransformByQReviewStatus.NotStarted)
=======
            await vscode.commands.executeCommand('setCommand', 'gumby.reviewState', TransformByQReviewStatus.NotStarted)
>>>>>>> 97cf6301
            transformDataProvider.refresh()
            fs.rmSync(transformByQState.getResultArchiveFilePath(), { recursive: true, force: true }) // delete result archive after changes rejected
            telemetry.codeTransform_vcsViewerCanceled.emit({
                // eslint-disable-next-line id-length
                codeTransformPatchViewerCancelSrcComponents: 'cancelButton',
                codeTransformSessionId: codeTransformTelemetryState.getSessionId(),
                codeTransformJobId: transformByQState.getJobId(),
                result: MetadataResult.Pass,
            })
        })
    }
}<|MERGE_RESOLUTION|>--- conflicted
+++ resolved
@@ -267,11 +267,7 @@
             )
             telemetry.ui_click.emit({ elementId: 'transformationHub_startDownloadExportResultArchive' })
 
-<<<<<<< HEAD
             // This metric is emitted when user clicks Download Proposed Changes button
-=======
-            // This metric is emitted when user clicked download for proposed change
->>>>>>> 97cf6301
             telemetry.codeTransform_vcsViewerClicked.emit({
                 codeTransformVCSViewerSrcComponents: 'toastNotification',
                 codeTransformSessionId: codeTransformTelemetryState.getSessionId(),
@@ -356,11 +352,8 @@
                 })
             }
 
-<<<<<<< HEAD
             transformByQState.setResultArchiveFilePath(pathContainingArchive)
 
-=======
->>>>>>> 97cf6301
             // This metric is only emitted when placed before showInformationMessage
             telemetry.codeTransform_vcsDiffViewerVisible.emit({
                 codeTransformSessionId: codeTransformTelemetryState.getSessionId(),
@@ -376,15 +369,11 @@
             diffModel.saveChanges()
             telemetry.ui_click.emit({ elementId: 'transformationHub_acceptChanges' })
             await vscode.commands.executeCommand('setContext', 'gumby.transformationProposalReviewInProgress', false)
-<<<<<<< HEAD
-            await vscode.commands.executeCommand('setContext', 'gumby.reviewState', TransformByQReviewStatus.NotStarted)
-=======
             await vscode.commands.executeCommand(
                 'setContext',
-                'gumby.reviewState.notStarted',
+                'gumby.reviewState',
                 TransformByQReviewStatus.NotStarted
             )
->>>>>>> 97cf6301
             transformDataProvider.refresh()
             await vscode.window.showInformationMessage(CodeWhispererConstants.changesAppliedMessage)
             fs.rmSync(transformByQState.getResultArchiveFilePath(), { recursive: true, force: true }) // delete result archive after changes accepted
@@ -399,11 +388,7 @@
             diffModel.rejectChanges()
             telemetry.ui_click.emit({ elementId: 'transformationHub_rejectChanges' })
             await vscode.commands.executeCommand('setContext', 'gumby.transformationProposalReviewInProgress', false)
-<<<<<<< HEAD
             await vscode.commands.executeCommand('setContext', 'gumby.reviewState', TransformByQReviewStatus.NotStarted)
-=======
-            await vscode.commands.executeCommand('setCommand', 'gumby.reviewState', TransformByQReviewStatus.NotStarted)
->>>>>>> 97cf6301
             transformDataProvider.refresh()
             fs.rmSync(transformByQState.getResultArchiveFilePath(), { recursive: true, force: true }) // delete result archive after changes rejected
             telemetry.codeTransform_vcsViewerCanceled.emit({
