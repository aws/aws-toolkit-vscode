--- conflicted
+++ resolved
@@ -107,11 +107,9 @@
         isFirstPaginationCall: boolean,
         promise: Promise<any>
     ): Promise<any> {
-<<<<<<< HEAD
         const timeoutMessage = hasVendedIamCredentials()
             ? `Generate recommendation timeout.`
             : `List recommendation timeout`
-        try {
             if (
                 isManualTriggerOn &&
                 triggerType === 'OnDemand' &&
@@ -136,26 +134,7 @@
                 promise,
                 timeoutMessage,
                 CodeWhispererConstants.promiseTimeoutLimit * 1000
-=======
-        const timeoutMessage = isCloud9() ? `Generate recommendation timeout.` : `List recommendation timeout`
-        if (isManualTriggerOn && triggerType === 'OnDemand' && (isCloud9() || isFirstPaginationCall)) {
-            return vscode.window.withProgress(
-                {
-                    location: vscode.ProgressLocation.Notification,
-                    title: CodeWhispererConstants.pendingResponse,
-                    cancellable: false,
-                },
-                async () => {
-                    return await asyncCallWithTimeout(
-                        promise,
-                        timeoutMessage,
-                        CodeWhispererConstants.promiseTimeoutLimit * 1000
-                    )
-                }
->>>>>>> e7c19338
             )
-        }
-        return await asyncCallWithTimeout(promise, timeoutMessage, CodeWhispererConstants.promiseTimeoutLimit * 1000)
     }
 
     async getTaskTypeFromEditorFileName(filePath: string): Promise<CodewhispererGettingStartedTask | undefined> {
