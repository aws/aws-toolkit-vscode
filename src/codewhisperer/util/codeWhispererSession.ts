/*!
 * Copyright Amazon.com, Inc. or its affiliates. All Rights Reserved.
 * SPDX-License-Identifier: Apache-2.0
 */

import {
    CodewhispererCompletionType,
    CodewhispererLanguage,
    CodewhispererGettingStartedTask,
<<<<<<< HEAD
    CodewhispererSuggestionState,
=======
    CodewhispererAutomatedTriggerType,
    CodewhispererTriggerType,
>>>>>>> 16ccd1be
} from '../../shared/telemetry/telemetry.gen'
import { GenerateRecommendationsRequest, ListRecommendationsRequest } from '../client/codewhisperer'
import { Position } from 'vscode'
import { CompletionRecommendation } from '../models/model'
import { CodeWhispererSupplementalContext } from '../models/model'

const performance = globalThis.performance ?? require('perf_hooks').performance

class CodeWhispererSession {
    static #instance: CodeWhispererSession

    // Per-session states
    sessionId = ''
    requestIdList: string[] = []
    startPos = new Position(0, 0)
    startCursorOffset = 0
    leftContextOfCurrentLine = ''
    requestContext: {
        request: ListRecommendationsRequest | GenerateRecommendationsRequest
        supplementalMetadata: Omit<CodeWhispererSupplementalContext, 'supplementalContextItems'> | undefined
    } = { request: {} as any, supplementalMetadata: {} as any }
    language: CodewhispererLanguage = 'python'
    taskType: CodewhispererGettingStartedTask | undefined
    triggerType: CodewhispererTriggerType = 'OnDemand'
    autoTriggerType: CodewhispererAutomatedTriggerType | undefined

    // Various states of recommendations
    recommendations: CompletionRecommendation[] = []

    // Some other variables for client component latency
    fetchCredentialStartTime = 0
    sdkApiCallStartTime = 0
    invokeSuggestionStartTime = 0

    public static get instance() {
        return (this.#instance ??= new CodeWhispererSession())
    }

    setFetchCredentialStart() {
        if (this.fetchCredentialStartTime === 0 && this.invokeSuggestionStartTime !== 0) {
            this.fetchCredentialStartTime = performance.now()
        }
    }

    setSdkApiCallStart() {
        if (this.sdkApiCallStartTime === 0 && this.fetchCredentialStartTime !== 0) {
            this.sdkApiCallStartTime = performance.now()
        }
    }

    setSuggestionState(index: number, value: CodewhispererSuggestionState | 'Showed') {
        this.recommendations[index].suggestionState = value
    }

    getSuggestionState(index: number): string | undefined {
        return this.recommendations[index].suggestionState
    }

    getCompletionType(index: number): CodewhispererCompletionType {
        return this.recommendations[index].completionType
    }

    reset() {
        this.sessionId = ''
        this.requestContext = { request: {} as any, supplementalMetadata: {} as any }
        this.requestIdList = []
        this.startPos = new Position(0, 0)
        this.startCursorOffset = 0
        this.leftContextOfCurrentLine = ''
        this.language = 'python'
        this.triggerType = 'OnDemand'
        this.recommendations = []
        this.suggestionStates.clear()
        this.completionTypes.clear()
    }
}

// TODO: convert this to a function call
export const session = CodeWhispererSession.instance<|MERGE_RESOLUTION|>--- conflicted
+++ resolved
@@ -7,12 +7,9 @@
     CodewhispererCompletionType,
     CodewhispererLanguage,
     CodewhispererGettingStartedTask,
-<<<<<<< HEAD
     CodewhispererSuggestionState,
-=======
     CodewhispererAutomatedTriggerType,
     CodewhispererTriggerType,
->>>>>>> 16ccd1be
 } from '../../shared/telemetry/telemetry.gen'
 import { GenerateRecommendationsRequest, ListRecommendationsRequest } from '../client/codewhisperer'
 import { Position } from 'vscode'
@@ -85,8 +82,6 @@
         this.language = 'python'
         this.triggerType = 'OnDemand'
         this.recommendations = []
-        this.suggestionStates.clear()
-        this.completionTypes.clear()
     }
 }
 
