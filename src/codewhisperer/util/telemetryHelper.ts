--- conflicted
+++ resolved
@@ -99,13 +99,8 @@
         requestIdList: string[],
         sessionId: string,
         paginationIndex: number,
-<<<<<<< HEAD
         languageId: string,
         supplementalContextMetadata?: CodeWhispererSupplementalContext | undefined
-=======
-        language: CodewhispererLanguage,
-        supplementalContextMetadata?: Omit<CodeWhispererSupplementalContext, 'supplementalContextItems'> | undefined
->>>>>>> ca3dc32b
     ) {
         telemetry.codewhisperer_userDecision.emit({
             codewhispererRequestId: requestIdList[0],
