--- conflicted
+++ resolved
@@ -15,11 +15,8 @@
 import { supplementalContextTimeoutInMs } from '../models/constants'
 import { getSelectedCustomization } from './customizationUtil'
 import { selectFrom } from '../../shared/utilities/tsUtils'
-<<<<<<< HEAD
 import { CodeWhispererSupplementalContext } from '../models/model'
-=======
 import { getOptOutPreference } from './commonUtil'
->>>>>>> 905f17af
 
 let tabSize: number = getTabSizeSetting()
 
