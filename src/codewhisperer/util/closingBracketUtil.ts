/*!
 * Copyright 2022 Amazon.com, Inc. or its affiliates. All Rights Reserved.
 * SPDX-License-Identifier: Apache-2.0
 */

import * as vscode from 'vscode'
import { workspace, WorkspaceEdit } from 'vscode'
import { isCloud9 } from '../../shared/extensionUtilities'
<<<<<<< HEAD
import { CodewhispererTriggerType } from '../../shared/telemetry/telemetry'

export async function handleAutoClosingBrackets(
    triggerType: CodewhispererTriggerType,
    editor: vscode.TextEditor,
    recommendation: string,
    line: number,
    specialChar: string
) {
    const openingBrackets = new Map<string, string>()
    openingBrackets.set('{', '}')
    openingBrackets.set('(', ')')
    openingBrackets.set('[', ']')
    const closingBracket = openingBrackets.get(specialChar)
    if (
        triggerType === 'AutoTrigger' &&
        closingBracket !== undefined &&
        hasExtraClosingBracket(recommendation, specialChar, closingBracket)
    ) {
        let curLine = line
        let textLine = editor.document.lineAt(curLine).text
        while (curLine > 0 && !textLine.includes(closingBracket)) {
            curLine--
            textLine = editor.document.lineAt(curLine).text
=======
import { CodeWhispererConstants } from '../models/constants'

interface bracketMapType {
    [k: string]: string
}

const bracketMap: bracketMapType = {
    ')': '(',
    ']': '[',
    '}': '{',
}

export const calculateBracketsLevel = (code: string, isRightContext: boolean = false) => {
    const bracketCounts: Map<string, number> = new Map([
        ['(', 0],
        ['[', 0],
        ['{', 0],
    ])
    const bracketsIndexLevel = []

    for (let i = 0; i < code.length; i++) {
        const char = code[i]
        if (bracketCounts.has(char)) {
            const count = bracketCounts.get(char) || 0
            const newCount = count + 1
            bracketCounts.set(char, newCount)
            bracketsIndexLevel.push({
                char,
                count: newCount,
                idx: i,
            })
        } else if (char in bracketMap) {
            const correspondingBracket = bracketMap[char as keyof bracketMapType]
            const count = bracketCounts.get(correspondingBracket) || 0
            const newCount = count - 1
            bracketCounts.set(bracketMap[char], newCount)
            bracketsIndexLevel.push({
                char: correspondingBracket,
                count: newCount,
                idx: i,
            })
        } else if (isRightContext && !(char in bracketMap) && !bracketCounts.has(char) && !/\s/.test(char)) {
            // we can stop processing right context when we encounter a char that is not a bracket nor white space
            break
>>>>>>> 9b6c8b6c
        }
    }
    return bracketsIndexLevel
}

export const getBracketsToRemove = (recommendation: string, rightContext: string) => {
    const recommendationBrackets = calculateBracketsLevel(recommendation)
    const rightContextBrackets = calculateBracketsLevel(rightContext, true)
    let i = 0
    let j = 0
    const toBeRemoved = []

    while (i < recommendationBrackets.length && j < rightContextBrackets.length) {
        const { char: char1, count: level1 } = recommendationBrackets[i]
        const { char: char2, count: level2, idx: idx2 } = rightContextBrackets[j]
        if (char1 !== char2 || level1 !== level2) {
            i++
            continue
        }
        toBeRemoved.push(idx2)
        i++
        j++
    }
    return toBeRemoved
}

export const removeBracketsFromRightContext = async (
    editor: vscode.TextEditor,
    idxToRemove: number[],
    endPosition: vscode.Position
) => {
    const offset = editor.document.offsetAt(endPosition)

    if (isCloud9()) {
        const edits = idxToRemove.map(idx => ({
            range: new vscode.Range(
                editor.document.positionAt(offset + idx),
                editor.document.positionAt(offset + idx + 1)
            ),
            newText: '',
        }))
        const wEdit = new WorkspaceEdit()
        wEdit.set(editor.document.uri, [...edits])
        await workspace.applyEdit(wEdit)
    } else {
        await editor.edit(
            editBuilder => {
                idxToRemove.forEach(idx => {
                    const range = new vscode.Range(
                        editor.document.positionAt(offset + idx),
                        editor.document.positionAt(offset + idx + 1)
                    )
                    editBuilder.delete(range)
                })
            },
            { undoStopAfter: false, undoStopBefore: false }
        )
    }
}

export async function handleExtraBrackets(
    editor: vscode.TextEditor,
    recommendation: string,
    endPosition: vscode.Position
) {
    const end = editor.document.offsetAt(endPosition)
    const rightContext = editor.document.getText(
        new vscode.Range(
            editor.document.positionAt(end),
            editor.document.positionAt(end + CodeWhispererConstants.charactersLimit)
        )
    )
    const bracketsToRemove = getBracketsToRemove(recommendation, rightContext)
    if (bracketsToRemove.length) {
        removeBracketsFromRightContext(editor, bracketsToRemove, endPosition)
    }
}<|MERGE_RESOLUTION|>--- conflicted
+++ resolved
@@ -6,32 +6,6 @@
 import * as vscode from 'vscode'
 import { workspace, WorkspaceEdit } from 'vscode'
 import { isCloud9 } from '../../shared/extensionUtilities'
-<<<<<<< HEAD
-import { CodewhispererTriggerType } from '../../shared/telemetry/telemetry'
-
-export async function handleAutoClosingBrackets(
-    triggerType: CodewhispererTriggerType,
-    editor: vscode.TextEditor,
-    recommendation: string,
-    line: number,
-    specialChar: string
-) {
-    const openingBrackets = new Map<string, string>()
-    openingBrackets.set('{', '}')
-    openingBrackets.set('(', ')')
-    openingBrackets.set('[', ']')
-    const closingBracket = openingBrackets.get(specialChar)
-    if (
-        triggerType === 'AutoTrigger' &&
-        closingBracket !== undefined &&
-        hasExtraClosingBracket(recommendation, specialChar, closingBracket)
-    ) {
-        let curLine = line
-        let textLine = editor.document.lineAt(curLine).text
-        while (curLine > 0 && !textLine.includes(closingBracket)) {
-            curLine--
-            textLine = editor.document.lineAt(curLine).text
-=======
 import { CodeWhispererConstants } from '../models/constants'
 
 interface bracketMapType {
@@ -76,7 +50,6 @@
         } else if (isRightContext && !(char in bracketMap) && !bracketCounts.has(char) && !/\s/.test(char)) {
             // we can stop processing right context when we encounter a char that is not a bracket nor white space
             break
->>>>>>> 9b6c8b6c
         }
     }
     return bracketsIndexLevel
