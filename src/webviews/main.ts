--- conflicted
+++ resolved
@@ -358,26 +358,11 @@
         localResourceRoots: [dist, resources],
     }
 
-<<<<<<< HEAD
     const libs = resolveRelative(webview, vscode.Uri.joinPath(dist, 'libs'), [
         'vscode.js',
         'vue.min.js',
         ...(params.libFiles ?? []),
     ])
-=======
-    const loadLibs = ExtensionUtilities.getFilesAsVsCodeResources(
-        libsPath,
-        ['vue.min.js', ...(params.libFiles ?? [])],
-        webview
-    ).concat(ExtensionUtilities.getFilesAsVsCodeResources(jsPath, ['loadVsCodeApi.js'], webview))
-
-    const baseCss = isCloud9() ? 'base-cloud9.css' : 'base.css'
-    const cssFiles = [baseCss, ...(params.cssFiles ?? [])]
-    const loadCss = ExtensionUtilities.getFilesAsVsCodeResources(cssPath, [...cssFiles], webview)
-
-    let scripts: string = ''
-    let stylesheets: string = ''
->>>>>>> 810dfe57
 
     const css = resolveRelative(webview, vscode.Uri.joinPath(resources, 'stylesheets'), [
         isCloud9() ? 'base-cloud9.css' : 'base.css',
