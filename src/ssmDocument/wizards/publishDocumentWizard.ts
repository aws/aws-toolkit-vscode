--- conflicted
+++ resolved
@@ -102,7 +102,7 @@
     private readonly REGION: WizardStep = async () => {
         this.region = await this.context.promptUserForRegion(this.region)
 
-        return this.region ? this.PUBLISH_ACTION : undefined
+        return this.region ? wizardContinue(this.PUBLISH_ACTION) : WIZARD_TERMINATE
     }
 
     private readonly PUBLISH_ACTION: WizardStep = async () => {
@@ -118,11 +118,7 @@
             }
 
             default: {
-<<<<<<< HEAD
-                return this.REGION
-=======
-                return WIZARD_TERMINATE
->>>>>>> 9439caaf
+                return WIZARD_GOBACK
             }
         }
     }
