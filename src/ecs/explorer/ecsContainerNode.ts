/*!
 * Copyright 2021 Amazon.com, Inc. or its affiliates. All Rights Reserved.
 * SPDX-License-Identifier: Apache-2.0
 */
import * as nls from 'vscode-nls'
const localize = nls.loadMessageBundle()

import * as vscode from 'vscode'
import { EcsClient } from '../../shared/clients/ecsClient'
import globals from '../../shared/extensionGlobals'
import { AWSTreeNodeBase } from '../../shared/treeview/nodes/awsTreeNodeBase'
import { EcsServiceNode } from './ecsServiceNode'

const CONTEXT_EXEC_ENABLED = 'awsEcsContainerNodeExecEnabled'
const CONTEXT_EXEC_DISABLED = 'awsEcsContainerNodeExecDisabled'
const TASK_STATUS_RUNNING = 'RUNNING'

export class EcsContainerNode extends AWSTreeNodeBase {
    public constructor(
        public readonly containerName: string,
        public readonly ecs: EcsClient,
        public readonly parent: EcsServiceNode,
        public readonly taskRoleArn: string | undefined
    ) {
        super(containerName)
        this.tooltip = containerName
        this.contextValue = this.parent.service.enableExecuteCommand ? CONTEXT_EXEC_ENABLED : CONTEXT_EXEC_DISABLED

        this.iconPath = {
            dark: vscode.Uri.file(globals.iconPaths.dark.container),
            light: vscode.Uri.file(globals.iconPaths.light.container),
        }
    }

    public listTasks() {
<<<<<<< HEAD
        return this.ecs.listTasks(this.parent.service.clusterArn!, this.parent.service.serviceName!)
=======
        return this.ecs.listTasks({ cluster: this.clusterArn, serviceName: this.serviceName })
>>>>>>> e7300f1f
    }

    public describeTasks(tasks: string[]) {
        return this.ecs.describeTasks(this.parent.service.clusterArn!, tasks)
    }

    private async hasRunningTasks(): Promise<boolean> {
        return (
            (
                await this.ecs.listTasks({
                    cluster: this.clusterArn,
                    serviceName: this.serviceName,
                    desiredStatus: TASK_STATUS_RUNNING,
                    maxResults: 1,
                })
            ).length > 0
        )
    }

    public async updateNodeDescription(): Promise<void> {
        this.description = (await this.hasRunningTasks())
            ? false
            : localize('AWS.explorerNode.ecs.noRunningTasks', '[no running tasks]')
    }
}<|MERGE_RESOLUTION|>--- conflicted
+++ resolved
@@ -32,14 +32,6 @@
         }
     }
 
-    public listTasks() {
-<<<<<<< HEAD
-        return this.ecs.listTasks(this.parent.service.clusterArn!, this.parent.service.serviceName!)
-=======
-        return this.ecs.listTasks({ cluster: this.clusterArn, serviceName: this.serviceName })
->>>>>>> e7300f1f
-    }
-
     public describeTasks(tasks: string[]) {
         return this.ecs.describeTasks(this.parent.service.clusterArn!, tasks)
     }
@@ -48,8 +40,8 @@
         return (
             (
                 await this.ecs.listTasks({
-                    cluster: this.clusterArn,
-                    serviceName: this.serviceName,
+                    cluster: this.parent.service.clusterArn,
+                    serviceName: this.parent.service.serviceName,
                     desiredStatus: TASK_STATUS_RUNNING,
                     maxResults: 1,
                 })
