/*!
 * Copyright 2021 Amazon.com, Inc. or its affiliates. All Rights Reserved.
 * SPDX-License-Identifier: Apache-2.0
 */

import * as vscode from 'vscode'
import { ECS } from 'aws-sdk'
import { EcsClient } from '../../shared/clients/ecsClient'
import { AWSResourceNode } from '../../shared/treeview/nodes/awsResourceNode'
import { AWSTreeNodeBase } from '../../shared/treeview/nodes/awsTreeNodeBase'
import { ErrorNode } from '../../shared/treeview/nodes/errorNode'
import { PlaceholderNode } from '../../shared/treeview/nodes/placeholderNode'
import { makeChildrenNodes } from '../../shared/treeview/treeNodeUtilities'
import { localize } from '../../shared/utilities/vsCodeUtils'
import { EcsClusterNode } from './ecsClusterNode'
import { EcsContainerNode } from './ecsContainerNode'
import globals from '../../shared/extensionGlobals'

const CONTEXT_EXEC_ENABLED = 'awsEcsServiceNode.ENABLED'
const CONTEXT_EXEC_DISABLED = 'awsEcsServiceNode.DISABLED'

export class EcsServiceNode extends AWSTreeNodeBase implements AWSResourceNode {
    public constructor(
        public readonly service: ECS.Service,
        public readonly parent: EcsClusterNode,
        public readonly ecs: EcsClient
    ) {
        super(service.serviceName!, vscode.TreeItemCollapsibleState.Collapsed)
        this.tooltip = `${service.serviceArn}\nTask Definition: ${service.taskDefinition}`
        this.contextValue = this.service.enableExecuteCommand ? CONTEXT_EXEC_ENABLED : CONTEXT_EXEC_DISABLED

        this.iconPath = {
            dark: vscode.Uri.file(globals.iconPaths.dark.service),
            light: vscode.Uri.file(globals.iconPaths.light.service),
        }
    }

    public async getChildren(): Promise<AWSTreeNodeBase[]> {
        return await makeChildrenNodes({
            getChildNodes: async () => {
<<<<<<< HEAD
                const taskDefinition = await this.ecs.describeTaskDefinition(this.service.taskDefinition!)
                const containers = taskDefinition.taskDefinition?.containerDefinitions
                if (!containers) {
                    return []
                }
                return containers.map(
                    c => new EcsContainerNode(c.name!, this.ecs, this, taskDefinition.taskDefinition?.taskRoleArn)
=======
                const containerNames = await this.ecs.getContainerNames(this.service.taskDefinition!)
                const childNodes = containerNames.map(
                    name => new EcsContainerNode(name, this.name, this.parent.arn, this.ecs, this)
>>>>>>> e7300f1f
                )

                const childPromises = []
                for (const node of childNodes) {
                    childPromises.push(node.updateNodeDescription())
                }
                await Promise.all(childPromises)
                return childNodes
            },
            getErrorNode: async (error: Error, logID: number) => new ErrorNode(this, error, logID),
            getNoChildrenPlaceholderNode: async () =>
                new PlaceholderNode(this, localize('AWS.explorerNode.ecs.noContainers', '[No Containers found]')),
        })
    }

    public get arn(): string {
        return this.service.serviceArn!
    }

    public get name(): string {
        return this.service.serviceName!
    }
}<|MERGE_RESOLUTION|>--- conflicted
+++ resolved
@@ -38,19 +38,13 @@
     public async getChildren(): Promise<AWSTreeNodeBase[]> {
         return await makeChildrenNodes({
             getChildNodes: async () => {
-<<<<<<< HEAD
                 const taskDefinition = await this.ecs.describeTaskDefinition(this.service.taskDefinition!)
                 const containers = taskDefinition.taskDefinition?.containerDefinitions
                 if (!containers) {
                     return []
                 }
-                return containers.map(
+                const childNodes = containers.map(
                     c => new EcsContainerNode(c.name!, this.ecs, this, taskDefinition.taskDefinition?.taskRoleArn)
-=======
-                const containerNames = await this.ecs.getContainerNames(this.service.taskDefinition!)
-                const childNodes = containerNames.map(
-                    name => new EcsContainerNode(name, this.name, this.parent.arn, this.ecs, this)
->>>>>>> e7300f1f
                 )
 
                 const childPromises = []
