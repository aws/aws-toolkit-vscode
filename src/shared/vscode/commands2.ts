--- conflicted
+++ resolved
@@ -9,11 +9,8 @@
 import { UnknownError } from '../toolkitError'
 import { getLogger, NullLogger } from '../logger/logger'
 import { LoginManager } from '../../credentials/loginManager'
-<<<<<<< HEAD
 import { FunctionKeys, Functions, getFunctions } from '../utilities/classUtils'
-=======
 import { TreeItemContent, TreeNode } from '../treeview/resourceTreeDataProvider'
->>>>>>> fc6f9032
 
 type Callback = (...args: any[]) => any
 type CommandFactory<T extends Callback, U extends any[]> = (...parameters: U) => T
@@ -196,12 +193,6 @@
     [P in FunctionKeys<T> as `declare${Capitalize<P & string>}`]: Declare<T, Functions<T>[P]>
 }
 
-<<<<<<< HEAD
-// TODO(sijaden): implement decoupled tree-view, then move this
-type ExcludedKeys = 'id' | 'label' | 'collapsibleState'
-interface LabeledTreeItem extends Omit<vscode.TreeItem, ExcludedKeys> {
-    readonly label: string
-=======
 /**
  * Returns all functions found on the target's prototype chain.
  *
@@ -220,7 +211,6 @@
 
     const next = Object.getPrototypeOf(target)
     return next && next.prototype ? { ...getFunctions(next), ...result } : result
->>>>>>> fc6f9032
 }
 
 type PartialCommand = Omit<vscode.Command, 'arguments' | 'command'>
