--- conflicted
+++ resolved
@@ -2,8 +2,6 @@
  * Copyright 2018 Amazon.com, Inc. or its affiliates. All Rights Reserved.
  * SPDX-License-Identifier: Apache-2.0
  */
-
-import * as nls from 'vscode-nls'
 
 import * as _ from 'lodash'
 import * as path from 'path'
@@ -12,11 +10,8 @@
 import * as nls from 'vscode-nls'
 import { ScriptResource } from '../lambda/models/scriptResource'
 import { ext } from '../shared/extensionGlobals'
-<<<<<<< HEAD
 import { mostRecentVersionKey, pluginVersion } from './constants'
-=======
 import { readFileAsString } from './filesystemUtilities'
->>>>>>> 906c6418
 
 const localize = nls.loadMessageBundle()
 
@@ -128,8 +123,7 @@
     text: string,
     basePath: string
 ): string {
-<<<<<<< HEAD
-    return text.replace(pattern, `vscode-resource:${basePath}`)
+    return text.replace(/!!EXTENSIONROOT!!/g, `vscode-resource:${basePath}`)
 }
 
 /**
@@ -185,7 +179,4 @@
     if (prompt === view) {
         vscode.commands.executeCommand('aws.welcome')
     }
-=======
-    return text.replace(/!!EXTENSIONROOT!!/g, `vscode-resource:${basePath}`)
->>>>>>> 906c6418
 }