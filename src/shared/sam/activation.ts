--- conflicted
+++ resolved
@@ -184,16 +184,10 @@
     }
 
     if (!isCloud9()) {
-<<<<<<< HEAD
-        supportedLanguages[javaLensProvider.JAVA_LANGUAGE] = javaCodeLensProvider
-        supportedLanguages[csLensProvider.CSHARP_LANGUAGE] = csCodeLensProvider
-        supportedLanguages[goLensProvider.GO_LANGUAGE] = goCodeLensProvider
-        supportedLanguages[jsLensProvider.TYPESCRIPT_LANGUAGE] = tsCodeLensProvider
-=======
         supportedLanguages[javaLensProvider.javaLanguage] = javaCodeLensProvider
         supportedLanguages[csLensProvider.csharpLanguage] = csCodeLensProvider
         supportedLanguages[goLensProvider.goLanguage] = goCodeLensProvider
->>>>>>> b4695d47
+        supportedLanguages[jsLensProvider.typescriptLanguage] = tsCodeLensProvider
     }
 
     disposables.push(
