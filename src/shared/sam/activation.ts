--- conflicted
+++ resolved
@@ -84,29 +84,9 @@
             'aws.samcli.detect',
             async () =>
                 await PromiseSharer.getExistingPromiseOrCreate('samcli.detect', async () => await detectSamCli(true))
-<<<<<<< HEAD
-        })
-    )
-
-    params.extensionContext.subscriptions.push(
-        registerCommand({
-            command: 'aws.lambda.createNewSamApp',
-            callback: async (): Promise<{ datum: MetricDatum }> => {
-                const createNewSamApplicationResults: CreateNewSamApplicationResults = await createNewSamApplication(
-                    params.channelLogger,
-                    params.awsContext,
-                    params.regionProvider
-                )
-                const datum = defaultMetricDatum('new')
-                datum.Metadata = []
-                applyResultsToMetadata(createNewSamApplicationResults, datum.Metadata)
-
-                return {
-                    datum
-=======
         ),
         vscode.commands.registerCommand('aws.lambda.createNewSamApp', async () => {
-            await createNewSamApplication(params.channelLogger)
+            await createNewSamApplication(params.channelLogger, params.awsContext, params.regionProvider)
         }),
         vscode.commands.registerCommand('aws.configureLambda', configureLocalLambda),
         vscode.commands.registerCommand('aws.deploySamApplication', async () => {
@@ -116,7 +96,6 @@
                     const wizard = new SamDeployWizard(samDeployWizardContext)
 
                     return wizard.run()
->>>>>>> 8f35824b
                 }
             }
 
