--- conflicted
+++ resolved
@@ -16,11 +16,8 @@
 import { CloudFormationTemplateRegistry } from '../../../cloudformation/templateRegistry'
 import { getExistingConfiguration } from '../../../../lambda/config/templates'
 import { localize } from '../../../utilities/vsCodeUtils'
-<<<<<<< HEAD
 import { getNormalizedRelativePath } from '../../../utilities/pathUtils'
-=======
 import { RuntimeFamily } from '../../../../lambda/models/samLambdaRuntime'
->>>>>>> a7149171
 
 /**
  * Holds information required to create a launch config
@@ -89,16 +86,13 @@
         )
     } else if (type === CODE_TARGET_TYPE) {
         // strip the manifest's URI to the manifest's dir here. More reliable to do this here than converting back and forth between URI/string up the chain.
-<<<<<<< HEAD
         samDebugConfig = createCodeAwsSamDebugConfig(
             resourceName,
             workspaceFolder
                 ? getNormalizedRelativePath(workspaceFolder.uri.fsPath, path.dirname(rootUri.fsPath))
-                : path.dirname(rootUri.fsPath)
+                : path.dirname(rootUri.fsPath),
+            runtimeFamily
         )
-=======
-        samDebugConfig = createCodeAwsSamDebugConfig(resourceName, path.dirname(rootUri.fsPath), runtimeFamily)
->>>>>>> a7149171
     } else {
         throw new Error('Unrecognized debug target type')
     }
