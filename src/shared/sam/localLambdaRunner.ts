/*!
 * Copyright 2018 Amazon.com, Inc. or its affiliates. All Rights Reserved.
 * SPDX-License-Identifier: Apache-2.0
 */

import { copyFile, readFile, remove, writeFile } from 'fs-extra'
import * as path from 'path'
import * as request from 'request'
import * as tcpPortUsed from 'tcp-port-used'
import * as vscode from 'vscode'
import * as nls from 'vscode-nls'
import { getTemplate, getTemplateResource, isImageLambdaConfig } from '../../lambda/local/debugConfiguration'
import { getFamily, RuntimeFamily } from '../../lambda/models/samLambdaRuntime'
import { ExtContext } from '../extensions'
import { getLogger } from '../logger'
import { DefaultSettingsConfiguration, SettingsConfiguration } from '../settingsConfiguration'
import * as telemetry from '../telemetry/telemetry'
import { SamTemplateGenerator } from '../templates/sam/samTemplateGenerator'
import * as pathutil from '../utilities/pathUtils'
import { normalizeSeparator } from '../utilities/pathUtils'
import { Timeout } from '../utilities/timeoutUtils'
import { tryGetAbsolutePath } from '../utilities/workspaceUtils'
import { SamCliBuildInvocation, SamCliBuildInvocationArguments } from './cli/samCliBuild'
import { SamCliLocalInvokeInvocation, SamCliLocalInvokeInvocationArguments } from './cli/samCliLocalInvoke'
import { SamLaunchRequestArgs } from './debugger/awsSamDebugger'
import { asEnvironmentVariables } from '../../credentials/credentialsUtilities'
import { buildSamCliStartApiArguments } from './cli/samCliStartApi'
import { DefaultSamCliProcessInvoker } from './cli/samCliInvoker'
import { APIGatewayProperties } from './debugger/awsSamDebugConfiguration.gen'
import { ChildProcess } from '../utilities/childProcess'
import { ext } from '../extensionGlobals'
import { DefaultSamCliProcessInvokerContext } from './cli/samCliProcessInvokerContext'
import { DefaultSamCliConfiguration } from './cli/samCliConfiguration'
import { extensionSettingsPrefix } from '../constants'
import { DefaultSamCliLocationProvider } from './cli/samCliLocator'
import { getSamCliContext, getSamCliVersion } from './cli/samCliContext'

const localize = nls.loadMessageBundle()

// TODO: remove this and all related code.
export interface LambdaLocalInvokeParams {
    /** URI of the current editor document. */
    uri: vscode.Uri
    handlerName: string
    isDebug: boolean
    workspaceFolder: vscode.WorkspaceFolder
    samTemplate: vscode.Uri
    samTemplateResourceName: string | undefined
}

export interface SAMTemplateEnvironmentVariables {
    [resource: string]: {
        [k: string]: string | number | boolean
    }
}

function getEnvironmentVariables(
    resourceName: string,
    env?: { [k: string]: string | number | boolean }
): SAMTemplateEnvironmentVariables {
    return env ? { [resourceName]: env } : {}
}

/**
 * Decides the resource name for the generated template.yaml.
 */
function makeResourceName(config: SamLaunchRequestArgs): string {
    return config.invokeTarget.target === 'code' ? 'awsToolkitSamLocalResource' : config.invokeTarget.logicalId
}

const SAM_LOCAL_PORT_CHECK_RETRY_INTERVAL_MILLIS: number = 125
const SAM_LOCAL_PORT_CHECK_RETRY_TIMEOUT_MILLIS_DEFAULT: number = 30000
const MAX_DEBUGGER_RETRIES: number = 4
const ATTACH_DEBUGGER_RETRY_DELAY_MILLIS: number = 1000

/** "sam local start-api" wrapper from the current debug-session. */
let samStartApi: Promise<void>
let samStartApiProc: ChildProcess | undefined

export function getRelativeFunctionHandler(params: {
    handlerName: string
    runtime: string
    handlerRelativePath: string
}): string {
    // Make function handler relative to baseDir
    let relativeFunctionHandler: string
    if (shouldAppendRelativePathToFunctionHandler(params.runtime)) {
        relativeFunctionHandler = normalizeSeparator(path.join(params.handlerRelativePath, params.handlerName))
    } else {
        relativeFunctionHandler = params.handlerName
    }

    return relativeFunctionHandler
}

export async function makeInputTemplate(config: SamLaunchRequestArgs): Promise<string> {
    let newTemplate: SamTemplateGenerator
    let inputTemplatePath: string
    const resourceName = makeResourceName(config)

    // use existing template to create a temporary template
    if (['api', 'template'].includes(config.invokeTarget.target)) {
        const template = getTemplate(config.workspaceFolder, config)
        const templateResource = getTemplateResource(config.workspaceFolder, config)

        if (!template || !templateResource) {
            throw new Error('Resource not found in base template')
        }

        // We make a copy as to not mutate the template registry version
        // TODO remove the template registry? make it return non-mutatable things?
        const templateClone = { ...template }

        // TODO fix this API, withTemplateResources is required (with a runtime error), but if we pass in a template why do we need it?
        newTemplate = new SamTemplateGenerator(templateClone).withTemplateResources(templateClone.Resources!)

        // template type uses the template dir and a throwaway template name so we can use existing relative paths
        // clean this one up manually; we don't want to accidentally delete the workspace dir
        inputTemplatePath = path.join(path.dirname(config.templatePath), 'app___vsctk___template.yaml')
    } else {
        // code type - generate ephemeral SAM template
        newTemplate = new SamTemplateGenerator()
            .withFunctionHandler(config.handlerName)
            .withResourceName(resourceName)
            .withRuntime(config.runtime)
            .withCodeUri(config.codeRoot)
        if (config.lambda?.environmentVariables) {
            newTemplate = newTemplate.withEnvironment({
                Variables: config.lambda?.environmentVariables,
            })
        }
        inputTemplatePath = path.join(config.codeRoot, 'app___vsctk___template.yaml')
    }

    // additional overrides
    if (config.lambda?.memoryMb) {
        newTemplate = newTemplate.withMemorySize(config.lambda?.memoryMb)
    }
    if (config.lambda?.timeoutSec) {
        newTemplate = newTemplate.withTimeout(config.lambda?.timeoutSec)
    }

    await newTemplate.generate(inputTemplatePath)

    return pathutil.normalize(inputTemplatePath)
}

/**
 * Prepares and invokes a lambda function via `sam local invoke`.
 *
 * @param ctx
 * @param config
 * @param onAfterBuild  Called after `SamCliBuildInvocation.execute()`
 */
export async function invokeLambdaFunction(
    ctx: ExtContext,
    config: SamLaunchRequestArgs,
    onAfterBuild: () => Promise<void>
): Promise<SamLaunchRequestArgs> {
    // Switch over to the output channel so the user has feedback that we're getting things ready
    ctx.outputChannel.show(true)
    if (!config.noDebug) {
        const msg =
            (config.invokeTarget.target === 'api' ? `API "${config.api?.path}", ` : '') +
            `Lambda "${config.handlerName}"`
        getLogger('channel').info(localize('AWS.output.sam.local.startDebug', 'Preparing to debug locally: {0}', msg))
    } else {
        getLogger('channel').info(
            localize('AWS.output.sam.local.startRun', 'Preparing to run locally: {0}', config.handlerName)
        )
    }

    const processInvoker = new DefaultSamCliProcessInvoker({
        preloadedConfig: new DefaultSamCliConfiguration(
            new DefaultSettingsConfiguration(extensionSettingsPrefix),
            new DefaultSamCliLocationProvider()
        ),
    })

    getLogger('channel').info(localize('AWS.output.building.sam.application', 'Building SAM application...'))
    const samBuildOutputFolder = path.join(config.baseBuildDir!, 'output')
    const envVars = {
        ...(config.awsCredentials ? asEnvironmentVariables(config.awsCredentials) : {}),
        ...(config.aws?.region ? { AWS_DEFAULT_REGION: config.aws.region } : {}),
    }
    const samCliArgs: SamCliBuildInvocationArguments = {
        buildDir: samBuildOutputFolder,
        // undefined triggers SAM to use the template's dir as the code root
        baseDir: config.invokeTarget.target === 'code' ? config.codeRoot : undefined,
        templatePath: config.templatePath!,
        invoker: processInvoker,
        manifestPath: config.manifestPath,
        environmentVariables: envVars,
        useContainer: config.sam?.containerBuild || false,
        extraArgs: config.sam?.buildArguments,
        skipPullImage: config.sam?.skipNewImageCheck,
        parameterOverrides: config.parameterOverrides,
    }
    if (!config.noDebug) {
        // SAM_BUILD_MODE: https://github.com/aws/aws-sam-cli/blame/846dfc3e0a8ed12627d554a4f712790a0ddc8b47/designs/build_debug_artifacts.md#L58
        // Needed at least for dotnet case because omnisharp ignores anything 'optimized'
        // and thinks everything is library code; harmless for others.
        // TODO: why doesn't this affect JB Toolkit/Rider?
        samCliArgs.environmentVariables = {
            ...samCliArgs.environmentVariables,
            SAM_BUILD_MODE: 'debug',
        }
    }

    try {
        const samBuild = new SamCliBuildInvocation(samCliArgs)
        await samBuild.execute()
        if (samBuild.failure()) {
            getLogger('debugConsole').error(samBuild.failure()!)
            throw new Error(samBuild.failure())
        }
        // build successful: use output template path for invocation
        // XXX: reassignment
        await remove(config.templatePath)
        config.templatePath = path.join(samBuildOutputFolder, 'template.yaml')
        getLogger('channel').info(localize('AWS.output.building.sam.application.complete', 'Build complete.'))
    } catch (err) {
        // build unsuccessful: don't delete temp template and continue using it for invocation
        // will be cleaned up in the last `finally` step
        getLogger('channel').warn(
            localize('AWS.samcli.build.failedBuild', '"sam build" failed: {0}', config.templatePath)
        )
    }

    await onAfterBuild()

    getLogger('channel').info(localize('AWS.output.starting.sam.app.locally', 'Starting SAM application locally'))
    getLogger().debug(`localLambdaRunner.invokeLambdaFunction: ${config.name}`)

    const timer = createInvokeTimer(ctx.settings)
    const debugPort = !config.noDebug ? config.debugPort?.toString() : undefined
    const lambdaPackageType = isImageLambdaConfig(config) ? 'Image' : 'Zip'

    if (config.invokeTarget.target === 'api') {
        // sam local start-api ...
        const samCliContext = new DefaultSamCliProcessInvokerContext()
        const sam = await samCliContext.cliConfig.getOrDetectSamCli()
        if (!sam.path) {
            getLogger().warn('SAM CLI not found and not configured')
        } else if (sam.autoDetected) {
            getLogger().info('SAM CLI not configured, using SAM found at: %O', sam.path)
        }
        const samCommand = sam.path ? sam.path : 'sam'
        const samArgs = await buildSamCliStartApiArguments({
            templatePath: config.templatePath,
            dockerNetwork: config.sam?.dockerNetwork,
            environmentVariablePath: config.envFile,
            environmentVariables: envVars,
            port: config.apiPort?.toString(),
            debugPort: debugPort,
            debuggerPath: config.debuggerPath,
            debugArgs: config.debugArgs,
            skipPullImage: config.sam?.skipNewImageCheck,
            parameterOverrides: config.parameterOverrides,
            extraArgs: config.sam?.localArguments,
        })

        const recordApigwTelemetry = (result: telemetry.Result) => {
            telemetry.recordApigatewayInvokeLocal({
                result: result,
                runtime: config.runtime as telemetry.Runtime,
                debug: !config.noDebug,
                httpMethod: config.api?.httpMethod,
            })
        }

        // We want async behavior so `await` is intentionally not used here, we
        // need to call requestLocalApi() while it is up.
        samStartApi = config
            .samLocalInvokeCommand!.invoke({
                options: {
                    env: {
                        ...process.env,
                        ...envVars,
                    },
                },
                command: samCommand,
                args: samArgs,
                // "sam local start-api" produces "attach" messages similar to "sam local invoke".
                waitForCues: true,
                timeout: timer,
            })
            .then(sam => {
                recordApigwTelemetry('Succeeded')
                samStartApiProc = sam
            })
            .catch(e => {
                recordApigwTelemetry('Failed')
                getLogger().warn(e as Error)
                getLogger('channel').error(
                    localize(
                        'AWS.error.during.apig.local',
                        'Failed to start local API Gateway: {0}',
                        (e as Error).message
                    )
                )
            })
    } else {
        // 'target=code' or 'target=template'
        const localInvokeArgs: SamCliLocalInvokeInvocationArguments = {
            templateResourceName: makeResourceName(config),
            templatePath: config.templatePath,
            eventPath: config.eventPayloadFile,
            environmentVariablePath: config.envFile,
            environmentVariables: envVars,
            invoker: config.samLocalInvokeCommand!,
            dockerNetwork: config.sam?.dockerNetwork,
            debugPort: debugPort,
            debuggerPath: config.debuggerPath,
            debugArgs: config.debugArgs,
            containerEnvFile: config.containerEnvFile,
            extraArgs: config.sam?.localArguments,
            skipPullImage: config.sam?.skipNewImageCheck,
            parameterOverrides: config.parameterOverrides,
        }

        // sam local invoke ...
        const command = new SamCliLocalInvokeInvocation(localInvokeArgs)
<<<<<<< HEAD
        const samVersion: string = await getSamCliVersion(getSamCliContext()).then(v => v).catch()
=======
        let samVersion: string | undefined 
>>>>>>> cf4d477f
        let invokeResult: telemetry.Result = 'Failed'

        try {
            samVersion = await getSamCliVersion(getSamCliContext())
            await command.execute(timer)
            invokeResult = 'Succeeded'
        } catch (err) {
            getLogger('channel').error(
                localize(
                    'AWS.error.during.sam.local',
                    'Failed to run SAM application locally: {0}',
                    (err as Error).message
                )
            )
        } finally {
            await remove(config.templatePath)
            telemetry.recordLambdaInvokeLocal({
                lambdaPackageType: lambdaPackageType,
                result: invokeResult,
                runtime: config.runtime as telemetry.Runtime,
                debug: !config.noDebug,
                version: samVersion,
            })
        }
    }

    if (!config.noDebug) {
        if (config.invokeTarget.target === 'api') {
            const payload = JSON.parse(await readFile(config.eventPayloadFile, { encoding: 'utf-8' }))
            // Send the request to the local API server.
            await requestLocalApi(ctx, config.api!, config.apiPort!, payload)
            // Wait for cue messages ("Starting debugger" etc.) before attach.
            await samStartApi
        }

        if (config.onWillAttachDebugger) {
            getLogger('channel').info(
                localize('AWS.output.sam.local.waiting', 'Waiting for SAM application to start...')
            )
            config.onWillAttachDebugger(config.debugPort!, timer)
        }
        // HACK: remove non-serializable properties before attaching.
        // TODO: revisit this :)
        // eslint-disable-next-line @typescript-eslint/unbound-method
        config.onWillAttachDebugger = undefined
        config.samLocalInvokeCommand = undefined

        await attachDebugger({
            debugConfig: config,
            retryDelayMillis: ATTACH_DEBUGGER_RETRY_DELAY_MILLIS,
            onRecordAttachDebuggerMetric: (attachResult: boolean | undefined, attempts: number): void => {
                telemetry.recordSamAttachDebugger({
                    lambdaPackageType: lambdaPackageType,
                    runtime: config.runtime as telemetry.Runtime,
                    result: attachResult ? 'Succeeded' : 'Failed',
                    attempts: attempts,
                    duration: timer.elapsedTime,
                })
            },
        })
            .then(r => {
                if (r.success) {
                    showDebugConsole()
                }
            })
            .catch(e => {
                getLogger().error(`Failed to debug: ${e}`)
                ext.outputChannel.appendLine(`Failed to debug: ${e}`)
            })
    }

    return config
}

function stopApi(config: vscode.DebugConfiguration) {
    if (!samStartApiProc) {
        getLogger().error('SAM: unknown debug session: %s', config.name)
        return
    }

    try {
        getLogger().verbose('SAM: sending SIGHUP to sam process: pid %d', samStartApiProc.pid())
        samStartApiProc.stop(true, 'SIGHUP')
    } catch (e) {
        getLogger().warn('SAM: failed to stop sam process: pid %d: %O', samStartApiProc.pid(), e as Error)
    } finally {
        samStartApiProc = undefined
    }
}

vscode.debug.onDidTerminateDebugSession(session => {
    const config = session.configuration as SamLaunchRequestArgs
    if (config.invokeTarget?.target === 'api') {
        stopApi(config)
    }
})

/**
 * Sends an HTTP request to the local API webserver, which invokes the backing
 * Lambda, which will then enter debugging.
 */
function requestLocalApi(ctx: ExtContext, api: APIGatewayProperties, apiPort: number, payload: any): Promise<void> {
    return new Promise((resolve, reject) => {
        const reqMethod = api?.httpMethod?.toUpperCase() ?? 'GET'
        const qs = (api?.querystring?.startsWith('?') ? '' : '?') + (api?.querystring ?? '')
        const reqOpts = {
            // Sets body to JSON value and adds Content-type: application/json header.
            json: true,
            uri: `http://127.0.0.1:${apiPort}${api?.path}${qs}`,
            method: reqMethod,
            timeout: 4000,
            headers: api?.headers,
            body: payload,
            // TODO: api?.stageVariables,
        }
        getLogger('channel').info(
            localize('AWS.sam.localApi.request', 'Sending request to local API: {0}', reqOpts.uri)
        )

        const retryRequest = async (retries: number, retriesRemaining: number) => {
            if (retriesRemaining !== retries) {
                await new Promise<void>(r => setTimeout(r, 200))
            }
            request(reqOpts)
                .on('response', resp => {
                    getLogger().debug('Local API response: %s : %O', reqOpts.uri, JSON.stringify(resp))
                    if (resp.statusCode === 403) {
                        const msg = `Local API failed to respond to path: ${api?.path}`
                        getLogger().error(msg)
                        reject(msg)
                    } else {
                        resolve()
                    }
                })
                .on('complete', () => {
                    resolve()
                })
                .on('error', e => {
                    const code = (e as any).code
                    if (code === 'ESOCKETTIMEDOUT') {
                        // HACK: request timeout (as opposed to ECONNREFUSED)
                        // is a hint that debugger is attached, so we can stop requesting now.
                        getLogger().info('Local API is alive (code: %s): %s', code, reqOpts.uri)
                        resolve()
                        return
                    }
                    getLogger().debug(
                        `Local API: retry (${retries - retriesRemaining} of ${retries}): ${reqOpts.uri}: ${e.name}`
                    )
                    if (retriesRemaining > 0) {
                        retryRequest(retries, retriesRemaining - 1)
                    } else {
                        // Timeout: local APIGW took too long to respond.
                        const msg = `Local API failed to respond (${code}) after ${retries} retries, path: ${api?.path}`
                        getLogger().error(msg)
                        reject(msg)
                    }
                })
        }
        retryRequest(30, 30)
    })
}

export interface AttachDebuggerContext {
    debugConfig: SamLaunchRequestArgs
    retryDelayMillis?: number
    onStartDebugging?: typeof vscode.debug.startDebugging
    onRecordAttachDebuggerMetric?(attachResult: boolean | undefined, attempts: number): void
    onWillRetry?(): Promise<void>
}

export async function attachDebugger({
    retryDelayMillis = ATTACH_DEBUGGER_RETRY_DELAY_MILLIS,
    onStartDebugging = vscode.debug.startDebugging,
    onWillRetry = async (): Promise<void> => {
        getLogger().debug('attachDebugger: retrying...')
        await new Promise<void>(resolve => {
            setTimeout(resolve, retryDelayMillis)
        })
    },
    ...params
}: AttachDebuggerContext): Promise<{ success: boolean }> {
    getLogger().debug(
        `localLambdaRunner.attachDebugger: startDebugging with config: ${JSON.stringify(
            params.debugConfig,
            undefined,
            2
        )}`
    )

    let isDebuggerAttached = false
    let retries = 0

    getLogger('channel').info(localize('AWS.output.sam.local.attaching', 'Attaching debugger to SAM application...'))

    do {
        isDebuggerAttached = await onStartDebugging(undefined, params.debugConfig)
        if (!isDebuggerAttached) {
            if (retries < MAX_DEBUGGER_RETRIES) {
                if (onWillRetry) {
                    await onWillRetry()
                }
                retries += 1
            } else {
                getLogger('channel').error(
                    localize(
                        'AWS.output.sam.local.attach.retry.limit.exceeded',
                        'Retry limit reached while trying to attach the debugger.'
                    )
                )
                break
            }
        }
    } while (!isDebuggerAttached)

    if (params.onRecordAttachDebuggerMetric) {
        params.onRecordAttachDebuggerMetric(isDebuggerAttached, retries + 1)
    }

    if (isDebuggerAttached) {
        getLogger('channel').info(localize('AWS.output.sam.local.attach.success', 'Debugger attached'))
        getLogger().verbose(
            `SAM: debug session: "${vscode.debug.activeDebugSession?.name}" / ${vscode.debug.activeDebugSession?.id}`
        )
    } else {
        getLogger('channel').error(
            localize(
                'AWS.output.sam.local.attach.failure',
                'Unable to attach Debugger. Check AWS Toolkit logs. If it took longer than expected to start, you can still attach.'
            )
        )
    }

    return {
        success: isDebuggerAttached,
    }
}

/**
 * Waits for a port to be in use.
 *
 * @param port  Port number to wait for
 * @param timeout  Time to wait
 * @param isDebugPort  Is this a debugger port or a `sam local start-api` HTTP port?
 */
export async function waitForPort(port: number, timeout: Timeout, isDebugPort: boolean = true): Promise<void> {
    const time = timeout.remainingTime
    try {
        // this function always attempts once no matter the timeoutDuration
        await tcpPortUsed.waitUntilUsed(port, SAM_LOCAL_PORT_CHECK_RETRY_INTERVAL_MILLIS, time)
    } catch (err) {
        getLogger().warn(`Timeout after ${time} ms: port was not used: ${port}`)
        if (isDebugPort) {
            getLogger('channel').warn(
                localize('AWS.samcli.local.invoke.portUnavailable', 'Failed to use debugger port: {0}', port.toString())
            )
        } else {
            getLogger('channel').warn(
                localize('AWS.apig.portUnavailable', 'Failed to use API port: {0}', port.toString())
            )
        }
    }
}

export function shouldAppendRelativePathToFunctionHandler(runtime: string): boolean {
    // getFamily will throw an error if the runtime doesn't exist
    switch (getFamily(runtime)) {
        case RuntimeFamily.NodeJS:
        case RuntimeFamily.Python:
            return true
        case RuntimeFamily.DotNetCore:
            return false
        // if the runtime exists but for some reason we forgot to cover it here, throw anyway so we remember to cover it
        default:
            throw new Error('localLambdaRunner can not determine if runtime requires a relative path.')
    }
}

function createInvokeTimer(configuration: SettingsConfiguration): Timeout {
    const timelimit = configuration.readSetting<number>(
        'samcli.debug.attach.timeout.millis',
        SAM_LOCAL_PORT_CHECK_RETRY_TIMEOUT_MILLIS_DEFAULT
    )

    return new Timeout(timelimit)
}

/**
 * Brings the Debug Console in focus.
 * If the OutputChannel is showing, focus does not consistently switch over to the debug console, so we're
 * helping make this happen.
 */
async function showDebugConsole(): Promise<void> {
    try {
        await vscode.commands.executeCommand('workbench.debug.action.toggleRepl')
    } catch (err) {
        // in case the vs code command changes or misbehaves, swallow error
        getLogger().verbose('Unable to switch to the Debug Console: %O', err as Error)
    }
}

/**
 * Common logic shared by `makeCsharpConfig`, `makeTypescriptConfig`, `makePythonDebugConfig`.
 *
 * Rules for environment variables:
 *  - SAM implicitly ignores envvars present in `env-vars.json` but absent in `input-template.yaml`.
 *  - Do NOT merge envvars from template.yaml and `lambda.environmentVariables`.
 *  - For `target=template`:
 *    1. Pass envvars from `template.yaml` to the temporary `input-template.yaml` (see `makeInputTemplate()`).
 *    2. Pass envvars from `lambda.environmentVariables` to `env-vars.json` (consumed by SAM).
 *  - For `target=code`:
 *    1. Pass envvars from `lambda.environmentVariables` to `input-template.yaml` (see `makeInputTemplate()`).
 *    2. Does not use `env-vars.json`.
 *
 * @param config
 */
export async function makeJsonFiles(config: SamLaunchRequestArgs): Promise<void> {
    config.eventPayloadFile = path.join(config.baseBuildDir!, 'event.json')
    config.envFile = path.join(config.baseBuildDir!, 'env-vars.json')

    // env-vars.json (NB: effectively ignored for the `target=code` case).
    const env = JSON.stringify(getEnvironmentVariables(makeResourceName(config), config.lambda?.environmentVariables))
    await writeFile(config.envFile, env)

    // container-env-vars.json
    if (config.containerEnvVars) {
        config.containerEnvFile = path.join(config.baseBuildDir!, 'container-env-vars.json')
        const containerEnv = JSON.stringify(config.containerEnvVars)
        await writeFile(config.containerEnvFile, containerEnv)
    }

    // event.json
    const payloadObj = config.lambda?.payload?.json ?? config.api?.payload?.json
    const payloadPath = config.lambda?.payload?.path ?? config.api?.payload?.path
    if (payloadPath) {
        const fullpath = tryGetAbsolutePath(config.workspaceFolder, payloadPath)
        try {
            JSON.parse(await readFile(fullpath, { encoding: 'utf-8' }))
        } catch (e) {
            throw Error(`Invalid JSON in payload file: ${payloadPath}`)
        }
        await copyFile(fullpath, config.eventPayloadFile)
    } else {
        await writeFile(config.eventPayloadFile, JSON.stringify(payloadObj || {}))
    }
}<|MERGE_RESOLUTION|>--- conflicted
+++ resolved
@@ -321,11 +321,7 @@
 
         // sam local invoke ...
         const command = new SamCliLocalInvokeInvocation(localInvokeArgs)
-<<<<<<< HEAD
-        const samVersion: string = await getSamCliVersion(getSamCliContext()).then(v => v).catch()
-=======
         let samVersion: string | undefined 
->>>>>>> cf4d477f
         let invokeResult: telemetry.Result = 'Failed'
 
         try {
