--- conflicted
+++ resolved
@@ -66,11 +66,6 @@
     public createSsmClient(regionCode: string): SsmDocumentClient {
         return new DefaultSsmDocumentClient(regionCode)
     }
-<<<<<<< HEAD
-    
-=======
-
->>>>>>> 790a21a1
     public createS3Client(regionCode: string): S3Client {
         return new DefaultS3Client(regionCode, this.regionProvider.getPartitionId(regionCode) ?? DEFAULT_PARTITION)
     }
