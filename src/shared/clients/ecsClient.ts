/*!
 * Copyright 2019 Amazon.com, Inc. or its affiliates. All Rights Reserved.
 * SPDX-License-Identifier: Apache-2.0
 */

import { ECS } from 'aws-sdk'
import { ext } from '../extensionGlobals'
import { getLogger } from '../logger'
import { ClassToInterfaceType } from '../utilities/tsUtils'

export type EcsClient = ClassToInterfaceType<DefaultEcsClient>

export type EcsResourceAndToken = {
    resource: ECS.Cluster[] | ECS.Service[]
    nextToken?: string
}

const MAX_RESULTS_PER_RESPONSE = 100
export class DefaultEcsClient {
    public constructor(public readonly regionCode: string) {}

    public async listClusters(nextToken?: string): Promise<EcsResourceAndToken> {
        const sdkClient = await this.createSdkClient()
        const clusterArnList = await sdkClient
            .listClusters({ maxResults: MAX_RESULTS_PER_RESPONSE, nextToken })
            .promise()
        if (clusterArnList.clusterArns?.length === 0) {
            return { resource: [] }
        }
        try {
            const clusterResponse = await sdkClient.describeClusters({ clusters: clusterArnList.clusterArns }).promise()
            const response: EcsResourceAndToken = {
                resource: clusterResponse.clusters!,
                nextToken: clusterArnList.nextToken,
            }
            return response
        } catch (error) {
            getLogger().error('ecs: Failed to list clusters: %s', error)
            throw error
        }
    }

    public async listServices(cluster: string, nextToken?: string): Promise<EcsResourceAndToken> {
        const sdkClient = await this.createSdkClient()
        const serviceArnList = await sdkClient
            .listServices({ cluster: cluster, maxResults: MAX_RESULTS_PER_RESPONSE, nextToken })
            .promise()
        if (serviceArnList.serviceArns?.length === 0) {
            return { resource: [] }
        }
        try {
            const services = await this.describeServices(cluster, serviceArnList.serviceArns!)
            const response: EcsResourceAndToken = {
                resource: services,
                nextToken: serviceArnList.nextToken,
            }
            return response
        } catch (error) {
            getLogger().error('ecs: Failed to list services for cluster %s: %O', cluster, error)
            throw error
        }
    }

    public async listContainerNames(taskDefinition: string): Promise<string[]> {
        const sdkClient = await this.createSdkClient()
        try {
            const describeTaskDefinitionResponse = await sdkClient.describeTaskDefinition({ taskDefinition }).promise()
            const containerNames = describeTaskDefinitionResponse.taskDefinition?.containerDefinitions?.map(cd => {
                return cd.name ?? ''
            })
            return containerNames ?? []
        } catch (error) {
            getLogger().error('ecs: Failed to list containers for task definition %s: %O', taskDefinition, error)
            throw error
        }
    }

    public async listTasks(cluster: string, serviceName: string): Promise<string[]> {
        const sdkClient = await this.createSdkClient()

        const params: ECS.ListTasksRequest = { cluster: cluster, serviceName: serviceName }
        try {
            const listTasksResponse = await sdkClient.listTasks(params).promise()
            return listTasksResponse.taskArns ?? []
        } catch (error) {
            getLogger().error(
<<<<<<< HEAD
                `ecs: Failed to get tasks for Cluster "${cluster}" and Service "${serviceName}": ${error}`
=======
                `ecs: Failed to get tasks for Cluster "${cluster}" and Service "${serviceName}": ${error} `
>>>>>>> 2eb6b117
            )
            throw error
        }
    }

<<<<<<< HEAD
    public async updateService(cluster: string, serviceName: string, enable: boolean): Promise<void> {
        const sdkClient = await this.createSdkClient()

        const params: ECS.UpdateServiceRequest = {
            cluster,
            service: serviceName,
            enableExecuteCommand: enable,
            forceNewDeployment: true,
        }
        try {
            sdkClient.updateService(params).promise()
        } catch (error) {
            getLogger().error(`ecs: Failed to update service: ${error} `)
            throw error
        }
    }
=======
>>>>>>> 2eb6b117
    public async describeTasks(cluster: string, tasks: string[]): Promise<ECS.Task[]> {
        const sdkClient = await this.createSdkClient()

        const params: ECS.DescribeTasksRequest = { cluster, tasks }
        try {
            const describedTasks = await sdkClient.describeTasks(params).promise()
            return describedTasks.tasks ?? []
        } catch (error) {
<<<<<<< HEAD
            getLogger().error(error)
=======
            getLogger().error(error as Error)
>>>>>>> 2eb6b117
            throw error
        }
    }

    public async describeServices(cluster: string, services: string[]): Promise<ECS.Service[]> {
        const sdkClient = await this.createSdkClient()
        return (await sdkClient.describeServices({ cluster, services }).promise()).services ?? []
    }

    protected async createSdkClient(): Promise<ECS> {
        return await ext.sdkClientBuilder.createAwsService(ECS, undefined, this.regionCode)
    }
}<|MERGE_RESOLUTION|>--- conflicted
+++ resolved
@@ -84,17 +84,12 @@
             return listTasksResponse.taskArns ?? []
         } catch (error) {
             getLogger().error(
-<<<<<<< HEAD
                 `ecs: Failed to get tasks for Cluster "${cluster}" and Service "${serviceName}": ${error}`
-=======
-                `ecs: Failed to get tasks for Cluster "${cluster}" and Service "${serviceName}": ${error} `
->>>>>>> 2eb6b117
             )
             throw error
         }
     }
 
-<<<<<<< HEAD
     public async updateService(cluster: string, serviceName: string, enable: boolean): Promise<void> {
         const sdkClient = await this.createSdkClient()
 
@@ -111,8 +106,7 @@
             throw error
         }
     }
-=======
->>>>>>> 2eb6b117
+
     public async describeTasks(cluster: string, tasks: string[]): Promise<ECS.Task[]> {
         const sdkClient = await this.createSdkClient()
 
@@ -121,11 +115,7 @@
             const describedTasks = await sdkClient.describeTasks(params).promise()
             return describedTasks.tasks ?? []
         } catch (error) {
-<<<<<<< HEAD
-            getLogger().error(error)
-=======
             getLogger().error(error as Error)
->>>>>>> 2eb6b117
             throw error
         }
     }
