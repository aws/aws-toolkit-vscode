--- conflicted
+++ resolved
@@ -3,22 +3,7 @@
  * SPDX-License-Identifier: Apache-2.0
  */
 
-<<<<<<< HEAD
-import {
-    EC2,
-    DescribeInstancesRequest,
-    DescribeIamInstanceProfileAssociationsRequest,
-    Filter,
-    Reservation,
-    DescribeInstanceStatusRequest,
-    InstanceStateName,
-    Tag,
-    Instance,
-    IamInstanceProfileAssociation,
-} from '@aws-sdk/client-ec2'
-=======
 import { EC2 } from 'aws-sdk'
->>>>>>> 4535bf37
 import { AsyncCollection } from '../utilities/asyncCollection'
 import { pageableToCollection } from '../utilities/collectionUtils'
 import { IamInstanceProfile } from 'aws-sdk/clients/ec2'
@@ -32,57 +17,37 @@
     public constructor(public readonly regionCode: string) {}
 
     private async createSdkClient(): Promise<EC2> {
-        return new EC2({ region: this.regionCode })
+        return await globals.sdkClientBuilder.createAwsService(EC2, undefined, this.regionCode)
     }
-<<<<<<< HEAD
 
-    public async getInstances(filters?: Filter[]): Promise<AsyncCollection<Instance>> {
+    public async getInstances(filters?: EC2.Filter[]): Promise<AsyncCollection<EC2.Instance>> {
         const client = await this.createSdkClient()
 
-        const requester = async (request: DescribeInstancesRequest) => client.describeInstances(request)
+        const requester = async (request: EC2.DescribeInstancesRequest) => client.describeInstances(request).promise()
         const collection = filters
             ? pageableToCollection(requester, { Filters: filters }, 'NextToken', 'Reservations')
             : pageableToCollection(requester, {}, 'NextToken', 'Reservations')
-        const instances = this.extractInstancesFromReservations(collection)
-        return instances
-    }
-
-    public extractInstancesFromReservations(
-        reservations: AsyncCollection<Reservation[] | undefined>
-    ): AsyncCollection<Instance> {
-=======
-    public async getInstances(): Promise<AsyncCollection<Ec2Instance>> {
-        const client = await this.createSdkClient()
-        const requester = async (request: EC2.DescribeInstancesRequest) => client.describeInstances(request).promise()
-        const collection = pageableToCollection(requester, {}, 'NextToken', 'Reservations')
         const instances = this.getInstancesFromReservations(collection)
         return instances
     }
 
-    private lookupTagKey(tags: EC2.Tag[], targetKey: string): string | undefined {
-        return tags.filter(tag => tag.Key == targetKey)[0].Value
-    }
-
     public getInstancesFromReservations(
         reservations: AsyncCollection<EC2.ReservationList | undefined>
-    ): AsyncCollection<Ec2Instance> {
->>>>>>> 4535bf37
+    ): AsyncCollection<EC2.Instance> {
         return reservations
             .flatten()
             .map(instanceList => instanceList?.Instances)
             .flatten()
             .filter(instance => instance!.InstanceId !== undefined)
-<<<<<<< HEAD
-=======
             .map(instance => {
-                return instance!.Tags ? { ...instance, name: this.lookupTagKey(instance!.Tags!, 'Name') } : instance!
+                return instance!.Tags ? { ...instance, name: lookupTagKey(instance!.Tags!, 'Name') } : instance!
             })
->>>>>>> 4535bf37
     }
 
-    public async getInstanceStatus(instanceId: string): Promise<InstanceStateName> {
+    public async getInstanceStatus(instanceId: string): Promise<EC2.InstanceStateName> {
         const client = await this.createSdkClient()
-        const requester = async (request: DescribeInstanceStatusRequest) => client.describeInstanceStatus(request)
+        const requester = async (request: EC2.DescribeInstanceStatusRequest) =>
+            client.describeInstanceStatus(request).promise()
 
         const response = await pageableToCollection(
             requester,
@@ -91,13 +56,13 @@
             'InstanceStatuses'
         )
             .flatten()
-            .map(instanceStatus => instanceStatus!.InstanceState!.Name! as InstanceStateName)
+            .map(instanceStatus => instanceStatus!.InstanceState!.Name! as EC2.InstanceStateName)
             .promise()
 
         return response[0]
     }
 
-    public getInstancesFilter(instanceIds: string[]): Filter[] {
+    public getInstancesFilter(instanceIds: string[]): EC2.Filter[] {
         return [
             {
                 Name: 'instance-id',
@@ -136,11 +101,11 @@
      * @param instanceId target EC2 instance ID
      * @returns IAM Association for instance
      */
-    private async getIamInstanceProfileAssociation(instanceId: string): Promise<IamInstanceProfileAssociation> {
+    private async getIamInstanceProfileAssociation(instanceId: string): Promise<EC2.IamInstanceProfileAssociation> {
         const client = await this.createSdkClient()
         const instanceFilter = this.getInstancesFilter([instanceId])
-        const requester = async (request: DescribeIamInstanceProfileAssociationsRequest) =>
-            client.describeIamInstanceProfileAssociations(request)
+        const requester = async (request: EC2.DescribeIamInstanceProfileAssociationsRequest) =>
+            client.describeIamInstanceProfileAssociations(request).promise()
         const response = await pageableToCollection(
             requester,
             { Filters: instanceFilter },
@@ -165,10 +130,10 @@
     }
 }
 
-export function getNameOfInstance(instance: Instance): string | undefined {
+export function getNameOfInstance(instance: EC2.Instance): string | undefined {
     return instance.Tags ? lookupTagKey(instance.Tags, 'Name') : undefined
 }
 
-function lookupTagKey(tags: Tag[], targetKey: string) {
+function lookupTagKey(tags: EC2.Tag[], targetKey: string) {
     return tags.filter(tag => tag.Key == targetKey)[0].Value
 }