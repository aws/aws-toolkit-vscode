/*!
 * Copyright Amazon.com, Inc. or its affiliates. All Rights Reserved.
 * SPDX-License-Identifier: Apache-2.0
 */

<<<<<<< HEAD
import {
    EC2,
    DescribeInstancesRequest,
    DescribeIamInstanceProfileAssociationsRequest,
    Filter,
    Reservation,
    DescribeInstanceStatusRequest,
    InstanceStateName,
    Tag,
} from '@aws-sdk/client-ec2'
import { AsyncCollection } from '../utilities/asyncCollection'
import { pageableToCollection } from '../utilities/collectionUtils'
import { IamInstanceProfile } from 'aws-sdk/clients/ec2'

export interface Ec2Instance {
    instanceId: string
=======
import { EC2 } from 'aws-sdk'
import { AsyncCollection } from '../utilities/asyncCollection'
import { pageableToCollection } from '../utilities/collectionUtils'
import { IamInstanceProfile } from 'aws-sdk/clients/ec2'
import globals from '../extensionGlobals'

export interface Ec2Instance extends EC2.Instance {
>>>>>>> 4535bf37
    name?: string
}

export class Ec2Client {
    public constructor(public readonly regionCode: string) {}

    private async createSdkClient(): Promise<EC2> {
        return new EC2({ region: this.regionCode })
    }
    public async getInstances(): Promise<AsyncCollection<Ec2Instance>> {
        const client = await this.createSdkClient()
<<<<<<< HEAD
        const requester = async (request: DescribeInstancesRequest) => client.describeInstances(request)
        const collection = pageableToCollection(requester, {}, 'NextToken', 'Reservations')
        const instances = this.extractInstancesFromReservations(collection)
        return instances
    }

    private lookupTagKey(tags: Tag[], targetKey: string): string | undefined {
        return tags.filter(tag => tag.Key == targetKey)[0].Value
    }

    public extractInstancesFromReservations(
        reservations: AsyncCollection<Reservation[] | undefined>
=======
        const requester = async (request: EC2.DescribeInstancesRequest) => client.describeInstances(request).promise()
        const collection = pageableToCollection(requester, {}, 'NextToken', 'Reservations')
        const instances = this.getInstancesFromReservations(collection)
        return instances
    }

    private lookupTagKey(tags: EC2.Tag[], targetKey: string): string | undefined {
        return tags.filter(tag => tag.Key == targetKey)[0].Value
    }

    public getInstancesFromReservations(
        reservations: AsyncCollection<EC2.ReservationList | undefined>
>>>>>>> 4535bf37
    ): AsyncCollection<Ec2Instance> {
        return reservations
            .flatten()
            .map(instanceList => instanceList?.Instances)
            .flatten()
            .filter(instance => instance!.InstanceId !== undefined)
            .map(instance => {
<<<<<<< HEAD
                return instance!.Tags
                    ? { instanceId: instance!.InstanceId!, name: this.lookupTagKey(instance!.Tags!, 'Name') }
                    : { instanceId: instance!.InstanceId! }
            })
    }

    public async getInstanceStatus(instanceId: string): Promise<InstanceStateName> {
        const client = await this.createSdkClient()
        const requester = async (request: DescribeInstanceStatusRequest) => client.describeInstanceStatus(request)

        // Fix: SDK returns string instead of InstanceStateName so we have to cast it.
        const response: InstanceStateName[] = await pageableToCollection(
=======
                return instance!.Tags ? { ...instance, name: this.lookupTagKey(instance!.Tags!, 'Name') } : instance!
            })
    }

    public async getInstanceStatus(instanceId: string): Promise<EC2.InstanceStateName> {
        const client = await this.createSdkClient()
        const requester = async (request: EC2.DescribeInstanceStatusRequest) =>
            client.describeInstanceStatus(request).promise()

        const response = await pageableToCollection(
>>>>>>> 4535bf37
            requester,
            { InstanceIds: [instanceId], IncludeAllInstances: true },
            'NextToken',
            'InstanceStatuses'
        )
            .flatten()
<<<<<<< HEAD
            .map(instanceStatus => instanceStatus!.InstanceState!.Name! as InstanceStateName)
=======
            .map(instanceStatus => instanceStatus!.InstanceState!.Name!)
>>>>>>> 4535bf37
            .promise()

        return response[0]
    }

<<<<<<< HEAD
    public async isInstanceRunning(instanceId: string): Promise<boolean> {
        return await this.checkInstanceStatus(instanceId, 'running')
    }

    private async checkInstanceStatus(instanceId: string, targetStatus: InstanceStateName): Promise<boolean> {
        const status = await this.getInstanceStatus(instanceId)
        return status == targetStatus
    }

=======
>>>>>>> 4535bf37
    /**
     * Retrieve IAM role attached to given EC2 instance.
     * @param instanceId target EC2 instance ID
     * @returns IAM role associated with instance, or undefined if none exists.
     */
    public async getAttachedIamRole(instanceId: string): Promise<IamInstanceProfile | undefined> {
        const client = await this.createSdkClient()
<<<<<<< HEAD
        const instanceFilter: Filter[] = [
=======
        const instanceFilter: EC2.Filter[] = [
>>>>>>> 4535bf37
            {
                Name: 'instance-id',
                Values: [instanceId],
            },
        ]
<<<<<<< HEAD
        const requester = async (request: DescribeIamInstanceProfileAssociationsRequest) =>
            client.describeIamInstanceProfileAssociations(request)
=======
        const requester = async (request: EC2.DescribeIamInstanceProfileAssociationsRequest) =>
            client.describeIamInstanceProfileAssociations(request).promise()
>>>>>>> 4535bf37
        const response = await pageableToCollection(
            requester,
            { Filters: instanceFilter },
            'NextToken',
            'IamInstanceProfileAssociations'
        )
            .flatten()
            .map(val => val?.IamInstanceProfile)
            .promise()

        return response && response.length ? response[0] : undefined
    }
}<|MERGE_RESOLUTION|>--- conflicted
+++ resolved
@@ -3,24 +3,6 @@
  * SPDX-License-Identifier: Apache-2.0
  */
 
-<<<<<<< HEAD
-import {
-    EC2,
-    DescribeInstancesRequest,
-    DescribeIamInstanceProfileAssociationsRequest,
-    Filter,
-    Reservation,
-    DescribeInstanceStatusRequest,
-    InstanceStateName,
-    Tag,
-} from '@aws-sdk/client-ec2'
-import { AsyncCollection } from '../utilities/asyncCollection'
-import { pageableToCollection } from '../utilities/collectionUtils'
-import { IamInstanceProfile } from 'aws-sdk/clients/ec2'
-
-export interface Ec2Instance {
-    instanceId: string
-=======
 import { EC2 } from 'aws-sdk'
 import { AsyncCollection } from '../utilities/asyncCollection'
 import { pageableToCollection } from '../utilities/collectionUtils'
@@ -28,7 +10,6 @@
 import globals from '../extensionGlobals'
 
 export interface Ec2Instance extends EC2.Instance {
->>>>>>> 4535bf37
     name?: string
 }
 
@@ -36,24 +17,10 @@
     public constructor(public readonly regionCode: string) {}
 
     private async createSdkClient(): Promise<EC2> {
-        return new EC2({ region: this.regionCode })
+        return await globals.sdkClientBuilder.createAwsService(EC2, undefined, this.regionCode)
     }
     public async getInstances(): Promise<AsyncCollection<Ec2Instance>> {
         const client = await this.createSdkClient()
-<<<<<<< HEAD
-        const requester = async (request: DescribeInstancesRequest) => client.describeInstances(request)
-        const collection = pageableToCollection(requester, {}, 'NextToken', 'Reservations')
-        const instances = this.extractInstancesFromReservations(collection)
-        return instances
-    }
-
-    private lookupTagKey(tags: Tag[], targetKey: string): string | undefined {
-        return tags.filter(tag => tag.Key == targetKey)[0].Value
-    }
-
-    public extractInstancesFromReservations(
-        reservations: AsyncCollection<Reservation[] | undefined>
-=======
         const requester = async (request: EC2.DescribeInstancesRequest) => client.describeInstances(request).promise()
         const collection = pageableToCollection(requester, {}, 'NextToken', 'Reservations')
         const instances = this.getInstancesFromReservations(collection)
@@ -66,7 +33,6 @@
 
     public getInstancesFromReservations(
         reservations: AsyncCollection<EC2.ReservationList | undefined>
->>>>>>> 4535bf37
     ): AsyncCollection<Ec2Instance> {
         return reservations
             .flatten()
@@ -74,20 +40,6 @@
             .flatten()
             .filter(instance => instance!.InstanceId !== undefined)
             .map(instance => {
-<<<<<<< HEAD
-                return instance!.Tags
-                    ? { instanceId: instance!.InstanceId!, name: this.lookupTagKey(instance!.Tags!, 'Name') }
-                    : { instanceId: instance!.InstanceId! }
-            })
-    }
-
-    public async getInstanceStatus(instanceId: string): Promise<InstanceStateName> {
-        const client = await this.createSdkClient()
-        const requester = async (request: DescribeInstanceStatusRequest) => client.describeInstanceStatus(request)
-
-        // Fix: SDK returns string instead of InstanceStateName so we have to cast it.
-        const response: InstanceStateName[] = await pageableToCollection(
-=======
                 return instance!.Tags ? { ...instance, name: this.lookupTagKey(instance!.Tags!, 'Name') } : instance!
             })
     }
@@ -98,35 +50,18 @@
             client.describeInstanceStatus(request).promise()
 
         const response = await pageableToCollection(
->>>>>>> 4535bf37
             requester,
             { InstanceIds: [instanceId], IncludeAllInstances: true },
             'NextToken',
             'InstanceStatuses'
         )
             .flatten()
-<<<<<<< HEAD
-            .map(instanceStatus => instanceStatus!.InstanceState!.Name! as InstanceStateName)
-=======
             .map(instanceStatus => instanceStatus!.InstanceState!.Name!)
->>>>>>> 4535bf37
             .promise()
 
         return response[0]
     }
 
-<<<<<<< HEAD
-    public async isInstanceRunning(instanceId: string): Promise<boolean> {
-        return await this.checkInstanceStatus(instanceId, 'running')
-    }
-
-    private async checkInstanceStatus(instanceId: string, targetStatus: InstanceStateName): Promise<boolean> {
-        const status = await this.getInstanceStatus(instanceId)
-        return status == targetStatus
-    }
-
-=======
->>>>>>> 4535bf37
     /**
      * Retrieve IAM role attached to given EC2 instance.
      * @param instanceId target EC2 instance ID
@@ -134,23 +69,14 @@
      */
     public async getAttachedIamRole(instanceId: string): Promise<IamInstanceProfile | undefined> {
         const client = await this.createSdkClient()
-<<<<<<< HEAD
-        const instanceFilter: Filter[] = [
-=======
         const instanceFilter: EC2.Filter[] = [
->>>>>>> 4535bf37
             {
                 Name: 'instance-id',
                 Values: [instanceId],
             },
         ]
-<<<<<<< HEAD
-        const requester = async (request: DescribeIamInstanceProfileAssociationsRequest) =>
-            client.describeIamInstanceProfileAssociations(request)
-=======
         const requester = async (request: EC2.DescribeIamInstanceProfileAssociationsRequest) =>
             client.describeIamInstanceProfileAssociations(request).promise()
->>>>>>> 4535bf37
         const response = await pageableToCollection(
             requester,
             { Filters: instanceFilter },
