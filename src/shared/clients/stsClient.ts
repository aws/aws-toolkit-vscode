--- conflicted
+++ resolved
@@ -15,10 +15,12 @@
         private readonly credentials?: ServiceConfigurationOptions
     ) {}
 
-<<<<<<< HEAD
-    getCallerIdentity(): Promise<STS.GetCallerIdentityResponse>
-    assumeRole(request: STS.AssumeRoleRequest): Promise<STS.AssumeRoleResponse>
-=======
+    public async assumeRole(request: STS.AssumeRoleRequest): Promise<STS.AssumeRoleResponse> {
+        const sdkClient = await this.createSdkClient()
+        const response = await sdkClient.assumeRole(request).promise()
+        return response
+    }
+
     public async getCallerIdentity(): Promise<STS.GetCallerIdentityResponse> {
         const sdkClient = await this.createSdkClient()
         const response = await sdkClient.getCallerIdentity().promise()
@@ -35,5 +37,4 @@
             this.regionCode
         )
     }
->>>>>>> ce30f17d
 }