--- conflicted
+++ resolved
@@ -25,12 +25,8 @@
 import { generateDefaultHandlerConfig, HandlerConfig } from '../../lambda/config/templates'
 import { DebugConfiguration } from '../../lambda/local/debugConfiguration'
 import { getFamily, RuntimeFamily } from '../../lambda/models/samLambdaRuntime'
-<<<<<<< HEAD
-import { getLogger, Logger } from '../logger'
+import { getLogger } from '../logger'
 import { recordSamAttachDebugger, Runtime } from '../telemetry/telemetry'
-=======
-import { getLogger } from '../logger'
->>>>>>> be977906
 import { TelemetryService } from '../telemetry/telemetryService'
 import { normalizeSeparator } from '../utilities/pathUtils'
 import { Timeout } from '../utilities/timeoutUtils'
