--- conflicted
+++ resolved
@@ -310,43 +310,6 @@
             return {}
         }
     }
-<<<<<<< HEAD
-=======
-
-    private async attachDebugger(startInvokeMillis: number) {
-        if (this.onWillAttachDebugger) {
-            // Enable caller to do last minute preparation before attaching debugger
-            await this.onWillAttachDebugger()
-        }
-        this.channelLogger.info(
-            'AWS.output.sam.local.attaching',
-            'Attaching to SAM Application...'
-        )
-        const attachSuccess: boolean = await vscode.debug.startDebugging(undefined, this.debugConfig)
-
-        const currTime = new Date()
-        recordDebugAttachResult({
-            telemetryService: this.telemetryService,
-            attachResult: attachSuccess,
-            attempts: 1,
-            duration: currTime.getTime() - startInvokeMillis,
-            runtime: this.runtime,
-        })
-
-        if (attachSuccess) {
-            this.channelLogger.info(
-                'AWS.output.sam.local.attach.success',
-                'Debugger attached'
-            )
-        } else {
-            // sam local either failed, or took too long to start up
-            this.channelLogger.error(
-                'AWS.output.sam.local.attach.failure',
-                // tslint:disable-next-line:max-line-length
-                'Unable to attach Debugger. Check the Terminal tab for output. If it took longer than expected to successfully start, you may still attach to it.'
-            )
-        }
-    }
 } // end class LocalLambdaRunner
 
 export async function getRuntimeForLambda(params: {
@@ -363,14 +326,14 @@
     for (const resourceKey in samTemplateData.Resources) {
         if (samTemplateData.Resources.hasOwnProperty(resourceKey)) {
             const resource: CloudFormation.Resource | undefined = samTemplateData.Resources[resourceKey]
-            if (! resource) {
+            if (!resource) {
                 continue
             }
             if (resource.Type === 'AWS::Serverless::Function') {
                 if (!resource.Properties) {
                     continue
                 }
-                if ( resource.Properties.Runtime) {
+                if (resource.Properties.Runtime) {
                     if (resource.Properties.Handler === params.handlerName) {
                         return resource.Properties.Runtime
                     } else {
@@ -388,7 +351,6 @@
     throw new Error(
         `Please specify runtime for '${params.handlerName}' Lambda in SAM template: '${params.templatePath}'`
     )
->>>>>>> 8cc3684a
 }
 
 export const makeBuildDir = async (): Promise<string> => {
@@ -640,7 +602,6 @@
         2
     )}`)
 
-<<<<<<< HEAD
     let isDebuggerAttached: boolean | undefined
     let retries = 0
 
@@ -651,35 +612,6 @@
 
     do {
         isDebuggerAttached = await onStartDebugging(undefined, params.debugConfig)
-=======
-    let isDebuggerAttached: boolean | undefined = false
-    let numAttempts = 0
-    const retryDelay = 200
-    let shouldRetry = false
-    do {
-        channelLogger.info(
-            'AWS.output.sam.local.attaching',
-            'Attempt number {0} to attach debugger to SAM Application...',
-            String(numAttempts + 1)
-        )
-        isDebuggerAttached = await vscode.debug.startDebugging(undefined, params.debugConfig)
-        numAttempts += 1
-        if (isDebuggerAttached === undefined) {
-            isDebuggerAttached = false
-            shouldRetry = numAttempts < MAX_DEBUGGER_ATTEMPTS
-        } else if (!isDebuggerAttached) {
-
-            shouldRetry = numAttempts < MAX_DEBUGGER_ATTEMPTS
-            if (shouldRetry) {
-                const currTime = new Date()
-                recordDebugAttachResult({
-                    telemetryService: params.telemetryService,
-                    attachResult: isDebuggerAttached,
-                    attempts: numAttempts,
-                    duration: currTime.getTime() - params.startInvokeMillis,
-                    runtime: params.runtime,
-                })
->>>>>>> 8cc3684a
 
         if (isDebuggerAttached === undefined) {
             if (retries < params.maxRetries) {
