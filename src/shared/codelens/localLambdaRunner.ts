--- conflicted
+++ resolved
@@ -364,13 +364,10 @@
 
         if (params.properties.MemorySize) {
             newTemplate = newTemplate.withMemorySize(params.properties.MemorySize)
-<<<<<<< HEAD
-=======
         }
 
         if (params.properties.Timeout) {
             newTemplate = newTemplate.withTimeout(params.properties.Timeout)
->>>>>>> cfdddbb7
         }
     }
 
