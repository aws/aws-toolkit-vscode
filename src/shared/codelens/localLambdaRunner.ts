--- conflicted
+++ resolved
@@ -181,7 +181,6 @@
 
         const samBuildOutputFolder = path.join(await this.getBaseBuildFolder(), 'output')
 
-<<<<<<< HEAD
         await new SamCliBuildInvocation({
             buildDir: samBuildOutputFolder,
             baseDir: rootCodeFolder,
@@ -189,22 +188,9 @@
             invoker: this.processInvoker
         }).execute()
 
-        this.outputChannel.appendLine(
-            localize(
-                'AWS.output.building.sam.application.complete',
-                'Build complete.'
-            )
-=======
-        await new SamCliBuildInvocation(
-            samBuildOutputFolder,
-            rootCodeFolder,
-            inputTemplatePath,
-            this.processInvoker
-        ).execute()
         this.channelLogger.info(
             'AWS.output.building.sam.application.complete',
             'Build complete.'
->>>>>>> a3b27228
         )
 
         if (this.onDidSamBuild) {
