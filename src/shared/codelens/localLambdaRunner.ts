--- conflicted
+++ resolved
@@ -15,25 +15,18 @@
 import { makeTemporaryToolkitFolder } from '../filesystemUtilities'
 import { SamCliBuildInvocation, SamCliBuildInvocationArguments } from '../sam/cli/samCliBuild'
 import { SamCliProcessInvoker } from '../sam/cli/samCliInvokerUtils'
-<<<<<<< HEAD
 import {
     SamCliLocalInvokeInvocation,
     SamCliLocalInvokeInvocationArguments,
-    SamLocalInvokeCommand,
+    SamLocalInvokeCommand
 } from '../sam/cli/samCliLocalInvoke'
-=======
-import { SamCliLocalInvokeInvocation, SamLocalInvokeCommand } from '../sam/cli/samCliLocalInvoke'
->>>>>>> 85286ee3
 import { SettingsConfiguration } from '../settingsConfiguration'
 import { SamTemplateGenerator } from '../templates/sam/samTemplateGenerator'
 import { ExtensionDisposableFiles } from '../utilities/disposableFiles'
 
 import { generateDefaultHandlerConfig, HandlerConfig } from '../../lambda/config/templates'
 import { DebugConfiguration } from '../../lambda/local/debugConfiguration'
-<<<<<<< HEAD
 import { getFamily, SamLambdaRuntimeFamily } from '../../lambda/models/samLambdaRuntime'
-=======
->>>>>>> 85286ee3
 import { BasicLogger } from '../logger'
 import { TelemetryService } from '../telemetry/telemetryService'
 import { normalizeSeparator } from '../utilities/pathUtils'
@@ -41,12 +34,12 @@
 import { ChannelLogger, getChannelLogger } from '../utilities/vsCodeUtils'
 
 export interface LambdaLocalInvokeParams {
-    document: vscode.TextDocument,
-    range: vscode.Range,
-    handlerName: string,
-    isDebug: boolean,
-    workspaceFolder: vscode.WorkspaceFolder,
-    samTemplate: vscode.Uri,
+    document: vscode.TextDocument
+    range: vscode.Range
+    handlerName: string
+    isDebug: boolean
+    workspaceFolder: vscode.WorkspaceFolder
+    samTemplate: vscode.Uri
 }
 
 export interface SAMTemplateEnvironmentVariables {
@@ -56,9 +49,9 @@
 }
 
 export interface OnDidSamBuildParams {
-    buildDir: string,
-    debugPort: number,
-    handlerName: string,
+    buildDir: string
+    debugPort: number
+    handlerName: string
     isDebug: boolean
 }
 
@@ -70,7 +63,6 @@
 
 // TODO: Consider replacing LocalLambdaRunner use with associated duplicative functions
 export class LocalLambdaRunner {
-
     private _baseBuildFolder?: string
     private readonly _debugPort?: number
 
@@ -87,7 +79,7 @@
         private readonly codeRootDirectoryPath: string,
         private readonly telemetryService: TelemetryService,
         private readonly onDidSamBuild?: (params: OnDidSamBuildParams) => Promise<void>,
-        private readonly channelLogger = getChannelLogger(outputChannel),
+        private readonly channelLogger = getChannelLogger(outputChannel)
     ) {
         if (localInvokeParams.isDebug && !debugPort) {
             throw new Error('Debug port must be provided when launching in debug mode')
@@ -111,7 +103,6 @@
             const samBuildTemplate: string = await this.executeSamBuild(this.codeRootDirectoryPath, inputTemplate)
 
             await this.invokeLambdaFunction(samBuildTemplate)
-
         } catch (err) {
             const error = err as Error
             this.channelLogger.error(
@@ -122,7 +113,6 @@
 
             return
         }
-
     }
 
     public get debugPort(): number {
@@ -147,9 +137,7 @@
      * Create the SAM Template that will be passed in to sam build.
      * @returns Path to the generated template file
      */
-    private async generateInputTemplate(
-        rootCodeFolder: string
-    ): Promise<string> {
+    private async generateInputTemplate(rootCodeFolder: string): Promise<string> {
         const buildFolder: string = await this.getBaseBuildFolder()
         const inputTemplatePath: string = path.join(buildFolder, 'input', 'input-template.yaml')
 
@@ -159,10 +147,9 @@
             path.dirname(this.localInvokeParams.document.uri.fsPath)
         )
 
-        const relativeFunctionHandler = path.join(
-            handlerFileRelativePath,
-            this.localInvokeParams.handlerName
-        ).replace('\\', '/')
+        const relativeFunctionHandler = path
+            .join(handlerFileRelativePath, this.localInvokeParams.handlerName)
+            .replace('\\', '/')
 
         const workspaceFolder = vscode.workspace.getWorkspaceFolder(this.localInvokeParams.workspaceFolder.uri)
         let existingTemplateResource: CloudFormation.Resource | undefined
@@ -178,8 +165,11 @@
             .withResourceName(TEMPLATE_RESOURCE_NAME)
             .withRuntime(this.runtime)
 
-        if (existingTemplateResource && existingTemplateResource.Properties &&
-            existingTemplateResource.Properties.Environment) {
+        if (
+            existingTemplateResource &&
+            existingTemplateResource.Properties &&
+            existingTemplateResource.Properties.Environment
+        ) {
             newTemplate = newTemplate.withEnvironment(existingTemplateResource.Properties.Environment)
         }
 
@@ -188,14 +178,8 @@
         return inputTemplatePath
     }
 
-    private async executeSamBuild(
-        rootCodeFolder: string,
-        inputTemplatePath: string
-    ): Promise<string> {
-        this.channelLogger.info(
-            'AWS.output.building.sam.application',
-            'Building SAM Application...'
-        )
+    private async executeSamBuild(rootCodeFolder: string, inputTemplatePath: string): Promise<string> {
+        this.channelLogger.info('AWS.output.building.sam.application', 'Building SAM Application...')
 
         const samBuildOutputFolder = path.join(await this.getBaseBuildFolder(), 'output')
 
@@ -207,10 +191,7 @@
         }
         await new SamCliBuildInvocation(samCliArgs).execute()
 
-        this.channelLogger.info(
-            'AWS.output.building.sam.application.complete',
-            'Build complete.'
-        )
+        this.channelLogger.info('AWS.output.building.sam.application.complete', 'Build complete.')
 
         if (this.onDidSamBuild) {
             // Enable post build tasks if needed
@@ -229,9 +210,7 @@
      * Runs `sam local invoke` against the provided template file
      * @param samTemplatePath sam template to run locally
      */
-    private async invokeLambdaFunction(
-        samTemplatePath: string,
-    ): Promise<void> {
+    private async invokeLambdaFunction(samTemplatePath: string): Promise<void> {
         this.channelLogger.info(
             'AWS.output.starting.sam.app.locally',
             'Starting the SAM Application locally (see Terminal for output)'
@@ -243,17 +222,14 @@
         const maxRetries: number = getAttachDebuggerMaxRetryLimit(this.configuration, MAX_DEBUGGER_RETRIES_DEFAULT)
 
         await writeFile(eventPath, JSON.stringify(config.event || {}))
-        await writeFile(
-            environmentVariablePath,
-            JSON.stringify(this.getEnvironmentVariables(config))
-        )
+        await writeFile(environmentVariablePath, JSON.stringify(this.getEnvironmentVariables(config)))
 
         const command = new SamCliLocalInvokeInvocation({
             templateResourceName: TEMPLATE_RESOURCE_NAME,
             templatePath: samTemplatePath,
             eventPath,
             environmentVariablePath,
-            debugPort: (!!this._debugPort) ? this._debugPort.toString() : undefined,
+            debugPort: !!this._debugPort ? this._debugPort.toString() : undefined,
             invoker: this.localInvokeCommand
         })
 
@@ -261,11 +237,7 @@
         await command.execute(timer)
 
         if (this.localInvokeParams.isDebug) {
-<<<<<<< HEAD
             const isPortOpen = await waitForDebugPort({
-=======
-            const isPortOpen: boolean = await waitForDebugPort({
->>>>>>> 85286ee3
                 debugPort: this.debugPort,
                 configuration: this.configuration,
                 channelLogger: this.channelLogger,
@@ -285,26 +257,20 @@
                 maxRetries,
                 retryDelayMillis: ATTACH_DEBUGGER_RETRY_DELAY_MILLIS,
                 channelLogger: this.channelLogger,
-                onRecordAttachDebuggerMetric: (
-                    attachResult: boolean | undefined, attempts: number
-                ): void => {
+                onRecordAttachDebuggerMetric: (attachResult: boolean | undefined, attempts: number): void => {
                     recordAttachDebuggerMetric({
                         telemetryService: this.telemetryService,
                         result: attachResult,
                         attempts,
                         durationMillis: timer.elapsedTime,
-                        runtime: this.runtime,
+                        runtime: this.runtime
                     })
-                },
+                }
             })
 
             if (attachResults.success) {
                 await showDebugConsole({
-<<<<<<< HEAD
                     logger: this.channelLogger.logger
-=======
-                    logger: this.channelLogger.logger,
->>>>>>> 85286ee3
                 })
             }
         }
@@ -343,27 +309,19 @@
     return buildDir
 }
 
-export function getHandlerRelativePath(params: {
-    codeRoot: string,
-    filePath: string
-}): string {
+export function getHandlerRelativePath(params: { codeRoot: string; filePath: string }): string {
     return path.relative(params.codeRoot, path.dirname(params.filePath))
 }
 
 export function getRelativeFunctionHandler(params: {
-    handlerName: string,
-    runtime: string,
+    handlerName: string
+    runtime: string
     handlerFileRelativePath: string
 }): string {
     // Make function handler relative to baseDir
     let relativeFunctionHandler: string
     if (shouldAppendRelativePathToFunctionHandler(params.runtime)) {
-        relativeFunctionHandler = normalizeSeparator(
-            path.join(
-                params.handlerFileRelativePath,
-                params.handlerName,
-            )
-        )
+        relativeFunctionHandler = normalizeSeparator(path.join(params.handlerFileRelativePath, params.handlerName))
     } else {
         relativeFunctionHandler = params.handlerName
     }
@@ -372,9 +330,9 @@
 }
 
 export async function getLambdaInfoFromExistingTemplate(params: {
-    workspaceUri: vscode.Uri,
+    workspaceUri: vscode.Uri
     relativeOriginalFunctionHandler: string
-}): Promise <LocalLambda | undefined> {
+}): Promise<LocalLambda | undefined> {
     const workspaceFolder = vscode.workspace.getWorkspaceFolder(params.workspaceUri)
     let existingLambda: LocalLambda | undefined
     if (workspaceFolder) {
@@ -386,13 +344,12 @@
 }
 
 export async function makeInputTemplate(params: {
-    baseBuildDir: string,
-    codeDir: string,
-    relativeFunctionHandler: string,
-    properties?: CloudFormation.ResourceProperties,
+    baseBuildDir: string
+    codeDir: string
+    relativeFunctionHandler: string
+    properties?: CloudFormation.ResourceProperties
     runtime: string
 }): Promise<string> {
-
     const newTemplate = new SamTemplateGenerator()
         .withFunctionHandler(params.relativeFunctionHandler)
         .withResourceName(TEMPLATE_RESOURCE_NAME)
@@ -412,12 +369,12 @@
 
 export interface ExecuteSamBuildArguments {
     baseBuildDir: string
-    channelLogger: Pick<ChannelLogger, 'info'>,
-    codeDir: string,
-    inputTemplatePath: string,
-    manifestPath?: string,
-    environmentVariables?: NodeJS.ProcessEnv,
-    samProcessInvoker: SamCliProcessInvoker,
+    channelLogger: Pick<ChannelLogger, 'info'>
+    codeDir: string
+    inputTemplatePath: string
+    manifestPath?: string
+    environmentVariables?: NodeJS.ProcessEnv
+    samProcessInvoker: SamCliProcessInvoker
 }
 
 export async function executeSamBuild({
@@ -429,10 +386,7 @@
     environmentVariables,
     samProcessInvoker
 }: ExecuteSamBuildArguments): Promise<string> {
-    channelLogger.info(
-        'AWS.output.building.sam.application',
-        'Building SAM Application...'
-    )
+    channelLogger.info('AWS.output.building.sam.application', 'Building SAM Application...')
 
     const samBuildOutputFolder = path.join(baseBuildDir, 'output')
 
@@ -446,15 +400,11 @@
     }
     await new SamCliBuildInvocation(samCliArgs).execute()
 
-    channelLogger.info(
-        'AWS.output.building.sam.application.complete',
-        'Build complete.'
-    )
+    channelLogger.info('AWS.output.building.sam.application.complete', 'Build complete.')
 
     return path.join(samBuildOutputFolder, 'template.yaml')
 }
 
-<<<<<<< HEAD
 export interface InvokeLambdaFunctionArguments {
     baseBuildDir: string
     documentUri: vscode.Uri
@@ -475,38 +425,15 @@
 export interface InvokeLambdaFunctionContext {
     channelLogger: ChannelLogger
     configuration: SettingsConfiguration
-    samLocalInvokeCommand: SamLocalInvokeCommand,
+    samLocalInvokeCommand: SamLocalInvokeCommand
     telemetryService: TelemetryService
 }
 
 export async function invokeLambdaFunction(
     invokeArgs: InvokeLambdaFunctionArguments,
-    {
-        channelLogger,
-        configuration,
-        samLocalInvokeCommand,
-        telemetryService
-    }: InvokeLambdaFunctionContext
+    { channelLogger, configuration, samLocalInvokeCommand, telemetryService }: InvokeLambdaFunctionContext
 ): Promise<void> {
     channelLogger.info(
-=======
-export const invokeLambdaFunction = async (params: {
-    baseBuildDir: string,
-    channelLogger: ChannelLogger,
-    configuration: SettingsConfiguration,
-    debugConfig: DebugConfiguration,
-    documentUri: vscode.Uri,
-    originalHandlerName: string,
-    handlerName: string,
-    isDebug?: boolean,
-    originalSamTemplatePath: string,
-    samTemplatePath: string,
-    samLocalInvokeCommand: SamLocalInvokeCommand,
-    telemetryService: TelemetryService,
-    runtime: string,
-}): Promise<void> => {
-    params.channelLogger.info(
->>>>>>> 85286ee3
         'AWS.output.starting.sam.app.locally',
         'Starting the SAM Application locally (see Terminal for output)'
     )
@@ -517,23 +444,19 @@
     const config = await getConfig({
         handlerName: invokeArgs.originalHandlerName,
         documentUri: invokeArgs.documentUri,
-        samTemplate: vscode.Uri.file(invokeArgs.originalSamTemplatePath),
+        samTemplate: vscode.Uri.file(invokeArgs.originalSamTemplatePath)
     })
     const maxRetries: number = getAttachDebuggerMaxRetryLimit(configuration, MAX_DEBUGGER_RETRIES_DEFAULT)
 
     await writeFile(eventPath, JSON.stringify(config.event || {}))
-    await writeFile(
-        environmentVariablePath,
-        JSON.stringify(getEnvironmentVariables(config))
-    )
+    await writeFile(environmentVariablePath, JSON.stringify(getEnvironmentVariables(config)))
 
     const localInvokeArgs: SamCliLocalInvokeInvocationArguments = {
         templateResourceName: TEMPLATE_RESOURCE_NAME,
         templatePath: invokeArgs.samTemplatePath,
         eventPath,
         environmentVariablePath,
-<<<<<<< HEAD
-        invoker: samLocalInvokeCommand,
+        invoker: samLocalInvokeCommand
     }
 
     const debugArgs = invokeArgs.debugArgs
@@ -551,29 +474,11 @@
             debugPort: debugArgs.debugPort,
             configuration,
             channelLogger,
-=======
-        debugPort: (params.isDebug) ? params.debugConfig.port.toString() : undefined,
-        invoker: params.samLocalInvokeCommand,
-    })
-
-    const timer = createInvokeTimer(params.configuration)
-    await command.execute(timer)
-
-    if (params.isDebug) {
-        const isPortOpen: boolean = await waitForDebugPort({
-            debugPort: params.debugConfig.port,
-            configuration: params.configuration,
-            channelLogger: params.channelLogger,
->>>>>>> 85286ee3
             timeoutDuration: timer.remainingTime
         })
 
         if (!isPortOpen) {
-<<<<<<< HEAD
             channelLogger.warn(
-=======
-            params.channelLogger.warn(
->>>>>>> 85286ee3
                 'AWS.samcli.local.invoke.port.not.open',
                 // tslint:disable-next-line:max-line-length
                 "The debug port doesn't appear to be open. The debugger might not succeed when attaching to your SAM Application."
@@ -581,38 +486,24 @@
         }
 
         const attachResults = await attachDebugger({
-<<<<<<< HEAD
             debugConfig: debugArgs.debugConfig,
-=======
-            debugConfig: params.debugConfig,
->>>>>>> 85286ee3
             maxRetries,
             retryDelayMillis: ATTACH_DEBUGGER_RETRY_DELAY_MILLIS,
             channelLogger,
-            onRecordAttachDebuggerMetric: (
-                attachResult: boolean | undefined, attempts: number
-            ): void => {
+            onRecordAttachDebuggerMetric: (attachResult: boolean | undefined, attempts: number): void => {
                 recordAttachDebuggerMetric({
                     telemetryService: telemetryService,
                     result: attachResult,
                     attempts,
                     durationMillis: timer.elapsedTime,
-<<<<<<< HEAD
-                    runtime: invokeArgs.runtime,
-=======
-                    runtime: params.runtime,
->>>>>>> 85286ee3
+                    runtime: invokeArgs.runtime
                 })
-            },
+            }
         })
 
         if (attachResults.success) {
             await showDebugConsole({
-<<<<<<< HEAD
                 logger: channelLogger.logger
-=======
-                logger: params.channelLogger.logger,
->>>>>>> 85286ee3
             })
         }
     }
@@ -631,7 +522,7 @@
     const config: HandlerConfig = await getLocalLambdaConfiguration(
         workspaceFolder,
         params.handlerName,
-        params.samTemplate,
+        params.samTemplate
     )
 
     return config
@@ -659,33 +550,30 @@
     onWillRetry?(): Promise<void>
 }
 
-export async function attachDebugger(
-    {
-        retryDelayMillis = ATTACH_DEBUGGER_RETRY_DELAY_MILLIS,
-        onStartDebugging = vscode.debug.startDebugging,
-        onWillRetry = async (): Promise<void> => {
-            await new Promise<void>(resolve => {
-                setTimeout(resolve, retryDelayMillis)
-            })
-        },
-        ...params
-    }: AttachDebuggerContext
-): Promise<{ success: boolean }> {
+export async function attachDebugger({
+    retryDelayMillis = ATTACH_DEBUGGER_RETRY_DELAY_MILLIS,
+    onStartDebugging = vscode.debug.startDebugging,
+    onWillRetry = async (): Promise<void> => {
+        await new Promise<void>(resolve => {
+            setTimeout(resolve, retryDelayMillis)
+        })
+    },
+    ...params
+}: AttachDebuggerContext): Promise<{ success: boolean }> {
     const channelLogger = params.channelLogger
     const logger = params.channelLogger.logger
-    logger.debug(`localLambdaRunner.attachDebugger: startDebugging with debugConfig: ${JSON.stringify(
-        params.debugConfig,
-        undefined,
-        2
-    )}`)
+    logger.debug(
+        `localLambdaRunner.attachDebugger: startDebugging with debugConfig: ${JSON.stringify(
+            params.debugConfig,
+            undefined,
+            2
+        )}`
+    )
 
     let isDebuggerAttached: boolean | undefined
     let retries = 0
 
-    channelLogger.info(
-        'AWS.output.sam.local.attaching',
-        'Attaching debugger to SAM Application...',
-    )
+    channelLogger.info('AWS.output.sam.local.attaching', 'Attaching debugger to SAM Application...')
 
     do {
         isDebuggerAttached = await onStartDebugging(undefined, params.debugConfig)
@@ -712,10 +600,7 @@
     }
 
     if (isDebuggerAttached) {
-        channelLogger.info(
-            'AWS.output.sam.local.attach.success',
-            'Debugger attached'
-        )
+        channelLogger.info('AWS.output.sam.local.attach.success', 'Debugger attached')
     } else {
         channelLogger.error(
             'AWS.output.sam.local.attach.failure',
@@ -737,11 +622,7 @@
 }: {
     debugPort: number
     configuration: SettingsConfiguration
-<<<<<<< HEAD
-    channelLogger: ChannelLogger,
-=======
     channelLogger: ChannelLogger
->>>>>>> 85286ee3
     timeoutDuration: number
 }): Promise<boolean> {
     channelLogger.info(
@@ -752,11 +633,7 @@
     try {
         // this should not fail: if it hits this point, the port should be open
         // this function always attempts once no matter the timeoutDuration
-        await tcpPortUsed.waitUntilUsed(
-            debugPort,
-            SAM_LOCAL_PORT_CHECK_RETRY_INTERVAL_MILLIS,
-            timeoutDuration
-        )
+        await tcpPortUsed.waitUntilUsed(debugPort, SAM_LOCAL_PORT_CHECK_RETRY_INTERVAL_MILLIS, timeoutDuration)
 
         return true
     } catch (err) {
@@ -780,9 +657,7 @@
     const currTime = new Date()
     const namespace = params.result ? 'DebugAttachSuccess' : 'DebugAttachFailure'
 
-    const metadata = new Map([
-        ['runtime', params.runtime],
-    ])
+    const metadata = new Map([['runtime', params.runtime]])
 
     params.telemetryService.record({
         namespace: namespace,
@@ -792,29 +667,22 @@
                 name: 'attempts',
                 value: params.attempts,
                 unit: 'Count',
-                metadata,
+                metadata
             },
             {
                 name: 'duration',
                 value: params.durationMillis,
                 unit: 'Milliseconds',
-                metadata,
+                metadata
             }
         ]
     })
 }
 
-function getAttachDebuggerMaxRetryLimit(
-    configuration: SettingsConfiguration,
-    defaultValue: number,
-): number {
-    return configuration.readSetting<number>(
-        'samcli.debug.attach.retry.maximum',
-        defaultValue
-    )!
-}
-
-<<<<<<< HEAD
+function getAttachDebuggerMaxRetryLimit(configuration: SettingsConfiguration, defaultValue: number): number {
+    return configuration.readSetting<number>('samcli.debug.attach.retry.maximum', defaultValue)!
+}
+
 export function shouldAppendRelativePathToFunctionHandler(runtime: string): boolean {
     // getFamily will throw an error if the runtime doesn't exist
     switch (getFamily(runtime)) {
@@ -829,11 +697,7 @@
     }
 }
 
-=======
->>>>>>> 85286ee3
-function createInvokeTimer(
-    configuration: SettingsConfiguration,
-): Timeout {
+function createInvokeTimer(configuration: SettingsConfiguration): Timeout {
     const timelimit = configuration.readSetting<number>(
         'samcli.debug.attach.timeout.millis',
         SAM_LOCAL_PORT_CHECK_RETRY_TIMEOUT_MILLIS_DEFAULT
@@ -858,9 +722,6 @@
         await executeVsCodeCommand('workbench.debug.action.toggleRepl')
     } catch (err) {
         // in case the vs code command changes or misbehaves, swallow error
-        params.logger.verbose(
-            'Unable to switch to the Debug Console',
-            err as Error
-        )
+        params.logger.verbose('Unable to switch to the Debug Console', err as Error)
     }
 }