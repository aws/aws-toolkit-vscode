/*!
 * Copyright 2018-2019 Amazon.com, Inc. or its affiliates. All Rights Reserved.
 * SPDX-License-Identifier: Apache-2.0
 */

'use strict'

import * as os from 'os'
import * as path from 'path'
import * as vscode from 'vscode'
import { PythonDebugConfiguration, PythonPathMapping } from '../../lambda/local/debugConfiguration'
import { CloudFormation } from '../cloudformation/cloudformation'
import { unlink, writeFile } from '../filesystem'
import { fileExists, readFileAsString } from '../filesystemUtilities'
import { LambdaHandlerCandidate } from '../lambdaHandlerSearch'
import { getLogger } from '../logger'
import { DefaultValidatingSamCliProcessInvoker } from '../sam/cli/defaultValidatingSamCliProcessInvoker'
import { DefaultSamLocalInvokeCommand, WAIT_FOR_DEBUGGER_MESSAGES } from '../sam/cli/samCliLocalInvoke'
import { SettingsConfiguration } from '../settingsConfiguration'
import { Datum, TelemetryNamespace } from '../telemetry/telemetryTypes'
import { registerCommand } from '../telemetry/telemetryUtils'
import { getChannelLogger, getDebugPort } from '../utilities/vsCodeUtils'
import {
    CodeLensProviderParams,
    DRIVE_LETTER_REGEX,
    getInvokeCmdKey,
    getMetricDatum,
    makeCodeLenses
} from './codeLensUtils'
import {
    executeSamBuild,
    getHandlerRelativePath,
    getLambdaInfoFromExistingTemplate,
    getRelativeFunctionHandler,
    invokeLambdaFunction,
    InvokeLambdaFunctionArguments,
    LambdaLocalInvokeParams,
    LocalLambdaStatistics,
    makeBuildDir,
    makeInputTemplate
} from './localLambdaRunner'

export const PYTHON_LANGUAGE = 'python'
export const PYTHON_ALLFILES: vscode.DocumentFilter[] = [
    {
        scheme: 'file',
        language: PYTHON_LANGUAGE
    }
]

// TODO: Fix this! Implement a more robust/flexible solution. This is just a basic minimal proof of concept.
const getSamProjectDirPathForFile = async (filepath: string): Promise<string> => {
    return path.dirname(filepath)
}

async function getLambdaHandlerCandidates({
    uri,
    pythonSettings
}: {
    uri: vscode.Uri
    pythonSettings: SettingsConfiguration
}): Promise<LambdaHandlerCandidate[]> {
    const PYTHON_JEDI_ENABLED_KEY = 'jediEnabled'
    const RETRY_INTERVAL_MS = 1000
    const MAX_RETRIES = 10

    const logger = getLogger()
    const filename = uri.fsPath

    let symbols: vscode.DocumentSymbol[] =
        await vscode.commands.executeCommand<vscode.DocumentSymbol[]>('vscode.executeDocumentSymbolProvider', uri) || []

    // A recent regression in vscode-python stops codelenses from rendering if we first return an empty array
    // (because symbols have not yet been loaded), then a non-empty array (when our codelens provider is re-invoked
    // upon symbols loading). To work around this, we attempt to wait for symbols to load before returning. We cannot
    // distinguish between "the document does not contain any symbols" and "the symbols have not yet been loaded", so
    // we stop retrying if we are still getting an empty result after several retries.
    //
    // This issue only surfaces when the setting `python.jediEnabled` is not set to false.
    // TODO: When the above issue is resolved, remove this workaround AND bump the minimum
    //       required VS Code version and/or add a minimum supported version for the Python
    //       extension.
    const jediEnabled = pythonSettings.readSetting<boolean>(PYTHON_JEDI_ENABLED_KEY, true)
    if (jediEnabled) {
        for (let i = 0; i < MAX_RETRIES && !symbols.length; i++) {
            await new Promise<void>(resolve => setTimeout(resolve, RETRY_INTERVAL_MS))
            symbols = await vscode.commands.executeCommand<vscode.DocumentSymbol[]>(
                'vscode.executeDocumentSymbolProvider',
                uri
            ) || []
        }
    }

    return symbols
        .filter(sym => sym.kind === vscode.SymbolKind.Function)
        .map(symbol => {
            logger.debug(
                `pythonCodeLensProviderFound.getLambdaHandlerCandidates: ${JSON.stringify({
                    filePath: uri.fsPath,
                    handlerName: `${path.parse(filename).name}.${symbol.name}`
                })}`
            )

            return {
                filename,
                handlerName: `${path.parse(filename).name}.${symbol.name}`,
                range: symbol.range
            }
        })
}

// Add create debugging manifest/requirements.txt containing ptvsd
const makePythonDebugManifest = async (params: {
    samProjectCodeRoot: string
    outputDir: string
}): Promise<string | undefined> => {
    let manifestText = ''
    const manfestPath = path.join(params.samProjectCodeRoot, 'requirements.txt')
    if (fileExists(manfestPath)) {
        manifestText = await readFileAsString(manfestPath)
    }
    getLogger().debug(`pythonCodeLensProvider.makePythonDebugManifest params: ${JSON.stringify(params, undefined, 2)}`)
    // TODO: Make this logic more robust. What if other module names include ptvsd?
    if (manifestText.indexOf('ptvsd') < 0) {
        manifestText += `${os.EOL}ptvsd>4.2,<5`
        const debugManifestPath = path.join(params.outputDir, 'debug-requirements.txt')
        await writeFile(debugManifestPath, manifestText)

        return debugManifestPath
    }
    // else we don't need to override the manifest. nothing to return
}

// tslint:disable:no-trailing-whitespace
const makeLambdaDebugFile = async (params: {
    handlerName: string
    debugPort: number
    outputDir: string
}): Promise<{ outFilePath: string; debugHandlerName: string }> => {
    if (!params.outputDir) {
        throw new Error('Must specify outputDir')
    }
    const logger = getLogger()

    const [handlerFilePrefix, handlerFunctionName] = params.handlerName.split('.')
    const debugHandlerFileName = `${handlerFilePrefix}___vsctk___debug`
    const debugHandlerFunctionName = 'lambda_handler'
    // TODO: Sanitize handlerFilePrefix, handlerFunctionName, debugHandlerFunctionName
    try {
        logger.debug('pythonCodeLensProvider.makeLambdaDebugFile params:', JSON.stringify(params, undefined, 2))
        const template = `
# Copyright 2018 Amazon.com, Inc. or its affiliates. All Rights Reserved.
# SPDX-License-Identifier: Apache-2.0

import ptvsd
import sys
from ${handlerFilePrefix} import ${handlerFunctionName} as _handler


def ${debugHandlerFunctionName}(event, context):
    ptvsd.enable_attach(address=('0.0.0.0', ${params.debugPort}), redirect_output=False)
    print('${WAIT_FOR_DEBUGGER_MESSAGES.PYTHON}')
    sys.stdout.flush()
    ptvsd.wait_for_attach()
    print('...debugger attached')
    sys.stdout.flush()
    return _handler(event, context)

`

        const outFilePath = path.join(params.outputDir, `${debugHandlerFileName}.py`)
        logger.debug('pythonCodeLensProvider.makeLambdaDebugFile outFilePath:', outFilePath)
        await writeFile(outFilePath, template)

        return {
            outFilePath,
            debugHandlerName: `${debugHandlerFileName}.${debugHandlerFunctionName}`
        }
    } catch (err) {
        logger.error('makeLambdaDebugFile failed:', err as Error)
        throw err
    }
}

export function getLocalRootVariants(filePath: string): string[] {
    if (process.platform === 'win32' && DRIVE_LETTER_REGEX.test(filePath)) {
        return [
            filePath.replace(DRIVE_LETTER_REGEX, match => match.toLowerCase()),
            filePath.replace(DRIVE_LETTER_REGEX, match => match.toUpperCase())
        ]
    }

    return [filePath]
}

function makeDebugConfig({
    debugPort,
    samProjectCodeRoot
}: {
    debugPort?: number
    samProjectCodeRoot: string
}): PythonDebugConfiguration {
    const pathMappings: PythonPathMapping[] = getLocalRootVariants(samProjectCodeRoot).map<PythonPathMapping>(
        variant => {
            return {
                localRoot: variant,
                remoteRoot: '/var/task'
            }
        }
    )

    return {
        type: PYTHON_LANGUAGE,
        request: 'attach',
        name: 'SamLocalDebug',
        host: 'localhost',
        port: debugPort!,
        pathMappings,
        // Disable redirectOutput to prevent the Python Debugger from automatically writing stdout/stderr text
        // to the Debug Console. We're taking the child process stdout/stderr and explicitly writing that to
        // the Debug Console.
        redirectOutput: false
    }
}

export async function initialize({
    configuration,
    outputChannel: toolkitOutputChannel,
    processInvoker = new DefaultValidatingSamCliProcessInvoker({}),
    telemetryService,
    localInvokeCommand
}: CodeLensProviderParams): Promise<void> {
    const logger = getLogger()
    const channelLogger = getChannelLogger(toolkitOutputChannel)

    if (!localInvokeCommand) {
        localInvokeCommand = new DefaultSamLocalInvokeCommand(channelLogger, [WAIT_FOR_DEBUGGER_MESSAGES.PYTHON])
    }

    const invokeLambda = async (
        args: LambdaLocalInvokeParams & { runtime: string }
    ): Promise<LocalLambdaStatistics | undefined> => {
        // Switch over to the output channel so the user has feedback that we're getting things ready
        channelLogger.channel.show(true)

        channelLogger.info('AWS.output.sam.local.start', 'Preparing to run {0} locally...', args.handlerName)

        let lambdaDebugFilePath: string | undefined
        let stats: LocalLambdaStatistics | undefined

        try {
            const samProjectCodeRoot = await getSamProjectDirPathForFile(args.document.uri.fsPath)
            const baseBuildDir = await makeBuildDir()

            let debugPort: number | undefined

            let handlerName: string = args.handlerName
            let manifestPath: string | undefined
            if (args.isDebug) {
                debugPort = await getDebugPort()
                const { debugHandlerName, outFilePath } = await makeLambdaDebugFile({
                    handlerName: args.handlerName,
                    debugPort: debugPort,
                    outputDir: samProjectCodeRoot
                })
                lambdaDebugFilePath = outFilePath
                handlerName = debugHandlerName
                manifestPath = await makePythonDebugManifest({
                    samProjectCodeRoot,
                    outputDir: baseBuildDir
                })
            }

            const handlerFileRelativePath = getHandlerRelativePath({
                codeRoot: samProjectCodeRoot,
                filePath: args.document.uri.fsPath
            })

            const relativeOriginalFunctionHandler = getRelativeFunctionHandler({
                handlerName: args.handlerName,
                runtime: args.runtime,
                handlerFileRelativePath
            })

            const relativeFunctionHandler = getRelativeFunctionHandler({
                handlerName: handlerName,
                runtime: args.runtime,
                handlerFileRelativePath
            })

            const lambdaInfo = await getLambdaInfoFromExistingTemplate({
                workspaceUri: args.workspaceFolder.uri,
                relativeOriginalFunctionHandler
            })

            const inputTemplatePath = await makeInputTemplate({
                baseBuildDir,
                codeDir: samProjectCodeRoot,
                relativeFunctionHandler,
                globals: lambdaInfo && lambdaInfo.templateGlobals ? lambdaInfo.templateGlobals : undefined,
                properties: lambdaInfo && lambdaInfo.resource.Properties ? lambdaInfo.resource.Properties : undefined,
                runtime: args.runtime
            })

            logger.debug(
                `pythonCodeLensProvider.invokeLambda: ${JSON.stringify(
                    { samProjectCodeRoot, inputTemplatePath, handlerName, manifestPath },
                    undefined,
                    2
                )}`
            )

            const codeDir = samProjectCodeRoot
            const samTemplatePath: string = await executeSamBuild({
                baseBuildDir,
                channelLogger,
                codeDir,
                inputTemplatePath,
                manifestPath,
                samProcessInvoker: processInvoker
            })

            const invokeArgs: InvokeLambdaFunctionArguments = {
                baseBuildDir,
                originalSamTemplatePath: args.samTemplate.fsPath,
                samTemplatePath,
                documentUri: args.document.uri,
                originalHandlerName: args.handlerName,
                handlerName,
                runtime: args.runtime
            }

            if (args.isDebug) {
                const debugConfig: PythonDebugConfiguration = makeDebugConfig({ debugPort, samProjectCodeRoot })
                invokeArgs.debugArgs = {
                    debugConfig,
                    debugPort: debugConfig.port
                }
            }

            stats = await invokeLambdaFunction(invokeArgs, {
                channelLogger,
                configuration,
                samLocalInvokeCommand: localInvokeCommand!,
                telemetryService
            })
        } catch (err) {
            const error = err as Error
            channelLogger.error(
                'AWS.error.during.sam.local',
                'An error occurred trying to run SAM Application locally: {0}',
                error
            )
        } finally {
            if (lambdaDebugFilePath) {
                await deleteFile(lambdaDebugFilePath)
            }
        }

        return stats
    }

    const command = getInvokeCmdKey('python')
    registerCommand({
        command,
        callback: async (params: LambdaLocalInvokeParams): Promise<{ datum: Datum }> => {
            const resource = await CloudFormation.getResourceFromTemplate({
                handlerName: params.handlerName,
                templatePath: params.samTemplate.fsPath
            })
            const runtime = CloudFormation.getRuntime(resource)

            const stats: LocalLambdaStatistics | undefined = await invokeLambda({
                runtime,
                ...params
            })

            return getMetricDatum({
<<<<<<< HEAD
                debug: params.isDebug,
                runtime,
                debugAttachAttempts: stats && stats.debug ? stats.debug.attempts : undefined,
                debugAttachDuration: stats && stats.debug ? stats.debug.duration : undefined,
                debugAttachSuccess: stats && stats.debug ? stats.debug.success : undefined,
=======
                isDebug: params.isDebug,
                runtime
>>>>>>> 119ee1ff
            })
        },
        telemetryName: {
            namespace: TelemetryNamespace.Lambda,
            name: 'invokelocal'
        }
    })
}

// Convenience method to swallow any errors
async function deleteFile(filePath: string): Promise<void> {
    try {
        await unlink(filePath)
    } catch (err) {
        getLogger().warn(err as Error)
    }
}

export async function makePythonCodeLensProvider(
    pythonSettings: SettingsConfiguration
): Promise<vscode.CodeLensProvider> {
    const logger = getLogger()

    return {
        // CodeLensProvider
        provideCodeLenses: async (
            document: vscode.TextDocument,
            token: vscode.CancellationToken
        ): Promise<vscode.CodeLens[]> => {
            const handlers: LambdaHandlerCandidate[] = await getLambdaHandlerCandidates({
                uri: document.uri,
                pythonSettings
            })
            logger.debug(
                'pythonCodeLensProvider.makePythonCodeLensProvider handlers:',
                JSON.stringify(handlers, undefined, 2)
            )

            return makeCodeLenses({
                document,
                handlers,
                token,
                language: 'python'
            })
        }
    }
}<|MERGE_RESOLUTION|>--- conflicted
+++ resolved
@@ -376,16 +376,11 @@
             })
 
             return getMetricDatum({
-<<<<<<< HEAD
                 debug: params.isDebug,
                 runtime,
                 debugAttachAttempts: stats && stats.debug ? stats.debug.attempts : undefined,
                 debugAttachDuration: stats && stats.debug ? stats.debug.duration : undefined,
                 debugAttachSuccess: stats && stats.debug ? stats.debug.success : undefined,
-=======
-                isDebug: params.isDebug,
-                runtime
->>>>>>> 119ee1ff
             })
         },
         telemetryName: {
