/*!
 * Copyright 2018-2019 Amazon.com, Inc. or its affiliates. All Rights Reserved.
 * SPDX-License-Identifier: Apache-2.0
 */

import { unlink, writeFile } from 'fs-extra'
import * as os from 'os'
import * as path from 'path'
import * as vscode from 'vscode'
import { PythonDebugConfiguration, PythonPathMapping } from '../../lambda/local/debugConfiguration'
import { RuntimeFamily } from '../../lambda/models/samLambdaRuntime'
import { ExtContext, VSCODE_EXTENSION_ID } from '../extensions'
import { fileExists, readFileAsString } from '../filesystemUtilities'
import { LambdaHandlerCandidate } from '../lambdaHandlerSearch'
import { getLogger } from '../logger'
import { DefaultValidatingSamCliProcessInvoker } from '../sam/cli/defaultValidatingSamCliProcessInvoker'
import { DefaultSamLocalInvokeCommand, WAIT_FOR_DEBUGGER_MESSAGES } from '../sam/cli/samCliLocalInvoke'
import { getStartPort } from '../utilities/debuggerUtils'
import { ChannelLogger } from '../utilities/vsCodeUtils'
import {
    executeSamBuild,
<<<<<<< HEAD
    getLambdaInfoFromExistingTemplate,
    invokeLambdaFunction,
    makeBuildDir,
    makeInputTemplate
=======
    getHandlerRelativePath,
    getLambdaInfoFromExistingTemplate,
    getRelativeFunctionHandler,
    invokeLambdaFunction,
    makeBuildDir,
    makeInputTemplate,
>>>>>>> 8db70251
} from './localLambdaRunner'
import { PythonDebugAdapterHeartbeat } from './pythonDebugAdapterHeartbeat'
import { getLocalRootVariants } from '../utilities/pathUtils'
import { SamLaunchRequestArgs } from '../sam/debugger/samDebugSession'

const PYTHON_DEBUG_ADAPTER_RETRY_DELAY_MS = 1000
export const PYTHON_LANGUAGE = 'python'
export const PYTHON_ALLFILES: vscode.DocumentFilter[] = [
    {
        scheme: 'file',
        language: PYTHON_LANGUAGE,
    },
]

// TODO: Fix this! Implement a more robust/flexible solution. This is just a basic minimal proof of concept.
export const getSamProjectDirPathForFile = async (filepath: string): Promise<string> => {
    return path.dirname(filepath)
}

export async function getLambdaHandlerCandidates(uri: vscode.Uri): Promise<LambdaHandlerCandidate[]> {
    const filename = uri.fsPath

    const symbols: vscode.DocumentSymbol[] =
        (await vscode.commands.executeCommand<vscode.DocumentSymbol[]>('vscode.executeDocumentSymbolProvider', uri)) ??
        []

    return symbols
        .filter(sym => sym.kind === vscode.SymbolKind.Function)
        .map<LambdaHandlerCandidate>(symbol => {
            return {
                filename,
                handlerName: `${path.parse(filename).name}.${symbol.name}`,
                range: symbol.range,
            }
        })
}

// Add create debugging manifest/requirements.txt containing ptvsd
const makePythonDebugManifest = async (params: {
    samProjectCodeRoot: string
    outputDir: string
}): Promise<string | undefined> => {
    let manifestText = ''
    const manfestPath = path.join(params.samProjectCodeRoot, 'requirements.txt')
    if (await fileExists(manfestPath)) {
        manifestText = await readFileAsString(manfestPath)
    }
    getLogger().debug(`pythonCodeLensProvider.makePythonDebugManifest params: ${JSON.stringify(params, undefined, 2)}`)
    // TODO: Make this logic more robust. What if other module names include ptvsd?
    if (manifestText.indexOf('ptvsd') < 0) {
        manifestText += `${os.EOL}ptvsd>4.2,<5`
        const debugManifestPath = path.join(params.outputDir, 'debug-requirements.txt')
        await writeFile(debugManifestPath, manifestText)

        return debugManifestPath
    }
    // else we don't need to override the manifest. nothing to return
}

// tslint:disable:no-trailing-whitespace
const makeLambdaDebugFile = async (params: {
    handlerName: string
    debugPort: number
    outputDir: string
}): Promise<{ outFilePath: string; debugHandlerName: string }> => {
    if (!params.outputDir) {
        throw new Error('Must specify outputDir')
    }
    const logger = getLogger()

    const [handlerFilePrefix, handlerFunctionName] = params.handlerName.split('.')
    const debugHandlerFileName = `${handlerFilePrefix}___vsctk___debug`
    const debugHandlerFunctionName = 'lambda_handler'
    // TODO: Sanitize handlerFilePrefix, handlerFunctionName, debugHandlerFunctionName
    try {
        logger.debug('pythonCodeLensProvider.makeLambdaDebugFile params:', JSON.stringify(params, undefined, 2))
        const template = `
# Copyright 2018 Amazon.com, Inc. or its affiliates. All Rights Reserved.
# SPDX-License-Identifier: Apache-2.0

import ptvsd
import sys
from ${handlerFilePrefix} import ${handlerFunctionName} as _handler


def ${debugHandlerFunctionName}(event, context):
    ptvsd.enable_attach(address=('0.0.0.0', ${params.debugPort}), redirect_output=False)
    print('${WAIT_FOR_DEBUGGER_MESSAGES.PYTHON}')
    sys.stdout.flush()
    ptvsd.wait_for_attach()
    print('...debugger attached')
    sys.stdout.flush()
    return _handler(event, context)

`

        const outFilePath = path.join(params.outputDir, `${debugHandlerFileName}.py`)
        logger.debug('pythonCodeLensProvider.makeLambdaDebugFile outFilePath:', outFilePath)
        await writeFile(outFilePath, template)

        return {
            outFilePath,
            debugHandlerName: `${debugHandlerFileName}.${debugHandlerFunctionName}`,
        }
    } catch (err) {
        logger.error('makeLambdaDebugFile failed:', err as Error)
        throw err
    }
}

/**
 * Gathers and sets launch-config info by inspecting the workspace and creating
 * temp files/directories as needed.
 *
 * Does NOT execute/invoke SAM, docker, etc.
 */
export async function makePythonDebugConfig(
    config: SamLaunchRequestArgs,
    isDebug: boolean,
    runtime: string,
<<<<<<< HEAD
    handlerName: string
=======
    handlerName: string,
    uri: vscode.Uri
>>>>>>> 8db70251
): Promise<PythonDebugConfiguration> {
    if (!config.codeRoot) {
        // Last-resort attempt to discover the project root (when there is no
        // `launch.json` nor `template.yaml`).
        config.codeRoot = await getSamProjectDirPathForFile(config?.samTemplatePath ?? config.documentUri!!.fsPath)
        if (!config.codeRoot) {
            // TODO: return error and show it at the caller.
            throw Error('missing launch.json, template.yaml, and failed to discover project root')
        }
    }

    const baseBuildDir = await makeBuildDir()
<<<<<<< HEAD
=======
    const handlerFileRelativePath = getHandlerRelativePath({
        codeRoot: config.codeRoot,
        filePath: uri.fsPath,
    })
    const relativeFunctionHandler = getRelativeFunctionHandler({
        handlerName: handlerName,
        runtime: runtime,
        handlerFileRelativePath,
    })
    const relativeOriginalFunctionHandler = getRelativeFunctionHandler({
        handlerName: handlerName,
        runtime: runtime,
        handlerFileRelativePath,
    })
    const lambdaInfo = await getLambdaInfoFromExistingTemplate({
        workspaceUri: config.workspaceFolder.uri,
        relativeOriginalFunctionHandler,
    })
    const inputTemplatePath = await makeInputTemplate({
        // Direct ("code") invoke-target.
        baseBuildDir,
        codeDir: config.codeRoot,
        relativeFunctionHandler,
        globals: lambdaInfo && lambdaInfo.templateGlobals ? lambdaInfo.templateGlobals : undefined,
        properties: lambdaInfo && lambdaInfo.resource.Properties ? lambdaInfo.resource.Properties : undefined,
        runtime: runtime,
    })
    const pathMappings: PythonPathMapping[] = getLocalRootVariants(config.codeRoot).map<PythonPathMapping>(variant => {
        return {
            localRoot: variant,
            remoteRoot: '/var/task',
        }
    })

>>>>>>> 8db70251
    let debugPort: number | undefined
    let manifestPath: string | undefined
    let outFilePath: string | undefined
    if (isDebug) {
        debugPort = await getStartPort()
        const rv = await makeLambdaDebugFile({
            handlerName: handlerName,
            debugPort: debugPort,
            outputDir: config.codeRoot,
        })
        outFilePath = rv.outFilePath
        // XXX: Reassign handler name.
        handlerName = rv.debugHandlerName
        manifestPath = await makePythonDebugManifest({
            samProjectCodeRoot: config.codeRoot,
            outputDir: baseBuildDir,
        })
    }

    const relativeOriginalFunctionHandler = config.handlerName
    const relativeFunctionHandler = handlerName
    // const relativeFunctionHandler = getRelativeFunctionHandler({
    //     handlerName,
    //     runtime,
    //     handlerRelativePath
    // })
    // const relativeOriginalFunctionHandler = getRelativeFunctionHandler({
    //     handlerName,
    //     runtime,
    //     handlerRelativePath
    // })
    const lambdaInfo = await getLambdaInfoFromExistingTemplate({
        workspaceUri: config.workspaceFolder.uri,
        relativeOriginalFunctionHandler
    })
    const inputTemplatePath = await makeInputTemplate({
        // Direct ("code") invoke-target.
        baseBuildDir,
        codeDir: config.codeRoot,
        relativeFunctionHandler,
        globals: lambdaInfo && lambdaInfo.templateGlobals ? lambdaInfo.templateGlobals : undefined,
        properties: lambdaInfo && lambdaInfo.resource.Properties ? lambdaInfo.resource.Properties : undefined,
        runtime: runtime
    })
    const pathMappings: PythonPathMapping[] = getLocalRootVariants(config.codeRoot).map<PythonPathMapping>(variant => {
        return {
            localRoot: variant,
            remoteRoot: '/var/task'
        }
    })

    return {
        ...config,
        type: 'python',
        request: 'attach',
        runtimeFamily: RuntimeFamily.Python,
        outFilePath: outFilePath,
        baseBuildDir: baseBuildDir,
        noDebug: false,
        samTemplatePath: inputTemplatePath,
        originalSamTemplatePath: inputTemplatePath,
        name: 'SamLocalDebug',

        //
        // Python-specific fields.
        //
        manifestPath: manifestPath ?? 'unknown',
        debugPort: debugPort,
        port: debugPort ?? -1,
        runtime: runtime,
        handlerName: handlerName,
        originalHandlerName: handlerName,
        host: 'localhost',
        pathMappings,
        // Disable redirectOutput to prevent the Python Debugger from automatically writing stdout/stderr text
        // to the Debug Console. We're taking the child process stdout/stderr and explicitly writing that to
        // the Debug Console.
        redirectOutput: false
    }
}

/**
 * Launches and attaches debugger to a SAM Python project.
 */
export async function invokePythonLambda(ctx: ExtContext, config: PythonDebugConfiguration) {
    // Switch over to the output channel so the user has feedback that we're getting things ready
    ctx.chanLogger.channel.show(true)
    ctx.chanLogger.info('AWS.output.sam.local.start', 'Preparing to run {0} locally...', config.handlerName)

    config.samLocalInvokeCommand = new DefaultSamLocalInvokeCommand(ctx.chanLogger, [
        // TODO: enable this?
        // WAIT_FOR_DEBUGGER_MESSAGES.PYTHON,
    ])
    const processInvoker = new DefaultValidatingSamCliProcessInvoker({})

    try {
        // logger.debug(
        //     `pythonCodeLensProvider.invokeLambda: ${JSON.stringify(
        //         { samProjectCodeRoot, config.samTemplatePath!!, handlerName, manifestPath },
        //         undefined,
        //         2
        //     )}`
        // )
        const inputTemplatePath = config.samTemplatePath!!

        // XXX: reassignment
        config.samTemplatePath = await executeSamBuild({
            baseBuildDir: config.baseBuildDir!!,
            channelLogger: ctx.chanLogger,
            codeDir: config.invokeTarget.target === 'template' ? path.dirname(config.codeRoot) : config.codeRoot,
            inputTemplatePath: inputTemplatePath,
            manifestPath: config.manifestPath,
            samProcessInvoker: processInvoker,
            useContainer: config.sam?.containerBuild || false,
        })
        if (config.invokeTarget.target === 'template') {
            // XXX: reassignment
            config.invokeTarget.samTemplatePath = config.samTemplatePath
        }

        config.onWillAttachDebugger = waitForPythonDebugAdapter

        await invokeLambdaFunction(ctx, config)
    } catch (err) {
        const error = err as Error
        ctx.chanLogger.error(
            'AWS.error.during.sam.local',
            'An error occurred trying to run SAM Application locally: {0}',
            error
        )
    } finally {
        if (config.outFilePath) {
            await deleteFile(config.outFilePath)
        }
    }
}

export async function waitForPythonDebugAdapter(
    debugPort: number,
    timeoutDurationMillis: number,
    channelLogger: ChannelLogger
) {
    const logger = getLogger()
    const stopMillis = Date.now() + timeoutDurationMillis

    logger.verbose(`Testing debug adapter connection on port ${debugPort}`)

    let debugServerAvailable: boolean = false

    while (!debugServerAvailable) {
        const tester = new PythonDebugAdapterHeartbeat(debugPort)

        try {
            if (await tester.connect()) {
                if (await tester.isDebugServerUp()) {
                    logger.verbose('Debug Adapter is available')
                    debugServerAvailable = true
                }
            }
        } catch (err) {
            logger.verbose('Error while testing', err as Error)
        } finally {
            await tester.disconnect()
        }

        if (!debugServerAvailable) {
            if (Date.now() > stopMillis) {
                break
            }

            logger.verbose('Debug Adapter not ready, retrying...')
            await new Promise<void>(resolve => {
                setTimeout(resolve, PYTHON_DEBUG_ADAPTER_RETRY_DELAY_MS)
            })
        }
    }

    if (!debugServerAvailable) {
        channelLogger.warn(
            'AWS.sam.local.invoke.python.server.not.available',
            // tslint:disable-next-line:max-line-length
            'Unable to communicate with the Python Debug Adapter. The debugger might not succeed when attaching to your SAM Application.'
        )
    }
}

// Convenience method to swallow any errors
async function deleteFile(filePath: string): Promise<void> {
    try {
        await unlink(filePath)
    } catch (err) {
        getLogger().warn(err as Error)
    }
}

export async function activatePythonExtensionIfInstalled() {
    const extension = vscode.extensions.getExtension(VSCODE_EXTENSION_ID.python)

    // If the extension is not installed, it is not a failure. There may be reduced functionality.
    if (extension && !extension.isActive) {
        getLogger().info('Python CodeLens Provider is activating the python extension')
        await extension.activate()
    }
}<|MERGE_RESOLUTION|>--- conflicted
+++ resolved
@@ -19,19 +19,10 @@
 import { ChannelLogger } from '../utilities/vsCodeUtils'
 import {
     executeSamBuild,
-<<<<<<< HEAD
     getLambdaInfoFromExistingTemplate,
     invokeLambdaFunction,
     makeBuildDir,
-    makeInputTemplate
-=======
-    getHandlerRelativePath,
-    getLambdaInfoFromExistingTemplate,
-    getRelativeFunctionHandler,
-    invokeLambdaFunction,
-    makeBuildDir,
     makeInputTemplate,
->>>>>>> 8db70251
 } from './localLambdaRunner'
 import { PythonDebugAdapterHeartbeat } from './pythonDebugAdapterHeartbeat'
 import { getLocalRootVariants } from '../utilities/pathUtils'
@@ -152,12 +143,7 @@
     config: SamLaunchRequestArgs,
     isDebug: boolean,
     runtime: string,
-<<<<<<< HEAD
     handlerName: string
-=======
-    handlerName: string,
-    uri: vscode.Uri
->>>>>>> 8db70251
 ): Promise<PythonDebugConfiguration> {
     if (!config.codeRoot) {
         // Last-resort attempt to discover the project root (when there is no
@@ -170,22 +156,37 @@
     }
 
     const baseBuildDir = await makeBuildDir()
-<<<<<<< HEAD
-=======
-    const handlerFileRelativePath = getHandlerRelativePath({
-        codeRoot: config.codeRoot,
-        filePath: uri.fsPath,
-    })
-    const relativeFunctionHandler = getRelativeFunctionHandler({
-        handlerName: handlerName,
-        runtime: runtime,
-        handlerFileRelativePath,
-    })
-    const relativeOriginalFunctionHandler = getRelativeFunctionHandler({
-        handlerName: handlerName,
-        runtime: runtime,
-        handlerFileRelativePath,
-    })
+    let debugPort: number | undefined
+    let manifestPath: string | undefined
+    let outFilePath: string | undefined
+    if (isDebug) {
+        debugPort = await getStartPort()
+        const rv = await makeLambdaDebugFile({
+            handlerName: handlerName,
+            debugPort: debugPort,
+            outputDir: config.codeRoot,
+        })
+        outFilePath = rv.outFilePath
+        // XXX: Reassign handler name.
+        handlerName = rv.debugHandlerName
+        manifestPath = await makePythonDebugManifest({
+            samProjectCodeRoot: config.codeRoot,
+            outputDir: baseBuildDir,
+        })
+    }
+
+    const relativeOriginalFunctionHandler = config.handlerName
+    const relativeFunctionHandler = handlerName
+    // const relativeFunctionHandler = getRelativeFunctionHandler({
+    //     handlerName,
+    //     runtime,
+    //     handlerRelativePath
+    // })
+    // const relativeOriginalFunctionHandler = getRelativeFunctionHandler({
+    //     handlerName,
+    //     runtime,
+    //     handlerRelativePath
+    // })
     const lambdaInfo = await getLambdaInfoFromExistingTemplate({
         workspaceUri: config.workspaceFolder.uri,
         relativeOriginalFunctionHandler,
@@ -206,58 +207,6 @@
         }
     })
 
->>>>>>> 8db70251
-    let debugPort: number | undefined
-    let manifestPath: string | undefined
-    let outFilePath: string | undefined
-    if (isDebug) {
-        debugPort = await getStartPort()
-        const rv = await makeLambdaDebugFile({
-            handlerName: handlerName,
-            debugPort: debugPort,
-            outputDir: config.codeRoot,
-        })
-        outFilePath = rv.outFilePath
-        // XXX: Reassign handler name.
-        handlerName = rv.debugHandlerName
-        manifestPath = await makePythonDebugManifest({
-            samProjectCodeRoot: config.codeRoot,
-            outputDir: baseBuildDir,
-        })
-    }
-
-    const relativeOriginalFunctionHandler = config.handlerName
-    const relativeFunctionHandler = handlerName
-    // const relativeFunctionHandler = getRelativeFunctionHandler({
-    //     handlerName,
-    //     runtime,
-    //     handlerRelativePath
-    // })
-    // const relativeOriginalFunctionHandler = getRelativeFunctionHandler({
-    //     handlerName,
-    //     runtime,
-    //     handlerRelativePath
-    // })
-    const lambdaInfo = await getLambdaInfoFromExistingTemplate({
-        workspaceUri: config.workspaceFolder.uri,
-        relativeOriginalFunctionHandler
-    })
-    const inputTemplatePath = await makeInputTemplate({
-        // Direct ("code") invoke-target.
-        baseBuildDir,
-        codeDir: config.codeRoot,
-        relativeFunctionHandler,
-        globals: lambdaInfo && lambdaInfo.templateGlobals ? lambdaInfo.templateGlobals : undefined,
-        properties: lambdaInfo && lambdaInfo.resource.Properties ? lambdaInfo.resource.Properties : undefined,
-        runtime: runtime
-    })
-    const pathMappings: PythonPathMapping[] = getLocalRootVariants(config.codeRoot).map<PythonPathMapping>(variant => {
-        return {
-            localRoot: variant,
-            remoteRoot: '/var/task'
-        }
-    })
-
     return {
         ...config,
         type: 'python',
@@ -284,7 +233,7 @@
         // Disable redirectOutput to prevent the Python Debugger from automatically writing stdout/stderr text
         // to the Debug Console. We're taking the child process stdout/stderr and explicitly writing that to
         // the Debug Console.
-        redirectOutput: false
+        redirectOutput: false,
     }
 }
 
