--- conflicted
+++ resolved
@@ -424,20 +424,13 @@
             document: vscode.TextDocument,
             token: vscode.CancellationToken
         ): Promise<vscode.CodeLens[]> => {
-<<<<<<< HEAD
-            const handlers: LambdaHandlerCandidate[] = await getLambdaHandlerCandidates(document.uri)
-=======
             // Try to activate the Python Extension before requesting symbols from a python file
             await activatePythonExtensionIfInstalled()
             if (token.isCancellationRequested) {
                 return []
             }
 
-            const handlers: LambdaHandlerCandidate[] = await getLambdaHandlerCandidates({
-                uri: document.uri,
-                pythonSettings
-            })
->>>>>>> b20a9a3e
+            const handlers: LambdaHandlerCandidate[] = await getLambdaHandlerCandidates(document.uri)
             logger.debug(
                 'pythonCodeLensProvider.makePythonCodeLensProvider handlers:',
                 JSON.stringify(handlers, undefined, 2)
