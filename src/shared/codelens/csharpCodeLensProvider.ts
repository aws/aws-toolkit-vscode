--- conflicted
+++ resolved
@@ -270,11 +270,7 @@
     }
 
     return getMetricDatum({
-<<<<<<< HEAD
         debug: lambdaLocalInvokeParams.isDebug,
-=======
-        isDebug: lambdaLocalInvokeParams.isDebug,
->>>>>>> 119ee1ff
         runtime,
         debugAttachAttempts: stats && stats.debug ? stats.debug.attempts : undefined,
         debugAttachDuration: stats && stats.debug ? stats.debug.duration : undefined,
