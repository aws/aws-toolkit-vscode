--- conflicted
+++ resolved
@@ -7,15 +7,7 @@
 import * as path from 'path'
 import * as os from 'os'
 import * as vscode from 'vscode'
-<<<<<<< HEAD
 import { DOTNET_CORE_DEBUGGER_PATH, DotNetCoreDebugConfiguration } from '../../lambda/local/debugConfiguration'
-=======
-import {
-    DOTNET_CORE_DEBUGGER_PATH,
-    DotNetCoreDebugConfiguration,
-    assertTargetKind,
-} from '../../lambda/local/debugConfiguration'
->>>>>>> 8db70251
 import { RuntimeFamily } from '../../lambda/models/samLambdaRuntime'
 import { DefaultDockerClient, DockerClient } from '../clients/dockerClient'
 import { CloudFormation } from '../cloudformation/cloudformation'
@@ -35,11 +27,7 @@
     invokeLambdaFunction,
     makeBuildDir,
     makeInputTemplate,
-<<<<<<< HEAD
-    waitForDebugPort
-=======
     waitForDebugPort,
->>>>>>> 8db70251
 } from './localLambdaRunner'
 
 export const CSHARP_LANGUAGE = 'csharp'
@@ -110,28 +98,14 @@
     const codeUri = getCodeUri(resource, vscode.Uri.parse(config.samTemplatePath!!))
     const handlerName = config.handlerName
 
-<<<<<<< HEAD
     config.samTemplatePath = await makeInputTemplate({
         baseBuildDir,
         codeDir: codeUri,
         relativeFunctionHandler: handlerName,
         runtime: config.runtime,
         globals: template.Globals,
-        properties: resource.Properties
+        properties: resource.Properties,
     })
-=======
-    if (!config.samTemplatePath) {
-        assertTargetKind(config, 'code')
-        config.samTemplatePath = await makeInputTemplate({
-            baseBuildDir,
-            codeDir: codeUri,
-            relativeFunctionHandler: handlerName,
-            runtime: config.runtime,
-            globals: template.Globals,
-            properties: resource.Properties,
-        })
-    }
->>>>>>> 8db70251
 
     config = {
         ...config,
@@ -139,7 +113,7 @@
         request: 'attach',
         runtimeFamily: RuntimeFamily.DotNetCore,
         name: 'SamLocalDebug',
-        baseBuildDir: baseBuildDir
+        baseBuildDir: baseBuildDir,
     }
 
     if (!config.noDebug) {
@@ -190,7 +164,7 @@
             await invokeCtx.installDebugger({
                 debuggerPath: config.debuggerPath!!,
                 lambdaRuntime: config.runtime,
-                channelLogger: ctx.chanLogger
+                channelLogger: ctx.chanLogger,
             })
             config.onWillAttachDebugger = waitForDebugPort
             config.samLocalInvokeCommand = localInvokeCommand
@@ -457,12 +431,7 @@
             },
         },
         sourceFileMap: {
-<<<<<<< HEAD
-            ['/var/task']: codeUri
-        }
-=======
             ['/var/task']: codeUri,
         },
->>>>>>> 8db70251
     }
 }