--- conflicted
+++ resolved
@@ -14,11 +14,7 @@
     getHandlerRelativePath,
     waitForDebugPort,
     makeBuildDir,
-<<<<<<< HEAD
-    invokeLambdaFunction
-=======
     invokeLambdaFunction,
->>>>>>> 8db70251
 } from './localLambdaRunner'
 import { ExtContext } from '../extensions'
 import { NodejsDebugConfiguration } from '../../lambda/local/debugConfiguration'
@@ -110,7 +106,7 @@
         localRoot: config.codeRoot,
         remoteRoot: '/var/task',
         protocol: 'inspector',
-        skipFiles: ['/var/runtime/node_modules/**/*.js', '<node_internals>/**/*.js']
+        skipFiles: ['/var/runtime/node_modules/**/*.js', '<node_internals>/**/*.js'],
     }
 
     return nodejsLaunchConfig
