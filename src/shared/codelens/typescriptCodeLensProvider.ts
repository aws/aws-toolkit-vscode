/*!
 * Copyright 2018-2019 Amazon.com, Inc. or its affiliates. All Rights Reserved.
 * SPDX-License-Identifier: Apache-2.0
 */

'use strict'

import * as path from 'path'
import * as vscode from 'vscode'
import { NodejsDebugConfiguration } from '../../lambda/local/debugConfiguration'
import { CloudFormation } from '../cloudformation/cloudformation'
import { findFileInParentPaths } from '../filesystemUtilities'
import { LambdaHandlerCandidate } from '../lambdaHandlerSearch'
import { DefaultSamLocalInvokeCommand, WAIT_FOR_DEBUGGER_MESSAGES } from '../sam/cli/samCliLocalInvoke'
import { Datum, TelemetryNamespace } from '../telemetry/telemetryTypes'
import { registerCommand } from '../telemetry/telemetryUtils'
import { TypescriptLambdaHandlerSearch } from '../typescriptLambdaHandlerSearch'
import { getChannelLogger, getDebugPort, localize } from '../utilities/vsCodeUtils'

import { DefaultValidatingSamCliProcessInvoker } from '../sam/cli/defaultValidatingSamCliProcessInvoker'
import {
    CodeLensProviderParams,
    getInvokeCmdKey,
    getMetricDatum,
    makeCodeLenses,
} from './codeLensUtils'
import {
    LambdaLocalInvokeParams,
    LocalLambdaRunner,
    LocalLambdaStatistics,
} from './localLambdaRunner'

const unsupportedNodeJsRuntimes: Set<string> = new Set<string>([
    'nodejs4.3'
])

async function getSamProjectDirPathForFile(filepath: string): Promise<string> {
    const packageJsonPath: string | undefined = await findFileInParentPaths(
        path.dirname(filepath),
        'package.json'
    )
    if (!packageJsonPath) {
        throw new Error( // TODO: Do we want to localize errors? This might be confusing if we need to review logs.
            localize(
                'AWS.error.sam.local.package_json_not_found',
                'Unable to find package.json related to {0}',
                filepath
            )
        )
    }

    return path.dirname(packageJsonPath)
}

export function initialize({
    configuration,
    outputChannel: toolkitOutputChannel,
    processInvoker = new DefaultValidatingSamCliProcessInvoker({}),
    localInvokeCommand = new DefaultSamLocalInvokeCommand(
        getChannelLogger(toolkitOutputChannel),
        [WAIT_FOR_DEBUGGER_MESSAGES.NODEJS]
    ),
    telemetryService,
}: CodeLensProviderParams): void {

    const invokeLambda = async (
        params: LambdaLocalInvokeParams & { runtime: string }
    ): Promise<LocalLambdaStatistics | undefined> => {
        const samProjectCodeRoot = await getSamProjectDirPathForFile(params.document.uri.fsPath)
        let debugPort: number | undefined

        if (params.isDebug) {
            debugPort = await getDebugPort()
        }

        const protocol = params.runtime === 'nodejs6.10' ? 'legacy' : 'inspector'

        const debugConfig: NodejsDebugConfiguration = {
            type: 'node',
            request: 'attach',
            name: 'SamLocalDebug',
            preLaunchTask: undefined,
            address: 'localhost',
            port: debugPort!,
            localRoot: samProjectCodeRoot,
            remoteRoot: '/var/task',
            protocol,
            skipFiles: [
                '/var/runtime/node_modules/**/*.js',
                '<node_internals>/**/*.js'
            ]
        }

        const localLambdaRunner: LocalLambdaRunner = new LocalLambdaRunner(
            configuration,
            params,
            debugPort,
            params.runtime,
            toolkitOutputChannel,
            processInvoker,
            localInvokeCommand,
            debugConfig,
            samProjectCodeRoot
        )

        return await localLambdaRunner.run()
    }

    const command = getInvokeCmdKey('javascript')
    registerCommand({
        command,
        callback: async (params: LambdaLocalInvokeParams): Promise<{ datum: Datum }> => {
            const resource = await CloudFormation.getResourceFromTemplate({
                handlerName: params.handlerName,
                templatePath: params.samTemplate.fsPath
            })
            const runtime = CloudFormation.getRuntime(resource)
            let stats: LocalLambdaStatistics | undefined

            if (params.isDebug && unsupportedNodeJsRuntimes.has(runtime)) {
                vscode.window.showErrorMessage(
                    localize(
                        'AWS.lambda.debug.runtime.unsupported',
                        'Debug support for {0} is currently not supported',
                        runtime
                    )
                )
            } else {
                stats = await invokeLambda({
                    runtime,
                    ...params,
                })
            }

            return getMetricDatum({
<<<<<<< HEAD
                debug: params.isDebug,
=======
                isDebug: params.isDebug,
>>>>>>> 119ee1ff
                runtime,
                debugAttachAttempts: stats && stats.debug ? stats.debug.attempts : undefined,
                debugAttachDuration: stats && stats.debug ? stats.debug.duration : undefined,
                debugAttachSuccess: stats && stats.debug ? stats.debug.success : undefined,
            })
        },
        telemetryName: {
            namespace: TelemetryNamespace.Lambda,
            name: 'invokelocal'
        }
    })
}

export function makeTypescriptCodeLensProvider(): vscode.CodeLensProvider {
    return {
        provideCodeLenses: async (
            document: vscode.TextDocument,
            token: vscode.CancellationToken
        ): Promise<vscode.CodeLens[]> => {
            const search: TypescriptLambdaHandlerSearch = new TypescriptLambdaHandlerSearch(document.uri)
            const handlers: LambdaHandlerCandidate[] = await search.findCandidateLambdaHandlers()

            return makeCodeLenses({
                document,
                handlers,
                token,
                language: 'javascript'
            })
        }
    }
}<|MERGE_RESOLUTION|>--- conflicted
+++ resolved
@@ -133,11 +133,7 @@
             }
 
             return getMetricDatum({
-<<<<<<< HEAD
                 debug: params.isDebug,
-=======
-                isDebug: params.isDebug,
->>>>>>> 119ee1ff
                 runtime,
                 debugAttachAttempts: stats && stats.debug ? stats.debug.attempts : undefined,
                 debugAttachDuration: stats && stats.debug ? stats.debug.duration : undefined,
