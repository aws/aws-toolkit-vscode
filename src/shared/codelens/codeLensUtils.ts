--- conflicted
+++ resolved
@@ -24,11 +24,7 @@
 import * as pythonCodelens from './pythonCodeLensProvider'
 import * as tsCodelens from './typescriptCodeLensProvider'
 
-<<<<<<< HEAD
-export type Language = 'python' | 'javascript' | 'csharp' | 'typescript'
-=======
-export type Language = 'python' | 'javascript' | 'csharp' | 'java'
->>>>>>> 7bc9869f
+export type Language = 'python' | 'javascript' | 'csharp' | 'java' | 'typescript'
 
 export async function makeCodeLenses({
     document,
