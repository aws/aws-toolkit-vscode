--- conflicted
+++ resolved
@@ -28,7 +28,7 @@
 
 export type Language = 'python' | 'javascript' | 'csharp' | 'go' | 'java'
 
-export const STATE_NAME_SUPPRESS_CODELENSES = 'sam.suppressCodeLenses'
+export const STATE_NAME_ENABLE_CODELENSES = 'sam.enableCodeLenses'
 
 export async function makeCodeLenses({
     document,
@@ -310,7 +310,7 @@
             token: vscode.CancellationToken,
             forceProvide?: boolean
         ): Promise<vscode.CodeLens[]> => {
-            if (forceProvide || !configuration.readSetting<boolean>(STATE_NAME_SUPPRESS_CODELENSES)) {
+            if (forceProvide || configuration.readSetting<boolean>(STATE_NAME_ENABLE_CODELENSES)) {
                 // Try to activate the Python Extension before requesting symbols from a python file
                 await pythonDebug.activatePythonExtensionIfInstalled()
                 if (token.isCancellationRequested) {
@@ -340,7 +340,7 @@
             token: vscode.CancellationToken,
             forceProvide?: boolean
         ): Promise<vscode.CodeLens[]> => {
-            if (forceProvide || !configuration.readSetting<boolean>(STATE_NAME_SUPPRESS_CODELENSES)) {
+            if (forceProvide || configuration.readSetting<boolean>(STATE_NAME_ENABLE_CODELENSES)) {
                 const handlers: LambdaHandlerCandidate[] = await csharpCodelens.getLambdaHandlerCandidates(document)
                 return makeCodeLenses({
                     document,
@@ -362,7 +362,7 @@
             token: vscode.CancellationToken,
             forceProvide?: boolean
         ): Promise<vscode.CodeLens[]> => {
-            if (forceProvide || !configuration.readSetting<boolean>(STATE_NAME_SUPPRESS_CODELENSES)) {
+            if (forceProvide || configuration.readSetting<boolean>(STATE_NAME_ENABLE_CODELENSES)) {
                 const handlers = await tsCodelens.getLambdaHandlerCandidates(document)
                 return makeCodeLenses({
                     document,
@@ -377,37 +377,40 @@
     }
 }
 
-<<<<<<< HEAD
-export async function makeJavaCodeLensProvider(
+export async function makeGoCodeLensProvider(
     configuration: SettingsConfiguration
 ): Promise<OverridableCodeLensProvider> {
-=======
-export async function makeGoCodeLensProvider(): Promise<vscode.CodeLensProvider> {
-    return {
-        provideCodeLenses: async (
-            document: vscode.TextDocument,
-            token: vscode.CancellationToken
-        ): Promise<vscode.CodeLens[]> => {
-            const handlers = await goCodelens.getLambdaHandlerCandidates(document)
-            return makeCodeLenses({
-                document,
-                handlers,
-                token,
-                runtimeFamily: RuntimeFamily.Go,
-            })
-        },
-    }
-}
-
-export async function makeJavaCodeLensProvider(): Promise<vscode.CodeLensProvider> {
->>>>>>> a60fd39a
     return {
         provideCodeLenses: async (
             document: vscode.TextDocument,
             token: vscode.CancellationToken,
             forceProvide?: boolean
         ): Promise<vscode.CodeLens[]> => {
-            if (forceProvide || !configuration.readSetting<boolean>(STATE_NAME_SUPPRESS_CODELENSES)) {
+            if (forceProvide || configuration.readSetting<boolean>(STATE_NAME_ENABLE_CODELENSES)) {
+                const handlers = await goCodelens.getLambdaHandlerCandidates(document)
+                return makeCodeLenses({
+                    document,
+                    handlers,
+                    token,
+                    runtimeFamily: RuntimeFamily.Go,
+                })
+            }
+
+            return []
+        },
+    }
+}
+
+export async function makeJavaCodeLensProvider(
+    configuration: SettingsConfiguration
+): Promise<OverridableCodeLensProvider> {
+    return {
+        provideCodeLenses: async (
+            document: vscode.TextDocument,
+            token: vscode.CancellationToken,
+            forceProvide?: boolean
+        ): Promise<vscode.CodeLens[]> => {
+            if (forceProvide || configuration.readSetting<boolean>(STATE_NAME_ENABLE_CODELENSES)) {
                 // Try to activate the Java Extension before requesting symbols from a java file
                 await javaDebug.activateJavaExtensionIfInstalled()
                 if (token.isCancellationRequested) {
