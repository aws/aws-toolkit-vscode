--- conflicted
+++ resolved
@@ -25,11 +25,9 @@
 import * as tsCodelens from './typescriptCodeLensProvider'
 import * as goCodelens from './goCodeLensProvider'
 
-<<<<<<< HEAD
-export type Language = 'python' | 'javascript' | 'csharp' | 'java' | 'typescript'
-=======
-export type Language = 'python' | 'javascript' | 'csharp' | 'go' | 'java'
->>>>>>> cd0a3a7c
+export type Language = 'python' | 'javascript' | 'csharp' | 'java' 
+
+export type Language = 'python' | 'javascript' | 'csharp' | 'go' | 'java' | 'typescript'
 
 export async function makeCodeLenses({
     document,
