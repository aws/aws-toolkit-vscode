/*!
 * Copyright 2021 Amazon.com, Inc. or its affiliates. All Rights Reserved.
 * SPDX-License-Identifier: Apache-2.0
 */

import { Uri } from 'vscode'
import { AWSError } from 'aws-sdk'
import { ServiceException } from '@aws-sdk/smithy-client'
import { isThrottlingError, isTransientError } from '@aws-sdk/service-error-classification'
import { Result } from './telemetry/telemetry'
import { CancellationError } from './utilities/timeoutUtils'
import { isNonNullable } from './utilities/tsUtils'

export interface ErrorInformation {
    /**
     * Error names are optional, but if provided they should be generic yet self-explanatory.
     *
     * A name does not need to precisely describe why something failed and instead should focus
     * on the overarching theme or module that caused the problem. For example, VS Code uses
     * `FileSystemError` for a diverse range of problems relating to their file system API.
     *
     * The choice of granularity for an error name largely comes down to what other errors are
     * possible; names are meant to immediately disambiguate from the potentially thousands of
     * other causes for a failure. If there is any doubt that a certain name might be confusing,
     * opt for something more specific and verbose.
     */
    readonly name?: string

    /**
     * An error code is used to describe specific failure modes within entire classes of errors.
     *
     * The exact value used here is free-form but should be kept stable whenever possible.
     * Value stability is especially important if any error handling logic directly relies on
     * error codes. Prefer using {@link ToolkitError.named} and narrowing this class if any
     * substantial logic is needed for handling specific error codes.
     *
     * As an example, one might choose to describe SSO error codes for extra type-safety:
     * ```ts
     * enum CreateTokenErrorCode {
     *     SlowDown = 'SlowDownException',
     *     ExpiredToken = 'ExpiredTokenException',
     *     UnauthorizedClient = 'UnauthorizedClientException',
     *     AuthorizationPending = 'AuthorizationPendingException',
     * }
     *
     * class CreateTokenError extends ToolkitError.named('CreateTokenError') {
     *     public constructor(public readonly code: CreateTokenErrorCode) {
     *         super('Failed to create SSO access token', { code })
     *     }
     * }
     * ```
     */
    readonly code?: string

    /**
     * Used to describe errors with a direct cause-effect relationship.
     *
     * See {@link code} for creating descriptive errors without a chainable root cause.
     */
    readonly cause?: Error

    /**
     * Structured information that may be used for logging.
     *
     * Consumers should strictly use this field for observability purposes as producers can
     * put whatever they want here.
     */
    readonly details?: Record<string, unknown>

    /**
     * Flag to determine if the error was from a user-initiated cancellation.
     */
    readonly cancelled?: boolean

    /**
     * A link to documentation relevant to this error.
     *
     * TODO: implement this
     */
    readonly documentationUri?: Uri
}

/**
 * Anonymous class with a pre-defined error name.
 */
interface NamedErrorConstructor {
    /**
     * See {@link ToolkitError}
     */
    new (message: string, info?: Omit<ErrorInformation, 'name'>): ToolkitError

    /**
     * See {@link ToolkitError.chain}
     */
    chain<T extends this>(
        this: T,
        error: unknown,
        message: string,
        info?: Omit<ErrorInformation, 'name' | 'cause'>
    ): InstanceType<T>
}

/**
 * Generic error class for handling exceptions within the Toolkit.
 */
export class ToolkitError extends Error implements ErrorInformation {
    /**
     * A message that could potentially be shown to the user. This should not contain any
     * sensitive information and should be limited in technical detail.
     */
    public readonly message: string
    public readonly code = this.info.code
    public readonly details = this.info.details

    /**
     * We guard against mutation to stop a developer from creating a circular chain of errors.
     * The alternative is to truncate errors to an arbitrary depth though that doesn't address
     * why the error chain is deep.
     */
    readonly #cause = this.info.cause
    readonly #name = this.info.name ?? super.name

    public constructor(message: string, protected readonly info: ErrorInformation = {}) {
        super(message)
        this.message = message
    }

    /**
     * The original error that caused this error (if any).
     */
    public get cause(): Error | undefined {
        return this.#cause
    }

    /**
     * The name of the error. This is not necessarily the same as the class name.
     */
    public get name(): string {
        return this.#name
    }

    /**
     * See {@link ErrorInformation.cancelled cancelled}.
     *
     * Whether or not an error is considered 'cancelled' is determined either by explicit
     * assignment on construction or by finding a 'cancelled' error within its causal chain.
     */
    public get cancelled(): boolean {
        return this.info.cancelled ?? isUserCancelledError(this.cause)
    }

    /**
     * A formatted string that is analogous to a stack trace. While stack traces enumerate every
     * call site, this trace enumerates every throw site.
     *
     * The motivation here is that stack traces are often not very useful to anyone but the original
     * developers. This is especially true for JavaScript where source maps are needed to parse traces
     * from bundled applications. We want a trace that is informative but not excessively noisy.
     */
    public get trace(): string {
        const message = formatError(this)

        if (!this.cause) {
            return message
        }

        // Stack overflows are only possible if `cause` is changed after instantiation
        const residual = this.cause instanceof ToolkitError ? this.cause.trace : formatError(this.cause)

        return `${message}\n\t -> ${residual}`
    }

    /**
     * Creates a new {@link ToolkitError} instance that was directly caused by another {@link error}.
     */
    public static chain(error: unknown, message: string, info?: Omit<ErrorInformation, 'cause'>): ToolkitError {
        return new this(message, {
            ...info,
            cause: UnknownError.cast(error),
        })
    }

    /**
     * Creates a new {@link ToolkitError} _class_ with a constant name.
     *
     * Constructor (class) names are not preserved when bundling due to name mangling. Extending off
     * this new anonymous class will ensure that the specified name is always present.
     */
    public static named(name: string): NamedErrorConstructor {
        return class extends ToolkitError {
            public override get name() {
                return name
            }

            // TypeScript does not allow the use of `this` types for generic prototype methods unfortunately
            // This implementation is equivalent to re-assignment i.e. an unbound method on the prototype
            public static chain<T extends new (...args: ConstructorParameters<NamedErrorConstructor>) => ToolkitError>(
                this: T,
                ...args: Parameters<NamedErrorConstructor['chain']>
            ): InstanceType<T> {
                return ToolkitError.chain.call(this, ...args) as InstanceType<T>
            }
        }
    }
}

export function formatError(err: Error): string {
    const code = hasCode(err) && err.code !== err.name ? `[${err.code}]` : undefined
    const parts = [`${err.name}:`, err.message, code, formatDetails(err)]

    return parts.filter(isNonNullable).join(' ')
}

function formatDetails(err: Error): string | undefined {
    const details: Record<string, string | undefined> = {}

    if (err instanceof ToolkitError && err.details !== undefined) {
        for (const [k, v] of Object.entries(err.details)) {
            details[k] = String(v)
        }
    } else if (isAwsError(err)) {
        details['statusCode'] = String(err.statusCode ?? '')
        details['requestId'] = err.requestId
        details['extendedRequestId'] = err.extendedRequestId
    }

    if (Object.keys(details).length === 0) {
        return
    }

    const joined = Object.entries(details)
        .filter(([_, v]) => !!v)
        .map(([k, v]) => `${k}: ${v}`)
        .join('; ')

    return `(${joined})`
}

export class UnknownError extends Error {
    public readonly name = 'UnknownError'

    public constructor(public readonly cause: unknown) {
        super(String(cause))
    }

    public static cast(obj: unknown): Error {
        return obj instanceof Error ? obj : new UnknownError(obj)
    }
}

export function getTelemetryResult(error: unknown | undefined): Result {
    if (error === undefined) {
        return 'Succeeded'
    } else if (isUserCancelledError(error)) {
        return 'Cancelled'
    }

    return 'Failed'
}

export function getTelemetryReason(error: unknown | undefined): string | undefined {
    // Currently the `code` field is favored over the error name even though both are useful
    // for describing the reason. We're only using a single `reason` field and it's just simpler
    // to not encode more information.

    if (error === undefined) {
        return undefined
    } else if (error instanceof CancellationError) {
        return error.agent
    } else if (error instanceof ToolkitError) {
        return getTelemetryReason(error.cause) ?? error.code ?? error.name
    } else if (error instanceof Error) {
        return (error as { code?: string }).code ?? error.name
    }

    return 'Unknown'
}

export function isAwsError(error: unknown | undefined): error is AWSError {
    if (error === undefined) {
        return false
    }

    return error instanceof Error && hasCode(error) && (error as { time?: unknown }).time instanceof Date
}

function hasCode(error: Error): error is typeof error & { code: string } {
    return typeof (error as { code?: unknown }).code === 'string'
}

export function isUserCancelledError(error: unknown): boolean {
<<<<<<< HEAD
    return CancellationError.isUserCancelled(error) || (error instanceof ToolkitError && error.cancelled)
}

/**
 * Checks if the AWS SDK v3 error was caused by the client and not due to a service issue.
 */
export function isClientFault(error: ServiceException): boolean {
    return error.$fault === 'client' && !(isThrottlingError(error) || isTransientError(error))
=======
    return (
        CancellationError.isUserCancelled(error) ||
        (error instanceof ToolkitError && error.cancelled) ||
        (isAwsError(error) && isUserCancelledError(error.originalError))
    )
>>>>>>> 0d474894
}<|MERGE_RESOLUTION|>--- conflicted
+++ resolved
@@ -289,8 +289,11 @@
 }
 
 export function isUserCancelledError(error: unknown): boolean {
-<<<<<<< HEAD
-    return CancellationError.isUserCancelled(error) || (error instanceof ToolkitError && error.cancelled)
+    return (
+        CancellationError.isUserCancelled(error) ||
+        (error instanceof ToolkitError && error.cancelled) ||
+        (isAwsError(error) && isUserCancelledError(error.originalError))
+    )
 }
 
 /**
@@ -298,11 +301,4 @@
  */
 export function isClientFault(error: ServiceException): boolean {
     return error.$fault === 'client' && !(isThrottlingError(error) || isTransientError(error))
-=======
-    return (
-        CancellationError.isUserCancelled(error) ||
-        (error instanceof ToolkitError && error.cancelled) ||
-        (isAwsError(error) && isUserCancelledError(error.originalError))
-    )
->>>>>>> 0d474894
 }