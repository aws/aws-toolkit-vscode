/*!
 * Copyright 2018 Amazon.com, Inc. or its affiliates. All Rights Reserved.
 * SPDX-License-Identifier: Apache-2.0
 */

import * as fs from 'fs-extra'
import * as vscode from 'vscode'
import * as nls from 'vscode-nls'
import globals from '../extensionGlobals'
import { getIdeProperties } from '../extensionUtilities'
import * as pathutils from './pathUtils'
import { getLogger } from '../logger/logger'
import { Window } from '../vscode/window'
import { Timeout, waitTimeout, waitUntil } from './timeoutUtils'

// TODO: Consider NLS initialization/configuration here & have packages to import localize from here
export const localize = nls.loadMessageBundle()

/**
 * Executes the close all editors command and waits for all visible editors to disappear
 */
export async function closeAllEditors() {
    await vscode.commands.executeCommand('workbench.action.closeAllEditors')

    // The output channel counts as an editor, but you can't really close that...
    const noVisibleEditor: boolean | undefined = await waitUntil(
        async () => {
            const visibleEditors = vscode.window.visibleTextEditors.filter(
                editor => !editor.document.fileName.includes('extension-output') // Output channels are named with the prefix 'extension-output'
            )

            return visibleEditors.length === 0
        },
        {
            timeout: 2500, // Arbitrary values. Should succeed except when VS Code is lagging heavily.
            interval: 250,
            truthy: true,
        }
    )

    if (!noVisibleEditor) {
        throw new Error(
            `Editor "${
                vscode.window.activeTextEditor!.document.fileName
            }" was still open after executing "closeAllEditors"`
        )
    }
}

/**
 * Checks if an extension is installed and active.
 */
export function isExtensionActive(extId: string): boolean {
    const extension = vscode.extensions.getExtension(extId)
    return !!extension && extension.isActive
}

export function isExtensionInstalled(extId: string): boolean {
    return !!vscode.extensions.getExtension(extId)
}

/**
 * Checks if an extension is installed, and shows a message if not.
 */
export function showInstallExtensionMsg(
    extId: string,
    extName: string,
    feat = `${getIdeProperties().company} Toolkit`,
    window: Window = globals.window
): boolean {
    if (vscode.extensions.getExtension(extId)) {
        return true
    }

    const msg = localize(
        'AWS.missingExtension',
        '{0} requires the {1} extension ({2}) to be installed and enabled.',
        feat,
        extName,
        extId
    )

    const installBtn = localize('AWS.missingExtension.install', 'Install...')
    const items = [installBtn]

    const p = window.showErrorMessage(msg, ...items)
    p.then<string | undefined>(selection => {
        if (selection === installBtn) {
            vscode.commands.executeCommand('extension.open', extId)
        }
        return selection
    })
    return false
}

/**
 * Activates an extension and returns it, or does nothing if the extension is
 * not installed.
 *
 * @param extId Extension id
 * @param silent Return undefined on failure, instead of throwing
 * @returns Extension, or undefined on failure if `silent`
 */
export async function activateExtension<T>(
    extId: string,
    silent: boolean = true,
    log = (s: string, ...rest: any[]) => {
        getLogger().debug(s, ...rest)
    }
): Promise<vscode.Extension<T> | undefined> {
    const extension = vscode.extensions.getExtension<T>(extId)
    if (!extension) {
        if (silent) {
            return undefined
        }
        throw new Error(`Extension not found: ${extId}`)
    }

    if (!extension.isActive) {
        log('Activating extension: %s', extId)
        try {
            const activate = (async () => {
                await extension.activate()
                log('Extension activated: %s', extId)
                return vscode.extensions.getExtension<T>(extId)
            })()

            return await waitTimeout(activate, new Timeout(60000))
        } catch (err) {
            log('Extension failed to activate: %s: %O', extId, err as Error)
            if (!silent) {
                throw err
            }
            return undefined
        }
    }

    return extension
}

/**
 * Convenience function to make a Thenable into a Promise.
 */
export function promisifyThenable<T>(thenable: Thenable<T>): Promise<T> {
    return new Promise((resolve, reject) => thenable.then(resolve, reject))
}

export function isUntitledScheme(uri: vscode.Uri): boolean {
    return uri.scheme === 'untitled'
}

// If the VSCode URI is not a file then return the string representation, otherwise normalize the filesystem path
export function normalizeVSCodeUri(uri: vscode.Uri): string {
    if (uri.scheme !== 'file') {
        return uri.toString()
    }
    return pathutils.normalize(uri.fsPath)
}

export function reloadWindowPrompt(message: string): void {
    const reload = 'Reload'

    vscode.window.showInformationMessage(message, reload).then(selected => {
        if (selected === reload) {
            vscode.commands.executeCommand('workbench.action.reloadWindow')
        }
    })
}

/**
 * Given some contents, create a starter YAML template file.
 */
export async function createStarterTemplateFile(content: string, window: Window = Window.vscode()): Promise<void> {
    const wsFolder = vscode.workspace.workspaceFolders
    const loc = await window.showSaveDialog({
        filters: { YAML: ['yaml'] },
        defaultUri: wsFolder && wsFolder[0] ? wsFolder[0].uri : undefined,
    })
    if (loc) {
        fs.writeFileSync(loc.fsPath, content)
        await vscode.commands.executeCommand('vscode.open', loc)
    }
<<<<<<< HEAD
=======
}

export async function getCodeLenses(uri: vscode.Uri): Promise<vscode.CodeLens[] | undefined> {
    return vscode.commands.executeCommand('vscode.executeCodeLensProvider', uri)
}

export async function getCompletionItems(
    uri: vscode.Uri,
    position: vscode.Position
): Promise<vscode.CompletionList | undefined> {
    return vscode.commands.executeCommand('vscode.executeCompletionItemProvider', uri, position)
}

export async function getHoverItems(uri: vscode.Uri, position: vscode.Position): Promise<vscode.Hover[] | undefined> {
    return vscode.commands.executeCommand('vscode.executeHoverProvider', uri, position)
>>>>>>> 3c6d9e49
}<|MERGE_RESOLUTION|>--- conflicted
+++ resolved
@@ -180,8 +180,6 @@
         fs.writeFileSync(loc.fsPath, content)
         await vscode.commands.executeCommand('vscode.open', loc)
     }
-<<<<<<< HEAD
-=======
 }
 
 export async function getCodeLenses(uri: vscode.Uri): Promise<vscode.CodeLens[] | undefined> {
@@ -197,5 +195,4 @@
 
 export async function getHoverItems(uri: vscode.Uri, position: vscode.Position): Promise<vscode.Hover[] | undefined> {
     return vscode.commands.executeCommand('vscode.executeHoverProvider', uri, position)
->>>>>>> 3c6d9e49
 }