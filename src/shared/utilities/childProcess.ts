/*!
 * Copyright 2018 Amazon.com, Inc. or its affiliates. All Rights Reserved.
 * SPDX-License-Identifier: Apache-2.0
 */

import * as child_process from 'child_process'
import * as crossSpawn from 'cross-spawn'
import * as logger from '../logger'
import { Timeout, TimeoutError, waitUntil } from './timeoutUtils'

interface RunParameterContext {
    /** Reports an error parsed from the stdin/stdout streams. */
    reportError(err: string | Error): void
    /** Attempts to stop the running process. See {@link ChildProcess.stop}. */
    stop(force?: boolean, signal?: string): void
    /** The active `Timeout` object (if applicable). */
    readonly timeout?: Timeout
    /** The logger being used by the process. */
    readonly logger: logger.Logger
}

export interface ChildProcessOptions {
    /** Sets the logging behavior. (default: 'yes') */
    logging?: 'yes' | 'no' | 'noparams'
    /** Controls whether stdout/stderr is collected and returned in the `ChildProcessResult`. (default: true) */
    collect?: boolean
    /** Wait until streams close to resolve the process result. (default: true) */
    waitForStreams?: boolean
    /** Forcefully kill the process on an error. (default: false) */
    useForceStop?: boolean
    /** Rejects the Promise on any error. Can also use a callback for custom errors. (default: false) */
    rejectOnError?: boolean | ((error: Error) => Error)
    /** Rejects the Promise on non-zero exit codes. Can also use a callback for custom errors. (default: false) */
    rejectOnExit?: boolean | ((code: number) => Error)
    /** A `Timeout` token. The running process will be terminated on expiration or cancellation. */
    timeout?: Timeout
    /** Options sent to the `spawn` command. This is merged in with the base options if they exist. */
    spawnOptions?: child_process.SpawnOptions
    /** Callback for intercepting text from the stdout stream. */
    onStdout?: (text: string, context: RunParameterContext) => void
    /** Callback for intercepting text from the stderr stream. */
    onStderr?: (text: string, context: RunParameterContext) => void
}

export interface ChildProcessRunOptions extends ChildProcessOptions {
    /** Arguments applied in addition to the ones used in construction. */
    extraArgs?: string[]
}

export interface ChildProcessResult {
    exitCode: number
    error: Error | undefined
    /** All output emitted by the process, if it was started with `collect=true`, else empty. */
    stdout: string
    /** All stderr data emitted by the process, if it was started with `collect=true`, else empty. */
    stderr: string
    signal?: string
}

/**
 * Convenience class to manage a child process
 * To use:
 * - instantiate
 * - call and await run to get the results (pass or fail)
 */
export class ChildProcess {
    private static runningProcesses: Record<string, ChildProcess> = {}
    private childProcess: child_process.ChildProcess | undefined
    private processErrors: Error[] = []
    private processResult: ChildProcessResult | undefined
    private log: logger.Logger

    /** Collects stdout data if the process was started with `collect=true`. */
    private stdoutChunks: string[] = []
    /** Collects stderr data if the process was started with `collect=true`. */
    private stderrChunks: string[] = []

    private makeResult(code: number, signal?: string): ChildProcessResult {
        return {
            exitCode: code,
            stdout: this.stdoutChunks.join('').trim(),
            stderr: this.stderrChunks.join('').trim(),
            error: this.processErrors[0], // Only use the first since that one usually cascades.
            signal,
        }
    }

    public constructor(
        private readonly command: string,
        private readonly args: string[] = [],
        private readonly options: ChildProcessOptions = {}
    ) {
        // TODO: allow caller to use the various loggers instead of just the single one
        this.log = options.logging !== 'no' ? logger.getLogger() : logger.getNullLogger()
    }

    // Inspired by 'got'
    public static extend(options: ChildProcessOptions) {
        return class extends this {
            public constructor(command: string, args: string[] = []) {
                super(command, args, options)
            }
        }
    }

    /**
     * Runs the child process. Options passed here are merged with the options passed in during construction.
     * Priority is given to `run` options, overriding the previous value.
     */
    public async run(params: ChildProcessRunOptions = {}): Promise<ChildProcessResult> {
        if (this.childProcess) {
            throw new Error('process already started')
        }

<<<<<<< HEAD
        const debugDetail = this.log.logLevelEnabled('debug')
            ? ` (running processes: ${Object.keys(ChildProcess.runningProcesses).length})`
            : ''
        this.log.info(`Running: ${this.toString()}${debugDetail}`)
=======
        this.log.info(`Running: ${this.toString(this.options.logging === 'noparams')}`)
>>>>>>> bdda7496

        const cleanup = () => {
            this.childProcess?.stdout?.removeAllListeners()
            this.childProcess?.stderr?.removeAllListeners()
        }

        const mergedOptions = {
            ...this.options,
            ...params,
            spawnOptions: { ...this.options.spawnOptions, ...params.spawnOptions },
        }
        const { rejectOnError, rejectOnExit, timeout } = mergedOptions
        const args = this.args.concat(mergedOptions.extraArgs ?? [])

        // Defaults
        mergedOptions.collect ??= true
        mergedOptions.waitForStreams ??= true

        return new Promise<ChildProcessResult>((resolve, reject) => {
            const errorHandler = (error: Error, force = mergedOptions.useForceStop) => {
                this.processErrors.push(error)
                if (!this.stopped) {
                    this.stop(force)
                }
                if (rejectOnError) {
                    if (typeof rejectOnError === 'function') {
                        reject(rejectOnError(error))
                    } else {
                        reject(error)
                    }
                }
            }

            const paramsContext: RunParameterContext = {
                timeout,
                logger: this.log,
                stop: this.stop.bind(this),
                reportError: err => errorHandler(err instanceof Error ? err : new Error(err)),
            }

            if (timeout && timeout?.completed) {
                throw new Error('Timeout token was already completed.')
            }

            // Async.
            // See also crossSpawn.spawnSync().
            // Arguments are forwarded[1] to node `child_process` module, see its documentation[2].
            // [1] https://github.com/moxystudio/node-cross-spawn/blob/master/index.js
            // [2] https://nodejs.org/api/child_process.html
            try {
                this.childProcess = crossSpawn.spawn(this.command, args, mergedOptions.spawnOptions)
                this.registerLifecycleListeners(this.childProcess, errorHandler, timeout)
            } catch (err) {
                return errorHandler(err as Error)
            }

            // Emitted whenever:
            //  1. Process could not be spawned, or
            //  2. Process could not be killed, or
            //  3. Sending a message to the child process failed.
            // https://nodejs.org/api/child_process.html#child_process_class_childprocess
            // We also register error event handlers on the output/error streams in case a lower level library fails
            this.childProcess.on('error', errorHandler)
            this.childProcess.stdout?.on('error', errorHandler)
            this.childProcess.stderr?.on('error', errorHandler)

            this.childProcess.stdout?.on('data', (data: { toString(): string }) => {
                if (mergedOptions.collect) {
                    this.stdoutChunks.push(data.toString())
                }

                mergedOptions.onStdout?.(data.toString(), paramsContext)
            })

            this.childProcess.stderr?.on('data', (data: { toString(): string }) => {
                if (mergedOptions.collect) {
                    this.stderrChunks.push(data.toString())
                }

                mergedOptions.onStderr?.(data.toString(), paramsContext)
            })

            // Emitted when streams are closed.
            // This will not be fired if `waitForStreams` is false
            this.childProcess.once('close', (code, signal) => {
                this.processResult = this.makeResult(code, signal)
                resolve(this.processResult)
            })

            // Emitted when process exits or terminates.
            // https://nodejs.org/api/child_process.html#child_process_class_childprocess
            // - If the process exited, `code` is the final exit code of the process, else null.
            // - If the process terminated because of a signal, `signal` is the name of the signal, else null.
            // - One of `code` or `signal` will always be non-null.
            this.childProcess.once('exit', (code, signal) => {
                this.processResult = this.makeResult(
                    typeof code === 'number' ? code : -1,
                    typeof signal === 'string' ? signal : undefined
                )
                if (code && rejectOnExit) {
                    if (typeof rejectOnExit === 'function') {
                        reject(rejectOnExit(code))
                    } else {
                        reject(new Error(`Command exited with non-zero code: ${code}`))
                    }
                }
                if (mergedOptions.waitForStreams === false) {
                    resolve(this.processResult)
                }
            })
        }).finally(() => cleanup())
    }

    /**
     * Gets the `run()` result after the child process has finished.
     *
     * stdout/stderr will be empty unless the process was started with `collect=true`.
     *
     * @returns `run()` result, or undefined if the process has not yet started or is still running.
     */
    public result(): ChildProcessResult | undefined {
        return this.processResult
    }

    public pid(): number {
        return this.childProcess?.pid ?? -1
    }

    public exitCode(): number {
        return this.childProcess?.exitCode ?? -1
    }

    /**
     * Stops the process.
     *
     * SIGTERM won't kill a terminal process, use SIGHUP instead.
     *
     * @param force  Tries SIGKILL if the process is not stopped after a few seconds.
     * @param signal  Signal to send, defaults to SIGTERM (node default).
     *
     */
    public stop(force: boolean = false, signal?: string): void {
        const child = this.childProcess
        if (!child) {
            return
        }
        const command = this.command
        const pid = this.pid()
        if (!this.stopped) {
            child.kill(signal)

            if (force === true) {
                waitUntil(async () => this.stopped, { timeout: 3000, interval: 200, truthy: true })
                    .then(stopped => {
                        if (!stopped) {
                            child.kill('SIGKILL')
                        }
                    })
                    .catch(e => {
                        this.log.warn(`stop(): SIGKILL failed: pid=${pid} command=${command}`)
                    })
            }
        } else {
            throw new Error('Attempting to kill a process that has already been killed')
        }
    }

    private registerLifecycleListeners(
        process: child_process.ChildProcess,
        errorHandler: (error: Error, forceStop?: boolean) => void,
        timeout?: Timeout
    ): void {
        const pid = process.pid
        ChildProcess.runningProcesses[pid] = this

        const timeoutListener = timeout?.token.onCancellationRequested(({ type }) => {
            const message = type == 'cancelled' ? 'Cancelled: ' : 'Timed out: '
            this.log.verbose(`${message}${this}`)
            errorHandler(new TimeoutError(type), true)
        })

        const dispose = () => {
            timeoutListener?.dispose()
            delete ChildProcess.runningProcesses[pid]
        }

        process.on('exit', dispose)
        process.on('error', dispose)
    }

    /**
     * Returns true if the process has ended, or false if the process was not
     * started or is still running.
     *
     * "Ended" means any of:
     * - error prevented start, or
     * - streams closed, or
     * - process exited, or
     * - exit-code was set.
     */
    public get stopped(): boolean {
        if (!this.childProcess) {
            return false // Not started yet.
        }
        return !!this.processResult
    }

    /**
     * Gets a string representation of the process invocation.
     *
     * @param noparams Omit parameters in the result (to protect sensitive info).
     */
    public toString(noparams = false): string {
        const pid = this.pid() > 0 ? `PID ${this.pid()}:` : '(not started)'
        return `${pid} [${this.command} ${noparams ? '...' : this.args.join(' ')}]`
    }
}<|MERGE_RESOLUTION|>--- conflicted
+++ resolved
@@ -112,14 +112,10 @@
             throw new Error('process already started')
         }
 
-<<<<<<< HEAD
         const debugDetail = this.log.logLevelEnabled('debug')
             ? ` (running processes: ${Object.keys(ChildProcess.runningProcesses).length})`
             : ''
-        this.log.info(`Running: ${this.toString()}${debugDetail}`)
-=======
-        this.log.info(`Running: ${this.toString(this.options.logging === 'noparams')}`)
->>>>>>> bdda7496
+        this.log.info(`Running: ${this.toString(this.options.logging === 'noparams')}${debugDetail}`)
 
         const cleanup = () => {
             this.childProcess?.stdout?.removeAllListeners()
