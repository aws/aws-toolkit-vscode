/*!
 * Copyright 2018 Amazon.com, Inc. or its affiliates. All Rights Reserved.
 * SPDX-License-Identifier: Apache-2.0
 */

import * as vscode from 'vscode'
import * as packageJson from '../../package.json'
import { getLogger } from './logger'
import { cast, FromDescriptor, Record, TypeConstructor, TypeDescriptor } from './utilities/typeConstructors'
import { ClassToInterfaceType, keys } from './utilities/tsUtils'
import { toRecord } from './utilities/collectionUtils'
import { isNameMangled } from './vscode/env'
import { once } from './utilities/functionUtils'
import { UnknownError } from './errors'

type Workspace = Pick<typeof vscode.workspace, 'getConfiguration' | 'onDidChangeConfiguration'>

/**
 * A class for manipulating VS Code user settings (from all extensions).
 *
 * This is distinct from {@link TypedSettings} which is backed by validation functions.
 * Use this class when very simple reading/writing to settings is needed.
 *
 * When additional logic is needed, prefer {@link fromExtensionManifest} for better encapsulation.
 */
export class Settings {
    public constructor(
        private readonly target = vscode.ConfigurationTarget.Global,
        private readonly scope: vscode.ConfigurationScope | undefined = undefined,
        private readonly workspace: Workspace = vscode.workspace
    ) {}

    /**
     * Reads a setting, applying the {@link TypeConstructor} if provided.
     *
     * Note that the absence of a key is indistinguisable from the absence of a value.
     * That is, `undefined` looks the same across all calls. Any non-existent values are
     * simply returned as-is without passing through the type cast.
     */
    public get(key: string): unknown
    public get<T>(key: string, type: TypeConstructor<T>): T | undefined
    public get<T>(key: string, type: TypeConstructor<T>, defaultValue: T): T
    public get<T>(key: string, type?: TypeConstructor<T>, defaultValue?: T) {
        const value = this.getConfig().get(key, defaultValue)

        return !type || value === undefined ? value : cast(value, type)
    }

    /**
     * Attempts to write to the settings.
     *
     * Settings can only be written to so long as a extension contributes the specified key
     * in their `package.json`. If no contribution exists, then the write will fail, causing
     * this method to return false.
     *
     * Writing to settings may fail if the user does not have write permissions, or if some
     * requirement is not met. For example, the `vscode.ConfigurationTarget.Workspace` target
     * requires a workspace.
     */
    public async update(key: string, value: unknown): Promise<boolean> {
        try {
            await this.getConfig().update(key, value, this.target)

            return true
        } catch (error) {
            getLogger().warn(`Settings: failed to update "${key}": ${error}`)

            return false
        }
    }

    /**
     * Returns a scoped "slice" (or "view") of the settings configuration.
     *
     * The returned {@link Settings} interface is limited to the provided section.
     *
     * Example:
     * ```ts
     * const section = settings.getSection('aws.samcli')
     * const samCliLocation = section.get('location')
     *
     * // Reset all settings under `aws.samcli`
     * await section.reset()
     * ```
     */
    public getSection(section: string): ResetableMemento {
        const parts = section.split('.')
        const targetKey = parts.pop() ?? section
        const parentSection = parts.join('.')

        return {
            get: (key, defaultValue?) => this.getConfig(section).get(key, defaultValue),
            reset: async () => this.getConfig().update(section, undefined, this.target),
            update: async (key, value) => {
                // VS Code's settings API can read nested props but not write to them.
                // We need to write to the parent if we cannot write to the child.
                //
                // TODO(sijaden): potentially provide valid keys upfront to avoid needing to
                // handle this asymmetry with try/catch

                try {
                    return await this.getConfig(section).update(key, value, this.target)
                } catch (error) {
                    const parent = this.getConfig(parentSection)
                    const val = parent.get(targetKey)

                    if (typeof val === 'object') {
                        return parent.update(targetKey, { ...val, [key]: value }, this.target)
                    }

                    throw error
                }
            },
        }
    }

    /**
     * Registers an event listener for a particular section of the settings.
     */
    public onDidChangeSection(
        section: string,
        listener: (event: vscode.ConfigurationChangeEvent) => unknown
    ): vscode.Disposable {
        const toRelative = (sub: string) => (section ? [section, sub] : [sub]).join('.')

        return this.workspace.onDidChangeConfiguration(e => {
            const affectsConfiguration = (section: string) => e.affectsConfiguration(toRelative(section), this.scope)

            if (!section || e.affectsConfiguration(section, this.scope)) {
                listener({ affectsConfiguration })
            }
        })
    }

    /**
     * Gets the workspace configuration, optionally scoped to a section.
     *
     * The resulting configuration object should not be cached.
     */
    private getConfig(section?: string) {
        return this.workspace.getConfiguration(section, this.scope)
    }

    /**
     * Defines a new set of settings from the specified section.
     *
     * Only use this for creating 'virtual' settings that don't exist within `package.json`.
     * Prefer {@link fromExtensionManifest} for most use-cases.
     */
    public static define<T extends TypeDescriptor>(section: string, descriptor: T) {
        return createSettingsClass(section, descriptor)
    }

    static #instance: Settings

    /**
     * A singleton scoped to the global configuration target.
     */
    public static get instance() {
        return (this.#instance ??= new this())
    }
}

// Keeping a separate function without a return type allows us to infer protected methods
// TODO(sijaden): we can make this better in TS 4.7
function createSettingsClass<T extends TypeDescriptor>(section: string, descriptor: T) {
    type Inner = FromDescriptor<T>

    // Class names are not always stable, especially when bundling
    function makeLogger(name = 'Settings', loglevel: 'debug' | 'error') {
        const prefix = `${isNameMangled() ? 'Settings' : name} (${section})`
        return (message: string) =>
            loglevel === 'debug'
                ? getLogger().debug(`${prefix}: ${message}`)
                : getLogger().error(`${prefix}: ${message}`)
    }

    return class AnonymousSettings implements TypedSettings<Inner> {
        private readonly config = this.settings.getSection(section)
        private readonly disposables: vscode.Disposable[] = []
        // TODO(sijaden): add metadata prop to `Logger` so we don't need to make one-off log functions
        protected readonly log = makeLogger(Object.getPrototypeOf(this)?.constructor?.name, 'debug')
        protected readonly logErr = makeLogger(Object.getPrototypeOf(this)?.constructor?.name, 'error')

        public constructor(private readonly settings: ClassToInterfaceType<Settings> = Settings.instance) {}

        public get onDidChange() {
            return this.getChangedEmitter().event
        }

        public get<K extends keyof Inner>(key: K & string, defaultValue?: Inner[K]) {
            try {
                return this.getOrThrow(key, defaultValue)
            } catch (e) {
                const message = UnknownError.cast(e)
                if (arguments.length === 1) {
                    throw new Error(`Failed to read key "${section}.${key}": ${message}`)
                }

                this.logErr(`using default for key "${key}", read failed: ${message}`)

                return defaultValue as Inner[K]
            }
        }

        public async update<K extends keyof Inner>(key: K & string, value: Inner[K]) {
            try {
                await this.config.update(key, value)

                return true
            } catch (error) {
                this.log(`failed to update field "${key}": ${error}`)

                return false
            }
        }

        public async delete(key: keyof Inner & string) {
            try {
                await this.config.update(key, undefined)

                return true
            } catch (error) {
                this.log(`failed to delete field "${key}": ${error}`)

                return false
            }
        }

        public async reset() {
            try {
                return await this.config.reset()
            } catch (error) {
                this.log(`failed to reset settings: ${error}`)
            }
        }

        public dispose() {
            return vscode.Disposable.from(this.getChangedEmitter(), ...this.disposables).dispose()
        }

        protected getOrThrow<K extends keyof Inner>(key: K & string, defaultValue?: Inner[K]) {
            const value = this.config.get(key, defaultValue)

            return cast<Inner[K]>(value, descriptor[key])
        }

        private readonly getChangedEmitter = once(() => {
            // For a setting `aws.foo.bar`:
            //   - the "section" is `aws.foo`
            //   - the "key" is `bar`
            //
            // So if `aws.foo.bar` changed, this would fire with data `{ key: 'bar' }`
            //
            // Note that `undefined` is not a valid JSON value. So using it as a default
            // value is a valid way to express that the key exists but no (valid) value is set.

            const props = keys(descriptor)
            const store = toRecord(props, p => this.get(p, undefined))
            const emitter = new vscode.EventEmitter<{ readonly key: keyof T }>()
            const listener = this.settings.onDidChangeSection(section, event => {
                const isDifferent = (p: keyof T & string) => {
                    const isDifferentLazy = () => {
                        const previous = store[p]
                        return previous !== (store[p] = this.get(p, undefined))
                    }

                    return event.affectsConfiguration(p) || isDifferentLazy()
                }

                for (const key of props.filter(isDifferent)) {
                    this.log(`key "${key}" changed`)
                    emitter.fire({ key })
                }
            })

            this.disposables.push(emitter, listener)
            return emitter
        })
    }
}

/**
 * A stricter form of {@link vscode.Memento} with type-safe semantics.
 */
export interface TypedSettings<T extends Record<string, any>> extends Omit<ResetableMemento, 'get' | 'update'> {
    /**
     * Gets the value stored at `key`.
     *
     * This will always return the expected type, otherwise an error is thrown.
     */
    get<K extends keyof T>(key: K, defaultValue?: T[K]): T[K]

    /**
     * Updates the value stored at `key`.
     *
     * Errors are always handled, so any issues will cause this method to return `false`.
     */
    update<K extends keyof T>(key: K, value: T[K]): Promise<boolean>

    /**
     * Deletes a key from the settings.
     *
     * This is equivalent to setting the value to `undefined`, though keeping the two
     * concepts separate helps with catching unexpected behavior.
     */
    delete(key: keyof T): Promise<boolean>

    /**
     * Fired whenever a specific configuration changes.
     */
    readonly onDidChange: vscode.Event<{ readonly key: keyof T }>
}

/**
 * Slightly extended form of {@link vscode.Memento}.
 */
export interface ResetableMemento extends vscode.Memento {
    /**
     * Resets the entire underlying store.
     *
     * A reset can be thought of as setting an imaginary 'root' key to `undefined`.
     */
    reset(): Promise<void>
}

// The below types are used to split-out 'sections' from `package.json`
// Obviously not ideal, but the alternative is to generate the properties
// from implementations. Using types requires basically no logic but lacks
// precision. We still need to manually specify what type something should be,
// at least for anything beyond primitive types.
const settingsProps = packageJson.contributes.configuration.properties

type SettingsProps = typeof settingsProps

type Split<T, S extends string> = T extends `${infer L}${S}${infer R}` ? [L, ...Split<R, S>] : [T]
type Pop<T> = T extends [...infer R, infer _] ? R : never
type Intersection<T> = (T extends any ? (_: T) => any : never) extends (_: infer U) => any ? U : never

type FromParts<T, K> = K extends [infer U, ...infer R]
    ? [U, R] extends [string, string[]]
        ? { [P in U & string]: FromParts<T, R> }
        : T
    : T

type Format<T> = { [P in keyof T]: FromParts<TypeConstructor, Split<P, '.'>> }[keyof T]
type Config = Intersection<Format<SettingsProps>>

type Join<T extends string[], S extends string> = T['length'] extends 1
    ? T[0]
    : T extends [infer L, ...infer R]
    ? L extends string
        ? R extends string[]
            ? `${L}${S}${Join<R, S>}`
            : ''
        : ''
    : never

type Select<T, K> = K extends [infer L, ...infer R]
    ? L extends keyof T
        ? R['length'] extends 0
            ? T[L]
            : Select<T[L], R>
        : never
    : never

type Sections = { [P in keyof SettingsProps as Join<Pop<Split<P, '.'>>, '.'>]: Select<Config, Pop<Split<P, '.'>>> }

/**
 * Creates a class for manipulating specific sections of settings specified in `package.json`.
 *
 * A 'section' is the combined namespaces of a key, e.g. `aws.foo.bar` is within the section `aws.foo`.
 * From a section, callers can specify which keys they want to use as well as how it should be parsed.
 * The returned class will be a valid implementation of {@link TypedSettings}. Declared settings keys
 * are validated against `package.json` to ensure they exist.
 *
 * ### Examples
 * #### Pass-through:
 * ```
 * export class CloudWatchLogsSettings extends fromExtensionManifest('aws.cloudWatchLogs', { limit: Number }) {}
 *
 * const settings = new CloudWatchLogsSettings()
 * const limit = settings.get('limit', 1000)
 * ```
 *
 * #### Extending:
 * ```
 * export class TelemetryConfig extends fromExtensionManifest('aws', { telemetry: Boolean }) {
 *     public isEnabled(): boolean {
 *         try {
 *             return this.get('telemetry', TELEMETRY_SETTING_DEFAULT)
 *         } catch (error) {
 *              vscode.window.showErrorMessage(
 *                  localize(
 *                      'AWS.message.error.settings.telemetry.invalid_type',
 *                      'The aws.telemetry value must be a boolean'
 *                  )
 *              )
 *
 *              return TELEMETRY_SETTING_DEFAULT
 *         }
 *     }
 * }
 * ```
 *
 * @param section Section used to create the class
 * @param descriptor A {@link TypeDescriptor} that maps keys to a concrete type
 *
 * @returns A class that can be used as-is or inherited from
 */
export function fromExtensionManifest<T extends TypeDescriptor & Partial<Sections[K]>, K extends keyof Sections>(
    section: K,
    descriptor: T
) {
    // The function signature is intentionally loose to allow for partial implementations.
    // Runtime validation is required to ensure things are correct.
    //
    // Assumptions:
    // - `fromExtensionManifest` is called exclusively on module load
    // - The extension loads all modules before activating
    //
    // As long as the above holds true, throwing an error here will always be caught by CI

    const resolved = keys(descriptor).map(k => `${section}.${k}`)
    const missing = resolved.filter(k => (settingsProps as Record<string, any>)[k] === undefined)

    if (missing.length > 0) {
        const message = `The following configuration keys were missing from package.json: ${missing.join(', ')}`
        getLogger().error(`Settings (fromExtensionManifest): missing fields:\n${missing.map(k => `\t${k}`).join('\n')}`)

        throw new Error(message)
    }

    return Settings.define(section, descriptor)
}

const prompts = settingsProps['aws.suppressPrompts'].properties
type PromptName = keyof typeof prompts

/**
 * Controls flags for prompts that allow the user to hide them. Usually this is presented as
 * some variation of "Don't show again".
 *
 * ### Usage:
 * ```
 * if (await settings.isPromptEnabled('myPromptName')) {
 *     // Show some sort of prompt
 *     const userResponse = await promptUser()
 *
 *     // Then check if we should disable it
 *     if (userResponse === "Don't show again") {
 *         settings.disablePrompt('myPromptName')
 *     }
 * }
 * ```
 */
export class PromptSettings extends Settings.define(
    'aws.suppressPrompts',
    toRecord(keys(prompts), () => Boolean)
) {
    public async isPromptEnabled(promptName: PromptName): Promise<boolean> {
        try {
            return !this.getOrThrow(promptName, false)
        } catch (error) {
            this.log(`prompt check for "${promptName}" failed: ${error}`)
            await this.reset()

            return true
        }
    }

    public async disablePrompt(promptName: PromptName): Promise<void> {
        if (await this.isPromptEnabled(promptName)) {
            await this.update(promptName, true)
        }
    }

    static #instance: PromptSettings

    public static get instance() {
        return (this.#instance ??= new this())
    }
}

const experiments = settingsProps['aws.experiments'].properties
type ExperimentName = keyof typeof experiments

/**
 * "Experiments" are for features that users must opt-in to use. Experimental implementations
 * should use this class to gate relevant functionality. Certain features, like adding a new
 * node to the tree view, may require notifications based on changes. Use the `onDidChange` event
 * to refresh state as-needed in this scenario.
 *
 * ### Usage:
 * ```
 * function myExperimentalFeature(): void {
 *   if (!(await settings.isExperimentEnabled('myExperimentalFeature'))) {
 *       return
 *   }
 *
 *   // Rest of the feature
 * }
 *
 * settings.onDidChange(({ key }) => {
 *    if (key === 'myExperimentalFeature') {
 *        // Refresh trees, webviews, etc.
 *    }
 * })
 * ```
 */
export class Experiments extends Settings.define(
    'aws.experiments',
    toRecord(keys(experiments), () => Boolean)
) {
    public async isExperimentEnabled(name: ExperimentName): Promise<boolean> {
        try {
            return this.getOrThrow(name, false)
        } catch (error) {
            this.log(`experiment check for ${name} failed: ${error}`)
            await this.reset()

            return false
        }
    }

    static #instance: Experiments

    public static get instance() {
        return (this.#instance ??= new this())
    }
}

const DEV_SETTINGS = {
    forceCloud9: Boolean,
    forceDevMode: Boolean,
    forceInstallTools: Boolean,
    telemetryEndpoint: String,
    telemetryUserPool: String,
<<<<<<< HEAD
    endpoints: Record(String, String),
=======
    buildspecSchemaUrl: String,
>>>>>>> 66d39e1c
}

type ResolvedDevSettings = FromDescriptor<typeof DEV_SETTINGS>
type AwsDevSetting = keyof ResolvedDevSettings

/**
 * Developer settings are intended to be used by developers of this codebase for anything
 * that may be potentially useful during active development and/or testing. Examples include
 * forcing certain behaviors, changing hard-coded endpoints, emitting extra debug info, etc.
 *
 * These settings should _not_ be placed in `package.json` as they are not meant to be seen by
 * the average user. Instead, add a new field to {@link DEV_SETTINGS this object} with the
 * desired name/type.
 *
 * Note that a default value _must_ be supplied when calling {@link get} because developer
 * settings are intentional deviations from the default. Always using a default helps to
 * ensure that behavior is well-defined and isolated. Calls to {@link get} will not throw
 * an error, even for bad types, unless the code is ran from automated tests. The supplied
 * default will be used in case any errors occur in non-testing environment.
 *
 * ### Usage:
 * ```
 * // Use the `instance` field to retrieve the object
 * const devSettings = DevSettings.instance
 *
 * // Override some endpoint for an SDK client
 * const myEndpoint = devSettings.get('myEndpoint', DEFAULT_ENDPOINT)
 * const myClient = new MyClient({ endpoint: myEndpoint })
 *
 * // Potentially register an event (if needed)
 * devSettings.onDidChange(({ key }) => {
 *     // Do something based off what changed
 * })
 * ```
 */
export class DevSettings extends Settings.define('aws.dev', DEV_SETTINGS) {
    private readonly trappedSettings: Partial<ResolvedDevSettings> = {}
    private readonly onDidChangeActiveSettingsEmitter = new vscode.EventEmitter<void>()

    public readonly onDidChangeActiveSettings = this.onDidChangeActiveSettingsEmitter.event

    public get activeSettings(): Readonly<typeof this.trappedSettings> {
        return this.trappedSettings
    }

    public override get<K extends AwsDevSetting>(key: K, defaultValue: ResolvedDevSettings[K]) {
        const result = super.get(key, defaultValue)

        if (result !== defaultValue) {
            this.trap(key, result)
        }

        return result
    }

    private trap<K extends AwsDevSetting>(key: K, value: ResolvedDevSettings[K]) {
        if (this.trappedSettings[key] !== value) {
            this.trappedSettings[key] = value
            this.onDidChangeActiveSettingsEmitter.fire()
        }
    }

    static #instance: DevSettings

    public static get instance() {
        const instance = (this.#instance ??= new this())
        instance.get('forceDevMode', false)

        return instance
    }
}

/**
 * Simple utility function to 'migrate' a setting from one key to another.
 *
 * Currently only used for simple migrations where we are not concerned about maintaining the
 * legacy definition. Only migrates to global settings.
 */
export async function migrateSetting<T, U = T>(
    from: { key: string; type: TypeConstructor<T> },
    to: { key: string; transform?: (value: T) => U }
) {
    // TODO(sijaden): we should handle other targets besides 'global'
    const config = vscode.workspace.getConfiguration()
    const hasLatest = config.inspect(to.key)?.globalValue !== undefined
    const logPrefix = `Settings migration ("${from.key}" -> "${to.key}")`

    if (hasLatest || !config.has(from.key)) {
        return true
    }

    try {
        const oldVal = cast(config.get(from.key), from.type)
        const newVal = to.transform?.(oldVal) ?? oldVal

        await config.update(to.key, newVal, vscode.ConfigurationTarget.Global)
        getLogger().debug(`${logPrefix}: succeeded`)

        return true
    } catch (error) {
        getLogger().verbose(`${logPrefix}: failed: ${error}`)

        return false
    }
}

/**
 * Opens the settings UI at the specified key.
 *
 * This only works for keys that are considered "top-level", e.g. keys of {@link settingsProps}.
 */
export async function openSettings<K extends keyof SettingsProps>(key: K): Promise<void> {
    await vscode.commands.executeCommand('workbench.action.openSettings', `@id:${key}`)
}<|MERGE_RESOLUTION|>--- conflicted
+++ resolved
@@ -536,11 +536,8 @@
     forceInstallTools: Boolean,
     telemetryEndpoint: String,
     telemetryUserPool: String,
-<<<<<<< HEAD
     endpoints: Record(String, String),
-=======
-    buildspecSchemaUrl: String,
->>>>>>> 66d39e1c
+    buildspecSchemaUrl: String
 }
 
 type ResolvedDevSettings = FromDescriptor<typeof DEV_SETTINGS>
