--- conflicted
+++ resolved
@@ -103,14 +103,9 @@
         '!Split',
         '!Split sequence',
     ]
-<<<<<<< HEAD
-    const updateTags = currentTags.concat(cloudFormationTags.filter(item => currentTags.indexOf(item) < 0))
-    vscode.workspace.getConfiguration().update('yaml.customTags', updateTags, vscode.ConfigurationTarget.Workspace)
-=======
     const missingTags = cloudFormationTags.filter(item => !currentTags.includes(item))
     if (missingTags.length > 0) {
         const updateTags = currentTags.concat(missingTags)
         vscode.workspace.getConfiguration().update('yaml.customTags', updateTags, vscode.ConfigurationTarget.Global)
     }
->>>>>>> 045d9640
 }