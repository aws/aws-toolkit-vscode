--- conflicted
+++ resolved
@@ -9,14 +9,10 @@
 import { Commands } from 'aws-core-vscode/shared'
 
 export async function activate(context: ExtensionContext) {
-<<<<<<< HEAD
-    await awsToolkitActivate(context)
+    await activateCore(context)
 
     // after toolkit is activated, ask Amazon Q to register toolkit api callbacks
     await Commands.tryExecute('aws.amazonq.refreshConnectionCallback', awsToolkitApi)
-=======
-    await activateCore(context)
->>>>>>> 975f8d36
     return awsToolkitApi
 }
 
