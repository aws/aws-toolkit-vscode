--- conflicted
+++ resolved
@@ -1,5 +1,3 @@
-<<<<<<< HEAD
-=======
 ## 3.64.0 2025-06-04
 
 - Miscellaneous non-user-facing changes
@@ -8,7 +6,6 @@
 
 - Miscellaneous non-user-facing changes
 
->>>>>>> c462e03d
 ## 3.62.0 2025-05-15
 
 - Miscellaneous non-user-facing changes
