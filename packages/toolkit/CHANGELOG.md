--- conflicted
+++ resolved
@@ -1,10 +1,7 @@
-<<<<<<< HEAD
-=======
 ## 3.59.0 2025-05-05
 
 - Miscellaneous non-user-facing changes
 
->>>>>>> b49a69f6
 ## 3.58.0 2025-05-02
 
 - Miscellaneous non-user-facing changes
