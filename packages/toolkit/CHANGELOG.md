--- conflicted
+++ resolved
@@ -1,10 +1,7 @@
-<<<<<<< HEAD
-=======
 ## 3.70.0 2025-07-30
 
 - **Feature** Improved connection actions for SSO
 
->>>>>>> 64edd0e1
 ## 3.69.0 2025-07-16
 
 - **Bug Fix** SageMaker: Enable per-region manual filtering of Spaces
