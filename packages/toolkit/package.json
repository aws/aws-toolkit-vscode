--- conflicted
+++ resolved
@@ -54,12 +54,8 @@
     "engines": "This field will be autopopulated from the core module during debugging and packaging.",
     "scripts": {
         "vscode:prepublish": "npm run clean && npm run buildScripts && webpack --mode production",
-<<<<<<< HEAD
-        "buildScripts": "npm run generateNonCodeFiles && npm run copyFiles && npm run generateConfigurationAttributes && tsc -p ./ --noEmit",
+        "buildScripts": "npm run generateNonCodeFiles && npm run copyFiles && npm run generateSettings && npm run generateConfigurationAttributes && tsc -p ./ --noEmit",
         "generateConfigurationAttributes": "ts-node ./scripts/build/generateConfigurationAttributes.ts",
-=======
-        "buildScripts": "npm run generateNonCodeFiles && npm run copyFiles && npm run generateSettings && tsc -p ./ --noEmit",
->>>>>>> eddec801
         "generateNonCodeFiles": "ts-node ../../scripts/generateNonCodeFiles.ts",
         "copyFiles": "ts-node ./scripts/build/copyFiles.ts",
         "clean": "ts-node ../../scripts/clean.ts dist/ LICENSE NOTICE quickStart*",
