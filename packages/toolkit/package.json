{
    "name": "aws-toolkit-vscode",
    "displayName": "AWS Toolkit",
    "description": "Including CodeCatalyst, Infrastructure Composer, and support for Lambda, S3, CloudWatch Logs, CloudFormation, and many other services.",
    "version": "3.42.0-SNAPSHOT",
    "extensionKind": [
        "workspace"
    ],
    "publisher": "amazonwebservices",
    "license": "Apache-2.0",
    "repository": {
        "type": "git",
        "url": "https://github.com/aws/aws-toolkit-vscode"
    },
    "icon": "resources/marketplace/aws-icon-256x256.png",
    "bugs": {
        "url": "https://github.com/aws/aws-toolkit-vscode/issues"
    },
    "galleryBanner": {
        "color": "#232F3E",
        "theme": "dark"
    },
    "categories": [
        "Debuggers",
        "Linters",
        "Visualization",
        "Notebooks",
        "Other"
    ],
    "keywords": [
        "Lambda",
        "CodeCatalyst",
        "Composer",
        "Amazon",
        "S3"
    ],
    "preview": false,
    "qna": "https://github.com/aws/aws-toolkit-vscode/issues",
    "activationEvents": [
        "onStartupFinished",
        "onUri",
        "onDebugResolve:aws-sam",
        "onDebugInitialConfigurations",
        "onLanguage:javascript",
        "onLanguage:java",
        "onLanguage:python",
        "onLanguage:csharp",
        "onLanguage:yaml",
        "onFileSystem:s3",
        "onFileSystem:s3-readonly"
    ],
    "main": "./dist/src/extensionNode",
    "browser": "./dist/src/extensionWeb",
    "engines": {
        "npm": "^10.1.0",
        "vscode": "^1.83.0"
    },
    "scripts": {
        "vscode:prepublish": "npm run clean && npm run buildScripts && webpack --mode production",
        "buildScripts": "npm run generateNonCodeFiles && npm run copyFiles && npm run generateIcons && npm run generateSettings && npm run generateConfigurationAttributes && tsc -p ./ --noEmit",
        "generateConfigurationAttributes": "ts-node ./scripts/build/generateConfigurationAttributes.ts",
        "generateNonCodeFiles": "ts-node ../../scripts/generateNonCodeFiles.ts",
        "copyFiles": "ts-node ./scripts/build/copyFiles.ts",
        "clean": "ts-node ../../scripts/clean.ts dist/ LICENSE NOTICE quickStart*",
        "compile": "npm run clean && npm run buildScripts && webpack",
        "compileDev": "npm run compile -- --mode development",
        "compileOnly": "tsc -p ./",
        "webWatch": "npm run clean && npm run buildScripts && webpack --mode development --watch",
        "webCompile": "npm run clean && npm run buildScripts && webpack --config-name web",
        "webRun": "npx @vscode/test-web --open-devtools --browserOption=--disable-web-security --waitForDebugger=9222 --extensionDevelopmentPath=. .",
        "testCompile": "npm run clean && npm run buildScripts && npm run compileOnly",
        "test": "npm run testCompile && c8 --allowExternal ts-node ../core/scripts/test/launchTest.ts unit dist/test/unit/index.js ../core/dist/src/testFixtures/workspaceFolder",
        "testE2E": "npm run testCompile && c8 --allowExternal ts-node ../core/scripts/test/launchTest.ts e2e dist/test/e2e/index.js ../core/dist/src/testFixtures/workspaceFolder",
        "testInteg": "npm run testCompile && c8 --allowExternal ts-node ../core/scripts/test/launchTest.ts integration dist/test/integ/index.js ../core/dist/src/testFixtures/workspaceFolder",
        "package": "ts-node ../../scripts/package.ts",
        "lint": "true",
        "createRelease": "ts-node ../../scripts/createRelease.ts",
        "newChange": "ts-node ../../scripts/newChange.ts",
        "watch": "npm run clean && npm run buildScripts && tsc -watch -p ./",
        "generateIcons": "ts-node ../../scripts/generateIcons.ts",
        "generateSettings": "ts-node ../../scripts/generateSettings.ts"
    },
    "contributes": {
        "configuration": {
            "type": "object",
            "title": "%AWS.productName%",
            "cloud9": {
                "cn": {
                    "title": "%AWS.productName.cn%"
                }
            },
            "properties": {
                "aws.profile": {
                    "type": "string",
                    "deprecationMessage": "The current profile is now stored internally by the Toolkit.",
                    "description": "%AWS.configuration.profileDescription%"
                },
                "aws.ecs.openTerminalCommand": {
                    "type": "string",
                    "default": "/bin/sh",
                    "markdownDescription": "%AWS.configuration.description.ecs.openTerminalCommand%"
                },
                "aws.iot.maxItemsPerPage": {
                    "type": "number",
                    "default": 100,
                    "minimum": 1,
                    "maximum": 250,
                    "markdownDescription": "%AWS.configuration.description.iot.maxItemsPerPage%"
                },
                "aws.s3.maxItemsPerPage": {
                    "type": "number",
                    "default": 300,
                    "minimum": 3,
                    "maximum": 1000,
                    "markdownDescription": "%AWS.configuration.description.s3.maxItemsPerPage%"
                },
                "aws.samcli.location": {
                    "type": "string",
                    "scope": "machine",
                    "default": "",
                    "markdownDescription": "%AWS.configuration.description.samcli.location%"
                },
                "aws.samcli.lambdaTimeout": {
                    "type": "number",
                    "default": 90000,
                    "markdownDescription": "%AWS.configuration.description.samcli.lambdaTimeout%"
                },
                "aws.samcli.legacyDeploy": {
                    "type": "boolean",
                    "default": false,
                    "markdownDescription": "%AWS.configuration.description.samcli.legacyDeploy%"
                },
                "aws.telemetry": {
                    "type": "boolean",
                    "default": true,
                    "markdownDescription": "%AWS.configuration.description.telemetry%",
                    "cloud9": {
                        "cn": {
                            "markdownDescription": "%AWS.configuration.description.telemetry.cn%"
                        }
                    }
                },
                "aws.stepfunctions.asl.format.enable": {
                    "type": "boolean",
                    "scope": "window",
                    "default": true,
                    "description": "%AWS.stepFunctions.asl.format.enable.desc%"
                },
                "aws.stepfunctions.asl.maxItemsComputed": {
                    "type": "number",
                    "default": 5000,
                    "description": "%AWS.stepFunctions.asl.maxItemsComputed.desc%"
                },
                "aws.ssmDocument.ssm.maxItemsComputed": {
                    "type": "number",
                    "default": 5000,
                    "description": "%AWS.ssmDocument.ssm.maxItemsComputed.desc%"
                },
                "aws.cwl.limit": {
                    "type": "number",
                    "default": 10000,
                    "description": "%AWS.cwl.limit.desc%",
                    "maximum": 10000
                },
                "aws.samcli.manuallySelectedBuckets": {
                    "type": "object",
                    "description": "%AWS.samcli.deploy.bucket.recentlyUsed%",
                    "default": []
                },
                "aws.samcli.enableCodeLenses": {
                    "type": "boolean",
                    "description": "%AWS.configuration.enableCodeLenses%",
                    "default": false
                },
                "aws.suppressPrompts": {
                    "type": "object",
                    "description": "%AWS.configuration.description.suppressPrompts%",
                    "default": {},
                    "properties": {
                        "apprunnerNotifyPricing": {
                            "type": "boolean",
                            "default": false
                        },
                        "apprunnerNotifyPause": {
                            "type": "boolean",
                            "default": false
                        },
                        "ecsRunCommand": {
                            "type": "boolean",
                            "default": false
                        },
                        "ecsRunCommandEnable": {
                            "type": "boolean",
                            "default": false
                        },
                        "ecsRunCommandDisable": {
                            "type": "boolean",
                            "default": false
                        },
                        "regionAddAutomatically": {
                            "type": "boolean",
                            "default": false
                        },
                        "yamlExtPrompt": {
                            "type": "boolean",
                            "default": false
                        },
                        "fileViewerEdit": {
                            "type": "boolean",
                            "default": false
                        },
                        "createCredentialsProfile": {
                            "type": "boolean",
                            "default": false
                        },
                        "samcliConfirmDevStack": {
                            "type": "boolean",
                            "default": false
                        },
                        "remoteConnected": {
                            "type": "boolean",
                            "default": false
                        },
                        "codeCatalystConnectionExpired": {
                            "type": "boolean",
                            "default": false
                        },
                        "minIdeVersion": {
                            "type": "boolean",
                            "default": false
                        },
                        "ssoCacheError": {
                            "type": "boolean",
                            "default": false
                        }
                    },
                    "additionalProperties": false
                },
                "aws.experiments": {
                    "type": "object",
                    "markdownDescription": "%AWS.configuration.description.experiments%",
                    "default": {
                        "jsonResourceModification": false,
                        "ec2RemoteConnect": false
                    },
                    "properties": {
                        "jsonResourceModification": {
                            "type": "boolean",
                            "default": false
                        },
                        "ec2RemoteConnect": {
                            "type": "boolean",
                            "default": false
                        }
                    },
                    "additionalProperties": false
                },
                "aws.resources.enabledResources": {
                    "type": "array",
                    "description": "%AWS.configuration.description.resources.enabledResources%",
                    "items": {
                        "type": "string"
                    }
                },
                "aws.lambda.recentlyUploaded": {
                    "type": "object",
                    "description": "%AWS.configuration.description.lambda.recentlyUploaded%",
                    "default": []
                },
                "aws.accessAnalyzer.policyChecks.checkNoNewAccessFilePath": {
                    "type": "string",
                    "default": "",
                    "description": "File path or S3 path to a text document for CheckNoNewAccess custom check.",
                    "scope": "window"
                },
                "aws.accessAnalyzer.policyChecks.checkAccessNotGrantedFilePath": {
                    "type": "string",
                    "default": "",
                    "description": "File path or S3 path to a text document for CheckAccessNotGranted custom check.",
                    "scope": "window"
                },
                "aws.accessAnalyzer.policyChecks.cloudFormationParameterFilePath": {
                    "type": "string",
                    "default": "",
                    "description": "A JSON formatted file that specifies template parameter values, a stack policy, and tags. Only parameters are used from this file.",
                    "scope": "machine-overridable"
                }
            }
        },
        "debuggers": [
            {
                "type": "aws-sam",
                "when": "isCloud9 || !aws.isWebExtHost",
                "label": "%AWS.configuration.description.awssam.debug.label%",
                "configurationAttributes": {
                    "direct-invoke": {
                        "$schema": "http://json-schema.org/draft-07/schema#",
                        "title": "AwsSamDebuggerConfiguration",
                        "additionalProperties": false,
                        "properties": {
                            "aws": {
                                "title": "AWS Connection",
                                "description": "%AWS.configuration.description.awssam.debug.aws%",
                                "properties": {
                                    "credentials": {
                                        "description": "%AWS.configuration.description.awssam.debug.credentials%",
                                        "type": "string",
                                        "cloud9": {
                                            "cn": {
                                                "description": "%AWS.configuration.description.awssam.debug.credentials.cn%"
                                            }
                                        }
                                    },
                                    "region": {
                                        "description": "%AWS.configuration.description.awssam.debug.region%",
                                        "type": "string"
                                    }
                                },
                                "additionalProperties": false,
                                "type": "object"
                            },
                            "invokeTarget": {
                                "oneOf": [
                                    {
                                        "title": "Template Target Properties",
                                        "description": "%AWS.configuration.description.awssam.debug.invokeTarget%",
                                        "properties": {
                                            "templatePath": {
                                                "description": "%AWS.configuration.description.awssam.debug.templatePath%",
                                                "type": "string"
                                            },
                                            "logicalId": {
                                                "description": "%AWS.configuration.description.awssam.debug.logicalId%",
                                                "type": "string"
                                            },
                                            "target": {
                                                "description": "%AWS.configuration.description.awssam.debug.target%",
                                                "type": "string",
                                                "enum": [
                                                    "template"
                                                ]
                                            }
                                        },
                                        "additionalProperties": false,
                                        "required": [
                                            "templatePath",
                                            "logicalId",
                                            "target"
                                        ],
                                        "type": "object"
                                    },
                                    {
                                        "title": "Code Target Properties",
                                        "description": "%AWS.configuration.description.awssam.debug.invokeTarget%",
                                        "properties": {
                                            "lambdaHandler": {
                                                "description": "%AWS.configuration.description.awssam.debug.lambdaHandler%",
                                                "type": "string"
                                            },
                                            "projectRoot": {
                                                "description": "%AWS.configuration.description.awssam.debug.projectRoot%",
                                                "type": "string"
                                            },
                                            "target": {
                                                "description": "%AWS.configuration.description.awssam.debug.target%",
                                                "type": "string",
                                                "enum": [
                                                    "code"
                                                ]
                                            },
                                            "architecture": {
                                                "description": "%AWS.configuration.description.awssam.debug.architecture%",
                                                "type": "string",
                                                "enum": [
                                                    "x86_64",
                                                    "arm64"
                                                ]
                                            }
                                        },
                                        "additionalProperties": false,
                                        "required": [
                                            "lambdaHandler",
                                            "projectRoot",
                                            "target"
                                        ],
                                        "type": "object"
                                    },
                                    {
                                        "title": "API Target Properties",
                                        "description": "%AWS.configuration.description.awssam.debug.invokeTarget%",
                                        "properties": {
                                            "templatePath": {
                                                "description": "%AWS.configuration.description.awssam.debug.templatePath%",
                                                "type": "string"
                                            },
                                            "logicalId": {
                                                "description": "%AWS.configuration.description.awssam.debug.logicalId%",
                                                "type": "string"
                                            },
                                            "target": {
                                                "description": "%AWS.configuration.description.awssam.debug.target%",
                                                "type": "string",
                                                "enum": [
                                                    "api"
                                                ]
                                            }
                                        },
                                        "additionalProperties": false,
                                        "required": [
                                            "templatePath",
                                            "logicalId",
                                            "target"
                                        ],
                                        "type": "object"
                                    }
                                ]
                            },
                            "lambda": {
                                "title": "Lambda Properties",
                                "description": "%AWS.configuration.description.awssam.debug.lambda%",
                                "properties": {
                                    "environmentVariables": {
                                        "description": "%AWS.configuration.description.awssam.debug.envvars%",
                                        "additionalProperties": {
                                            "type": [
                                                "string"
                                            ]
                                        },
                                        "type": "object"
                                    },
                                    "payload": {
                                        "description": "%AWS.configuration.description.awssam.debug.event%",
                                        "properties": {
                                            "json": {
                                                "description": "%AWS.configuration.description.awssam.debug.event.json%",
                                                "type": "object"
                                            },
                                            "path": {
                                                "description": "%AWS.configuration.description.awssam.debug.event.path%",
                                                "type": "string"
                                            }
                                        },
                                        "additionalProperties": false,
                                        "type": "object"
                                    },
                                    "memoryMb": {
                                        "description": "%AWS.configuration.description.awssam.debug.memoryMb%",
                                        "type": "number"
                                    },
                                    "runtime": {
                                        "description": "%AWS.configuration.description.awssam.debug.runtime%",
                                        "type": "string"
                                    },
                                    "timeoutSec": {
                                        "description": "%AWS.configuration.description.awssam.debug.timeout%",
                                        "type": "number"
                                    },
                                    "pathMappings": {
                                        "type:": "array",
                                        "items": {
                                            "title": "Path Mapping",
                                            "type": "object",
                                            "properties": {
                                                "localRoot": {
                                                    "type": "string"
                                                },
                                                "remoteRoot": {
                                                    "type": "string"
                                                }
                                            },
                                            "additionalProperties": false,
                                            "required": [
                                                "localRoot",
                                                "remoteRoot"
                                            ]
                                        }
                                    }
                                },
                                "additionalProperties": false,
                                "type": "object"
                            },
                            "sam": {
                                "title": "SAM CLI Properties",
                                "description": "%AWS.configuration.description.awssam.debug.sam%",
                                "properties": {
                                    "buildArguments": {
                                        "description": "%AWS.configuration.description.awssam.debug.buildArguments%",
                                        "type": "array",
                                        "items": {
                                            "type": "string"
                                        }
                                    },
                                    "buildDir": {
                                        "description": "%AWS.configuration.description.awssam.debug.buildDir%",
                                        "type": "string"
                                    },
                                    "containerBuild": {
                                        "description": "%AWS.configuration.description.awssam.debug.containerBuild%",
                                        "type": "boolean"
                                    },
                                    "dockerNetwork": {
                                        "description": "%AWS.configuration.description.awssam.debug.dockerNetwork%",
                                        "type": "string"
                                    },
                                    "localArguments": {
                                        "description": "%AWS.configuration.description.awssam.debug.localArguments%",
                                        "type": "array",
                                        "items": {
                                            "type": "string"
                                        }
                                    },
                                    "skipNewImageCheck": {
                                        "description": "%AWS.configuration.description.awssam.debug.skipNewImageCheck%",
                                        "type": "boolean"
                                    },
                                    "template": {
                                        "description": "%AWS.configuration.description.awssam.debug.template%",
                                        "properties": {
                                            "parameters": {
                                                "description": "%AWS.configuration.description.awssam.debug.templateParameters%",
                                                "additionalProperties": {
                                                    "type": [
                                                        "string",
                                                        "number"
                                                    ]
                                                },
                                                "type": "object"
                                            }
                                        },
                                        "type": "object",
                                        "additionalProperties": false
                                    }
                                },
                                "additionalProperties": false,
                                "type": "object"
                            },
                            "api": {
                                "title": "API Gateway Properties",
                                "description": "%AWS.configuration.description.awssam.debug.api%",
                                "properties": {
                                    "path": {
                                        "description": "%AWS.configuration.description.awssam.debug.api.path%",
                                        "type": "string"
                                    },
                                    "httpMethod": {
                                        "description": "%AWS.configuration.description.awssam.debug.api.httpMethod%",
                                        "type": "string",
                                        "enum": [
                                            "delete",
                                            "get",
                                            "head",
                                            "options",
                                            "patch",
                                            "post",
                                            "put"
                                        ]
                                    },
                                    "payload": {
                                        "description": "%AWS.configuration.description.awssam.debug.event%",
                                        "properties": {
                                            "json": {
                                                "description": "%AWS.configuration.description.awssam.debug.event.json%",
                                                "type": "object"
                                            },
                                            "path": {
                                                "description": "%AWS.configuration.description.awssam.debug.event.path%",
                                                "type": "string"
                                            }
                                        },
                                        "additionalProperties": false,
                                        "type": "object"
                                    },
                                    "headers": {
                                        "description": "%AWS.configuration.description.awssam.debug.api.headers%",
                                        "type": "object",
                                        "additionalProperties": {
                                            "type": "string"
                                        }
                                    },
                                    "querystring": {
                                        "description": "%AWS.configuration.description.awssam.debug.api.queryString%",
                                        "type": "string"
                                    },
                                    "stageVariables": {
                                        "description": "%AWS.configuration.description.awssam.debug.api.stageVariables%",
                                        "type": "object",
                                        "additionalProperties": {
                                            "type": "string"
                                        }
                                    },
                                    "clientCertificateId": {
                                        "description": "%AWS.configuration.description.awssam.debug.api.clientCertId%",
                                        "type": "string"
                                    }
                                },
                                "additionalProperties": false,
                                "required": [
                                    "path",
                                    "httpMethod"
                                ],
                                "type": "object"
                            }
                        },
                        "required": [
                            "invokeTarget"
                        ],
                        "type": "object"
                    }
                },
                "configurationSnippets": [
                    {
                        "label": "%AWS.configuration.description.awssam.debug.snippets.lambdaCode.label%",
                        "description": "%AWS.configuration.description.awssam.debug.snippets.lambdaCode.description%",
                        "body": {
                            "type": "aws-sam",
                            "request": "direct-invoke",
                            "name": "${3:Invoke Lambda}",
                            "invokeTarget": {
                                "target": "code",
                                "lambdaHandler": "${1:Function Handler}",
                                "projectRoot": "^\"\\${workspaceFolder}\""
                            },
                            "lambda": {
                                "runtime": "${2:Lambda Runtime}",
                                "payload": {
                                    "json": {}
                                }
                            }
                        },
                        "cloud9": {
                            "cn": {
                                "label": "%AWS.configuration.description.awssam.debug.snippets.lambdaCode.label.cn%",
                                "description": "%AWS.configuration.description.awssam.debug.snippets.lambdaCode.description.cn%"
                            }
                        }
                    },
                    {
                        "label": "%AWS.configuration.description.awssam.debug.snippets.lambdaTemplate.label%",
                        "description": "%AWS.configuration.description.awssam.debug.snippets.lambdaTemplate.description%",
                        "body": {
                            "type": "aws-sam",
                            "request": "direct-invoke",
                            "name": "${3:Invoke Lambda}",
                            "invokeTarget": {
                                "target": "template",
                                "templatePath": "${1:Template Location}",
                                "logicalId": "${2:Function Logical ID}"
                            },
                            "lambda": {
                                "payload": {
                                    "json": {}
                                }
                            }
                        },
                        "cloud9": {
                            "cn": {
                                "label": "%AWS.configuration.description.awssam.debug.snippets.lambdaTemplate.label.cn%",
                                "description": "%AWS.configuration.description.awssam.debug.snippets.lambdaTemplate.description.cn%"
                            }
                        }
                    },
                    {
                        "label": "%AWS.configuration.description.awssam.debug.snippets.api.label%",
                        "description": "%AWS.configuration.description.awssam.debug.snippets.api.description%",
                        "body": {
                            "type": "aws-sam",
                            "request": "direct-invoke",
                            "name": "${5:Invoke Lambda with API Gateway}",
                            "invokeTarget": {
                                "target": "api",
                                "templatePath": "${1:Template Location}",
                                "logicalId": "${2:Function Logical ID}"
                            },
                            "api": {
                                "path": "${3:Path}",
                                "httpMethod": "${4:Method}",
                                "payload": {
                                    "json": {}
                                }
                            }
                        },
                        "cloud9": {
                            "cn": {
                                "label": "%AWS.configuration.description.awssam.debug.snippets.api.label.cn%",
                                "description": "%AWS.configuration.description.awssam.debug.snippets.api.description.cn%"
                            }
                        }
                    }
                ]
            }
        ],
        "viewsContainers": {
            "activitybar": [
                {
                    "id": "aws-explorer",
                    "title": "%AWS.title%",
                    "icon": "resources/aws-logo.svg",
                    "cloud9": {
                        "cn": {
                            "title": "%AWS.title.cn%",
                            "icon": "resources/aws-cn-logo.svg"
                        }
                    }
                }
            ]
        },
        "viewsWelcome": [
            {
                "view": "aws.appBuilderForFileExplorer",
                "when": "!aws.isWebExtHost",
                "contents": "[Open Walkthrough](command:aws.toolkit.lambda.openWalkthrough)\n [Open Folder](command:vscode.openFolder)"
            },
            {
                "view": "aws.appBuilder",
                "when": "!aws.isWebExtHost",
                "contents": "[Open Walkthrough](command:aws.toolkit.lambda.openWalkthrough)\n [Open Folder](command:vscode.openFolder)"
            }
        ],
        "views": {
            "explorer": [
                {
                    "id": "aws.appBuilderForFileExplorer",
                    "name": "%AWS.appBuilder.explorerTitle%",
                    "when": "(isCloud9 || !aws.isWebExtHost) && !aws.appBuilder.hide",
                    "contextualTitle": "Application Builder",
                    "widget": {
                        "type": "inspector"
                    }
                }
            ],
            "aws-explorer": [
                {
                    "id": "aws.toolkit.notifications",
                    "name": "%AWS.notifications.title%",
                    "when": "!isCloud9 && !aws.isSageMaker && aws.toolkit.notifications.show"
                },
                {
                    "id": "aws.amazonq.codewhisperer",
                    "name": "%AWS.amazonq.codewhisperer.title%",
                    "when": "!isCloud9 && !aws.isSageMaker && !aws.toolkit.amazonq.dismissed && !aws.explorer.showAuthView"
                },
                {
                    "id": "aws.explorer",
                    "name": "%AWS.lambda.explorerTitle%",
                    "when": "(isCloud9 || !aws.isWebExtHost) && !aws.explorer.showAuthView"
                },
                {
                    "id": "aws.cdk",
                    "name": "%AWS.cdk.explorerTitle%",
                    "when": "!aws.explorer.showAuthView"
                },
                {
                    "id": "aws.appBuilder",
                    "name": "%AWS.appBuilder.explorerTitle%",
                    "when": "(isCloud9 || !aws.isWebExtHost) && !aws.explorer.showAuthView"
                },
                {
                    "id": "aws.codecatalyst",
                    "name": "%AWS.codecatalyst.explorerTitle%",
                    "when": "(!isCloud9 && !aws.isSageMaker || isCloud9CodeCatalyst) && !aws.explorer.showAuthView"
                },
                {
                    "type": "webview",
                    "id": "aws.toolkit.AmazonCommonAuth",
                    "name": "%AWS.amazonq.login%",
                    "when": "!isCloud9 && !aws.isSageMaker && aws.explorer.showAuthView"
                }
            ]
        },
        "submenus": [
            {
                "id": "aws.toolkit.auth",
                "label": "%AWS.submenu.auth.title%",
                "icon": "$(ellipsis)",
                "when": "isCloud9 || !aws.isWebExtHost"
            },
            {
                "id": "aws.codecatalyst.submenu",
                "label": "%AWS.codecatalyst.submenu.title%",
                "icon": "$(ellipsis)",
                "when": "isCloud9 || !aws.isWebExtHost"
            },
            {
                "label": "%AWS.generic.feedback%",
                "id": "aws.toolkit.submenu.feedback"
            },
            {
                "label": "%AWS.generic.help%",
                "id": "aws.toolkit.submenu.help"
            }
        ],
        "menus": {
            "commandPalette": [
                {
                    "command": "aws.apig.copyUrl",
                    "when": "false"
                },
                {
                    "command": "aws.launchDebugConfigForm",
                    "when": "false"
                },
                {
                    "command": "aws.apig.invokeRemoteRestApi",
                    "when": "false"
                },
                {
                    "command": "aws.deleteCloudFormation",
                    "when": "false"
                },
                {
                    "command": "aws.downloadStateMachineDefinition",
                    "when": "false"
                },
                {
                    "command": "aws.ecr.createRepository",
                    "when": "false"
                },
                {
                    "command": "aws.executeStateMachine",
                    "when": "false"
                },
                {
                    "command": "aws.copyArn",
                    "when": "false"
                },
                {
                    "command": "aws.openAwsConsole",
                    "when": "false"
                },
                {
                    "command": "aws.openAwsCFNConsole",
                    "when": "false"
                },
                {
                    "command": "aws.copyName",
                    "when": "false"
                },
                {
                    "command": "aws.listCommands",
                    "when": "false"
                },
                {
                    "command": "aws.codecatalyst.listCommands",
                    "when": "false"
                },
                {
                    "command": "aws.codecatalyst.manageConnections",
                    "when": "false"
                },
                {
                    "command": "aws.codecatalyst.openDevEnv",
                    "when": "!isCloud9"
                },
                {
                    "command": "aws.codecatalyst.createDevEnv",
                    "when": "!isCloud9"
                },
                {
                    "command": "aws.downloadSchemaItemCode",
                    "when": "false"
                },
                {
                    "command": "aws.deleteLambda",
                    "when": "false"
                },
                {
                    "command": "aws.downloadLambda",
                    "when": "false"
                },
                {
                    "command": "aws.invokeLambda",
                    "when": "false"
                },
                {
                    "command": "aws.copyLambdaUrl",
                    "when": "false"
                },
                {
                    "command": "aws.viewSchemaItem",
                    "when": "false"
                },
                {
                    "command": "aws.searchSchema",
                    "when": "false"
                },
                {
                    "command": "aws.searchSchemaPerRegistry",
                    "when": "false"
                },
                {
                    "command": "aws.refreshAwsExplorer",
                    "when": "false"
                },
                {
                    "command": "aws.cdk.refresh",
                    "when": "false"
                },
                {
                    "command": "aws.cdk.viewDocs",
                    "when": "false"
                },
                {
                    "command": "aws.appBuilder.refresh",
                    "when": "false"
                },
                {
                    "command": "aws.appBuilderForFileExplorer.refresh",
                    "when": "false"
                },
                {
                    "command": "aws.appBuilder.viewDocs",
                    "when": "false"
                },
                {
                    "command": "aws.ssmDocument.openLocalDocument",
                    "when": "false"
                },
                {
                    "command": "aws.ssmDocument.openLocalDocumentJson",
                    "when": "false"
                },
                {
                    "command": "aws.ssmDocument.openLocalDocumentYaml",
                    "when": "false"
                },
                {
                    "command": "aws.ssmDocument.deleteDocument",
                    "when": "false"
                },
                {
                    "command": "aws.ssmDocument.updateDocumentVersion",
                    "when": "false"
                },
                {
                    "command": "aws.copyLogResource",
                    "when": "resourceScheme == aws-cwl"
                },
                {
                    "command": "aws.saveCurrentLogDataContent",
                    "when": "resourceScheme == aws-cwl"
                },
                {
                    "command": "aws.s3.editFile",
                    "when": "resourceScheme == s3-readonly"
                },
                {
                    "command": "aws.cwl.viewLogStream",
                    "when": "false"
                },
                {
                    "command": "aws.cwl.changeFilterPattern",
                    "when": "false"
                },
                {
                    "command": "aws.cwl.changeTimeFilter",
                    "when": "false"
                },
                {
                    "command": "aws.ecr.deleteRepository",
                    "when": "false"
                },
                {
                    "command": "aws.ecr.copyTagUri",
                    "when": "false"
                },
                {
                    "command": "aws.ecr.copyRepositoryUri",
                    "when": "false"
                },
                {
                    "command": "aws.ecr.deleteTag",
                    "when": "false"
                },
                {
                    "command": "aws.iot.createThing",
                    "when": "false"
                },
                {
                    "command": "aws.iot.deleteThing",
                    "when": "false"
                },
                {
                    "command": "aws.iot.createCert",
                    "when": "false"
                },
                {
                    "command": "aws.iot.deleteCert",
                    "when": "false"
                },
                {
                    "command": "aws.iot.attachCert",
                    "when": "false"
                },
                {
                    "command": "aws.iot.attachPolicy",
                    "when": "false"
                },
                {
                    "command": "aws.iot.activateCert",
                    "when": "false"
                },
                {
                    "command": "aws.iot.deactivateCert",
                    "when": "false"
                },
                {
                    "command": "aws.iot.revokeCert",
                    "when": "false"
                },
                {
                    "command": "aws.iot.createPolicy",
                    "when": "false"
                },
                {
                    "command": "aws.iot.deletePolicy",
                    "when": "false"
                },
                {
                    "command": "aws.iot.createPolicyVersion",
                    "when": "false"
                },
                {
                    "command": "aws.iot.deletePolicyVersion",
                    "when": "false"
                },
                {
                    "command": "aws.iot.detachCert",
                    "when": "false"
                },
                {
                    "command": "aws.iot.detachPolicy",
                    "when": "false"
                },
                {
                    "command": "aws.iot.viewPolicyVersion",
                    "when": "false"
                },
                {
                    "command": "aws.iot.setDefaultPolicy",
                    "when": "false"
                },
                {
                    "command": "aws.iot.copyEndpoint",
                    "when": "false"
                },
                {
                    "command": "aws.deploySamApplication",
                    "when": "config.aws.samcli.legacyDeploy"
                },
                {
                    "command": "aws.redshift.editConnection",
                    "when": "false"
                },
                {
                    "command": "aws.redshift.deleteConnection",
                    "when": "false"
                },
                {
                    "command": "aws.samcli.sync",
                    "when": "!config.aws.samcli.legacyDeploy"
                },
                {
                    "command": "aws.appBuilder.build",
                    "when": "!aws.isWebExtHost"
                },
                {
                    "command": "aws.s3.copyPath",
                    "when": "false"
                },
                {
                    "command": "aws.s3.createBucket",
                    "when": "false"
                },
                {
                    "command": "aws.s3.createFolder",
                    "when": "false"
                },
                {
                    "command": "aws.s3.deleteBucket",
                    "when": "false"
                },
                {
                    "command": "aws.s3.deleteFile",
                    "when": "false"
                },
                {
                    "command": "aws.s3.downloadFileAs",
                    "when": "false"
                },
                {
                    "command": "aws.s3.openFile",
                    "when": "false"
                },
                {
                    "command": "aws.s3.editFile",
                    "when": "false"
                },
                {
                    "command": "aws.s3.uploadFileToParent",
                    "when": "false"
                },
                {
                    "command": "aws.apprunner.startDeployment",
                    "when": "false"
                },
                {
                    "command": "aws.apprunner.createService",
                    "when": "false"
                },
                {
                    "command": "aws.apprunner.pauseService",
                    "when": "false"
                },
                {
                    "command": "aws.apprunner.resumeService",
                    "when": "false"
                },
                {
                    "command": "aws.apprunner.copyServiceUrl",
                    "when": "false"
                },
                {
                    "command": "aws.apprunner.open",
                    "when": "false"
                },
                {
                    "command": "aws.apprunner.deleteService",
                    "when": "false"
                },
                {
                    "command": "aws.apprunner.createServiceFromEcr",
                    "when": "false"
                },
                {
                    "command": "aws.resources.copyIdentifier",
                    "when": "false"
                },
                {
                    "command": "aws.resources.openResourcePreview",
                    "when": "false"
                },
                {
                    "command": "aws.resources.createResource",
                    "when": "false"
                },
                {
                    "command": "aws.resources.deleteResource",
                    "when": "false"
                },
                {
                    "command": "aws.resources.updateResource",
                    "when": "false"
                },
                {
                    "command": "aws.resources.updateResourceInline",
                    "when": "false"
                },
                {
                    "command": "aws.resources.saveResource",
                    "when": "false"
                },
                {
                    "command": "aws.resources.closeResource",
                    "when": "false"
                },
                {
                    "command": "aws.resources.viewDocs",
                    "when": "false"
                },
                {
                    "command": "aws.ecs.runCommandInContainer",
                    "when": "false"
                },
                {
                    "command": "aws.ecs.openTaskInTerminal",
                    "when": "false"
                },
                {
                    "command": "aws.ecs.enableEcsExec",
                    "when": "false"
                },
                {
                    "command": "aws.ecs.disableEcsExec",
                    "when": "false"
                },
                {
                    "command": "aws.ecs.viewDocumentation",
                    "when": "false"
                },
                {
                    "command": "aws.renderStateMachineGraph",
                    "when": "false"
                },
                {
                    "command": "aws.toolkit.auth.addConnection",
                    "when": "false"
                },
                {
                    "command": "aws.toolkit.auth.switchConnections",
                    "when": "false"
                },
                {
                    "command": "aws.toolkit.auth.help",
                    "when": "false"
                },
                {
                    "command": "aws.toolkit.auth.manageConnections"
                },
                {
                    "command": "aws.ec2.openRemoteConnection",
                    "when": "config.aws.experiments.ec2RemoteConnect"
                },
                {
                    "command": "aws.ec2.openTerminal",
                    "when": "config.aws.experiments.ec2RemoteConnect"
                },
                {
                    "command": "aws.ec2.linkToLaunch",
                    "when": "config.aws.experiments.ec2RemoteConnect"
                },
                {
                    "command": "aws.ec2.startInstance",
                    "when": "config.aws.experiments.ec2RemoteConnect"
                },
                {
                    "command": "aws.ec2.stopInstance",
                    "when": "config.aws.experiments.ec2RemoteConnect"
                },
                {
                    "command": "aws.ec2.rebootInstance",
                    "when": "config.aws.experiments.ec2RemoteConnect"
                },
                {
                    "command": "aws.dev.openMenu",
                    "when": "aws.isDevMode || isCloud9"
                },
                {
                    "command": "aws.openInApplicationComposer",
                    "when": "false"
                },
                {
                    "command": "aws.toolkit.amazonq.learnMore",
                    "when": "false"
                },
                {
                    "command": "aws.toolkit.amazonq.extensionpage",
                    "when": "false"
                },
                {
                    "command": "aws.newThreatComposerFile",
                    "when": "false"
                }
            ],
            "editor/title": [
                {
                    "command": "aws.previewStateMachine",
                    "when": "editorLangId == asl || editorLangId == asl-yaml",
                    "group": "navigation"
                },
                {
                    "command": "aws.saveCurrentLogDataContent",
                    "when": "resourceScheme == aws-cwl",
                    "group": "navigation"
                },
                {
                    "command": "aws.cwl.changeFilterPattern",
                    "when": "resourceScheme == aws-cwl",
                    "group": "navigation"
                },
                {
                    "command": "aws.cwl.changeTimeFilter",
                    "when": "resourceScheme == aws-cwl",
                    "group": "navigation"
                },
                {
                    "command": "aws.s3.editFile",
                    "when": "resourceScheme == s3-readonly",
                    "group": "navigation"
                },
                {
                    "command": "aws.ssmDocument.publishDocument",
                    "when": "editorLangId =~ /^(ssm-yaml|ssm-json)$/",
                    "group": "navigation"
                },
                {
                    "command": "aws.resources.updateResourceInline",
                    "when": "resourceScheme == awsResource && !isCloud9 && config.aws.experiments.jsonResourceModification",
                    "group": "navigation"
                },
                {
                    "command": "aws.resources.closeResource",
                    "when": "resourcePath =~ /^.+(awsResource.json)$/",
                    "group": "navigation"
                },
                {
                    "command": "aws.resources.saveResource",
                    "when": "resourcePath =~ /^.+(awsResource.json)$/",
                    "group": "navigation"
                },
                {
                    "command": "aws.openInApplicationComposer",
                    "when": "(editorLangId == json && !(resourceFilename =~ /^.*\\.tc\\.json$/)) || editorLangId == yaml || resourceFilename =~ /^.*\\.(template)$/",
                    "group": "navigation"
                }
            ],
            "editor/title/context": [
                {
                    "command": "aws.copyLogResource",
                    "when": "resourceScheme == aws-cwl",
                    "group": "1_cutcopypaste@1"
                }
            ],
            "view/title": [
                {
                    "command": "aws.toolkit.submitFeedback",
                    "when": "view == aws.explorer && !aws.isWebExtHost",
                    "group": "navigation@6"
                },
                {
                    "command": "aws.refreshAwsExplorer",
                    "when": "view == aws.explorer",
                    "group": "navigation@5"
                },
                {
                    "command": "aws.cdk.refresh",
                    "when": "view == aws.cdk",
                    "group": "navigation@1"
                },
                {
                    "command": "aws.appBuilder.refresh",
                    "when": "view == aws.appBuilder",
                    "group": "navigation@1"
                },
                {
                    "command": "aws.appBuilderForFileExplorer.refresh",
                    "when": "view == aws.appBuilderForFileExplorer",
                    "group": "navigation@1"
                },
                {
                    "command": "aws.toolkit.login",
                    "when": "view == aws.explorer",
                    "group": "1_account@1"
                },
                {
                    "command": "aws.showRegion",
                    "when": "view == aws.explorer",
                    "group": "1_account@2"
                },
                {
                    "command": "aws.listCommands",
                    "when": "view == aws.explorer && !isCloud9",
                    "group": "1_account@3"
                },
                {
                    "command": "aws.lambda.createNewSamApp",
                    "when": "view == aws.explorer",
                    "group": "3_lambda@1"
                },
                {
                    "command": "aws.launchConfigForm",
                    "when": "view == aws.explorer",
                    "group": "3_lambda@2"
                },
                {
                    "command": "aws.deploySamApplication",
                    "when": "config.aws.samcli.legacyDeploy && view == aws.explorer",
                    "group": "3_lambda@3"
                },
                {
                    "command": "aws.samcli.sync",
                    "when": "!config.aws.samcli.legacyDeploy && view == aws.explorer",
                    "group": "3_lambda@3"
                },
                {
                    "submenu": "aws.toolkit.submenu.feedback",
                    "when": "view =~ /^aws\\./ && view != aws.AmazonQChatView && view != aws.amazonq.AmazonCommonAuth",
                    "group": "y_toolkitMeta@1"
                },
                {
                    "submenu": "aws.toolkit.submenu.help",
                    "when": "view =~ /^aws\\./ && view != aws.AmazonQChatView && view != aws.amazonq.AmazonCommonAuth",
                    "group": "y_toolkitMeta@2"
                },
                {
                    "command": "aws.toolkit.lambda.openWalkthrough",
                    "when": "view =~ /^(aws.appBuilder|aws.appBuilderForFileExplorer)$/",
                    "group": "y_toolkitWalkthrough@1"
                },
                {
                    "command": "aws.codecatalyst.cloneRepo",
                    "when": "view == aws.codecatalyst && !isCloud9 && aws.codecatalyst.connected",
                    "group": "1_codeCatalyst@1"
                },
                {
                    "command": "aws.codecatalyst.createDevEnv",
                    "when": "view == aws.codecatalyst && !isCloud9 && aws.codecatalyst.connected",
                    "group": "1_codeCatalyst@1"
                },
                {
                    "command": "aws.codecatalyst.listCommands",
                    "when": "view == aws.codecatalyst && !isCloud9 && aws.codecatalyst.connected",
                    "group": "1_codeCatalyst@1"
                },
                {
                    "command": "aws.codecatalyst.openDevEnv",
                    "when": "view == aws.codecatalyst && !isCloud9 && aws.codecatalyst.connected",
                    "group": "1_codeCatalyst@1"
                },
                {
                    "command": "aws.codecatalyst.manageConnections",
                    "when": "view == aws.codecatalyst && !isCloud9 && !aws.codecatalyst.connected",
                    "group": "2_codeCatalyst@1"
                },
                {
                    "command": "aws.codecatalyst.signout",
                    "when": "view == aws.codecatalyst && !isCloud9 && aws.codecatalyst.connected",
                    "group": "2_codeCatalyst@1"
                }
            ],
            "explorer/context": [
                {
                    "command": "aws.deploySamApplication",
                    "when": "config.aws.samcli.legacyDeploy && isFileSystemResource && resourceFilename =~ /^template\\.(json|yml|yaml)$/",
                    "group": "z_aws@1"
                },
                {
                    "command": "aws.samcli.sync",
                    "when": "!config.aws.samcli.legacyDeploy && isFileSystemResource && resourceFilename =~ /^(template\\.(json|yml|yaml))|(samconfig\\.toml)$/",
                    "group": "z_aws@1"
                },
                {
                    "command": "aws.uploadLambda",
                    "when": "explorerResourceIsFolder || isFileSystemResource && resourceFilename =~ /^template\\.(json|yml|yaml)$/",
                    "group": "z_aws@3"
                },
                {
                    "command": "aws.openInApplicationComposer",
                    "when": "isFileSystemResource && !(resourceFilename =~ /^.*\\.tc\\.json$/) && resourceFilename =~ /^.*\\.(json|yml|yaml|template)$/",
                    "group": "z_aws@1"
                }
            ],
            "view/item/context": [
                {
                    "command": "_aws.toolkit.notifications.dismiss",
                    "when": "viewItem == toolkitNotificationStartUp",
                    "group": "inline@1"
                },
                {
                    "command": "aws.apig.invokeRemoteRestApi",
                    "when": "view =~ /^(aws.explorer|aws.appBuilder|aws.appBuilderForFileExplorer)$/ && viewItem =~ /^(awsApiGatewayNode)$/",
                    "group": "0@1"
                },
                {
                    "command": "aws.ec2.openTerminal",
                    "group": "0@1",
                    "when": "viewItem =~ /^(awsEc2(Parent|Running)Node)$/ && config.aws.experiments.ec2RemoteConnect"
                },
                {
                    "command": "aws.ec2.openTerminal",
                    "group": "inline@1",
                    "when": "viewItem =~ /^(awsEc2(Parent|Running)Node)$/ && config.aws.experiments.ec2RemoteConnect"
                },
                {
                    "command": "aws.ec2.linkToLaunch",
                    "group": "0@0",
                    "when": "viewItem =~ /^(awsEc2ParentNode)$/ && config.aws.experiments.ec2RemoteConnect"
                },
                {
                    "command": "aws.ec2.linkToLaunch",
                    "group": "inline@0",
                    "when": "viewItem =~ /^(awsEc2ParentNode)$/ && config.aws.experiments.ec2RemoteConnect"
                },
                {
                    "command": "aws.ec2.openRemoteConnection",
                    "group": "0@1",
                    "when": "viewItem =~ /^(awsEc2(Parent|Running)Node)$/ && config.aws.experiments.ec2RemoteConnect"
                },
                {
                    "command": "aws.ec2.openRemoteConnection",
                    "group": "inline@1",
                    "when": "viewItem =~ /^(awsEc2(Parent|Running)Node)$/ && config.aws.experiments.ec2RemoteConnect"
                },
                {
                    "command": "aws.ec2.startInstance",
                    "group": "0@1",
                    "when": "viewItem == awsEc2StoppedNode && config.aws.experiments.ec2RemoteConnect"
                },
                {
                    "command": "aws.ec2.startInstance",
                    "group": "inline@1",
                    "when": "viewItem == awsEc2StoppedNode && config.aws.experiments.ec2RemoteConnect"
                },
                {
                    "command": "aws.ec2.stopInstance",
                    "group": "0@1",
                    "when": "viewItem == awsEc2RunningNode && config.aws.experiments.ec2RemoteConnect"
                },
                {
                    "command": "aws.ec2.stopInstance",
                    "group": "inline@1",
                    "when": "viewItem == awsEc2RunningNode && config.aws.experiments.ec2RemoteConnect"
                },
                {
                    "command": "aws.ec2.rebootInstance",
                    "group": "0@1",
                    "when": "viewItem == awsEc2RunningNode && config.aws.experiments.ec2RemoteConnect"
                },
                {
                    "command": "aws.ec2.rebootInstance",
                    "group": "inline@1",
                    "when": "viewItem == awsEc2RunningNode && config.aws.experiments.ec2RemoteConnect"
                },
                {
                    "command": "aws.ec2.copyInstanceId",
                    "when": "view == aws.explorer && viewItem =~ /^(awsEc2(Running|Stopped|Pending)Node)$/ && config.aws.experiments.ec2RemoteConnect",
                    "group": "2@0"
                },
                {
                    "command": "aws.ecr.createRepository",
                    "when": "view == aws.explorer && viewItem == awsEcrNode",
                    "group": "inline@1"
                },
                {
                    "command": "aws.iot.createThing",
                    "when": "view == aws.explorer && viewItem == awsIotThingsNode",
                    "group": "inline@1"
                },
                {
                    "command": "aws.iot.createCert",
                    "when": "view == aws.explorer && viewItem == awsIotCertsNode",
                    "group": "inline@1"
                },
                {
                    "command": "aws.iot.createPolicy",
                    "when": "view == aws.explorer && viewItem == awsIotPoliciesNode",
                    "group": "inline@1"
                },
                {
                    "command": "aws.iot.attachCert",
                    "when": "view == aws.explorer && viewItem == awsIotThingNode",
                    "group": "inline@1"
                },
                {
                    "command": "aws.iot.attachPolicy",
                    "when": "view == aws.explorer && viewItem =~ /^awsIotCertificateNode.(Things|Policies)/",
                    "group": "inline@1"
                },
                {
                    "command": "aws.redshift.editConnection",
                    "when": "view == aws.explorer && viewItem == awsRedshiftWarehouseNode",
                    "group": "0@1"
                },
                {
                    "command": "aws.redshift.deleteConnection",
                    "when": "view == aws.explorer && viewItem == awsRedshiftWarehouseNode",
                    "group": "0@2"
                },
                {
                    "command": "aws.s3.openFile",
                    "when": "view == aws.explorer && viewItem == awsS3FileNode && !isCloud9",
                    "group": "0@1"
                },
                {
                    "command": "aws.s3.editFile",
                    "when": "view == aws.explorer && viewItem == awsS3FileNode && !isCloud9",
                    "group": "inline@1"
                },
                {
                    "command": "aws.s3.downloadFileAs",
                    "when": "view == aws.explorer && viewItem == awsS3FileNode",
                    "group": "inline@2"
                },
                {
                    "command": "aws.s3.createBucket",
                    "when": "view == aws.explorer && viewItem == awsS3Node",
                    "group": "inline@1"
                },
                {
                    "command": "aws.s3.createFolder",
                    "when": "view =~ /^(aws.explorer|aws.appBuilder|aws.appBuilderForFileExplorer)$/ && viewItem =~ /^(awsS3BucketNode|awsS3FolderNode)$/",
                    "group": "inline@1"
                },
                {
                    "command": "aws.ssmDocument.openLocalDocument",
                    "when": "view == aws.explorer && viewItem =~ /^(awsDocumentItemNode|awsDocumentItemNodeWriteable)$/",
                    "group": "inline@1"
                },
                {
                    "command": "aws.s3.uploadFile",
                    "when": "view =~ /^(aws.explorer|aws.appBuilder|aws.appBuilderForFileExplorer)$/ && viewItem =~ /^(awsS3BucketNode|awsS3FolderNode)$/",
                    "group": "inline@2"
                },
                {
                    "command": "aws.showRegion",
                    "when": "view == aws.explorer && viewItem == awsRegionNode",
                    "group": "0@1"
                },
                {
                    "command": "aws.lambda.createNewSamApp",
                    "when": "view == aws.explorer && viewItem == awsLambdaNode || viewItem == awsRegionNode",
                    "group": "1@1"
                },
                {
                    "command": "aws.launchConfigForm",
                    "when": "view == aws.explorer && viewItem == awsLambdaNode || viewItem == awsRegionNode || viewItem == awsCloudFormationRootNode",
                    "group": "1@1"
                },
                {
                    "command": "aws.deploySamApplication",
                    "when": "config.aws.samcli.legacyDeploy && view == aws.explorer && viewItem =~ /^(awsLambdaNode|awsRegionNode|awsCloudFormationRootNode)$/",
                    "group": "1@2"
                },
                {
                    "command": "aws.samcli.sync",
                    "when": "!config.aws.samcli.legacyDeploy && view == aws.explorer && viewItem =~ /^(awsLambdaNode|awsRegionNode|awsCloudFormationRootNode)$/",
                    "group": "1@2"
                },
                {
                    "command": "aws.ecr.copyTagUri",
                    "when": "view == aws.explorer && viewItem == awsEcrTagNode",
                    "group": "2@1"
                },
                {
                    "command": "aws.ecr.deleteTag",
                    "when": "view == aws.explorer && viewItem == awsEcrTagNode",
                    "group": "3@1"
                },
                {
                    "command": "aws.ecr.copyRepositoryUri",
                    "when": "view == aws.explorer && viewItem == awsEcrRepositoryNode",
                    "group": "2@1"
                },
                {
                    "command": "aws.ecr.createRepository",
                    "when": "view == aws.explorer && viewItem == awsEcrNode",
                    "group": "0@1"
                },
                {
                    "command": "aws.ecr.deleteRepository",
                    "when": "view == aws.explorer && viewItem == awsEcrRepositoryNode",
                    "group": "3@1"
                },
                {
                    "command": "aws.invokeLambda",
                    "when": "view =~ /^(aws.explorer|aws.appBuilder|aws.appBuilderForFileExplorer)$/ && viewItem =~ /^(awsRegionFunctionNode|awsRegionFunctionNodeDownloadable|awsCloudFormationFunctionNode)$/ || viewItem == awsAppBuilderDeployedNode",
                    "group": "0@1"
                },
                {
                    "command": "aws.downloadLambda",
                    "when": "view =~ /^(aws.explorer|aws.appBuilder|aws.appBuilderForFileExplorer)$/ && viewItem =~ /^(awsRegionFunctionNode|awsRegionFunctionNodeDownloadable)$/ || viewItem == awsAppBuilderDeployedNode",
                    "group": "0@2"
                },
                {
                    "command": "aws.uploadLambda",
                    "when": "view =~ /^(aws.explorer|aws.appBuilder|aws.appBuilderForFileExplorer)$/ && viewItem =~ /^(awsRegionFunctionNode|awsRegionFunctionNodeDownloadable)$/ || viewItem == awsAppBuilderDeployedNode",
                    "group": "1@1"
                },
                {
                    "command": "aws.deleteLambda",
                    "when": "view =~ /^(aws.explorer)$/ && viewItem =~ /^(awsRegionFunctionNode|awsRegionFunctionNodeDownloadable)$/",
                    "group": "4@1"
                },
                {
                    "command": "aws.copyLambdaUrl",
                    "when": "view =~ /^(aws.explorer|aws.appBuilder|aws.appBuilderForFileExplorer)$/ && viewItem =~ /^(awsRegionFunctionNode|awsRegionFunctionNodeDownloadable)$/ || viewItem == awsAppBuilderDeployedNode",
                    "group": "2@0"
                },
                {
                    "command": "aws.appBuilder.searchLogs",
                    "when": "view =~ /^(aws.explorer|aws.appBuilder|aws.appBuilderForFileExplorer)$/ && viewItem =~ /^(awsRegionFunctionNode|awsRegionFunctionNodeDownloadable|awsCloudFormationFunctionNode)$/",
                    "group": "0@3"
                },
                {
                    "command": "aws.deleteCloudFormation",
                    "when": "view == aws.explorer && viewItem == awsCloudFormationNode",
                    "group": "3@5"
                },
                {
                    "command": "aws.searchSchema",
                    "when": "view == aws.explorer && viewItem == awsSchemasNode",
                    "group": "0@1"
                },
                {
                    "command": "aws.searchSchemaPerRegistry",
                    "when": "view == aws.explorer && viewItem == awsRegistryItemNode",
                    "group": "0@1"
                },
                {
                    "command": "aws.viewSchemaItem",
                    "when": "view == aws.explorer && viewItem == awsSchemaItemNode",
                    "group": "0@1"
                },
                {
                    "command": "aws.stepfunctions.createStateMachineFromTemplate",
                    "when": "view == aws.explorer && viewItem == awsStepFunctionsNode",
                    "group": "0@1"
                },
                {
                    "command": "aws.downloadStateMachineDefinition",
                    "when": "view == aws.explorer && viewItem == awsStateMachineNode",
                    "group": "0@1"
                },
                {
                    "command": "aws.renderStateMachineGraph",
                    "when": "view == aws.explorer && viewItem == awsStateMachineNode",
                    "group": "0@2"
                },
                {
                    "command": "aws.cdk.renderStateMachineGraph",
                    "when": "viewItem == awsCdkStateMachineNode",
                    "group": "inline@1"
                },
                {
                    "command": "aws.cdk.renderStateMachineGraph",
                    "when": "viewItem == awsCdkStateMachineNode",
                    "group": "0@1"
                },
                {
                    "command": "aws.executeStateMachine",
                    "when": "view == aws.explorer && viewItem == awsStateMachineNode",
                    "group": "0@3"
                },
                {
                    "command": "aws.iot.createThing",
                    "when": "view == aws.explorer && viewItem == awsIotThingsNode",
                    "group": "0@1"
                },
                {
                    "command": "aws.iot.createCert",
                    "when": "view == aws.explorer && viewItem == awsIotCertsNode",
                    "group": "0@1"
                },
                {
                    "command": "aws.iot.createPolicy",
                    "when": "view == aws.explorer && viewItem == awsIotPoliciesNode",
                    "group": "0@1"
                },
                {
                    "command": "aws.iot.createPolicyVersion",
                    "when": "view == aws.explorer && viewItem == awsIotPolicyNode.WithVersions",
                    "group": "0@1"
                },
                {
                    "command": "aws.iot.viewPolicyVersion",
                    "when": "view == aws.explorer && viewItem =~ /^awsIotPolicyVersionNode./",
                    "group": "0@1"
                },
                {
                    "command": "aws.iot.attachCert",
                    "when": "view == aws.explorer && viewItem == awsIotThingNode",
                    "group": "0@1"
                },
                {
                    "command": "aws.iot.attachPolicy",
                    "when": "view == aws.explorer && viewItem =~ /^awsIotCertificateNode.(Things|Policies)/",
                    "group": "0@1"
                },
                {
                    "command": "aws.s3.createBucket",
                    "when": "view == aws.explorer && viewItem == awsS3Node",
                    "group": "0@1"
                },
                {
                    "command": "aws.s3.downloadFileAs",
                    "when": "view == aws.explorer && viewItem == awsS3FileNode",
                    "group": "0@1"
                },
                {
                    "command": "aws.s3.uploadFile",
                    "when": "view =~ /^(aws.explorer|aws.appBuilder|aws.appBuilderForFileExplorer)$/ && viewItem =~ /^(awsS3BucketNode|awsS3FolderNode)$/",
                    "group": "0@1"
                },
                {
                    "command": "aws.s3.uploadFileToParent",
                    "when": "view == aws.explorer && viewItem == awsS3FileNode",
                    "group": "1@1"
                },
                {
                    "command": "aws.s3.createFolder",
                    "when": "view =~ /^(aws.explorer|aws.appBuilder|aws.appBuilderForFileExplorer)$/ && viewItem =~ /^(awsS3BucketNode|awsS3FolderNode)$/",
                    "group": "1@1"
                },
                {
                    "command": "aws.iot.deactivateCert",
                    "when": "view == aws.explorer && viewItem =~ /^awsIotCertificateNode.(Things|Policies).ACTIVE$/",
                    "group": "1@1"
                },
                {
                    "command": "aws.iot.activateCert",
                    "when": "view == aws.explorer && viewItem =~ /^awsIotCertificateNode.(Things|Policies).INACTIVE$/",
                    "group": "1@1"
                },
                {
                    "command": "aws.iot.revokeCert",
                    "when": "view == aws.explorer && viewItem =~ /^awsIotCertificateNode.(Things|Policies).(ACTIVE|INACTIVE)$/",
                    "group": "1@2"
                },
                {
                    "command": "aws.iot.setDefaultPolicy",
                    "when": "view == aws.explorer && viewItem == awsIotPolicyVersionNode.NONDEFAULT",
                    "group": "1@1"
                },
                {
                    "command": "aws.iot.copyEndpoint",
                    "when": "view == aws.explorer && viewItem == awsIotNode",
                    "group": "2@1"
                },
                {
                    "command": "aws.copyName",
                    "when": "view =~ /^(aws.explorer|aws.appBuilder|aws.appBuilderForFileExplorer)$/ && viewItem =~ /^(awsRegionFunctionNode|awsRegionFunctionNodeDownloadable|awsCloudFormationFunctionNode|awsStateMachineNode|awsCloudFormationNode|awsS3BucketNode|awsS3FolderNode|awsS3FileNode|awsApiGatewayNode|awsIotThingNode)$|^(awsAppRunnerServiceNode|awsIotCertificateNode|awsIotPolicyNode|awsIotPolicyVersionNode|(awsEc2(Running|Pending|Stopped)Node))/",
                    "group": "2@1"
                },
                {
                    "command": "aws.copyArn",
                    "when": "view =~ /^(aws.explorer|aws.appBuilder|aws.appBuilderForFileExplorer)$/ && viewItem =~ /^(awsRegionFunctionNode|awsRegionFunctionNodeDownloadable|awsCloudFormationFunctionNode|awsStateMachineNode|awsCloudFormationNode|awsCloudWatchLogNode|awsS3BucketNode|awsS3FolderNode|awsS3FileNode|awsApiGatewayNode|awsEcrRepositoryNode|awsIotThingNode)$|^(awsAppRunnerServiceNode|awsEcsServiceNode|awsIotCertificateNode|awsIotPolicyNode|awsIotPolicyVersionNode|awsMdeInstanceNode|(awsEc2(Running|Pending|Stopped)Node))/",
                    "group": "2@2"
                },
                {
                    "command": "aws.openAwsConsole",
                    "when": "view =~ /^(aws.explorer|aws.appBuilder|aws.appBuilderForFileExplorer)$/ && viewItem =~ /^(awsRegionFunctionNode|awsRegionFunctionNodeDownloadable|awsS3BucketNode)$/",
                    "group": "2@3"
                },
                {
                    "command": "aws.openAwsCFNConsole",
                    "when": "view =~ /^(aws.appBuilder|aws.appBuilderForFileExplorer)$/ && viewItem =~ /^(awsAppBuilderStackNode)$/",
                    "group": "2@3"
                },
                {
                    "command": "aws.cwl.searchLogGroup",
                    "group": "0@1",
                    "when": "view == aws.explorer && viewItem =~ /^awsCloudWatchLogNode|awsCloudWatchLogParentNode$/"
                },
                {
                    "command": "aws.cwl.searchLogGroup",
                    "group": "inline@1",
                    "when": "view == aws.explorer && viewItem =~ /^awsCloudWatchLogNode|awsCloudWatchLogParentNode$/"
                },
                {
                    "command": "aws.cwl.tailLogGroup",
                    "group": "0@1",
                    "when": "view == aws.explorer && viewItem =~ /^awsCloudWatchLogNode|awsCloudWatchLogParentNode$/"
                },
                {
                    "command": "aws.cwl.tailLogGroup",
                    "group": "inline@1",
                    "when": "view == aws.explorer && viewItem =~ /^awsCloudWatchLogNode|awsCloudWatchLogParentNode$/"
                },
                {
                    "command": "aws.apig.copyUrl",
                    "when": "view =~ /^(aws.explorer|aws.appBuilder|aws.appBuilderForFileExplorer)$/ && viewItem =~ /^(awsApiGatewayNode)$/",
                    "group": "2@0"
                },
                {
                    "command": "aws.s3.copyPath",
                    "when": "view == aws.explorer && viewItem =~ /^(awsS3FolderNode|awsS3FileNode)$/",
                    "group": "2@3"
                },
                {
                    "command": "aws.s3.presignedURL",
                    "when": "view == aws.explorer && viewItem =~ /^(awsS3FileNode)$/",
                    "group": "2@4"
                },
                {
                    "command": "aws.iot.detachCert",
                    "when": "view == aws.explorer && viewItem =~ /^(awsIotCertificateNode.Things)/",
                    "group": "3@1"
                },
                {
                    "command": "aws.iot.detachPolicy",
                    "when": "view == aws.explorer && viewItem == awsIotPolicyNode.Certificates",
                    "group": "3@1"
                },
                {
                    "command": "aws.iot.deleteThing",
                    "when": "view == aws.explorer && viewItem == awsIotThingNode",
                    "group": "3@1"
                },
                {
                    "command": "aws.iot.deleteCert",
                    "when": "view == aws.explorer && viewItem =~ /^awsIotCertificateNode.Policies/",
                    "group": "3@1"
                },
                {
                    "command": "aws.iot.deletePolicy",
                    "when": "view == aws.explorer && viewItem == awsIotPolicyNode.WithVersions",
                    "group": "3@1"
                },
                {
                    "command": "aws.iot.deletePolicyVersion",
                    "when": "view == aws.explorer && viewItem == awsIotPolicyVersionNode.NONDEFAULT",
                    "group": "3@1"
                },
                {
                    "command": "aws.s3.deleteBucket",
                    "when": "view =~ /^(aws.explorer)$/ && viewItem == awsS3BucketNode",
                    "group": "3@1"
                },
                {
                    "command": "aws.s3.deleteFile",
                    "when": "view == aws.explorer && viewItem == awsS3FileNode",
                    "group": "3@1"
                },
                {
                    "command": "aws.downloadSchemaItemCode",
                    "when": "view == aws.explorer && viewItem == awsSchemaItemNode",
                    "group": "1@1"
                },
                {
                    "command": "aws.cwl.viewLogStream",
                    "group": "0@1",
                    "when": "view == aws.explorer && viewItem == awsCloudWatchLogNode"
                },
                {
                    "command": "aws.ssmDocument.openLocalDocumentYaml",
                    "group": "0@1",
                    "when": "view == aws.explorer && viewItem =~ /^(awsDocumentItemNode|awsDocumentItemNodeWriteable)$/"
                },
                {
                    "command": "aws.ssmDocument.openLocalDocumentJson",
                    "group": "0@2",
                    "when": "view == aws.explorer && viewItem =~ /^(awsDocumentItemNode|awsDocumentItemNodeWriteable)$/"
                },
                {
                    "command": "aws.ssmDocument.updateDocumentVersion",
                    "group": "2@1",
                    "when": "view == aws.explorer && viewItem == awsDocumentItemNodeWriteable"
                },
                {
                    "command": "aws.ssmDocument.deleteDocument",
                    "group": "3@2",
                    "when": "view == aws.explorer && viewItem == awsDocumentItemNodeWriteable"
                },
                {
                    "command": "aws.ecs.runCommandInContainer",
                    "group": "0@1",
                    "when": "view == aws.explorer && viewItem =~ /^(awsEcsContainerNodeExec)(.*)$/"
                },
                {
                    "command": "aws.ecs.openTaskInTerminal",
                    "group": "0@2",
                    "when": "view == aws.explorer && viewItem =~ /^(awsEcsContainerNodeExec)(.*)$/ && !isCloud9"
                },
                {
                    "command": "aws.ecs.enableEcsExec",
                    "group": "0@2",
                    "when": "view == aws.explorer && viewItem == awsEcsServiceNode.DISABLED"
                },
                {
                    "command": "aws.ecs.disableEcsExec",
                    "group": "0@2",
                    "when": "view == aws.explorer && viewItem == awsEcsServiceNode.ENABLED"
                },
                {
                    "command": "aws.ecs.viewDocumentation",
                    "group": "1@3",
                    "when": "view == aws.explorer && viewItem =~ /^(awsEcsClusterNode|awsEcsContainerNode)$|^awsEcsServiceNode/"
                },
                {
                    "command": "aws.resources.configure",
                    "when": "view == aws.explorer && viewItem == resourcesRootNode",
                    "group": "1@1"
                },
                {
                    "command": "aws.resources.configure",
                    "when": "view == aws.explorer && viewItem == resourcesRootNode",
                    "group": "inline@1"
                },
                {
                    "command": "aws.resources.openResourcePreview",
                    "when": "view == aws.explorer && viewItem =~ /^(.*)(ResourceNode)$/",
                    "group": "1@1"
                },
                {
                    "command": "aws.resources.copyIdentifier",
                    "when": "view == aws.explorer && viewItem =~ /^(.*)(ResourceNode)$/",
                    "group": "1@1"
                },
                {
                    "command": "aws.resources.viewDocs",
                    "when": "view == aws.explorer && viewItem =~ /^(.*)(Documented)(.*)(ResourceTypeNode)$/",
                    "group": "1@1"
                },
                {
                    "command": "aws.resources.createResource",
                    "when": "view == aws.explorer && viewItem =~ /^(.*)(Creatable)(.*)(ResourceTypeNode)$/ && !isCloud9 && config.aws.experiments.jsonResourceModification",
                    "group": "2@1"
                },
                {
                    "command": "aws.resources.createResource",
                    "when": "view == aws.explorer && viewItem =~ /^(.*)(Creatable)(.*)(ResourceTypeNode)$/ && !isCloud9 && config.aws.experiments.jsonResourceModification",
                    "group": "inline@1"
                },
                {
                    "command": "aws.resources.updateResource",
                    "when": "view == aws.explorer && viewItem =~ /^(.*)(Updatable)(.*)(ResourceNode)$/ && !isCloud9 && config.aws.experiments.jsonResourceModification",
                    "group": "2@1"
                },
                {
                    "command": "aws.resources.deleteResource",
                    "when": "view == aws.explorer && viewItem =~ /^(.*)(Deletable)(.*)(ResourceNode)$/ && !isCloud9 && config.aws.experiments.jsonResourceModification",
                    "group": "2@2"
                },
                {
                    "command": "aws.apprunner.createServiceFromEcr",
                    "group": "0@2",
                    "when": "view == aws.explorer && viewItem =~ /awsEcrTagNode|awsEcrRepositoryNode/"
                },
                {
                    "command": "aws.apprunner.startDeployment",
                    "group": "0@1",
                    "when": "view == aws.explorer && viewItem == awsAppRunnerServiceNode.RUNNING"
                },
                {
                    "command": "aws.apprunner.createService",
                    "group": "0@2",
                    "when": "view == aws.explorer && viewItem == awsAppRunnerNode"
                },
                {
                    "command": "aws.apprunner.pauseService",
                    "group": "0@3",
                    "when": "view == aws.explorer && viewItem == awsAppRunnerServiceNode.RUNNING"
                },
                {
                    "command": "aws.apprunner.resumeService",
                    "group": "0@3",
                    "when": "view == aws.explorer && viewItem == awsAppRunnerServiceNode.PAUSED"
                },
                {
                    "command": "aws.apprunner.copyServiceUrl",
                    "group": "1@1",
                    "when": "view == aws.explorer && viewItem == awsAppRunnerServiceNode.RUNNING"
                },
                {
                    "command": "aws.apprunner.open",
                    "group": "1@2",
                    "when": "view == aws.explorer && viewItem == awsAppRunnerServiceNode.RUNNING"
                },
                {
                    "command": "aws.apprunner.deleteService",
                    "group": "3@1",
                    "when": "view == aws.explorer && viewItem =~ /awsAppRunnerServiceNode.[RUNNING|PAUSED|CREATE_FAILED]/"
                },
                {
                    "command": "aws.cloudFormation.newTemplate",
                    "group": "0@1",
                    "when": "view == aws.explorer && viewItem == awsCloudFormationRootNode"
                },
                {
                    "command": "aws.sam.newTemplate",
                    "group": "0@2",
                    "when": "view == aws.explorer && viewItem == awsCloudFormationRootNode"
                },
                {
                    "command": "aws.appBuilder.viewDocs",
                    "when": "viewItem == awsAppBuilderRootNode",
                    "group": "0@2"
                },
                {
                    "command": "aws.cdk.viewDocs",
                    "when": "viewItem == awsCdkRootNode",
                    "group": "0@2"
                },
                {
                    "command": "aws.toolkit.auth.addConnection",
                    "when": "viewItem == awsAuthNode",
                    "group": "0@1"
                },
                {
                    "command": "aws.toolkit.auth.switchConnections",
                    "when": "viewItem == awsAuthNode",
                    "group": "0@2"
                },
                {
                    "command": "aws.toolkit.auth.signout",
                    "when": "viewItem == awsAuthNode && !isCloud9",
                    "group": "0@3"
                },
                {
                    "command": "aws.toolkit.auth.help",
                    "when": "viewItem == awsAuthNode",
                    "group": "inline@1"
                },
                {
                    "command": "aws.openInApplicationComposer",
                    "when": "viewItem == awsAppBuilderAppNode",
                    "group": "inline@2"
                },
                {
                    "command": "aws.launchDebugConfigForm",
                    "when": "viewItem == awsAppBuilderResourceNode.function",
                    "group": "inline@1"
                },
                {
                    "command": "aws.appBuilder.deploy",
                    "when": "viewItem == awsAppBuilderAppNode",
                    "group": "inline@4"
                },
                {
                    "command": "aws.appBuilder.build",
                    "when": "viewItem == awsAppBuilderAppNode",
                    "group": "inline@3"
                },
                {
                    "command": "aws.appBuilder.openTemplate",
                    "when": "viewItem == awsAppBuilderAppNode",
                    "group": "inline@1"
                },
                {
                    "command": "aws.appBuilder.openHandler",
                    "when": "viewItem == awsAppBuilderResourceNode.function",
                    "group": "inline@1"
                },
                {
                    "submenu": "aws.toolkit.auth",
                    "when": "viewItem == awsAuthNode",
                    "group": "inline@2"
                },
                {
                    "submenu": "aws.codecatalyst.submenu",
                    "when": "viewItem =~ /^awsCodeCatalystNode/",
                    "group": "inline@1"
                },
                {
                    "command": "aws.codecatalyst.manageConnections",
                    "when": "viewItem =~ /^awsCodeCatalystNode/",
                    "group": "0@1"
                },
                {
                    "command": "aws.codecatalyst.signout",
                    "when": "viewItem =~ /^awsCodeCatalystNode/&& !isCloud9 && aws.codecatalyst.connected",
                    "group": "0@2"
                },
                {
                    "command": "aws.appBuilder.build",
                    "when": "viewItem == awsAppBuilderAppNode",
                    "group": "0@1"
                },
                {
                    "command": "aws.appBuilder.openHandler",
                    "when": "viewItem == awsAppBuilderResourceNode.function",
                    "group": "1@1"
                },
                {
                    "command": "aws.launchConfigForm",
                    "when": "viewItem == awsAppBuilderAppNode",
                    "group": "1@2"
                },
                {
                    "command": "aws.launchDebugConfigForm",
                    "when": "viewItem == awsAppBuilderResourceNode.function",
                    "group": "1@2"
                },
                {
                    "command": "aws.appBuilder.deploy",
                    "when": "viewItem == awsAppBuilderAppNode",
                    "group": "2@1"
                },
                {
                    "command": "aws.openInApplicationComposer",
                    "when": "viewItem == awsAppBuilderAppNode",
                    "group": "3@1"
                },
                {
                    "command": "aws.invokeLambda",
                    "when": "view =~ /^(aws.explorer|aws.appBuilder|aws.appBuilderForFileExplorer)$/ && viewItem =~ /^(awsRegionFunctionNode|awsRegionFunctionNodeDownloadable|awsCloudFormationFunctionNode)$/",
                    "group": "inline@1"
                },
                {
                    "command": "aws.appBuilder.searchLogs",
                    "when": "view =~ /^(aws.explorer|aws.appBuilder|aws.appBuilderForFileExplorer)$/ && viewItem =~ /^(awsRegionFunctionNode|awsRegionFunctionNodeDownloadable|awsCloudFormationFunctionNode)$/",
                    "group": "inline@2"
                }
            ],
            "aws.toolkit.auth": [
                {
                    "command": "aws.toolkit.auth.manageConnections",
                    "group": "0@1"
                },
                {
                    "command": "aws.toolkit.auth.switchConnections",
                    "group": "0@2"
                },
                {
                    "command": "aws.toolkit.auth.signout",
                    "enablement": "!isCloud9",
                    "group": "0@3"
                }
            ],
            "aws.toolkit.submenu.feedback": [
                {
                    "command": "aws.toolkit.submitFeedback",
                    "when": "!aws.isWebExtHost",
                    "group": "1_feedback@1"
                },
                {
                    "command": "aws.toolkit.createIssueOnGitHub",
                    "group": "1_feedback@2"
                }
            ],
            "aws.toolkit.submenu.help": [
                {
                    "command": "aws.quickStart",
                    "when": "isCloud9",
                    "group": "1_help@1"
                },
                {
                    "command": "aws.toolkit.help",
                    "group": "1_help@2"
                },
                {
                    "command": "aws.toolkit.github",
                    "group": "1_help@3"
                },
                {
                    "command": "aws.toolkit.aboutExtension",
                    "group": "1_help@4"
                },
                {
                    "command": "aws.toolkit.viewLogs",
                    "group": "1_help@5"
                }
            ],
            "file/newFile": [
                {
                    "command": "aws.newThreatComposerFile"
                }
            ]
        },
        "commands": [
            {
                "command": "_aws.toolkit.notifications.dismiss",
                "title": "%AWS.generic.dismiss%",
                "category": "%AWS.title%",
                "enablement": "isCloud9 || !aws.isWebExtHost",
                "icon": "$(remove-close)"
            },
            {
                "command": "aws.accessanalyzer.iamPolicyChecks",
                "title": "%AWS.command.accessanalyzer.iamPolicyChecks%",
                "category": "%AWS.title%"
            },
            {
                "command": "aws.launchConfigForm",
                "title": "%AWS.command.launchConfigForm.title%",
                "enablement": "isCloud9 || !aws.isWebExtHost",
                "category": "%AWS.title%",
                "icon": "$(play)",
                "cloud9": {
                    "cn": {
                        "category": "%AWS.title.cn%"
                    }
                }
            },
            {
                "command": "aws.apig.copyUrl",
                "title": "%AWS.command.apig.copyUrl%",
                "category": "%AWS.title%",
                "enablement": "isCloud9 || !aws.isWebExtHost",
                "cloud9": {
                    "cn": {
                        "category": "%AWS.title.cn%"
                    }
                }
            },
            {
                "command": "aws.apig.invokeRemoteRestApi",
                "title": "%AWS.command.apig.invokeRemoteRestApi%",
                "category": "%AWS.title%",
                "enablement": "isCloud9 || !aws.isWebExtHost",
                "cloud9": {
                    "cn": {
                        "category": "%AWS.title.cn%",
                        "title": "%AWS.command.apig.invokeRemoteRestApi.cn%"
                    }
                }
            },
            {
                "command": "aws.lambda.createNewSamApp",
                "title": "%AWS.command.createNewSamApp%",
                "category": "%AWS.title%",
                "enablement": "isCloud9 || !aws.isWebExtHost",
                "cloud9": {
                    "cn": {
                        "category": "%AWS.title.cn%"
                    }
                }
            },
            {
                "command": "aws.launchDebugConfigForm",
                "title": "%AWS.command.launchConfigForm.title%",
                "enablement": "isCloud9 || !aws.isWebExtHost",
                "category": "%AWS.title%",
                "icon": "$(play)",
                "cloud9": {
                    "cn": {
                        "category": "%AWS.title.cn%"
                    }
                }
            },
            {
                "command": "aws.toolkit.login",
                "title": "%AWS.command.login%",
                "category": "%AWS.title%",
                "enablement": "isCloud9 || !aws.isWebExtHost",
                "cloud9": {
                    "cn": {
                        "title": "%AWS.command.login.cn%",
                        "category": "%AWS.title.cn%"
                    }
                }
            },
            {
                "command": "aws.toolkit.credentials.profile.create",
                "title": "%AWS.command.credentials.profile.create%",
                "category": "%AWS.title%",
                "cloud9": {
                    "cn": {
                        "category": "%AWS.title.cn%"
                    }
                }
            },
            {
                "command": "aws.toolkit.credentials.edit",
                "title": "%AWS.command.credentials.edit%",
                "category": "%AWS.title%",
                "cloud9": {
                    "cn": {
                        "category": "%AWS.title.cn%"
                    }
                }
            },
            {
                "command": "aws.codecatalyst.openOrg",
                "title": "%AWS.command.codecatalyst.openOrg%",
                "category": "AWS",
                "enablement": "isCloud9 || !aws.isWebExtHost"
            },
            {
                "command": "aws.codecatalyst.openProject",
                "title": "%AWS.command.codecatalyst.openProject%",
                "category": "AWS",
                "enablement": "isCloud9 || !aws.isWebExtHost"
            },
            {
                "command": "aws.codecatalyst.openRepo",
                "title": "%AWS.command.codecatalyst.openRepo%",
                "category": "AWS",
                "enablement": "isCloud9 || !aws.isWebExtHost"
            },
            {
                "command": "aws.codecatalyst.openDevEnv",
                "title": "%AWS.command.codecatalyst.openDevEnv%",
                "category": "AWS",
                "enablement": "!isCloud9 && !aws.isWebExtHost"
            },
            {
                "command": "aws.codecatalyst.listCommands",
                "title": "%AWS.command.codecatalyst.listCommands%",
                "category": "AWS",
                "enablement": "!isCloud9 && !aws.isWebExtHost"
            },
            {
                "command": "aws.codecatalyst.cloneRepo",
                "title": "%AWS.command.codecatalyst.cloneRepo%",
                "category": "AWS",
                "enablement": "!isCloud9 && !aws.isWebExtHost"
            },
            {
                "command": "aws.codecatalyst.createDevEnv",
                "title": "%AWS.command.codecatalyst.createDevEnv%",
                "category": "AWS",
                "enablement": "!isCloud9 && !aws.isWebExtHost"
            },
            {
                "command": "aws.codecatalyst.signout",
                "title": "%AWS.command.codecatalyst.signout%",
                "category": "AWS",
                "icon": "$(debug-disconnect)",
                "enablement": "isCloud9 || !aws.isWebExtHost"
            },
            {
                "command": "aws.toolkit.auth.addConnection",
                "title": "%AWS.command.auth.addConnection%",
                "category": "%AWS.title%"
            },
            {
                "command": "aws.toolkit.auth.manageConnections",
                "title": "%AWS.command.auth.showConnectionsPage%",
                "category": "%AWS.title%"
            },
            {
                "command": "aws.codecatalyst.manageConnections",
                "title": "%AWS.command.auth.showConnectionsPage%",
                "category": "%AWS.title%"
            },
            {
                "command": "aws.toolkit.auth.switchConnections",
                "title": "%AWS.command.auth.switchConnections%",
                "category": "%AWS.title%"
            },
            {
                "command": "aws.toolkit.auth.signout",
                "title": "%AWS.command.auth.signout%",
                "category": "%AWS.title%",
                "enablement": "!isCloud9"
            },
            {
                "command": "aws.toolkit.auth.help",
                "title": "%AWS.generic.viewDocs%",
                "category": "%AWS.title%",
                "icon": "$(question)"
            },
            {
                "command": "aws.toolkit.createIssueOnGitHub",
                "title": "%AWS.command.createIssueOnGitHub%",
                "category": "%AWS.title%",
                "cloud9": {
                    "cn": {
                        "category": "%AWS.title.cn%"
                    }
                }
            },
            {
                "command": "aws.ec2.openTerminal",
                "title": "%AWS.command.ec2.openTerminal%",
                "icon": "$(terminal-view-icon)",
                "category": "%AWS.title%",
                "enablement": "isCloud9 || !aws.isWebExtHost",
                "cloud9": {
                    "cn": {
                        "category": "%AWS.title.cn%"
                    }
                }
            },
            {
                "command": "aws.ec2.linkToLaunch",
                "title": "%AWS.command.ec2.linkToLaunch%",
                "icon": "$(add)",
                "category": "%AWS.title%",
                "enablement": "isCloud9 || !aws.isWebExtHost",
                "cloud9": {
                    "cn": {
                        "category": "%AWS.title.cn%"
                    }
                }
            },
            {
                "command": "aws.ec2.openRemoteConnection",
                "title": "%AWS.command.ec2.openRemoteConnection%",
                "icon": "$(remote-explorer)",
                "category": "%AWS.title%",
                "enablement": "isCloud9 || !aws.isWebExtHost",
                "cloud9": {
                    "cn": {
                        "category": "%AWS.title.cn%"
                    }
                }
            },
            {
                "command": "aws.ec2.startInstance",
                "title": "%AWS.command.ec2.startInstance%",
                "icon": "$(debug-start)",
                "category": "%AWS.title%",
                "enablement": "isCloud9 || !aws.isWebExtHost",
                "cloud9": {
                    "cn": {
                        "category": "%AWS.title.cn%"
                    }
                }
            },
            {
                "command": "aws.ec2.stopInstance",
                "title": "%AWS.command.ec2.stopInstance%",
                "icon": "$(debug-stop)",
                "category": "%AWS.title%",
                "enablement": "isCloud9 || !aws.isWebExtHost",
                "cloud9": {
                    "cn": {
                        "category": "%AWS.title.cn%"
                    }
                }
            },
            {
                "command": "aws.ec2.rebootInstance",
                "title": "%AWS.command.ec2.rebootInstance%",
                "icon": "$(debug-restart)",
                "category": "%AWS.title%",
                "enablement": "isCloud9 || !aws.isWebExtHost",
                "cloud9": {
                    "cn": {
                        "category": "%AWS.title.cn%"
                    }
                }
            },
            {
                "command": "aws.ec2.copyInstanceId",
                "title": "%AWS.command.ec2.copyInstanceId%",
                "category": "%AWS.title%",
                "enablement": "isCloud9 || !aws.isWebExtHost",
                "cloud9": {
                    "cn": {
                        "category": "%AWS.title.cn%"
                    }
                }
            },
            {
                "command": "aws.ecr.copyTagUri",
                "title": "%AWS.command.ecr.copyTagUri%",
                "category": "%AWS.title%",
                "enablement": "isCloud9 || !aws.isWebExtHost",
                "cloud9": {
                    "cn": {
                        "category": "%AWS.title.cn%"
                    }
                }
            },
            {
                "command": "aws.ecr.deleteTag",
                "title": "%AWS.command.ecr.deleteTag%",
                "category": "%AWS.title%",
                "enablement": "isCloud9 || !aws.isWebExtHost",
                "cloud9": {
                    "cn": {
                        "category": "%AWS.title.cn%"
                    }
                }
            },
            {
                "command": "aws.ecr.copyRepositoryUri",
                "title": "%AWS.command.ecr.copyRepositoryUri%",
                "category": "%AWS.title%",
                "enablement": "isCloud9 || !aws.isWebExtHost",
                "cloud9": {
                    "cn": {
                        "category": "%AWS.title.cn%"
                    }
                }
            },
            {
                "command": "aws.ecr.createRepository",
                "title": "%AWS.command.ecr.createRepository%",
                "category": "%AWS.title%",
                "enablement": "isCloud9 || !aws.isWebExtHost",
                "icon": "$(add)",
                "cloud9": {
                    "cn": {
                        "category": "%AWS.title.cn%"
                    }
                }
            },
            {
                "command": "aws.ecr.deleteRepository",
                "title": "%AWS.command.ecr.deleteRepository%",
                "category": "%AWS.title%",
                "enablement": "isCloud9 || !aws.isWebExtHost",
                "cloud9": {
                    "cn": {
                        "category": "%AWS.title.cn%"
                    }
                }
            },
            {
                "command": "aws.showRegion",
                "title": "%AWS.command.showRegion%",
                "category": "%AWS.title%",
                "enablement": "isCloud9 || !aws.isWebExtHost",
                "cloud9": {
                    "cn": {
                        "category": "%AWS.title.cn%"
                    }
                }
            },
            {
                "command": "aws.iot.createThing",
                "title": "%AWS.command.iot.createThing%",
                "category": "%AWS.title%",
                "enablement": "isCloud9 || !aws.isWebExtHost",
                "icon": "$(add)",
                "cloud9": {
                    "cn": {
                        "category": "%AWS.title.cn%"
                    }
                }
            },
            {
                "command": "aws.iot.deleteThing",
                "title": "%AWS.generic.promptDelete%",
                "category": "%AWS.title%",
                "enablement": "isCloud9 || !aws.isWebExtHost",
                "cloud9": {
                    "cn": {
                        "category": "%AWS.title.cn%"
                    }
                }
            },
            {
                "command": "aws.iot.createCert",
                "title": "%AWS.command.iot.createCert%",
                "category": "%AWS.title%",
                "enablement": "isCloud9 || !aws.isWebExtHost",
                "icon": "$(add)",
                "cloud9": {
                    "cn": {
                        "category": "%AWS.title.cn%"
                    }
                }
            },
            {
                "command": "aws.iot.deleteCert",
                "title": "%AWS.generic.promptDelete%",
                "category": "%AWS.title%",
                "enablement": "isCloud9 || !aws.isWebExtHost",
                "cloud9": {
                    "cn": {
                        "category": "%AWS.title.cn%"
                    }
                }
            },
            {
                "command": "aws.iot.attachCert",
                "title": "%AWS.command.iot.attachCert%",
                "category": "%AWS.title%",
                "enablement": "isCloud9 || !aws.isWebExtHost",
                "icon": "$(aws-generic-attach-file)",
                "cloud9": {
                    "cn": {
                        "category": "%AWS.title.cn%"
                    }
                }
            },
            {
                "command": "aws.iot.attachPolicy",
                "title": "%AWS.command.iot.attachPolicy%",
                "category": "%AWS.title%",
                "enablement": "isCloud9 || !aws.isWebExtHost",
                "icon": "$(aws-generic-attach-file)",
                "cloud9": {
                    "cn": {
                        "category": "%AWS.title.cn%"
                    }
                }
            },
            {
                "command": "aws.iot.activateCert",
                "title": "%AWS.command.iot.activateCert%",
                "category": "%AWS.title%",
                "enablement": "isCloud9 || !aws.isWebExtHost",
                "cloud9": {
                    "cn": {
                        "category": "%AWS.title.cn%"
                    }
                }
            },
            {
                "command": "aws.iot.deactivateCert",
                "title": "%AWS.command.iot.deactivateCert%",
                "category": "%AWS.title%",
                "enablement": "isCloud9 || !aws.isWebExtHost",
                "cloud9": {
                    "cn": {
                        "category": "%AWS.title.cn%"
                    }
                }
            },
            {
                "command": "aws.iot.revokeCert",
                "title": "%AWS.command.iot.revokeCert%",
                "category": "%AWS.title%",
                "enablement": "isCloud9 || !aws.isWebExtHost",
                "cloud9": {
                    "cn": {
                        "category": "%AWS.title.cn%"
                    }
                }
            },
            {
                "command": "aws.iot.createPolicy",
                "title": "%AWS.command.iot.createPolicy%",
                "category": "%AWS.title%",
                "enablement": "isCloud9 || !aws.isWebExtHost",
                "icon": "$(add)",
                "cloud9": {
                    "cn": {
                        "category": "%AWS.title.cn%"
                    }
                }
            },
            {
                "command": "aws.iot.deletePolicy",
                "title": "%AWS.generic.promptDelete%",
                "category": "%AWS.title%",
                "enablement": "isCloud9 || !aws.isWebExtHost",
                "cloud9": {
                    "cn": {
                        "category": "%AWS.title.cn%"
                    }
                }
            },
            {
                "command": "aws.iot.createPolicyVersion",
                "title": "%AWS.command.iot.createPolicyVersion%",
                "category": "%AWS.title%",
                "enablement": "isCloud9 || !aws.isWebExtHost",
                "cloud9": {
                    "cn": {
                        "category": "%AWS.title.cn%"
                    }
                }
            },
            {
                "command": "aws.iot.deletePolicyVersion",
                "title": "%AWS.generic.promptDelete%",
                "category": "%AWS.title%",
                "enablement": "isCloud9 || !aws.isWebExtHost",
                "cloud9": {
                    "cn": {
                        "category": "%AWS.title.cn%"
                    }
                }
            },
            {
                "command": "aws.iot.detachCert",
                "title": "%AWS.command.iot.detachCert%",
                "category": "%AWS.title%",
                "enablement": "isCloud9 || !aws.isWebExtHost",
                "cloud9": {
                    "cn": {
                        "category": "%AWS.title.cn%"
                    }
                }
            },
            {
                "command": "aws.iot.detachPolicy",
                "title": "%AWS.command.iot.detachCert%",
                "category": "%AWS.title%",
                "enablement": "isCloud9 || !aws.isWebExtHost",
                "cloud9": {
                    "cn": {
                        "category": "%AWS.title.cn%"
                    }
                }
            },
            {
                "command": "aws.iot.viewPolicyVersion",
                "title": "%AWS.command.iot.viewPolicyVersion%",
                "category": "%AWS.title%",
                "enablement": "isCloud9 || !aws.isWebExtHost",
                "cloud9": {
                    "cn": {
                        "category": "%AWS.title.cn%"
                    }
                }
            },
            {
                "command": "aws.iot.setDefaultPolicy",
                "title": "%AWS.command.iot.setDefaultPolicy%",
                "category": "%AWS.title%",
                "enablement": "isCloud9 || !aws.isWebExtHost",
                "cloud9": {
                    "cn": {
                        "category": "%AWS.title.cn%"
                    }
                }
            },
            {
                "command": "aws.iot.copyEndpoint",
                "title": "%AWS.command.iot.copyEndpoint%",
                "category": "%AWS.title%",
                "enablement": "isCloud9 || !aws.isWebExtHost",
                "cloud9": {
                    "cn": {
                        "category": "%AWS.title.cn%"
                    }
                }
            },
            {
                "command": "aws.redshift.editConnection",
                "title": "Edit connection",
                "category": "%AWS.title%"
            },
            {
                "command": "aws.redshift.deleteConnection",
                "title": "Delete connection",
                "category": "%AWS.title%"
            },
            {
                "command": "aws.s3.presignedURL",
                "title": "%AWS.command.s3.presignedURL%",
                "category": "%AWS.title%",
                "enablement": "isCloud9 || !aws.isWebExtHost"
            },
            {
                "command": "aws.s3.copyPath",
                "title": "%AWS.command.s3.copyPath%",
                "category": "%AWS.title%",
                "enablement": "isCloud9 || !aws.isWebExtHost",
                "cloud9": {
                    "cn": {
                        "category": "%AWS.title.cn%"
                    }
                }
            },
            {
                "command": "aws.s3.downloadFileAs",
                "title": "%AWS.command.s3.downloadFileAs%",
                "category": "%AWS.title%",
                "enablement": "isCloud9 || !aws.isWebExtHost",
                "icon": "$(cloud-download)",
                "cloud9": {
                    "cn": {
                        "category": "%AWS.title.cn%"
                    }
                }
            },
            {
                "command": "aws.s3.openFile",
                "title": "%AWS.command.s3.openFile%",
                "category": "%AWS.title%",
                "enablement": "isCloud9 || !aws.isWebExtHost",
                "icon": "$(open-preview)"
            },
            {
                "command": "aws.s3.editFile",
                "title": "%AWS.command.s3.editFile%",
                "category": "%AWS.title%",
                "enablement": "isCloud9 || !aws.isWebExtHost",
                "icon": "$(edit)"
            },
            {
                "command": "aws.s3.uploadFile",
                "title": "%AWS.command.s3.uploadFile%",
                "category": "%AWS.title%",
                "enablement": "isCloud9 || !aws.isWebExtHost",
                "icon": "$(cloud-upload)",
                "cloud9": {
                    "cn": {
                        "category": "%AWS.title.cn%"
                    }
                }
            },
            {
                "command": "aws.s3.uploadFileToParent",
                "title": "%AWS.command.s3.uploadFileToParent%",
                "category": "%AWS.title%",
                "enablement": "isCloud9 || !aws.isWebExtHost",
                "cloud9": {
                    "cn": {
                        "category": "%AWS.title.cn%"
                    }
                }
            },
            {
                "command": "aws.s3.createFolder",
                "title": "%AWS.command.s3.createFolder%",
                "category": "%AWS.title%",
                "enablement": "isCloud9 || !aws.isWebExtHost",
                "icon": "$(new-folder)",
                "cloud9": {
                    "cn": {
                        "category": "%AWS.title.cn%"
                    }
                }
            },
            {
                "command": "aws.s3.createBucket",
                "title": "%AWS.command.s3.createBucket%",
                "category": "%AWS.title%",
                "enablement": "isCloud9 || !aws.isWebExtHost",
                "icon": "$(aws-s3-create-bucket)",
                "cloud9": {
                    "cn": {
                        "category": "%AWS.title.cn%"
                    }
                }
            },
            {
                "command": "aws.s3.deleteBucket",
                "title": "%AWS.generic.promptDelete%",
                "category": "%AWS.title%",
                "enablement": "isCloud9 || !aws.isWebExtHost",
                "cloud9": {
                    "cn": {
                        "category": "%AWS.title.cn%"
                    }
                }
            },
            {
                "command": "aws.s3.deleteFile",
                "title": "%AWS.generic.promptDelete%",
                "category": "%AWS.title%",
                "enablement": "isCloud9 || !aws.isWebExtHost",
                "cloud9": {
                    "cn": {
                        "category": "%AWS.title.cn%"
                    }
                }
            },
            {
                "command": "aws.invokeLambda",
                "title": "%AWS.command.invokeLambda%",
                "category": "%AWS.title%",
                "enablement": "isCloud9 || !aws.isWebExtHost",
                "icon": "$(play)",
                "cloud9": {
                    "cn": {
                        "title": "%AWS.command.invokeLambda.cn%",
                        "category": "%AWS.title.cn%"
                    }
                }
            },
            {
                "command": "aws.downloadLambda",
                "title": "%AWS.command.downloadLambda%",
                "category": "%AWS.title%",
                "enablement": "viewItem == awsRegionFunctionNodeDownloadable",
                "cloud9": {
                    "cn": {
                        "category": "%AWS.title.cn%"
                    }
                }
            },
            {
                "command": "aws.uploadLambda",
                "title": "%AWS.command.uploadLambda%",
                "enablement": "isCloud9 || !aws.isWebExtHost",
                "category": "%AWS.title%",
                "cloud9": {
                    "cn": {
                        "category": "%AWS.title.cn%"
                    }
                }
            },
            {
                "command": "aws.deleteLambda",
                "title": "%AWS.generic.promptDelete%",
                "enablement": "isCloud9 || !aws.isWebExtHost",
                "category": "%AWS.title%",
                "cloud9": {
                    "cn": {
                        "category": "%AWS.title.cn%"
                    }
                }
            },
            {
                "command": "aws.copyLambdaUrl",
                "title": "%AWS.generic.copyUrl%",
                "enablement": "isCloud9 || !aws.isWebExtHost",
                "category": "%AWS.title%",
                "cloud9": {
                    "cn": {
                        "category": "%AWS.title.cn%"
                    }
                }
            },
            {
                "command": "aws.deploySamApplication",
                "title": "%AWS.command.deploySamApplication%",
                "enablement": "isCloud9 || !aws.isWebExtHost",
                "category": "%AWS.title%",
                "cloud9": {
                    "cn": {
                        "category": "%AWS.title.cn%"
                    }
                }
            },
            {
                "command": "aws.toolkit.submitFeedback",
                "title": "%AWS.command.submitFeedback%",
                "enablement": "!aws.isWebExtHost",
                "category": "%AWS.title%",
                "icon": "$(comment)",
                "cloud9": {
                    "cn": {
                        "category": "%AWS.title.cn%"
                    }
                }
            },
            {
                "command": "aws.refreshAwsExplorer",
                "title": "%AWS.command.refreshAwsExplorer%",
                "enablement": "isCloud9 || !aws.isWebExtHost",
                "category": "%AWS.title%",
                "icon": {
                    "dark": "resources/icons/vscode/dark/refresh.svg",
                    "light": "resources/icons/vscode/light/refresh.svg"
                }
            },
            {
                "command": "aws.samcli.detect",
                "title": "%AWS.command.samcli.detect%",
                "enablement": "isCloud9 || !aws.isWebExtHost",
                "category": "%AWS.title%",
                "cloud9": {
                    "cn": {
                        "category": "%AWS.title.cn%"
                    }
                }
            },
            {
                "command": "aws.deleteCloudFormation",
                "title": "%AWS.command.deleteCloudFormation%",
                "enablement": "isCloud9 || !aws.isWebExtHost",
                "category": "%AWS.title%",
                "cloud9": {
                    "cn": {
                        "category": "%AWS.title.cn%"
                    }
                }
            },
            {
                "command": "aws.downloadStateMachineDefinition",
                "title": "%AWS.command.downloadStateMachineDefinition%",
                "enablement": "isCloud9 || !aws.isWebExtHost",
                "category": "%AWS.title%",
                "cloud9": {
                    "cn": {
                        "category": "%AWS.title.cn%"
                    }
                }
            },
            {
                "command": "aws.executeStateMachine",
                "title": "%AWS.command.executeStateMachine%",
                "enablement": "isCloud9 || !aws.isWebExtHost",
                "category": "%AWS.title%",
                "cloud9": {
                    "cn": {
                        "category": "%AWS.title.cn%"
                    }
                }
            },
            {
                "command": "aws.renderStateMachineGraph",
                "title": "%AWS.command.renderStateMachineGraph%",
                "enablement": "isCloud9 || !aws.isWebExtHost",
                "category": "%AWS.title%",
                "cloud9": {
                    "cn": {
                        "category": "%AWS.title.cn%"
                    }
                }
            },
            {
                "command": "aws.copyArn",
                "title": "%AWS.command.copyArn%",
                "category": "%AWS.title%",
                "enablement": "isCloud9 || !aws.isWebExtHost",
                "cloud9": {
                    "cn": {
                        "category": "%AWS.title.cn%"
                    }
                }
            },
            {
                "command": "aws.openAwsConsole",
                "title": "%AWS.command.openAwsConsole%",
                "category": "%AWS.title%",
                "enablement": "isCloud9 || !aws.isWebExtHost",
                "cloud9": {
                    "cn": {
                        "title": "%AWS.command.openAwsConsole.cn%",
                        "category": "%AWS.title.cn%"
                    }
                }
            },
            {
                "command": "aws.openAwsCFNConsole",
                "title": "%AWS.command.openAwsConsole%",
                "category": "%AWS.title%",
                "enablement": "isCloud9 || !aws.isWebExtHost",
                "cloud9": {
                    "cn": {
                        "title": "%AWS.command.openAwsConsole.cn%",
                        "category": "%AWS.title.cn%"
                    }
                }
            },
            {
                "command": "aws.copyName",
                "title": "%AWS.command.copyName%",
                "category": "%AWS.title%",
                "enablement": "isCloud9 || !aws.isWebExtHost",
                "cloud9": {
                    "cn": {
                        "category": "%AWS.title.cn%"
                    }
                }
            },
            {
                "command": "aws.listCommands",
                "title": "%AWS.command.listCommands%",
                "category": "%AWS.title%",
                "cloud9": {
                    "cn": {
                        "title": "%AWS.command.listCommands.cn%",
                        "category": "%AWS.title.cn%"
                    }
                }
            },
            {
                "command": "aws.viewSchemaItem",
                "title": "%AWS.command.viewSchemaItem%",
                "category": "%AWS.title%",
                "enablement": "isCloud9 || !aws.isWebExtHost",
                "cloud9": {
                    "cn": {
                        "category": "%AWS.title.cn%"
                    }
                }
            },
            {
                "command": "aws.searchSchema",
                "title": "%AWS.command.searchSchema%",
                "category": "%AWS.title%",
                "enablement": "isCloud9 || !aws.isWebExtHost",
                "cloud9": {
                    "cn": {
                        "category": "%AWS.title.cn%"
                    }
                }
            },
            {
                "command": "aws.searchSchemaPerRegistry",
                "title": "%AWS.command.searchSchemaPerRegistry%",
                "category": "%AWS.title%",
                "enablement": "isCloud9 || !aws.isWebExtHost",
                "cloud9": {
                    "cn": {
                        "category": "%AWS.title.cn%"
                    }
                }
            },
            {
                "command": "aws.downloadSchemaItemCode",
                "title": "%AWS.command.downloadSchemaItemCode%",
                "category": "%AWS.title%",
                "enablement": "isCloud9 || !aws.isWebExtHost",
                "cloud9": {
                    "cn": {
                        "category": "%AWS.title.cn%"
                    }
                }
            },
            {
                "command": "aws.toolkit.viewLogs",
                "title": "%AWS.command.viewLogs%",
                "category": "%AWS.title%"
            },
            {
                "command": "aws.toolkit.help",
                "title": "%AWS.command.help%",
                "category": "%AWS.title%",
                "cloud9": {
                    "cn": {
                        "category": "%AWS.title.cn%"
                    }
                }
            },
            {
                "command": "aws.toolkit.github",
                "title": "%AWS.command.github%",
                "category": "%AWS.title%",
                "cloud9": {
                    "cn": {
                        "category": "%AWS.title.cn%"
                    }
                }
            },
            {
                "command": "aws.toolkit.lambda.openWalkthrough",
                "title": "%AWS.toolkit.lambda.walkthrough.quickpickTitle%",
                "enablement": "isCloud9 || !aws.isWebExtHost",
                "category": "%AWS.title%",
                "cloud9": {
                    "cn": {
                        "category": "%AWS.title.cn%"
                    }
                }
            },
            {
                "command": "aws.quickStart",
                "title": "%AWS.command.quickStart%",
                "category": "%AWS.title%",
                "enablement": "isCloud9",
                "cloud9": {
                    "cn": {
                        "category": "%AWS.title.cn%"
                    }
                }
            },
            {
                "command": "aws.cdk.refresh",
                "title": "%AWS.command.refreshCdkExplorer%",
                "category": "%AWS.title%",
                "enablement": "isCloud9 || !aws.isWebExtHost",
                "icon": {
                    "dark": "resources/icons/vscode/dark/refresh.svg",
                    "light": "resources/icons/vscode/light/refresh.svg"
                },
                "cloud9": {
                    "cn": {
                        "category": "%AWS.title.cn%"
                    }
                }
            },
            {
                "command": "aws.cdk.viewDocs",
                "title": "%AWS.generic.viewDocs%",
                "category": "%AWS.title%",
                "enablement": "isCloud9 || !aws.isWebExtHost"
            },
            {
                "command": "aws.appBuilder.refresh",
                "title": "%AWS.command.refreshappBuilderExplorer%",
                "category": "%AWS.title%",
                "enablement": "isCloud9 || !aws.isWebExtHost",
                "icon": {
                    "dark": "resources/icons/vscode/dark/refresh.svg",
                    "light": "resources/icons/vscode/light/refresh.svg"
                },
                "cloud9": {
                    "cn": {
                        "category": "%AWS.title.cn%"
                    }
                }
            },
            {
                "command": "aws.appBuilderForFileExplorer.refresh",
                "title": "%AWS.command.refreshappBuilderExplorer%",
                "category": "%AWS.title%",
                "enablement": "isCloud9 || !aws.isWebExtHost",
                "icon": {
                    "dark": "resources/icons/vscode/dark/refresh.svg",
                    "light": "resources/icons/vscode/light/refresh.svg"
                },
                "cloud9": {
                    "cn": {
                        "category": "%AWS.title.cn%"
                    }
                }
            },
            {
                "command": "aws.appBuilder.viewDocs",
                "title": "%AWS.generic.viewDocs%",
                "category": "%AWS.title%",
                "enablement": "isCloud9 || !aws.isWebExtHost"
            },
            {
                "command": "aws.stepfunctions.createStateMachineFromTemplate",
                "title": "%AWS.command.stepFunctions.createStateMachineFromTemplate%",
                "category": "%AWS.title%",
                "enablement": "isCloud9 || !aws.isWebExtHost",
                "cloud9": {
                    "cn": {
                        "category": "%AWS.title.cn%"
                    }
                }
            },
            {
                "command": "aws.stepfunctions.publishStateMachine",
                "title": "%AWS.command.stepFunctions.publishStateMachine%",
                "category": "%AWS.title%",
                "enablement": "isCloud9 || !aws.isWebExtHost",
                "cloud9": {
                    "cn": {
                        "category": "%AWS.title.cn%"
                    }
                }
            },
            {
                "command": "aws.previewStateMachine",
                "title": "%AWS.command.stepFunctions.previewStateMachine%",
                "category": "%AWS.title%",
                "enablement": "isCloud9 || !aws.isWebExtHost",
                "icon": "$(aws-stepfunctions-preview)",
                "cloud9": {
                    "cn": {
                        "category": "%AWS.title.cn%"
                    }
                }
            },
            {
                "command": "aws.cdk.renderStateMachineGraph",
                "title": "%AWS.command.cdk.previewStateMachine%",
                "enablement": "isCloud9 || !aws.isWebExtHost",
                "category": "AWS",
                "icon": "$(aws-stepfunctions-preview)"
            },
            {
                "command": "aws.toolkit.aboutExtension",
                "title": "%AWS.command.aboutToolkit%",
                "category": "%AWS.title%"
            },
            {
                "command": "aws.cwl.viewLogStream",
                "title": "%AWS.command.viewLogStream%",
                "enablement": "isCloud9 || !aws.isWebExtHost",
                "category": "%AWS.title%",
                "cloud9": {
                    "cn": {
                        "category": "%AWS.title.cn%"
                    }
                }
            },
            {
                "command": "aws.ssmDocument.createLocalDocument",
                "title": "%AWS.command.ssmDocument.createLocalDocument%",
                "category": "%AWS.title%",
                "enablement": "isCloud9 || !aws.isWebExtHost",
                "cloud9": {
                    "cn": {
                        "category": "%AWS.title.cn%"
                    }
                }
            },
            {
                "command": "aws.ssmDocument.openLocalDocument",
                "title": "%AWS.command.ssmDocument.openLocalDocument%",
                "category": "%AWS.title%",
                "enablement": "isCloud9 || !aws.isWebExtHost",
                "icon": "$(cloud-download)",
                "cloud9": {
                    "cn": {
                        "category": "%AWS.title.cn%"
                    }
                }
            },
            {
                "command": "aws.ssmDocument.openLocalDocumentJson",
                "title": "%AWS.command.ssmDocument.openLocalDocumentJson%",
                "category": "%AWS.title%",
                "enablement": "isCloud9 || !aws.isWebExtHost",
                "cloud9": {
                    "cn": {
                        "category": "%AWS.title.cn%"
                    }
                }
            },
            {
                "command": "aws.ssmDocument.openLocalDocumentYaml",
                "title": "%AWS.command.ssmDocument.openLocalDocumentYaml%",
                "category": "%AWS.title%",
                "enablement": "isCloud9 || !aws.isWebExtHost",
                "cloud9": {
                    "cn": {
                        "category": "%AWS.title.cn%"
                    }
                }
            },
            {
                "command": "aws.ssmDocument.deleteDocument",
                "title": "%AWS.command.ssmDocument.deleteDocument%",
                "category": "%AWS.title%",
                "enablement": "isCloud9 || !aws.isWebExtHost",
                "cloud9": {
                    "cn": {
                        "category": "%AWS.title.cn%"
                    }
                }
            },
            {
                "command": "aws.ssmDocument.publishDocument",
                "title": "%AWS.command.ssmDocument.publishDocument%",
                "category": "%AWS.title%",
                "enablement": "isCloud9 || !aws.isWebExtHost",
                "icon": "$(cloud-upload)",
                "cloud9": {
                    "cn": {
                        "category": "%AWS.title.cn%"
                    }
                }
            },
            {
                "command": "aws.ssmDocument.updateDocumentVersion",
                "title": "%AWS.command.ssmDocument.updateDocumentVersion%",
                "category": "%AWS.title%",
                "enablement": "isCloud9 || !aws.isWebExtHost",
                "cloud9": {
                    "cn": {
                        "category": "%AWS.title.cn%"
                    }
                }
            },
            {
                "command": "aws.copyLogResource",
                "title": "%AWS.command.copyLogResource%",
                "category": "%AWS.title%",
                "enablement": "isCloud9 || !aws.isWebExtHost",
                "icon": "$(files)",
                "cloud9": {
                    "cn": {
                        "category": "%AWS.title.cn%"
                    }
                }
            },
            {
                "command": "aws.cwl.searchLogGroup",
                "title": "%AWS.command.cloudWatchLogs.searchLogGroup%",
                "category": "%AWS.title%",
                "enablement": "isCloud9 || !aws.isWebExtHost",
                "icon": "$(search-view-icon)",
                "cloud9": {
                    "cn": {
                        "category": "%AWS.title.cn%"
                    }
                }
            },
            {
                "command": "aws.cwl.tailLogGroup",
                "title": "%AWS.command.cloudWatchLogs.tailLogGroup%",
                "category": "%AWS.title%",
                "enablement": "isCloud9 || !aws.isWebExtHost",
                "icon": "$(notebook-execute)",
                "cloud9": {
                    "cn": {
                        "category": "%AWS.title.cn%"
                    }
                }
            },
            {
                "command": "aws.saveCurrentLogDataContent",
                "title": "%AWS.command.saveCurrentLogDataContent%",
                "category": "%AWS.title%",
                "enablement": "isCloud9 || !aws.isWebExtHost",
                "icon": "$(save)",
                "cloud9": {
                    "cn": {
                        "category": "%AWS.title.cn%"
                    }
                }
            },
            {
                "command": "aws.cwl.changeFilterPattern",
                "title": "%AWS.command.cwl.changeFilterPattern%",
                "category": "%AWS.title%",
                "enablement": "isCloud9 || !aws.isWebExtHost",
                "icon": "$(search-view-icon)",
                "cloud9": {
                    "cn": {
                        "category": "%AWS.title.cn%"
                    }
                }
            },
            {
                "command": "aws.cwl.changeTimeFilter",
                "title": "%AWS.command.cwl.changeTimeFilter%",
                "category": "%AWS.title%",
                "enablement": "isCloud9 || !aws.isWebExtHost",
                "icon": "$(calendar)",
                "cloud9": {
                    "cn": {
                        "category": "%AWS.title.cn%"
                    }
                }
            },
            {
                "command": "aws.addSamDebugConfig",
                "title": "%AWS.command.addSamDebugConfig%",
                "category": "%AWS.title%",
                "enablement": "isCloud9 || !aws.isWebExtHost",
                "cloud9": {
                    "cn": {
                        "category": "%AWS.title.cn%"
                    }
                }
            },
            {
                "command": "aws.toggleSamCodeLenses",
                "title": "%AWS.command.toggleSamCodeLenses%",
                "category": "%AWS.title%",
                "enablement": "isCloud9 || !aws.isWebExtHost",
                "cloud9": {
                    "cn": {
                        "category": "%AWS.title.cn%"
                    }
                }
            },
            {
                "command": "aws.ecs.runCommandInContainer",
                "title": "%AWS.ecs.runCommandInContainer%",
                "category": "%AWS.title%",
                "enablement": "viewItem == awsEcsContainerNodeExecEnabled",
                "cloud9": {
                    "cn": {
                        "category": "%AWS.title.cn%"
                    }
                }
            },
            {
                "command": "aws.ecs.openTaskInTerminal",
                "title": "%AWS.ecs.openTaskInTerminal%",
                "category": "%AWS.title%",
                "enablement": "viewItem == awsEcsContainerNodeExecEnabled",
                "cloud9": {
                    "cn": {
                        "category": "%AWS.title.cn%"
                    }
                }
            },
            {
                "command": "aws.ecs.enableEcsExec",
                "title": "%AWS.ecs.enableEcsExec%",
                "category": "%AWS.title%",
                "enablement": "isCloud9 || !aws.isWebExtHost",
                "cloud9": {
                    "cn": {
                        "category": "%AWS.title.cn%"
                    }
                }
            },
            {
                "command": "aws.ecs.viewDocumentation",
                "title": "%AWS.generic.viewDocs%",
                "category": "%AWS.title%",
                "enablement": "isCloud9 || !aws.isWebExtHost",
                "cloud9": {
                    "cn": {
                        "category": "%AWS.title.cn%"
                    }
                }
            },
            {
                "command": "aws.resources.copyIdentifier",
                "title": "%AWS.command.resources.copyIdentifier%",
                "category": "%AWS.title%",
                "enablement": "isCloud9 || !aws.isWebExtHost",
                "cloud9": {
                    "cn": {
                        "category": "%AWS.title.cn%"
                    }
                }
            },
            {
                "command": "aws.resources.openResourcePreview",
                "title": "%AWS.generic.preview%",
                "category": "%AWS.title%",
                "enablement": "isCloud9 || !aws.isWebExtHost",
                "icon": "$(open-preview)",
                "cloud9": {
                    "cn": {
                        "category": "%AWS.title.cn%"
                    }
                }
            },
            {
                "command": "aws.resources.createResource",
                "title": "%AWS.generic.create%",
                "category": "%AWS.title%",
                "enablement": "isCloud9 || !aws.isWebExtHost",
                "icon": "$(add)",
                "cloud9": {
                    "cn": {
                        "category": "%AWS.title.cn%"
                    }
                }
            },
            {
                "command": "aws.resources.deleteResource",
                "title": "%AWS.generic.promptDelete%",
                "category": "%AWS.title%",
                "enablement": "isCloud9 || !aws.isWebExtHost",
                "cloud9": {
                    "cn": {
                        "category": "%AWS.title.cn%"
                    }
                }
            },
            {
                "command": "aws.resources.updateResource",
                "title": "%AWS.generic.promptUpdate%",
                "category": "%AWS.title%",
                "enablement": "isCloud9 || !aws.isWebExtHost",
                "icon": "$(pencil)",
                "cloud9": {
                    "cn": {
                        "category": "%AWS.title.cn%"
                    }
                }
            },
            {
                "command": "aws.resources.updateResourceInline",
                "title": "%AWS.generic.promptUpdate%",
                "category": "%AWS.title%",
                "enablement": "isCloud9 || !aws.isWebExtHost",
                "icon": "$(pencil)",
                "cloud9": {
                    "cn": {
                        "category": "%AWS.title.cn%"
                    }
                }
            },
            {
                "command": "aws.resources.saveResource",
                "title": "%AWS.generic.save%",
                "category": "%AWS.title%",
                "enablement": "isCloud9 || !aws.isWebExtHost",
                "icon": "$(save)",
                "cloud9": {
                    "cn": {
                        "category": "%AWS.title.cn%"
                    }
                }
            },
            {
                "command": "aws.resources.closeResource",
                "title": "%AWS.generic.close%",
                "category": "%AWS.title%",
                "enablement": "isCloud9 || !aws.isWebExtHost",
                "icon": "$(close)",
                "cloud9": {
                    "cn": {
                        "category": "%AWS.title.cn%"
                    }
                }
            },
            {
                "command": "aws.resources.viewDocs",
                "title": "%AWS.generic.viewDocs%",
                "category": "%AWS.title%",
                "enablement": "isCloud9 || !aws.isWebExtHost",
                "icon": "$(book)",
                "cloud9": {
                    "cn": {
                        "category": "%AWS.title.cn%"
                    }
                }
            },
            {
                "command": "aws.resources.configure",
                "title": "%AWS.command.resources.configure%",
                "category": "%AWS.title%",
                "enablement": "isCloud9 || !aws.isWebExtHost",
                "icon": "$(gear)",
                "cloud9": {
                    "cn": {
                        "category": "%AWS.title.cn%"
                    }
                }
            },
            {
                "command": "aws.apprunner.createService",
                "title": "%AWS.command.apprunner.createService%",
                "category": "%AWS.title%",
                "enablement": "isCloud9 || !aws.isWebExtHost",
                "cloud9": {
                    "cn": {
                        "category": "%AWS.title.cn%"
                    }
                }
            },
            {
                "command": "aws.ecs.disableEcsExec",
                "title": "%AWS.ecs.disableEcsExec%",
                "category": "%AWS.title%",
                "enablement": "isCloud9 || !aws.isWebExtHost",
                "cloud9": {
                    "cn": {
                        "category": "%AWS.title.cn%"
                    }
                }
            },
            {
                "command": "aws.apprunner.createServiceFromEcr",
                "title": "%AWS.command.apprunner.createServiceFromEcr%",
                "category": "%AWS.title%",
                "enablement": "isCloud9 || !aws.isWebExtHost",
                "cloud9": {
                    "cn": {
                        "category": "%AWS.title.cn%"
                    }
                }
            },
            {
                "command": "aws.apprunner.pauseService",
                "title": "%AWS.command.apprunner.pauseService%",
                "category": "%AWS.title%",
                "enablement": "isCloud9 || !aws.isWebExtHost",
                "cloud9": {
                    "cn": {
                        "category": "%AWS.title.cn%"
                    }
                }
            },
            {
                "command": "aws.apprunner.resumeService",
                "title": "%AWS.command.apprunner.resumeService%",
                "category": "AWS",
                "enablement": "isCloud9 || !aws.isWebExtHost",
                "cloud9": {
                    "cn": {
                        "category": "%AWS.title.cn%"
                    }
                }
            },
            {
                "command": "aws.apprunner.copyServiceUrl",
                "title": "%AWS.command.apprunner.copyServiceUrl%",
                "category": "%AWS.title%",
                "enablement": "isCloud9 || !aws.isWebExtHost",
                "cloud9": {
                    "cn": {
                        "category": "%AWS.title.cn%"
                    }
                }
            },
            {
                "command": "aws.apprunner.open",
                "title": "%AWS.command.apprunner.open%",
                "category": "%AWS.title%",
                "enablement": "isCloud9 || !aws.isWebExtHost",
                "cloud9": {
                    "cn": {
                        "category": "%AWS.title.cn%"
                    }
                }
            },
            {
                "command": "aws.apprunner.deleteService",
                "title": "%AWS.generic.promptDelete%",
                "category": "%AWS.title%",
                "enablement": "isCloud9 || !aws.isWebExtHost",
                "cloud9": {
                    "cn": {
                        "category": "%AWS.title.cn%"
                    }
                }
            },
            {
                "command": "aws.apprunner.startDeployment",
                "title": "%AWS.command.apprunner.startDeployment%",
                "category": "%AWS.title%",
                "enablement": "isCloud9 || !aws.isWebExtHost",
                "cloud9": {
                    "cn": {
                        "category": "%AWS.title.cn%"
                    }
                }
            },
            {
                "command": "aws.cloudFormation.newTemplate",
                "title": "%AWS.command.cloudFormation.newTemplate%",
                "category": "%AWS.title%",
                "enablement": "isCloud9 || !aws.isWebExtHost",
                "cloud9": {
                    "cn": {
                        "category": "%AWS.title.cn%"
                    }
                }
            },
            {
                "command": "aws.sam.newTemplate",
                "title": "%AWS.command.sam.newTemplate%",
                "category": "%AWS.title%",
                "enablement": "isCloud9 || !aws.isWebExtHost",
                "cloud9": {
                    "cn": {
                        "category": "%AWS.title.cn%"
                    }
                }
            },
            {
                "command": "aws.samcli.sync",
                "title": "%AWS.command.samcli.sync%",
                "category": "%AWS.title%",
                "enablement": "isCloud9 || !aws.isWebExtHost"
            },
            {
                "command": "aws.appBuilder.build",
                "title": "%AWS.command.appBuilder.build%",
                "enablement": "isCloud9 || !aws.isWebExtHost",
                "category": "%AWS.title%",
                "icon": "$(package)"
            },
            {
                "command": "aws.appBuilder.searchLogs",
                "title": "%AWS.command.appBuilder.searchLogs%",
                "enablement": "isCloud9 || !aws.isWebExtHost",
                "category": "%AWS.title%",
                "icon": "$(search-view-icon)"
            },
            {
                "command": "aws.appBuilder.deploy",
                "title": "%AWS.command.appBuilder.deploy%",
                "enablement": "isCloud9 || !aws.isWebExtHost",
                "category": "%AWS.title%",
                "icon": "$(cloud-upload)"
            },
            {
                "command": "aws.appBuilder.openTemplate",
                "title": "%AWS.command.appBuilder.openTemplate%",
                "enablement": "isCloud9 || !aws.isWebExtHost",
                "category": "%AWS.title%",
                "icon": "$(code)"
            },
            {
                "command": "aws.appBuilder.openHandler",
                "title": "%AWS.command.appBuilder.openHandler%",
                "enablement": "isCloud9 || !aws.isWebExtHost",
                "category": "%AWS.title%",
                "icon": "$(code)"
            },
            {
                "command": "aws.toolkit.amazonq.learnMore",
                "title": "%AWS.amazonq.learnMore%",
                "category": "%AWS.title%"
            },
            {
                "command": "aws.toolkit.amazonq.extensionpage",
                "title": "Open Amazon Q Extension",
                "category": "%AWS.title%"
            },
            {
                "command": "aws.dev.openMenu",
                "title": "Open Developer Menu",
                "category": "AWS (Developer)",
                "enablement": "aws.isDevMode"
            },
            {
                "command": "aws.dev.viewLogs",
                "title": "Watch Logs",
                "category": "AWS (Developer)"
            },
            {
                "command": "aws.openInApplicationComposerDialog",
                "title": "%AWS.command.applicationComposer.openDialog%",
                "category": "%AWS.title%",
                "enablement": "isCloud9 || !aws.isWebExtHost",
                "cloud9": {
                    "cn": {
                        "category": "%AWS.title.cn%"
                    }
                }
            },
            {
                "command": "aws.openInApplicationComposer",
                "title": "%AWS.command.applicationComposer.open%",
                "category": "%AWS.title%",
                "enablement": "isCloud9 || !aws.isWebExtHost",
                "icon": {
                    "dark": "resources/icons/aws/applicationcomposer/icon-dark.svg",
                    "light": "resources/icons/aws/applicationcomposer/icon.svg"
                },
                "cloud9": {
                    "cn": {
                        "category": "%AWS.title.cn%"
                    }
                }
            },
            {
                "command": "aws.createNewThreatComposer",
                "title": "%AWS.command.threatComposer.createNew%",
                "category": "%AWS.title%",
                "enablement": "isCloud9 || !aws.isWebExtHost",
                "cloud9": {
                    "cn": {
                        "category": "%AWS.title.cn%"
                    }
                }
            },
            {
                "command": "aws.newThreatComposerFile",
                "title": "%AWS.command.threatComposer.newFile%",
                "category": "%AWS.title%",
                "enablement": "isCloud9 || !aws.isWebExtHost",
                "cloud9": {
                    "cn": {
                        "category": "%AWS.title.cn%"
                    }
                }
            }
        ],
        "jsonValidation": [
            {
                "fileMatch": ".aws/templates.json",
                "url": "./dist/src/templates/templates.json"
            },
            {
                "fileMatch": "*ecs-task-def.json",
                "url": "https://ecs-intellisense.s3-us-west-2.amazonaws.com/task-definition/schema.json"
            }
        ],
        "languages": [
            {
                "id": "asl",
                "extensions": [
                    ".asl.json",
                    ".asl"
                ],
                "aliases": [
                    "Amazon States Language"
                ]
            },
            {
                "id": "asl-yaml",
                "aliases": [
                    "Amazon States Language (YAML)"
                ],
                "extensions": [
                    ".asl.yaml",
                    ".asl.yml"
                ]
            },
            {
                "id": "ssm-json",
                "extensions": [
                    ".ssm.json"
                ],
                "aliases": [
                    "AWS Systems Manager Document (JSON)"
                ]
            },
            {
                "id": "ssm-yaml",
                "extensions": [
                    ".ssm.yaml",
                    ".ssm.yml"
                ],
                "aliases": [
                    "AWS Systems Manager Document (YAML)"
                ]
            }
        ],
        "keybindings": [
            {
                "command": "aws.previewStateMachine",
                "key": "ctrl+shift+v",
                "mac": "cmd+shift+v",
                "when": "editorTextFocus && editorLangId == asl || editorTextFocus && editorLangId == asl-yaml"
            },
            {
                "command": "aws.samcli.sync",
                "key": "ctrl+shift+s",
                "mac": "cmd+shift+s",
                "when": "editorLangId == yaml || workspaceContains:**/template.yaml"
            }
        ],
        "grammars": [
            {
                "language": "asl",
                "scopeName": "source.asl",
                "path": "./syntaxes/ASL.tmLanguage"
            },
            {
                "language": "asl-yaml",
                "scopeName": "source.asl.yaml",
                "path": "./syntaxes/asl-yaml.tmLanguage.json"
            },
            {
                "language": "ssm-json",
                "scopeName": "source.ssmjson",
                "path": "./syntaxes/SSMJSON.tmLanguage"
            },
            {
                "language": "ssm-yaml",
                "scopeName": "source.ssmyaml",
                "path": "./syntaxes/SSMYAML.tmLanguage"
            }
        ],
        "resourceLabelFormatters": [
            {
                "scheme": "aws-cwl",
                "formatting": {
                    "label": "${path}",
                    "separator": "/"
                }
            },
            {
                "scheme": "s3*",
                "formatting": {
                    "label": "[S3] ${path}",
                    "separator": "/"
                }
            }
        ],
        "walkthroughs": [
            {
                "id": "aws.toolkit.lambda.walkthrough",
                "title": "%AWS.toolkit.lambda.walkthrough.title%",
                "description": "%AWS.toolkit.lambda.walkthrough.description%",
                "when": "workspacePlatform != webworker",
                "steps": [
                    {
                        "id": "toolInstall",
                        "title": "%AWS.toolkit.lambda.walkthrough.toolInstall.title%",
                        "description": "%AWS.toolkit.lambda.walkthrough.toolInstall.description%",
                        "media": {
                            "image": "./resources/walkthrough/appBuilder/install.png",
                            "altText": "Showing GUI installer"
                        }
                    },
                    {
                        "id": "chooseTemplate",
                        "title": "%AWS.toolkit.lambda.walkthrough.chooseTemplate.title%",
                        "description": "%AWS.toolkit.lambda.walkthrough.chooseTemplate.description%",
                        "media": {
                            "markdown": "./resources/walkthrough/appBuilder/AppPicker.md"
                        }
                    },
                    {
                        "id": "step1",
                        "title": "%AWS.toolkit.lambda.walkthrough.step1.title%",
                        "description": "%AWS.toolkit.lambda.walkthrough.step1.description%",
                        "media": {
                            "markdown": "./resources/walkthrough/appBuilder/InnerLoop.md"
                        }
                    },
                    {
                        "id": "step2",
                        "title": "%AWS.toolkit.lambda.walkthrough.step2.title%",
                        "description": "%AWS.toolkit.lambda.walkthrough.step2.description%",
                        "media": {
                            "markdown": "./resources/walkthrough/appBuilder/RemoteLoop.md"
                        }
                    }
                ]
            }
        ],
        "icons": {
            "aws-amazonq-q-gradient": {
                "description": "AWS Contributed Icon",
                "default": {
                    "fontPath": "./resources/fonts/aws-toolkit-icons.woff",
                    "fontCharacter": "\\f1aa"
                }
            },
            "aws-amazonq-q-squid-ink": {
                "description": "AWS Contributed Icon",
                "default": {
                    "fontPath": "./resources/fonts/aws-toolkit-icons.woff",
                    "fontCharacter": "\\f1ab"
                }
            },
            "aws-amazonq-q-white": {
                "description": "AWS Contributed Icon",
                "default": {
                    "fontPath": "./resources/fonts/aws-toolkit-icons.woff",
                    "fontCharacter": "\\f1ac"
                }
            },
            "aws-amazonq-severity-critical": {
                "description": "AWS Contributed Icon",
                "default": {
                    "fontPath": "./resources/fonts/aws-toolkit-icons.woff",
                    "fontCharacter": "\\f1ad"
                }
            },
            "aws-amazonq-severity-high": {
                "description": "AWS Contributed Icon",
                "default": {
                    "fontPath": "./resources/fonts/aws-toolkit-icons.woff",
                    "fontCharacter": "\\f1ae"
                }
            },
            "aws-amazonq-severity-info": {
                "description": "AWS Contributed Icon",
                "default": {
                    "fontPath": "./resources/fonts/aws-toolkit-icons.woff",
                    "fontCharacter": "\\f1af"
                }
            },
            "aws-amazonq-severity-low": {
                "description": "AWS Contributed Icon",
                "default": {
                    "fontPath": "./resources/fonts/aws-toolkit-icons.woff",
                    "fontCharacter": "\\f1b0"
                }
            },
            "aws-amazonq-severity-medium": {
                "description": "AWS Contributed Icon",
                "default": {
                    "fontPath": "./resources/fonts/aws-toolkit-icons.woff",
                    "fontCharacter": "\\f1b1"
                }
            },
            "aws-amazonq-transform-arrow-dark": {
                "description": "AWS Contributed Icon",
                "default": {
                    "fontPath": "./resources/fonts/aws-toolkit-icons.woff",
                    "fontCharacter": "\\f1b2"
                }
            },
            "aws-amazonq-transform-arrow-light": {
                "description": "AWS Contributed Icon",
                "default": {
                    "fontPath": "./resources/fonts/aws-toolkit-icons.woff",
                    "fontCharacter": "\\f1b3"
                }
            },
            "aws-amazonq-transform-default-dark": {
                "description": "AWS Contributed Icon",
                "default": {
                    "fontPath": "./resources/fonts/aws-toolkit-icons.woff",
                    "fontCharacter": "\\f1b4"
                }
            },
            "aws-amazonq-transform-default-light": {
                "description": "AWS Contributed Icon",
                "default": {
                    "fontPath": "./resources/fonts/aws-toolkit-icons.woff",
                    "fontCharacter": "\\f1b5"
                }
            },
            "aws-amazonq-transform-dependencies-dark": {
                "description": "AWS Contributed Icon",
                "default": {
                    "fontPath": "./resources/fonts/aws-toolkit-icons.woff",
                    "fontCharacter": "\\f1b6"
                }
            },
            "aws-amazonq-transform-dependencies-light": {
                "description": "AWS Contributed Icon",
                "default": {
                    "fontPath": "./resources/fonts/aws-toolkit-icons.woff",
                    "fontCharacter": "\\f1b7"
                }
            },
            "aws-amazonq-transform-file-dark": {
                "description": "AWS Contributed Icon",
                "default": {
                    "fontPath": "./resources/fonts/aws-toolkit-icons.woff",
                    "fontCharacter": "\\f1b8"
                }
            },
            "aws-amazonq-transform-file-light": {
                "description": "AWS Contributed Icon",
                "default": {
                    "fontPath": "./resources/fonts/aws-toolkit-icons.woff",
                    "fontCharacter": "\\f1b9"
                }
            },
<<<<<<< HEAD
            "aws-amazonq-transform-logo": {
=======
            "aws-amazonq-transform-landing-page-icon": {
>>>>>>> e5425e63
                "description": "AWS Contributed Icon",
                "default": {
                    "fontPath": "./resources/fonts/aws-toolkit-icons.woff",
                    "fontCharacter": "\\f1ba"
                }
            },
<<<<<<< HEAD
            "aws-amazonq-transform-step-into-dark": {
=======
            "aws-amazonq-transform-logo": {
>>>>>>> e5425e63
                "description": "AWS Contributed Icon",
                "default": {
                    "fontPath": "./resources/fonts/aws-toolkit-icons.woff",
                    "fontCharacter": "\\f1bb"
                }
            },
<<<<<<< HEAD
            "aws-amazonq-transform-step-into-light": {
=======
            "aws-amazonq-transform-step-into-dark": {
>>>>>>> e5425e63
                "description": "AWS Contributed Icon",
                "default": {
                    "fontPath": "./resources/fonts/aws-toolkit-icons.woff",
                    "fontCharacter": "\\f1bc"
                }
            },
<<<<<<< HEAD
            "aws-amazonq-transform-variables-dark": {
=======
            "aws-amazonq-transform-step-into-light": {
>>>>>>> e5425e63
                "description": "AWS Contributed Icon",
                "default": {
                    "fontPath": "./resources/fonts/aws-toolkit-icons.woff",
                    "fontCharacter": "\\f1bd"
                }
            },
<<<<<<< HEAD
            "aws-amazonq-transform-variables-light": {
=======
            "aws-amazonq-transform-variables-dark": {
>>>>>>> e5425e63
                "description": "AWS Contributed Icon",
                "default": {
                    "fontPath": "./resources/fonts/aws-toolkit-icons.woff",
                    "fontCharacter": "\\f1be"
                }
            },
<<<<<<< HEAD
            "aws-applicationcomposer-icon": {
=======
            "aws-amazonq-transform-variables-light": {
>>>>>>> e5425e63
                "description": "AWS Contributed Icon",
                "default": {
                    "fontPath": "./resources/fonts/aws-toolkit-icons.woff",
                    "fontCharacter": "\\f1bf"
                }
            },
<<<<<<< HEAD
            "aws-applicationcomposer-icon-dark": {
=======
            "aws-applicationcomposer-icon": {
>>>>>>> e5425e63
                "description": "AWS Contributed Icon",
                "default": {
                    "fontPath": "./resources/fonts/aws-toolkit-icons.woff",
                    "fontCharacter": "\\f1c0"
                }
            },
<<<<<<< HEAD
            "aws-apprunner-service": {
=======
            "aws-applicationcomposer-icon-dark": {
>>>>>>> e5425e63
                "description": "AWS Contributed Icon",
                "default": {
                    "fontPath": "./resources/fonts/aws-toolkit-icons.woff",
                    "fontCharacter": "\\f1c1"
                }
            },
<<<<<<< HEAD
            "aws-cdk-logo": {
=======
            "aws-apprunner-service": {
>>>>>>> e5425e63
                "description": "AWS Contributed Icon",
                "default": {
                    "fontPath": "./resources/fonts/aws-toolkit-icons.woff",
                    "fontCharacter": "\\f1c2"
                }
            },
<<<<<<< HEAD
            "aws-cloudformation-stack": {
=======
            "aws-cdk-logo": {
>>>>>>> e5425e63
                "description": "AWS Contributed Icon",
                "default": {
                    "fontPath": "./resources/fonts/aws-toolkit-icons.woff",
                    "fontCharacter": "\\f1c3"
                }
            },
<<<<<<< HEAD
            "aws-cloudwatch-log-group": {
=======
            "aws-cloudformation-stack": {
>>>>>>> e5425e63
                "description": "AWS Contributed Icon",
                "default": {
                    "fontPath": "./resources/fonts/aws-toolkit-icons.woff",
                    "fontCharacter": "\\f1c4"
                }
            },
<<<<<<< HEAD
            "aws-codecatalyst-logo": {
=======
            "aws-cloudwatch-log-group": {
>>>>>>> e5425e63
                "description": "AWS Contributed Icon",
                "default": {
                    "fontPath": "./resources/fonts/aws-toolkit-icons.woff",
                    "fontCharacter": "\\f1c5"
                }
            },
<<<<<<< HEAD
            "aws-codewhisperer-icon-black": {
=======
            "aws-codecatalyst-logo": {
>>>>>>> e5425e63
                "description": "AWS Contributed Icon",
                "default": {
                    "fontPath": "./resources/fonts/aws-toolkit-icons.woff",
                    "fontCharacter": "\\f1c6"
                }
            },
<<<<<<< HEAD
            "aws-codewhisperer-icon-white": {
=======
            "aws-codewhisperer-icon-black": {
>>>>>>> e5425e63
                "description": "AWS Contributed Icon",
                "default": {
                    "fontPath": "./resources/fonts/aws-toolkit-icons.woff",
                    "fontCharacter": "\\f1c7"
                }
            },
<<<<<<< HEAD
            "aws-codewhisperer-learn": {
=======
            "aws-codewhisperer-icon-white": {
>>>>>>> e5425e63
                "description": "AWS Contributed Icon",
                "default": {
                    "fontPath": "./resources/fonts/aws-toolkit-icons.woff",
                    "fontCharacter": "\\f1c8"
                }
            },
<<<<<<< HEAD
            "aws-ecr-registry": {
=======
            "aws-codewhisperer-learn": {
>>>>>>> e5425e63
                "description": "AWS Contributed Icon",
                "default": {
                    "fontPath": "./resources/fonts/aws-toolkit-icons.woff",
                    "fontCharacter": "\\f1c9"
                }
            },
<<<<<<< HEAD
            "aws-ecs-cluster": {
=======
            "aws-ecr-registry": {
>>>>>>> e5425e63
                "description": "AWS Contributed Icon",
                "default": {
                    "fontPath": "./resources/fonts/aws-toolkit-icons.woff",
                    "fontCharacter": "\\f1ca"
                }
            },
<<<<<<< HEAD
            "aws-ecs-container": {
=======
            "aws-ecs-cluster": {
>>>>>>> e5425e63
                "description": "AWS Contributed Icon",
                "default": {
                    "fontPath": "./resources/fonts/aws-toolkit-icons.woff",
                    "fontCharacter": "\\f1cb"
                }
            },
<<<<<<< HEAD
            "aws-ecs-service": {
=======
            "aws-ecs-container": {
>>>>>>> e5425e63
                "description": "AWS Contributed Icon",
                "default": {
                    "fontPath": "./resources/fonts/aws-toolkit-icons.woff",
                    "fontCharacter": "\\f1cc"
                }
            },
<<<<<<< HEAD
            "aws-generic-attach-file": {
=======
            "aws-ecs-service": {
>>>>>>> e5425e63
                "description": "AWS Contributed Icon",
                "default": {
                    "fontPath": "./resources/fonts/aws-toolkit-icons.woff",
                    "fontCharacter": "\\f1cd"
                }
            },
<<<<<<< HEAD
            "aws-iot-certificate": {
=======
            "aws-generic-attach-file": {
>>>>>>> e5425e63
                "description": "AWS Contributed Icon",
                "default": {
                    "fontPath": "./resources/fonts/aws-toolkit-icons.woff",
                    "fontCharacter": "\\f1ce"
                }
            },
<<<<<<< HEAD
            "aws-iot-policy": {
=======
            "aws-iot-certificate": {
>>>>>>> e5425e63
                "description": "AWS Contributed Icon",
                "default": {
                    "fontPath": "./resources/fonts/aws-toolkit-icons.woff",
                    "fontCharacter": "\\f1cf"
                }
            },
<<<<<<< HEAD
            "aws-iot-thing": {
=======
            "aws-iot-policy": {
>>>>>>> e5425e63
                "description": "AWS Contributed Icon",
                "default": {
                    "fontPath": "./resources/fonts/aws-toolkit-icons.woff",
                    "fontCharacter": "\\f1d0"
                }
            },
<<<<<<< HEAD
            "aws-lambda-function": {
=======
            "aws-iot-thing": {
>>>>>>> e5425e63
                "description": "AWS Contributed Icon",
                "default": {
                    "fontPath": "./resources/fonts/aws-toolkit-icons.woff",
                    "fontCharacter": "\\f1d1"
                }
            },
<<<<<<< HEAD
            "aws-mynah-MynahIconBlack": {
=======
            "aws-lambda-function": {
>>>>>>> e5425e63
                "description": "AWS Contributed Icon",
                "default": {
                    "fontPath": "./resources/fonts/aws-toolkit-icons.woff",
                    "fontCharacter": "\\f1d2"
                }
            },
<<<<<<< HEAD
            "aws-mynah-MynahIconWhite": {
=======
            "aws-mynah-MynahIconBlack": {
>>>>>>> e5425e63
                "description": "AWS Contributed Icon",
                "default": {
                    "fontPath": "./resources/fonts/aws-toolkit-icons.woff",
                    "fontCharacter": "\\f1d3"
                }
            },
<<<<<<< HEAD
            "aws-mynah-logo": {
=======
            "aws-mynah-MynahIconWhite": {
>>>>>>> e5425e63
                "description": "AWS Contributed Icon",
                "default": {
                    "fontPath": "./resources/fonts/aws-toolkit-icons.woff",
                    "fontCharacter": "\\f1d4"
                }
            },
<<<<<<< HEAD
            "aws-redshift-cluster": {
=======
            "aws-mynah-logo": {
>>>>>>> e5425e63
                "description": "AWS Contributed Icon",
                "default": {
                    "fontPath": "./resources/fonts/aws-toolkit-icons.woff",
                    "fontCharacter": "\\f1d5"
                }
            },
<<<<<<< HEAD
            "aws-redshift-cluster-connected": {
=======
            "aws-redshift-cluster": {
>>>>>>> e5425e63
                "description": "AWS Contributed Icon",
                "default": {
                    "fontPath": "./resources/fonts/aws-toolkit-icons.woff",
                    "fontCharacter": "\\f1d6"
                }
            },
<<<<<<< HEAD
            "aws-redshift-database": {
=======
            "aws-redshift-cluster-connected": {
>>>>>>> e5425e63
                "description": "AWS Contributed Icon",
                "default": {
                    "fontPath": "./resources/fonts/aws-toolkit-icons.woff",
                    "fontCharacter": "\\f1d7"
                }
            },
<<<<<<< HEAD
            "aws-redshift-redshift-cluster-connected": {
=======
            "aws-redshift-database": {
>>>>>>> e5425e63
                "description": "AWS Contributed Icon",
                "default": {
                    "fontPath": "./resources/fonts/aws-toolkit-icons.woff",
                    "fontCharacter": "\\f1d8"
                }
            },
<<<<<<< HEAD
            "aws-redshift-schema": {
=======
            "aws-redshift-redshift-cluster-connected": {
>>>>>>> e5425e63
                "description": "AWS Contributed Icon",
                "default": {
                    "fontPath": "./resources/fonts/aws-toolkit-icons.woff",
                    "fontCharacter": "\\f1d9"
                }
            },
<<<<<<< HEAD
            "aws-redshift-table": {
=======
            "aws-redshift-schema": {
>>>>>>> e5425e63
                "description": "AWS Contributed Icon",
                "default": {
                    "fontPath": "./resources/fonts/aws-toolkit-icons.woff",
                    "fontCharacter": "\\f1da"
                }
            },
<<<<<<< HEAD
            "aws-s3-bucket": {
=======
            "aws-redshift-table": {
>>>>>>> e5425e63
                "description": "AWS Contributed Icon",
                "default": {
                    "fontPath": "./resources/fonts/aws-toolkit-icons.woff",
                    "fontCharacter": "\\f1db"
                }
            },
<<<<<<< HEAD
            "aws-s3-create-bucket": {
=======
            "aws-s3-bucket": {
>>>>>>> e5425e63
                "description": "AWS Contributed Icon",
                "default": {
                    "fontPath": "./resources/fonts/aws-toolkit-icons.woff",
                    "fontCharacter": "\\f1dc"
                }
            },
<<<<<<< HEAD
            "aws-schemas-registry": {
=======
            "aws-s3-create-bucket": {
>>>>>>> e5425e63
                "description": "AWS Contributed Icon",
                "default": {
                    "fontPath": "./resources/fonts/aws-toolkit-icons.woff",
                    "fontCharacter": "\\f1dd"
                }
            },
<<<<<<< HEAD
            "aws-schemas-schema": {
=======
            "aws-schemas-registry": {
>>>>>>> e5425e63
                "description": "AWS Contributed Icon",
                "default": {
                    "fontPath": "./resources/fonts/aws-toolkit-icons.woff",
                    "fontCharacter": "\\f1de"
                }
            },
<<<<<<< HEAD
            "aws-stepfunctions-preview": {
=======
            "aws-schemas-schema": {
>>>>>>> e5425e63
                "description": "AWS Contributed Icon",
                "default": {
                    "fontPath": "./resources/fonts/aws-toolkit-icons.woff",
                    "fontCharacter": "\\f1df"
                }
<<<<<<< HEAD
=======
            },
            "aws-stepfunctions-preview": {
                "description": "AWS Contributed Icon",
                "default": {
                    "fontPath": "./resources/fonts/aws-toolkit-icons.woff",
                    "fontCharacter": "\\f1e0"
                }
>>>>>>> e5425e63
            }
        },
        "notebooks": [
            {
                "type": "aws-redshift-sql-notebook",
                "displayName": "Redshift SQL notebook",
                "selector": [
                    {
                        "filenamePattern": "*.redshiftnb"
                    }
                ]
            }
        ],
        "customEditors": [
            {
                "viewType": "threatComposer.tc.json",
                "displayName": "%AWS.threatComposer.title%",
                "selector": [
                    {
                        "filenamePattern": "*.tc.json"
                    }
                ]
            }
        ],
        "configurationDefaults": {
            "workbench.editorAssociations": {
                "{git,gitlens,conflictResolution,vscode-local-history}:/**/*.tc.json": "default"
            }
        }
    },
    "devDependencies": {},
    "dependencies": {
        "aws-core-vscode": "file:../core/"
    }
}<|MERGE_RESOLUTION|>--- conflicted
+++ resolved
@@ -4128,433 +4128,278 @@
                     "fontCharacter": "\\f1b9"
                 }
             },
-<<<<<<< HEAD
+            "aws-amazonq-transform-landing-page-icon": {
+                "description": "AWS Contributed Icon",
+                "default": {
+                    "fontPath": "./resources/fonts/aws-toolkit-icons.woff",
+                    "fontCharacter": "\\f1ba"
+                }
+            },
             "aws-amazonq-transform-logo": {
-=======
-            "aws-amazonq-transform-landing-page-icon": {
->>>>>>> e5425e63
-                "description": "AWS Contributed Icon",
-                "default": {
-                    "fontPath": "./resources/fonts/aws-toolkit-icons.woff",
-                    "fontCharacter": "\\f1ba"
-                }
-            },
-<<<<<<< HEAD
+                "description": "AWS Contributed Icon",
+                "default": {
+                    "fontPath": "./resources/fonts/aws-toolkit-icons.woff",
+                    "fontCharacter": "\\f1bb"
+                }
+            },
             "aws-amazonq-transform-step-into-dark": {
-=======
-            "aws-amazonq-transform-logo": {
->>>>>>> e5425e63
-                "description": "AWS Contributed Icon",
-                "default": {
-                    "fontPath": "./resources/fonts/aws-toolkit-icons.woff",
-                    "fontCharacter": "\\f1bb"
-                }
-            },
-<<<<<<< HEAD
+                "description": "AWS Contributed Icon",
+                "default": {
+                    "fontPath": "./resources/fonts/aws-toolkit-icons.woff",
+                    "fontCharacter": "\\f1bc"
+                }
+            },
             "aws-amazonq-transform-step-into-light": {
-=======
-            "aws-amazonq-transform-step-into-dark": {
->>>>>>> e5425e63
-                "description": "AWS Contributed Icon",
-                "default": {
-                    "fontPath": "./resources/fonts/aws-toolkit-icons.woff",
-                    "fontCharacter": "\\f1bc"
-                }
-            },
-<<<<<<< HEAD
+                "description": "AWS Contributed Icon",
+                "default": {
+                    "fontPath": "./resources/fonts/aws-toolkit-icons.woff",
+                    "fontCharacter": "\\f1bd"
+                }
+            },
             "aws-amazonq-transform-variables-dark": {
-=======
-            "aws-amazonq-transform-step-into-light": {
->>>>>>> e5425e63
-                "description": "AWS Contributed Icon",
-                "default": {
-                    "fontPath": "./resources/fonts/aws-toolkit-icons.woff",
-                    "fontCharacter": "\\f1bd"
-                }
-            },
-<<<<<<< HEAD
+                "description": "AWS Contributed Icon",
+                "default": {
+                    "fontPath": "./resources/fonts/aws-toolkit-icons.woff",
+                    "fontCharacter": "\\f1be"
+                }
+            },
             "aws-amazonq-transform-variables-light": {
-=======
-            "aws-amazonq-transform-variables-dark": {
->>>>>>> e5425e63
-                "description": "AWS Contributed Icon",
-                "default": {
-                    "fontPath": "./resources/fonts/aws-toolkit-icons.woff",
-                    "fontCharacter": "\\f1be"
-                }
-            },
-<<<<<<< HEAD
+                "description": "AWS Contributed Icon",
+                "default": {
+                    "fontPath": "./resources/fonts/aws-toolkit-icons.woff",
+                    "fontCharacter": "\\f1bf"
+                }
+            },
             "aws-applicationcomposer-icon": {
-=======
-            "aws-amazonq-transform-variables-light": {
->>>>>>> e5425e63
-                "description": "AWS Contributed Icon",
-                "default": {
-                    "fontPath": "./resources/fonts/aws-toolkit-icons.woff",
-                    "fontCharacter": "\\f1bf"
-                }
-            },
-<<<<<<< HEAD
+                "description": "AWS Contributed Icon",
+                "default": {
+                    "fontPath": "./resources/fonts/aws-toolkit-icons.woff",
+                    "fontCharacter": "\\f1c0"
+                }
+            },
             "aws-applicationcomposer-icon-dark": {
-=======
-            "aws-applicationcomposer-icon": {
->>>>>>> e5425e63
-                "description": "AWS Contributed Icon",
-                "default": {
-                    "fontPath": "./resources/fonts/aws-toolkit-icons.woff",
-                    "fontCharacter": "\\f1c0"
-                }
-            },
-<<<<<<< HEAD
+                "description": "AWS Contributed Icon",
+                "default": {
+                    "fontPath": "./resources/fonts/aws-toolkit-icons.woff",
+                    "fontCharacter": "\\f1c1"
+                }
+            },
             "aws-apprunner-service": {
-=======
-            "aws-applicationcomposer-icon-dark": {
->>>>>>> e5425e63
-                "description": "AWS Contributed Icon",
-                "default": {
-                    "fontPath": "./resources/fonts/aws-toolkit-icons.woff",
-                    "fontCharacter": "\\f1c1"
-                }
-            },
-<<<<<<< HEAD
+                "description": "AWS Contributed Icon",
+                "default": {
+                    "fontPath": "./resources/fonts/aws-toolkit-icons.woff",
+                    "fontCharacter": "\\f1c2"
+                }
+            },
             "aws-cdk-logo": {
-=======
-            "aws-apprunner-service": {
->>>>>>> e5425e63
-                "description": "AWS Contributed Icon",
-                "default": {
-                    "fontPath": "./resources/fonts/aws-toolkit-icons.woff",
-                    "fontCharacter": "\\f1c2"
-                }
-            },
-<<<<<<< HEAD
+                "description": "AWS Contributed Icon",
+                "default": {
+                    "fontPath": "./resources/fonts/aws-toolkit-icons.woff",
+                    "fontCharacter": "\\f1c3"
+                }
+            },
             "aws-cloudformation-stack": {
-=======
-            "aws-cdk-logo": {
->>>>>>> e5425e63
-                "description": "AWS Contributed Icon",
-                "default": {
-                    "fontPath": "./resources/fonts/aws-toolkit-icons.woff",
-                    "fontCharacter": "\\f1c3"
-                }
-            },
-<<<<<<< HEAD
+                "description": "AWS Contributed Icon",
+                "default": {
+                    "fontPath": "./resources/fonts/aws-toolkit-icons.woff",
+                    "fontCharacter": "\\f1c4"
+                }
+            },
             "aws-cloudwatch-log-group": {
-=======
-            "aws-cloudformation-stack": {
->>>>>>> e5425e63
-                "description": "AWS Contributed Icon",
-                "default": {
-                    "fontPath": "./resources/fonts/aws-toolkit-icons.woff",
-                    "fontCharacter": "\\f1c4"
-                }
-            },
-<<<<<<< HEAD
+                "description": "AWS Contributed Icon",
+                "default": {
+                    "fontPath": "./resources/fonts/aws-toolkit-icons.woff",
+                    "fontCharacter": "\\f1c5"
+                }
+            },
             "aws-codecatalyst-logo": {
-=======
-            "aws-cloudwatch-log-group": {
->>>>>>> e5425e63
-                "description": "AWS Contributed Icon",
-                "default": {
-                    "fontPath": "./resources/fonts/aws-toolkit-icons.woff",
-                    "fontCharacter": "\\f1c5"
-                }
-            },
-<<<<<<< HEAD
+                "description": "AWS Contributed Icon",
+                "default": {
+                    "fontPath": "./resources/fonts/aws-toolkit-icons.woff",
+                    "fontCharacter": "\\f1c6"
+                }
+            },
             "aws-codewhisperer-icon-black": {
-=======
-            "aws-codecatalyst-logo": {
->>>>>>> e5425e63
-                "description": "AWS Contributed Icon",
-                "default": {
-                    "fontPath": "./resources/fonts/aws-toolkit-icons.woff",
-                    "fontCharacter": "\\f1c6"
-                }
-            },
-<<<<<<< HEAD
+                "description": "AWS Contributed Icon",
+                "default": {
+                    "fontPath": "./resources/fonts/aws-toolkit-icons.woff",
+                    "fontCharacter": "\\f1c7"
+                }
+            },
             "aws-codewhisperer-icon-white": {
-=======
-            "aws-codewhisperer-icon-black": {
->>>>>>> e5425e63
-                "description": "AWS Contributed Icon",
-                "default": {
-                    "fontPath": "./resources/fonts/aws-toolkit-icons.woff",
-                    "fontCharacter": "\\f1c7"
-                }
-            },
-<<<<<<< HEAD
+                "description": "AWS Contributed Icon",
+                "default": {
+                    "fontPath": "./resources/fonts/aws-toolkit-icons.woff",
+                    "fontCharacter": "\\f1c8"
+                }
+            },
             "aws-codewhisperer-learn": {
-=======
-            "aws-codewhisperer-icon-white": {
->>>>>>> e5425e63
-                "description": "AWS Contributed Icon",
-                "default": {
-                    "fontPath": "./resources/fonts/aws-toolkit-icons.woff",
-                    "fontCharacter": "\\f1c8"
-                }
-            },
-<<<<<<< HEAD
+                "description": "AWS Contributed Icon",
+                "default": {
+                    "fontPath": "./resources/fonts/aws-toolkit-icons.woff",
+                    "fontCharacter": "\\f1c9"
+                }
+            },
             "aws-ecr-registry": {
-=======
-            "aws-codewhisperer-learn": {
->>>>>>> e5425e63
-                "description": "AWS Contributed Icon",
-                "default": {
-                    "fontPath": "./resources/fonts/aws-toolkit-icons.woff",
-                    "fontCharacter": "\\f1c9"
-                }
-            },
-<<<<<<< HEAD
+                "description": "AWS Contributed Icon",
+                "default": {
+                    "fontPath": "./resources/fonts/aws-toolkit-icons.woff",
+                    "fontCharacter": "\\f1ca"
+                }
+            },
             "aws-ecs-cluster": {
-=======
-            "aws-ecr-registry": {
->>>>>>> e5425e63
-                "description": "AWS Contributed Icon",
-                "default": {
-                    "fontPath": "./resources/fonts/aws-toolkit-icons.woff",
-                    "fontCharacter": "\\f1ca"
-                }
-            },
-<<<<<<< HEAD
+                "description": "AWS Contributed Icon",
+                "default": {
+                    "fontPath": "./resources/fonts/aws-toolkit-icons.woff",
+                    "fontCharacter": "\\f1cb"
+                }
+            },
             "aws-ecs-container": {
-=======
-            "aws-ecs-cluster": {
->>>>>>> e5425e63
-                "description": "AWS Contributed Icon",
-                "default": {
-                    "fontPath": "./resources/fonts/aws-toolkit-icons.woff",
-                    "fontCharacter": "\\f1cb"
-                }
-            },
-<<<<<<< HEAD
+                "description": "AWS Contributed Icon",
+                "default": {
+                    "fontPath": "./resources/fonts/aws-toolkit-icons.woff",
+                    "fontCharacter": "\\f1cc"
+                }
+            },
             "aws-ecs-service": {
-=======
-            "aws-ecs-container": {
->>>>>>> e5425e63
-                "description": "AWS Contributed Icon",
-                "default": {
-                    "fontPath": "./resources/fonts/aws-toolkit-icons.woff",
-                    "fontCharacter": "\\f1cc"
-                }
-            },
-<<<<<<< HEAD
+                "description": "AWS Contributed Icon",
+                "default": {
+                    "fontPath": "./resources/fonts/aws-toolkit-icons.woff",
+                    "fontCharacter": "\\f1cd"
+                }
+            },
             "aws-generic-attach-file": {
-=======
-            "aws-ecs-service": {
->>>>>>> e5425e63
-                "description": "AWS Contributed Icon",
-                "default": {
-                    "fontPath": "./resources/fonts/aws-toolkit-icons.woff",
-                    "fontCharacter": "\\f1cd"
-                }
-            },
-<<<<<<< HEAD
+                "description": "AWS Contributed Icon",
+                "default": {
+                    "fontPath": "./resources/fonts/aws-toolkit-icons.woff",
+                    "fontCharacter": "\\f1ce"
+                }
+            },
             "aws-iot-certificate": {
-=======
-            "aws-generic-attach-file": {
->>>>>>> e5425e63
-                "description": "AWS Contributed Icon",
-                "default": {
-                    "fontPath": "./resources/fonts/aws-toolkit-icons.woff",
-                    "fontCharacter": "\\f1ce"
-                }
-            },
-<<<<<<< HEAD
+                "description": "AWS Contributed Icon",
+                "default": {
+                    "fontPath": "./resources/fonts/aws-toolkit-icons.woff",
+                    "fontCharacter": "\\f1cf"
+                }
+            },
             "aws-iot-policy": {
-=======
-            "aws-iot-certificate": {
->>>>>>> e5425e63
-                "description": "AWS Contributed Icon",
-                "default": {
-                    "fontPath": "./resources/fonts/aws-toolkit-icons.woff",
-                    "fontCharacter": "\\f1cf"
-                }
-            },
-<<<<<<< HEAD
+                "description": "AWS Contributed Icon",
+                "default": {
+                    "fontPath": "./resources/fonts/aws-toolkit-icons.woff",
+                    "fontCharacter": "\\f1d0"
+                }
+            },
             "aws-iot-thing": {
-=======
-            "aws-iot-policy": {
->>>>>>> e5425e63
-                "description": "AWS Contributed Icon",
-                "default": {
-                    "fontPath": "./resources/fonts/aws-toolkit-icons.woff",
-                    "fontCharacter": "\\f1d0"
-                }
-            },
-<<<<<<< HEAD
+                "description": "AWS Contributed Icon",
+                "default": {
+                    "fontPath": "./resources/fonts/aws-toolkit-icons.woff",
+                    "fontCharacter": "\\f1d1"
+                }
+            },
             "aws-lambda-function": {
-=======
-            "aws-iot-thing": {
->>>>>>> e5425e63
-                "description": "AWS Contributed Icon",
-                "default": {
-                    "fontPath": "./resources/fonts/aws-toolkit-icons.woff",
-                    "fontCharacter": "\\f1d1"
-                }
-            },
-<<<<<<< HEAD
+                "description": "AWS Contributed Icon",
+                "default": {
+                    "fontPath": "./resources/fonts/aws-toolkit-icons.woff",
+                    "fontCharacter": "\\f1d2"
+                }
+            },
             "aws-mynah-MynahIconBlack": {
-=======
-            "aws-lambda-function": {
->>>>>>> e5425e63
-                "description": "AWS Contributed Icon",
-                "default": {
-                    "fontPath": "./resources/fonts/aws-toolkit-icons.woff",
-                    "fontCharacter": "\\f1d2"
-                }
-            },
-<<<<<<< HEAD
+                "description": "AWS Contributed Icon",
+                "default": {
+                    "fontPath": "./resources/fonts/aws-toolkit-icons.woff",
+                    "fontCharacter": "\\f1d3"
+                }
+            },
             "aws-mynah-MynahIconWhite": {
-=======
-            "aws-mynah-MynahIconBlack": {
->>>>>>> e5425e63
-                "description": "AWS Contributed Icon",
-                "default": {
-                    "fontPath": "./resources/fonts/aws-toolkit-icons.woff",
-                    "fontCharacter": "\\f1d3"
-                }
-            },
-<<<<<<< HEAD
+                "description": "AWS Contributed Icon",
+                "default": {
+                    "fontPath": "./resources/fonts/aws-toolkit-icons.woff",
+                    "fontCharacter": "\\f1d4"
+                }
+            },
             "aws-mynah-logo": {
-=======
-            "aws-mynah-MynahIconWhite": {
->>>>>>> e5425e63
-                "description": "AWS Contributed Icon",
-                "default": {
-                    "fontPath": "./resources/fonts/aws-toolkit-icons.woff",
-                    "fontCharacter": "\\f1d4"
-                }
-            },
-<<<<<<< HEAD
+                "description": "AWS Contributed Icon",
+                "default": {
+                    "fontPath": "./resources/fonts/aws-toolkit-icons.woff",
+                    "fontCharacter": "\\f1d5"
+                }
+            },
             "aws-redshift-cluster": {
-=======
-            "aws-mynah-logo": {
->>>>>>> e5425e63
-                "description": "AWS Contributed Icon",
-                "default": {
-                    "fontPath": "./resources/fonts/aws-toolkit-icons.woff",
-                    "fontCharacter": "\\f1d5"
-                }
-            },
-<<<<<<< HEAD
+                "description": "AWS Contributed Icon",
+                "default": {
+                    "fontPath": "./resources/fonts/aws-toolkit-icons.woff",
+                    "fontCharacter": "\\f1d6"
+                }
+            },
             "aws-redshift-cluster-connected": {
-=======
-            "aws-redshift-cluster": {
->>>>>>> e5425e63
-                "description": "AWS Contributed Icon",
-                "default": {
-                    "fontPath": "./resources/fonts/aws-toolkit-icons.woff",
-                    "fontCharacter": "\\f1d6"
-                }
-            },
-<<<<<<< HEAD
+                "description": "AWS Contributed Icon",
+                "default": {
+                    "fontPath": "./resources/fonts/aws-toolkit-icons.woff",
+                    "fontCharacter": "\\f1d7"
+                }
+            },
             "aws-redshift-database": {
-=======
-            "aws-redshift-cluster-connected": {
->>>>>>> e5425e63
-                "description": "AWS Contributed Icon",
-                "default": {
-                    "fontPath": "./resources/fonts/aws-toolkit-icons.woff",
-                    "fontCharacter": "\\f1d7"
-                }
-            },
-<<<<<<< HEAD
+                "description": "AWS Contributed Icon",
+                "default": {
+                    "fontPath": "./resources/fonts/aws-toolkit-icons.woff",
+                    "fontCharacter": "\\f1d8"
+                }
+            },
             "aws-redshift-redshift-cluster-connected": {
-=======
-            "aws-redshift-database": {
->>>>>>> e5425e63
-                "description": "AWS Contributed Icon",
-                "default": {
-                    "fontPath": "./resources/fonts/aws-toolkit-icons.woff",
-                    "fontCharacter": "\\f1d8"
-                }
-            },
-<<<<<<< HEAD
+                "description": "AWS Contributed Icon",
+                "default": {
+                    "fontPath": "./resources/fonts/aws-toolkit-icons.woff",
+                    "fontCharacter": "\\f1d9"
+                }
+            },
             "aws-redshift-schema": {
-=======
-            "aws-redshift-redshift-cluster-connected": {
->>>>>>> e5425e63
-                "description": "AWS Contributed Icon",
-                "default": {
-                    "fontPath": "./resources/fonts/aws-toolkit-icons.woff",
-                    "fontCharacter": "\\f1d9"
-                }
-            },
-<<<<<<< HEAD
+                "description": "AWS Contributed Icon",
+                "default": {
+                    "fontPath": "./resources/fonts/aws-toolkit-icons.woff",
+                    "fontCharacter": "\\f1da"
+                }
+            },
             "aws-redshift-table": {
-=======
-            "aws-redshift-schema": {
->>>>>>> e5425e63
-                "description": "AWS Contributed Icon",
-                "default": {
-                    "fontPath": "./resources/fonts/aws-toolkit-icons.woff",
-                    "fontCharacter": "\\f1da"
-                }
-            },
-<<<<<<< HEAD
+                "description": "AWS Contributed Icon",
+                "default": {
+                    "fontPath": "./resources/fonts/aws-toolkit-icons.woff",
+                    "fontCharacter": "\\f1db"
+                }
+            },
             "aws-s3-bucket": {
-=======
-            "aws-redshift-table": {
->>>>>>> e5425e63
-                "description": "AWS Contributed Icon",
-                "default": {
-                    "fontPath": "./resources/fonts/aws-toolkit-icons.woff",
-                    "fontCharacter": "\\f1db"
-                }
-            },
-<<<<<<< HEAD
+                "description": "AWS Contributed Icon",
+                "default": {
+                    "fontPath": "./resources/fonts/aws-toolkit-icons.woff",
+                    "fontCharacter": "\\f1dc"
+                }
+            },
             "aws-s3-create-bucket": {
-=======
-            "aws-s3-bucket": {
->>>>>>> e5425e63
-                "description": "AWS Contributed Icon",
-                "default": {
-                    "fontPath": "./resources/fonts/aws-toolkit-icons.woff",
-                    "fontCharacter": "\\f1dc"
-                }
-            },
-<<<<<<< HEAD
+                "description": "AWS Contributed Icon",
+                "default": {
+                    "fontPath": "./resources/fonts/aws-toolkit-icons.woff",
+                    "fontCharacter": "\\f1dd"
+                }
+            },
             "aws-schemas-registry": {
-=======
-            "aws-s3-create-bucket": {
->>>>>>> e5425e63
-                "description": "AWS Contributed Icon",
-                "default": {
-                    "fontPath": "./resources/fonts/aws-toolkit-icons.woff",
-                    "fontCharacter": "\\f1dd"
-                }
-            },
-<<<<<<< HEAD
+                "description": "AWS Contributed Icon",
+                "default": {
+                    "fontPath": "./resources/fonts/aws-toolkit-icons.woff",
+                    "fontCharacter": "\\f1de"
+                }
+            },
             "aws-schemas-schema": {
-=======
-            "aws-schemas-registry": {
->>>>>>> e5425e63
-                "description": "AWS Contributed Icon",
-                "default": {
-                    "fontPath": "./resources/fonts/aws-toolkit-icons.woff",
-                    "fontCharacter": "\\f1de"
-                }
-            },
-<<<<<<< HEAD
+                "description": "AWS Contributed Icon",
+                "default": {
+                    "fontPath": "./resources/fonts/aws-toolkit-icons.woff",
+                    "fontCharacter": "\\f1df"
+                }
+            },
             "aws-stepfunctions-preview": {
-=======
-            "aws-schemas-schema": {
->>>>>>> e5425e63
-                "description": "AWS Contributed Icon",
-                "default": {
-                    "fontPath": "./resources/fonts/aws-toolkit-icons.woff",
-                    "fontCharacter": "\\f1df"
-                }
-<<<<<<< HEAD
-=======
-            },
-            "aws-stepfunctions-preview": {
                 "description": "AWS Contributed Icon",
                 "default": {
                     "fontPath": "./resources/fonts/aws-toolkit-icons.woff",
                     "fontCharacter": "\\f1e0"
                 }
->>>>>>> e5425e63
             }
         },
         "notebooks": [
