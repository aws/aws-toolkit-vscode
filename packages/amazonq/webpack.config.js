/*!
 * Copyright Amazon.com, Inc. or its affiliates. All Rights Reserved.
 * SPDX-License-Identifier: Apache-2.0
 */

const path = require('path')
const currentDir = process.cwd()

<<<<<<< HEAD
const baseConfig = require('../webpack.base.config')

const devServer = {
    static: {
        directory: path.resolve(currentDir, 'dist'),
    },
    headers: {
        'Access-Control-Allow-Origin': '*',
    },
    allowedHosts: 'all',
}
=======
const baseConfigFactory = require('../webpack.base.config')
const baseVueConfigFactory = require('../webpack.vue.config')
const baseWebConfigFactory = require('../webpack.web.config')
>>>>>>> 975f8d36

module.exports = (env, argv) => {
    const config = {
        ...baseConfigFactory(env, argv),
        entry: {
            'src/extension': './src/extension.ts',
        },
    }

<<<<<<< HEAD
const serveConfig = {
    ...config,
    name: 'mainServe',
    devServer,
    externals: {
        vscode: 'commonjs vscode',
    },
}

module.exports = process.env.npm_lifecycle_event === 'serve' ? [serveConfig] : [config]
=======
    const vue = baseVueConfigFactory(env, argv)
    const vueConfig = {
        ...vue.config,
        entry: {
            ...vue.createVueEntries(),
            //'src/amazonq/webview/ui/amazonq-ui': './src/amazonq/webview/ui/main.ts',
        },
    }

    const webConfig = {
        ...baseWebConfigFactory(env, argv),
        entry: {
            'src/extensionWeb': './src/extensionWeb.ts',
        },
    }

    return [config, vueConfig, webConfig]
}
>>>>>>> 975f8d36
<|MERGE_RESOLUTION|>--- conflicted
+++ resolved
@@ -3,26 +3,8 @@
  * SPDX-License-Identifier: Apache-2.0
  */
 
-const path = require('path')
-const currentDir = process.cwd()
-
-<<<<<<< HEAD
-const baseConfig = require('../webpack.base.config')
-
-const devServer = {
-    static: {
-        directory: path.resolve(currentDir, 'dist'),
-    },
-    headers: {
-        'Access-Control-Allow-Origin': '*',
-    },
-    allowedHosts: 'all',
-}
-=======
 const baseConfigFactory = require('../webpack.base.config')
 const baseVueConfigFactory = require('../webpack.vue.config')
-const baseWebConfigFactory = require('../webpack.web.config')
->>>>>>> 975f8d36
 
 module.exports = (env, argv) => {
     const config = {
@@ -32,18 +14,6 @@
         },
     }
 
-<<<<<<< HEAD
-const serveConfig = {
-    ...config,
-    name: 'mainServe',
-    devServer,
-    externals: {
-        vscode: 'commonjs vscode',
-    },
-}
-
-module.exports = process.env.npm_lifecycle_event === 'serve' ? [serveConfig] : [config]
-=======
     const vue = baseVueConfigFactory(env, argv)
     const vueConfig = {
         ...vue.config,
@@ -53,13 +23,5 @@
         },
     }
 
-    const webConfig = {
-        ...baseWebConfigFactory(env, argv),
-        entry: {
-            'src/extensionWeb': './src/extensionWeb.ts',
-        },
-    }
-
-    return [config, vueConfig, webConfig]
-}
->>>>>>> 975f8d36
+    return [config, vueConfig]
+}