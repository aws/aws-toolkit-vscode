--- conflicted
+++ resolved
@@ -110,7 +110,6 @@
  * Ctrl + Shift + T | await pressShortcut(driver, Key.CONTROL, Key.SHIFT, 't')
  */
 export async function pressShortcut(driver: WebDriver, ...keys: (string | keyof typeof Key)[]): Promise<void> {
-<<<<<<< HEAD
     // Replace CONTROL with COMMAND on macOS
     const platformKeys = keys.map((key) => {
         if (key === Key.CONTROL && process.platform === 'darwin') {
@@ -118,9 +117,6 @@
         }
         return key
     })
-
-=======
->>>>>>> 40ce5040
     const actions = driver.actions()
     for (const key of platformKeys) {
         actions.keyDown(key)
