/*!
 * Copyright Amazon.com, Inc. or its affiliates. All Rights Reserved.
 * SPDX-License-Identifier: Apache-2.0
 */

import * as vscode from 'vscode'
import * as assert from 'assert'

import sinon from 'sinon'

import {
    ControllerSetup,
    createController,
    createMessenger,
    createSession,
    generateVirtualMemoryUri,
    sessionRegisterProvider,
    sessionWriteFile,
    assertTelemetry,
} from 'aws-core-vscode/test'
import { CurrentWsFolders, CodeGenState, FeatureDevClient, featureDevScheme } from 'aws-core-vscode/amazonqFeatureDev'
import { Messenger } from 'aws-core-vscode/amazonq'
import path from 'path'
import { fs } from 'aws-core-vscode/shared'

describe('session', () => {
    const conversationID = '12345'
    let messenger: Messenger

    beforeEach(() => {
        messenger = createMessenger()
    })

    afterEach(() => {
        sinon.restore()
    })

    describe('preloader', () => {
        it('emits start chat telemetry', async () => {
<<<<<<< HEAD
            const session = await createSession({ messenger, conversationID })
            session.latestMessage = 'implement twosum in typescript'
=======
            const session = await createSession({ messenger, conversationID, scheme: featureDevScheme })
>>>>>>> 337959a0

            await session.preloader()

            assertTelemetry('amazonq_startConversationInvoke', {
                amazonqConversationId: conversationID,
            })
        })
    })
    describe('insertChanges', async () => {
        afterEach(() => {
            sinon.restore()
        })

        let workspaceFolderUriFsPath: string
        const notRejectedFileName = 'notRejectedFile.js'
        const notRejectedFileContent = 'notrejectedFileContent'
        let uri: vscode.Uri
        let encodedContent: Uint8Array

        async function createCodeGenState() {
            const controllerSetup: ControllerSetup = await createController()

            const uploadID = '789'
            const tabID = '123'
            const workspaceFolders = [controllerSetup.workspaceFolder] as CurrentWsFolders
            workspaceFolderUriFsPath = controllerSetup.workspaceFolder.uri.fsPath
            uri = generateVirtualMemoryUri(uploadID, notRejectedFileName, featureDevScheme)

            const testConfig = {
                conversationId: conversationID,
                proxyClient: {} as unknown as FeatureDevClient,
                workspaceRoots: [''],
                uploadId: uploadID,
                workspaceFolders,
            }

            const codeGenState = new CodeGenState(
                testConfig,
                [
                    {
                        zipFilePath: notRejectedFileName,
                        relativePath: notRejectedFileName,
                        fileContent: notRejectedFileContent,
                        rejected: false,
                        virtualMemoryUri: uri,
                        workspaceFolder: controllerSetup.workspaceFolder,
                        changeApplied: false,
                    },
                    {
                        zipFilePath: 'rejectedFile.js',
                        relativePath: 'rejectedFile.js',
                        fileContent: 'rejectedFileContent',
                        rejected: true,
                        virtualMemoryUri: generateVirtualMemoryUri(uploadID, 'rejectedFile.js', featureDevScheme),
                        workspaceFolder: controllerSetup.workspaceFolder,
                        changeApplied: false,
                    },
                ],
                [],
                [],
                tabID,
                0,
                {}
            )
            const session = await createSession({
                messenger,
                sessionState: codeGenState,
                conversationID,
                scheme: featureDevScheme,
            })
            encodedContent = new TextEncoder().encode(notRejectedFileContent)
            await sessionRegisterProvider(session, uri, encodedContent)
            return session
        }
        it('only insert non rejected files', async () => {
            const fsSpyWriteFile = sinon.spy(fs, 'writeFile')
            const session = await createCodeGenState()
            sinon.stub(session, 'sendLinesOfCodeAcceptedTelemetry').resolves()
            await sessionWriteFile(session, uri, encodedContent)
            await session.insertChanges()

            const absolutePath = path.join(workspaceFolderUriFsPath, notRejectedFileName)

            assert.ok(fsSpyWriteFile.calledOnce)
            assert.ok(fsSpyWriteFile.calledWith(absolutePath, notRejectedFileContent))
        })
    })
})<|MERGE_RESOLUTION|>--- conflicted
+++ resolved
@@ -37,12 +37,8 @@
 
     describe('preloader', () => {
         it('emits start chat telemetry', async () => {
-<<<<<<< HEAD
-            const session = await createSession({ messenger, conversationID })
+            const session = await createSession({ messenger, conversationID, scheme: featureDevScheme })
             session.latestMessage = 'implement twosum in typescript'
-=======
-            const session = await createSession({ messenger, conversationID, scheme: featureDevScheme })
->>>>>>> 337959a0
 
             await session.preloader()
 
