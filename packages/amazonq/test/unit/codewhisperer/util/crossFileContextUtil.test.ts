--- conflicted
+++ resolved
@@ -7,13 +7,8 @@
 import * as vscode from 'vscode'
 import * as sinon from 'sinon'
 import * as crossFile from 'aws-core-vscode/codewhisperer'
-<<<<<<< HEAD
 import { aStringWithLineCount, createMockTextEditor } from 'aws-core-vscode/test'
-import { CodeWhispererUserGroupSettings, UserGroup, crossFileContextConfig } from 'aws-core-vscode/codewhisperer'
-=======
-import { createMockTextEditor } from 'aws-core-vscode/test'
 import { crossFileContextConfig } from 'aws-core-vscode/codewhisperer'
->>>>>>> 089c2309
 import {
     assertTabCount,
     closeAllEditors,
@@ -40,39 +35,18 @@
             tempFolder = (await createTestWorkspaceFolder()).uri.fsPath
         })
 
-<<<<<<< HEAD
-        describe('should fetch 3 chunks and each chunk should contains 50 lines', function () {
-            async function assertCorrectCodeChunk() {
-                await toTextEditor(aStringWithLineCount(200), 'CrossFile.java', tempFolder, { preview: false })
-                const myCurrentEditor = await toTextEditor('', 'TargetFile.java', tempFolder, {
-                    preview: false,
-                })
-                const actual = await crossFile.fetchSupplementalContextForSrc(myCurrentEditor, fakeCancellationToken)
-                assert.ok(actual)
-                assert.ok(actual.supplementalContextItems.length === 3)
-
-                assert.strictEqual(actual.supplementalContextItems[0].content.split('\n').length, 50)
-                assert.strictEqual(actual.supplementalContextItems[1].content.split('\n').length, 50)
-                assert.strictEqual(actual.supplementalContextItems[2].content.split('\n').length, 50)
-            }
-
-            it('control group', async function () {
-                CodeWhispererUserGroupSettings.instance.userGroup = UserGroup.Control
-                await assertCorrectCodeChunk()
-=======
-        it('should fetch 3 chunks and each chunk should contains 10 lines', async function () {
-            await toTextEditor(sampleFileOf60Lines, 'CrossFile.java', tempFolder, { preview: false })
+        it('should fetch 3 chunks and each chunk should contains 50 lines', async function () {
+            await toTextEditor(aStringWithLineCount(200), 'CrossFile.java', tempFolder, { preview: false })
             const myCurrentEditor = await toTextEditor('', 'TargetFile.java', tempFolder, {
                 preview: false,
->>>>>>> 089c2309
             })
             const actual = await crossFile.fetchSupplementalContextForSrc(myCurrentEditor, fakeCancellationToken)
             assert.ok(actual)
             assert.ok(actual.supplementalContextItems.length === 3)
 
-            assert.strictEqual(actual.supplementalContextItems[0].content.split('\n').length, 10)
-            assert.strictEqual(actual.supplementalContextItems[1].content.split('\n').length, 10)
-            assert.strictEqual(actual.supplementalContextItems[2].content.split('\n').length, 10)
+            assert.strictEqual(actual.supplementalContextItems[0].content.split('\n').length, 50)
+            assert.strictEqual(actual.supplementalContextItems[1].content.split('\n').length, 50)
+            assert.strictEqual(actual.supplementalContextItems[2].content.split('\n').length, 50)
         })
     })
 
