/*!
 * Copyright Amazon.com, Inc. or its affiliates. All Rights Reserved.
 * SPDX-License-Identifier: Apache-2.0
 */

import * as sinon from 'sinon'
import assert, { fail } from 'assert'
import { AuthUtil, RegionProfile, RegionProfileManager, defaultServiceConfig } from 'aws-core-vscode/codewhisperer'
import { globals } from 'aws-core-vscode/shared'
import { constants } from 'aws-core-vscode/auth'
import { createTestAuthUtil } from 'aws-core-vscode/test'

const enterpriseSsoStartUrl = 'https://enterprise.awsapps.com/start'
const region = 'us-east-1'

describe('RegionProfileManager', async function () {
    let regionProfileManager: RegionProfileManager

    const profileFoo: RegionProfile = {
        name: 'foo',
        region,
        arn: 'foo arn',
        description: 'foo description',
    }

    async function setupConnection(type: 'builderId' | 'idc') {
        if (type === 'builderId') {
            await AuthUtil.instance.login(constants.builderIdStartUrl, region)
            assert.ok(AuthUtil.instance.isSsoSession())
            assert.ok(AuthUtil.instance.isBuilderIdConnection())
        } else if (type === 'idc') {
            await AuthUtil.instance.login(enterpriseSsoStartUrl, region)
            assert.ok(AuthUtil.instance.isSsoSession())
            assert.ok(AuthUtil.instance.isIdcConnection())
        }
    }

    beforeEach(async function () {
        await createTestAuthUtil()
        regionProfileManager = new RegionProfileManager(AuthUtil.instance)
    })

    afterEach(function () {
        sinon.restore()
    })

    describe('list profiles', function () {
        it('should call list profiles with different region endpoints', async function () {
            await setupConnection('idc')
            const listProfilesStub = sinon.stub().returns({
                promise: () =>
                    Promise.resolve({
                        profiles: [
                            {
                                arn: 'arn',
                                profileName: 'foo',
                            },
                        ],
                    }),
            })
            const mockClient = {
                listAvailableProfiles: listProfilesStub,
            }
<<<<<<< HEAD
            const createClientStub = sinon.stub(regionProfileManager, 'createQClient').resolves(mockClient)
=======
            const createClientStub = sinon.stub(sut, '_createQClient').resolves(mockClient)
>>>>>>> b49a69f6

            const r = await regionProfileManager.listRegionProfile()

            assert.strictEqual(r.length, 2)
            assert.deepStrictEqual(r, [
                {
                    name: 'foo',
                    arn: 'arn',
                    region: 'us-east-1',
                    description: '',
                },
                {
                    name: 'foo',
                    arn: 'arn',
                    region: 'eu-central-1',
                    description: '',
                },
            ])

            assert.ok(createClientStub.calledTwice)
            assert.ok(listProfilesStub.calledTwice)
        })
    })

    describe('switch and get profile', function () {
        it('should switch if connection is IdC', async function () {
            await setupConnection('idc')
            await regionProfileManager.switchRegionProfile(profileFoo, 'user')
            assert.deepStrictEqual(regionProfileManager.activeRegionProfile, profileFoo)
        })

        it('should do nothing and return undefined if connection is builder id', async function () {
            await setupConnection('builderId')
            await regionProfileManager.switchRegionProfile(profileFoo, 'user')
            assert.deepStrictEqual(regionProfileManager.activeRegionProfile, undefined)
        })
    })

    describe(`client config`, function () {
        it(`no valid credential should throw`, async function () {
            await AuthUtil.instance.logout()

            assert.ok(!AuthUtil.instance.isConnected())

            assert.throws(() => {
                regionProfileManager.clientConfig
            }, /trying to get client configuration without credential/)
        })

        it(`builder id should always use default profile IAD`, async function () {
            await setupConnection('builderId')
            await regionProfileManager.switchRegionProfile(profileFoo, 'user')
            assert.deepStrictEqual(regionProfileManager.activeRegionProfile, undefined)
            if (!AuthUtil.instance.isConnected()) {
                fail('connection should not be undefined')
            }

            assert.deepStrictEqual(regionProfileManager.clientConfig, defaultServiceConfig)
        })

        it(`idc should return correct endpoint corresponding to profile region`, async function () {
            await setupConnection('idc')
            await regionProfileManager.switchRegionProfile(
                {
                    name: 'foo',
                    region: 'eu-central-1',
                    arn: 'foo arn',
                    description: 'foo description',
                },
                'user'
            )
            assert.ok(regionProfileManager.activeRegionProfile)
            assert.deepStrictEqual(regionProfileManager.clientConfig, {
                region: 'eu-central-1',
                endpoint: 'https://q.eu-central-1.amazonaws.com/',
            })
        })

        it(`idc should throw if corresponding endpoint is not defined`, async function () {
            await setupConnection('idc')
            await regionProfileManager.switchRegionProfile(
                {
                    name: 'foo',
                    region: 'unknown region',
                    arn: 'foo arn',
                    description: 'foo description',
                },
                'user'
            )

            assert.throws(() => {
                regionProfileManager.clientConfig
            }, /Q client configuration error, endpoint not found for region*/)
        })
    })

    describe('persistence', function () {
        it('persistSelectedRegionProfile', async function () {
            await setupConnection('idc')
            await regionProfileManager.switchRegionProfile(profileFoo, 'user')
            assert.deepStrictEqual(regionProfileManager.activeRegionProfile, profileFoo)
            if (!AuthUtil.instance.isConnected()) {
                fail('connection should not be undefined')
            }

            await regionProfileManager.persistSelectRegionProfile()

            const state = globals.globalState.tryGet<{ [label: string]: RegionProfile }>(
                'aws.amazonq.regionProfiles',
                Object,
                {}
            )

            assert.strictEqual(state[AuthUtil.instance.profileName], profileFoo)
        })

        it(`restoreRegionProfile`, async function () {
            sinon.stub(regionProfileManager, 'listRegionProfile').resolves([profileFoo])
            await setupConnection('idc')
            if (!AuthUtil.instance.isConnected()) {
                fail('connection should not be undefined')
            }

            const state = {} as any
            state[AuthUtil.instance.profileName] = profileFoo

            await globals.globalState.update('aws.amazonq.regionProfiles', state)

            await regionProfileManager.restoreRegionProfile()

            assert.strictEqual(regionProfileManager.activeRegionProfile, profileFoo)
        })
    })

    describe('invalidate', function () {
        it('should reset activeProfile and global state', async function () {
            // setup
            await setupConnection('idc')
            await regionProfileManager.switchRegionProfile(profileFoo, 'user')
            assert.deepStrictEqual(regionProfileManager.activeRegionProfile, profileFoo)
            if (!AuthUtil.instance.isConnected()) {
                fail('connection should not be undefined')
            }
            await regionProfileManager.persistSelectRegionProfile()
            const state = globals.globalState.tryGet<{ [label: string]: RegionProfile }>(
                'aws.amazonq.regionProfiles',
                Object,
                {}
            )
            assert.strictEqual(state[AuthUtil.instance.profileName], profileFoo)

            // subject to test
            await regionProfileManager.invalidateProfile(profileFoo.arn)

            // assertion
            assert.strictEqual(regionProfileManager.activeRegionProfile, undefined)
            const actualGlobalState = globals.globalState.tryGet<{ [label: string]: RegionProfile }>(
                'aws.amazonq.regionProfiles',
                Object,
                {}
            )
            assert.deepStrictEqual(actualGlobalState, {})
        })
    })

    describe('createQClient', function () {
        it(`should configure the endpoint and region from a profile`, async function () {
            await setupConnection('idc')

            const iadClient = await sut.createQClient({
                name: 'foo',
                region: 'us-east-1',
                arn: 'arn',
                description: 'description',
            })

            assert.deepStrictEqual(iadClient.config.region, 'us-east-1')
            assert.deepStrictEqual(iadClient.endpoint.href, 'https://q.us-east-1.amazonaws.com/')

            const fraClient = await sut.createQClient({
                name: 'bar',
                region: 'eu-central-1',
                arn: 'arn',
                description: 'description',
            })

            assert.deepStrictEqual(fraClient.config.region, 'eu-central-1')
            assert.deepStrictEqual(fraClient.endpoint.href, 'https://q.eu-central-1.amazonaws.com/')
        })

        it(`should throw if the region is not supported or recognizable by Q`, async function () {
            await setupConnection('idc')

            await assert.rejects(
                async () => {
                    await sut.createQClient({
                        name: 'foo',
                        region: 'ap-east-1',
                        arn: 'arn',
                        description: 'description',
                    })
                },
                { message: /trying to initiatize Q client with unrecognizable region/ }
            )

            await assert.rejects(
                async () => {
                    await sut.createQClient({
                        name: 'foo',
                        region: 'unknown-somewhere',
                        arn: 'arn',
                        description: 'description',
                    })
                },
                { message: /trying to initiatize Q client with unrecognizable region/ }
            )
        })

        it(`should configure the endpoint and region correspondingly`, async function () {
            await setupConnection('idc')
            await regionProfileManager.switchRegionProfile(profileFoo, 'user')
            assert.deepStrictEqual(regionProfileManager.activeRegionProfile, profileFoo)

<<<<<<< HEAD
            const client = await regionProfileManager.createQClient('eu-central-1', 'https://amazon.com/')
=======
            const client = await sut._createQClient('eu-central-1', 'https://amazon.com/', conn)
>>>>>>> b49a69f6

            assert.deepStrictEqual(client.config.region, 'eu-central-1')
            assert.deepStrictEqual(client.endpoint.href, 'https://amazon.com/')
        })
    })
})<|MERGE_RESOLUTION|>--- conflicted
+++ resolved
@@ -61,11 +61,7 @@
             const mockClient = {
                 listAvailableProfiles: listProfilesStub,
             }
-<<<<<<< HEAD
             const createClientStub = sinon.stub(regionProfileManager, 'createQClient').resolves(mockClient)
-=======
-            const createClientStub = sinon.stub(sut, '_createQClient').resolves(mockClient)
->>>>>>> b49a69f6
 
             const r = await regionProfileManager.listRegionProfile()
 
@@ -235,7 +231,7 @@
         it(`should configure the endpoint and region from a profile`, async function () {
             await setupConnection('idc')
 
-            const iadClient = await sut.createQClient({
+            const iadClient = await regionProfileManager.createQClient({
                 name: 'foo',
                 region: 'us-east-1',
                 arn: 'arn',
@@ -245,7 +241,7 @@
             assert.deepStrictEqual(iadClient.config.region, 'us-east-1')
             assert.deepStrictEqual(iadClient.endpoint.href, 'https://q.us-east-1.amazonaws.com/')
 
-            const fraClient = await sut.createQClient({
+            const fraClient = await regionProfileManager.createQClient({
                 name: 'bar',
                 region: 'eu-central-1',
                 arn: 'arn',
@@ -289,11 +285,7 @@
             await regionProfileManager.switchRegionProfile(profileFoo, 'user')
             assert.deepStrictEqual(regionProfileManager.activeRegionProfile, profileFoo)
 
-<<<<<<< HEAD
-            const client = await regionProfileManager.createQClient('eu-central-1', 'https://amazon.com/')
-=======
-            const client = await sut._createQClient('eu-central-1', 'https://amazon.com/', conn)
->>>>>>> b49a69f6
+            const client = await regionProfileManager._createQClient('eu-central-1', 'https://amazon.com/')
 
             assert.deepStrictEqual(client.config.region, 'eu-central-1')
             assert.deepStrictEqual(client.endpoint.href, 'https://amazon.com/')
