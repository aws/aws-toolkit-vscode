--- conflicted
+++ resolved
@@ -10,34 +10,21 @@
 import { RecommendationService } from '../../../../../src/app/inline/recommendationService'
 import { SessionManager } from '../../../../../src/app/inline/sessionManager'
 import { createMockDocument } from 'aws-core-vscode/test'
-<<<<<<< HEAD
-import { LineTracker } from '../../../../../src/app/inline/stateTracker/lineTracker'
-import { InlineGeneratingMessage } from '../../../../../src/app/inline/inlineGeneratingMessage'
-=======
->>>>>>> fc8242b9
 // Import CursorUpdateManager directly instead of the interface
 import { CursorUpdateManager } from '../../../../../src/app/inline/cursorUpdateManager'
 import { CodeWhispererStatusBarManager } from 'aws-core-vscode/codewhisperer'
 import { globals } from 'aws-core-vscode/shared'
-<<<<<<< HEAD
-=======
 import { DocumentEventListener } from '../../../../../src/app/inline/documentEventListener'
 import { EditSuggestionState } from '../../../../../src/app/inline/editSuggestionState'
 
 const completionApi = 'aws/textDocument/inlineCompletionWithReferences'
 const editApi = 'aws/textDocument/editCompletion'
->>>>>>> fc8242b9
 
 describe('RecommendationService', () => {
     let languageClient: LanguageClient
     let sendRequestStub: sinon.SinonStub
     let sandbox: sinon.SinonSandbox
     let sessionManager: SessionManager
-<<<<<<< HEAD
-    let lineTracker: LineTracker
-    let activeStateController: InlineGeneratingMessage
-=======
->>>>>>> fc8242b9
     let service: RecommendationService
     let cursorUpdateManager: CursorUpdateManager
     let statusBarStub: any
@@ -87,11 +74,6 @@
         } as unknown as LanguageClient
 
         sessionManager = new SessionManager()
-<<<<<<< HEAD
-        lineTracker = new LineTracker()
-        activeStateController = new InlineGeneratingMessage(lineTracker)
-=======
->>>>>>> fc8242b9
 
         // Create cursor update manager mock
         cursorUpdateManager = {
@@ -115,11 +97,7 @@
         sandbox.stub(CodeWhispererStatusBarManager, 'instance').get(() => statusBarStub)
 
         // Create the service without cursor update recorder initially
-<<<<<<< HEAD
-        service = new RecommendationService(sessionManager, activeStateController)
-=======
         service = new RecommendationService(sessionManager)
->>>>>>> fc8242b9
     })
 
     afterEach(() => {
@@ -129,15 +107,7 @@
 
     describe('constructor', () => {
         it('should initialize with optional cursorUpdateRecorder', () => {
-<<<<<<< HEAD
-            const serviceWithRecorder = new RecommendationService(
-                sessionManager,
-                activeStateController,
-                cursorUpdateManager
-            )
-=======
             const serviceWithRecorder = new RecommendationService(sessionManager, cursorUpdateManager)
->>>>>>> fc8242b9
 
             // Verify the service was created with the recorder
             assert.strictEqual(serviceWithRecorder['cursorUpdateRecorder'], cursorUpdateManager)
@@ -271,56 +241,21 @@
 
             sendRequestStub.resolves(mockFirstResult)
 
-<<<<<<< HEAD
-            await service.getAllRecommendations(languageClient, mockDocument, mockPosition, mockContext, mockToken)
-=======
-            await service.getAllRecommendations(
-                languageClient,
-                mockDocument,
-                mockPosition,
-                mockContext,
-                mockToken,
-                true,
-                mockDocumentEventListener
-            )
->>>>>>> fc8242b9
+            await service.getAllRecommendations(
+                languageClient,
+                mockDocument,
+                mockPosition,
+                mockContext,
+                mockToken,
+                true,
+                mockDocumentEventListener
+            )
 
             // Verify recordCompletionRequest was called
             // eslint-disable-next-line @typescript-eslint/unbound-method
             sinon.assert.calledOnce(cursorUpdateManager.recordCompletionRequest as sinon.SinonStub)
         })
 
-<<<<<<< HEAD
-        // Helper function to setup UI test
-        function setupUITest() {
-            const mockFirstResult = {
-                sessionId: 'test-session',
-                items: [mockInlineCompletionItemOne],
-                partialResultToken: undefined,
-            }
-
-            sendRequestStub.resolves(mockFirstResult)
-
-            // Spy on the UI methods
-            const showGeneratingStub = sandbox.stub(activeStateController, 'showGenerating').resolves()
-            const hideGeneratingStub = sandbox.stub(activeStateController, 'hideGenerating')
-
-            return { showGeneratingStub, hideGeneratingStub }
-        }
-
-        it('should not show UI indicators when showUi option is false', async () => {
-            const { showGeneratingStub, hideGeneratingStub } = setupUITest()
-
-            // Call with showUi: false option
-            await service.getAllRecommendations(languageClient, mockDocument, mockPosition, mockContext, mockToken, {
-                showUi: false,
-                emitTelemetry: true,
-            })
-
-            // Verify UI methods were not called
-            sinon.assert.notCalled(showGeneratingStub)
-            sinon.assert.notCalled(hideGeneratingStub)
-=======
         it('should not show UI indicators when showUi option is false', async () => {
             // Call with showUi: false option
             await service.getAllRecommendations(
@@ -338,35 +273,23 @@
             )
 
             // Verify UI methods were not called
->>>>>>> fc8242b9
             sinon.assert.notCalled(statusBarStub.setLoading)
             sinon.assert.notCalled(statusBarStub.refreshStatusBar)
         })
 
         it('should show UI indicators when showUi option is true (default)', async () => {
-<<<<<<< HEAD
-            const { showGeneratingStub, hideGeneratingStub } = setupUITest()
-
             // Call with default options (showUi: true)
-            await service.getAllRecommendations(languageClient, mockDocument, mockPosition, mockContext, mockToken)
+            await service.getAllRecommendations(
+                languageClient,
+                mockDocument,
+                mockPosition,
+                mockContext,
+                mockToken,
+                true,
+                mockDocumentEventListener
+            )
 
             // Verify UI methods were called
-            sinon.assert.calledOnce(showGeneratingStub)
-            sinon.assert.calledOnce(hideGeneratingStub)
-=======
-            // Call with default options (showUi: true)
-            await service.getAllRecommendations(
-                languageClient,
-                mockDocument,
-                mockPosition,
-                mockContext,
-                mockToken,
-                true,
-                mockDocumentEventListener
-            )
-
-            // Verify UI methods were called
->>>>>>> fc8242b9
             sinon.assert.calledOnce(statusBarStub.setLoading)
             sinon.assert.calledOnce(statusBarStub.refreshStatusBar)
         })
@@ -382,13 +305,6 @@
             // Set up UI options
             const options = { showUi: true }
 
-<<<<<<< HEAD
-            // Stub the UI methods to avoid errors
-            // const showGeneratingStub = sandbox.stub(activeStateController, 'showGenerating').resolves()
-            const hideGeneratingStub = sandbox.stub(activeStateController, 'hideGenerating')
-
-=======
->>>>>>> fc8242b9
             // Temporarily replace console.error with a no-op function to prevent test failure
             const originalConsoleError = console.error
             console.error = () => {}
@@ -401,11 +317,8 @@
                     mockPosition,
                     mockContext,
                     mockToken,
-<<<<<<< HEAD
-=======
                     true,
                     mockDocumentEventListener,
->>>>>>> fc8242b9
                     options
                 )
 
@@ -413,18 +326,12 @@
                 assert.deepStrictEqual(result, [])
 
                 // Verify the UI indicators were hidden even when an error occurs
-<<<<<<< HEAD
-                sinon.assert.calledOnce(hideGeneratingStub)
-=======
->>>>>>> fc8242b9
                 sinon.assert.calledOnce(statusBarStub.refreshStatusBar)
             } finally {
                 // Restore the original console.error function
                 console.error = originalConsoleError
             }
         })
-<<<<<<< HEAD
-=======
 
         it('should make completion request when edit suggestion is active', async () => {
             // Mock EditSuggestionState to return true (edit suggestion is active)
@@ -487,6 +394,5 @@
             assert.strictEqual(completionCalls.length, 1) // One completion call
             assert.strictEqual(editCalls.length, 1) // One edit call
         })
->>>>>>> fc8242b9
     })
 })