--- conflicted
+++ resolved
@@ -131,15 +131,12 @@
         }
     }
 
-<<<<<<< HEAD
-=======
     public checkInlineSuggestionVisibility() {
         if (this.activeSession) {
             this.activeSession.displayed = true
         }
     }
 
->>>>>>> 0fcd624a
     private clearReferenceInlineHintsAndImportHints() {
         ReferenceInlineProvider.instance.removeInlineReference()
         ImportAdderProvider.instance.clear()
