--- conflicted
+++ resolved
@@ -20,13 +20,9 @@
 } from 'aws-core-vscode/codewhisperer'
 import { TelemetryHelper } from './telemetryHelper'
 import { ICursorUpdateRecorder } from './cursorUpdateManager'
-<<<<<<< HEAD
 import { getLogger, sleep } from 'aws-core-vscode/shared'
 import { DocumentEventListener } from './documentEventListener'
-=======
-import { getLogger } from 'aws-core-vscode/shared'
 import { getOpenFilesInWindow } from 'aws-core-vscode/utils'
->>>>>>> 781f89e3
 import { asyncCallWithTimeout } from '../../util/timeoutUtil'
 
 export interface GetAllRecommendationsOptions {
