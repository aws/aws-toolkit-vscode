/*!
 * Copyright Amazon.com, Inc. or its affiliates. All Rights Reserved.
 * SPDX-License-Identifier: Apache-2.0
 */
import * as vscode from 'vscode'
import {
    CancellationToken,
    InlineCompletionContext,
    InlineCompletionItem,
    InlineCompletionItemProvider,
    Position,
    TextDocument,
    commands,
    languages,
    Disposable,
    window,
    TextEditor,
    InlineCompletionTriggerKind,
    Range,
} from 'vscode'
import { LanguageClient } from 'vscode-languageclient'
import {
    InlineCompletionItemWithReferences,
    LogInlineCompletionSessionResultsParams,
} from '@aws/language-server-runtimes/protocol'
import { SessionManager } from './sessionManager'
import { GetAllRecommendationsOptions, RecommendationService } from './recommendationService'
import {
    CodeWhispererConstants,
    ReferenceHoverProvider,
    ReferenceLogViewProvider,
    ImportAdderProvider,
    CodeSuggestionsState,
    vsCodeState,
    noInlineSuggestionsMsg,
    getDiagnosticsDifferences,
    getDiagnosticsOfCurrentFile,
    toIdeDiagnostics,
} from 'aws-core-vscode/codewhisperer'
import { LineTracker } from './stateTracker/lineTracker'
import { InlineTutorialAnnotation } from './tutorials/inlineTutorialAnnotation'
import { TelemetryHelper } from './telemetryHelper'
import { Experiments, getLogger, sleep } from 'aws-core-vscode/shared'
import { messageUtils } from 'aws-core-vscode/utils'
import { showEdits } from './EditRendering/imageRenderer'
import { ICursorUpdateRecorder } from './cursorUpdateManager'
import { DocumentEventListener } from './documentEventListener'

export class InlineCompletionManager implements Disposable {
    private disposable: Disposable
    private inlineCompletionProvider: AmazonQInlineCompletionItemProvider
    private languageClient: LanguageClient
    private sessionManager: SessionManager
    private recommendationService: RecommendationService
    private lineTracker: LineTracker

    private inlineTutorialAnnotation: InlineTutorialAnnotation
    private readonly logSessionResultMessageName = 'aws/logInlineCompletionSessionResults'
    private documentEventListener: DocumentEventListener

    constructor(
        languageClient: LanguageClient,
        sessionManager: SessionManager,
        lineTracker: LineTracker,
        inlineTutorialAnnotation: InlineTutorialAnnotation,
        cursorUpdateRecorder?: ICursorUpdateRecorder
    ) {
        this.languageClient = languageClient
        this.sessionManager = sessionManager
        this.lineTracker = lineTracker
        this.recommendationService = new RecommendationService(this.sessionManager, cursorUpdateRecorder)
        this.inlineTutorialAnnotation = inlineTutorialAnnotation
        this.documentEventListener = new DocumentEventListener()
        this.inlineCompletionProvider = new AmazonQInlineCompletionItemProvider(
            languageClient,
            this.recommendationService,
            this.sessionManager,
            this.inlineTutorialAnnotation,
            this.documentEventListener
        )

        this.disposable = languages.registerInlineCompletionItemProvider(
            CodeWhispererConstants.platformLanguageIds,
            this.inlineCompletionProvider
        )
        this.lineTracker.ready()
    }

    public getInlineCompletionProvider(): AmazonQInlineCompletionItemProvider {
        return this.inlineCompletionProvider
    }

    public dispose(): void {
        if (this.disposable) {
            this.disposable.dispose()
            this.lineTracker.dispose()
        }
        if (this.documentEventListener) {
            this.documentEventListener.dispose()
        }
    }

    public registerInlineCompletion() {
        const onInlineAcceptance = async (
            sessionId: string,
            item: InlineCompletionItemWithReferences,
            editor: TextEditor,
            requestStartTime: number,
            startLine: number,
            firstCompletionDisplayLatency?: number
        ) => {
            try {
                vsCodeState.isCodeWhispererEditing = true
                // TODO: also log the seen state for other suggestions in session
                // Calculate timing metrics before diagnostic delay
                const totalSessionDisplayTime = performance.now() - requestStartTime
                await sleep(500)
                const diagnosticDiff = getDiagnosticsDifferences(
                    this.sessionManager.getActiveSession()?.diagnosticsBeforeAccept,
                    getDiagnosticsOfCurrentFile()
                )
                const params: LogInlineCompletionSessionResultsParams = {
                    sessionId: sessionId,
                    completionSessionResult: {
                        [item.itemId]: {
                            seen: true,
                            accepted: true,
                            discarded: false,
                        },
                    },
                    totalSessionDisplayTime: totalSessionDisplayTime,
                    firstCompletionDisplayLatency: firstCompletionDisplayLatency,
                    addedDiagnostics: diagnosticDiff.added.map((it) => toIdeDiagnostics(it)),
                    removedDiagnostics: diagnosticDiff.removed.map((it) => toIdeDiagnostics(it)),
                }
                this.languageClient.sendNotification(this.logSessionResultMessageName, params)
                this.disposable.dispose()
                this.disposable = languages.registerInlineCompletionItemProvider(
                    CodeWhispererConstants.platformLanguageIds,
                    this.inlineCompletionProvider
                )
                if (item.references && item.references.length) {
                    const referenceLog = ReferenceLogViewProvider.getReferenceLog(
                        item.insertText as string,
                        item.references,
                        editor
                    )
                    ReferenceLogViewProvider.instance.addReferenceLog(referenceLog)
                    ReferenceHoverProvider.instance.addCodeReferences(item.insertText as string, item.references)
                }
                if (item.mostRelevantMissingImports?.length) {
                    await ImportAdderProvider.instance.onAcceptRecommendation(editor, item, startLine)
                }
                this.sessionManager.incrementSuggestionCount()
                // clear session manager states once accepted
                this.sessionManager.clear()
            } finally {
                vsCodeState.isCodeWhispererEditing = false
            }
        }
        commands.registerCommand('aws.amazonq.acceptInline', onInlineAcceptance)

        const onInlineRejection = async () => {
            try {
                vsCodeState.isCodeWhispererEditing = true
<<<<<<< HEAD
=======
                if (this.sessionManager.getActiveSession() === undefined) {
                    return
                }
                const requestStartTime = this.sessionManager.getActiveSession()!.requestStartTime
                const totalSessionDisplayTime = performance.now() - requestStartTime
>>>>>>> 0fcd624a
                await commands.executeCommand('editor.action.inlineSuggest.hide')
                // TODO: also log the seen state for other suggestions in session
                this.disposable.dispose()
                this.disposable = languages.registerInlineCompletionItemProvider(
                    CodeWhispererConstants.platformLanguageIds,
                    this.inlineCompletionProvider
                )
                const sessionId = this.sessionManager.getActiveSession()?.sessionId
                const itemId = this.sessionManager.getActiveRecommendation()[0]?.itemId
                if (!sessionId || !itemId) {
                    return
                }
                const params: LogInlineCompletionSessionResultsParams = {
                    sessionId: sessionId,
                    completionSessionResult: {
                        [itemId]: {
                            seen: true,
                            accepted: false,
                            discarded: false,
                        },
                    },
<<<<<<< HEAD
=======
                    totalSessionDisplayTime: totalSessionDisplayTime,
>>>>>>> 0fcd624a
                }
                this.languageClient.sendNotification(this.logSessionResultMessageName, params)
                // clear session manager states once rejected
                this.sessionManager.clear()
            } finally {
                vsCodeState.isCodeWhispererEditing = false
            }
        }
        commands.registerCommand('aws.amazonq.rejectCodeSuggestion', onInlineRejection)
    }
}

export class AmazonQInlineCompletionItemProvider implements InlineCompletionItemProvider {
    private logger = getLogger()
    constructor(
        private readonly languageClient: LanguageClient,
        private readonly recommendationService: RecommendationService,
        private readonly sessionManager: SessionManager,
        private readonly inlineTutorialAnnotation: InlineTutorialAnnotation,
        private readonly documentEventListener: DocumentEventListener
    ) {}

    private readonly logSessionResultMessageName = 'aws/logInlineCompletionSessionResults'

    // Ideally use this API handleDidShowCompletionItem
    // https://github.com/microsoft/vscode/blob/main/src/vscode-dts/vscode.proposed.inlineCompletionsAdditions.d.ts#L83
    // we need this because the returned items of provideInlineCompletionItems may not be actually rendered on screen
    // if VS Code believes the user is actively typing then it will not show such item
    async checkWhetherInlineCompletionWasShown() {
        // this line is to force VS Code to re-render the inline completion
        // if it decides the inline completion can be shown
        await vscode.commands.executeCommand('editor.action.inlineSuggest.trigger')
        // yield event loop to let backend state transition finish plus wait for vsc to render
        await sleep(10)
        // run the command to detect if inline suggestion is really shown or not
        await vscode.commands.executeCommand(`aws.amazonq.checkInlineSuggestionVisibility`)
    }

    // this method is automatically invoked by VS Code as user types
    async provideInlineCompletionItems(
        document: TextDocument,
        position: Position,
        context: InlineCompletionContext,
        token: CancellationToken,
        getAllRecommendationsOptions?: GetAllRecommendationsOptions
    ): Promise<InlineCompletionItem[]> {
        getLogger().info('_provideInlineCompletionItems called with: %O', {
            documentUri: document.uri.toString(),
            position,
            context,
            triggerKind: context.triggerKind === InlineCompletionTriggerKind.Automatic ? 'Automatic' : 'Invoke',
            options: JSON.stringify(getAllRecommendationsOptions),
        })

        // prevent concurrent API calls and write to shared state variables
        if (vsCodeState.isRecommendationsActive) {
            getLogger().info('Recommendations already active, returning empty')
            return []
        }

        if (vsCodeState.isCodeWhispererEditing) {
            getLogger().info('Q is editing, returning empty')
            return []
        }

        const isAutoTrigger = context.triggerKind === InlineCompletionTriggerKind.Automatic
        if (isAutoTrigger && !CodeSuggestionsState.instance.isSuggestionsEnabled()) {
            // return early when suggestions are disabled with auto trigger
            return []
        }

        // yield event loop to let the document listen catch updates
        await sleep(1)
        // prevent user deletion invoking auto trigger
        // this is a best effort estimate of deletion
        if (this.documentEventListener.isLastEventDeletion(document.uri.fsPath)) {
            getLogger().debug('Skip auto trigger when deleting code')
            return []
        }

        let logstr = `GenerateCompletion metadata:\\n`
        try {
            const t0 = performance.now()
            vsCodeState.isRecommendationsActive = true
            // handling previous session
            const prevSession = this.sessionManager.getActiveSession()
            const prevSessionId = prevSession?.sessionId
            const prevItemId = this.sessionManager.getActiveRecommendation()?.[0]?.itemId
            const prevStartPosition = prevSession?.startPosition
            if (prevSession?.triggerOnAcceptance) {
                getAllRecommendationsOptions = {
                    ...getAllRecommendationsOptions,
                    editsStreakToken: prevSession?.editsStreakPartialResultToken,
                }
            }
            const editor = window.activeTextEditor
            if (prevSession && prevSessionId && prevItemId && prevStartPosition) {
                const prefix = document.getText(new Range(prevStartPosition, position))
                const prevItemMatchingPrefix = []
                for (const item of this.sessionManager.getActiveRecommendation()) {
                    // if item is an Edit suggestion, insertText is a diff instead of new code contents, skip the logic to check for prefix.
                    if (item.isInlineEdit) {
                        continue
                    }
                    const text = typeof item.insertText === 'string' ? item.insertText : item.insertText.value
                    if (text.startsWith(prefix) && position.isAfterOrEqual(prevStartPosition)) {
                        item.command = {
                            command: 'aws.amazonq.acceptInline',
                            title: 'On acceptance',
                            arguments: [
                                prevSessionId,
                                item,
                                editor,
                                prevSession?.requestStartTime,
                                position.line,
                                prevSession?.firstCompletionDisplayLatency,
                            ],
                        }
                        item.range = new Range(prevStartPosition, position)
                        prevItemMatchingPrefix.push(item as InlineCompletionItem)
                    }
                }
                // re-use previous suggestions as long as new typed prefix matches
                if (prevItemMatchingPrefix.length > 0) {
                    logstr += `- not call LSP and reuse previous suggestions that match user typed characters
                    - duration between trigger to completion suggestion is displayed ${performance.now() - t0}`
                    void this.checkWhetherInlineCompletionWasShown()
                    return prevItemMatchingPrefix
                }

                // if no such suggestions, report the previous suggestion as Reject or Discarded
                const params: LogInlineCompletionSessionResultsParams = {
                    sessionId: prevSessionId,
                    completionSessionResult: {
                        [prevItemId]: {
                            seen: prevSession.displayed,
                            accepted: false,
                            discarded: !prevSession.displayed,
                        },
                    },
                    totalSessionDisplayTime: performance.now() - prevSession.requestStartTime,
                }
                this.languageClient.sendNotification(this.logSessionResultMessageName, params)
                this.sessionManager.clear()
            }

            // tell the tutorial that completions has been triggered
            await this.inlineTutorialAnnotation.triggered(context.triggerKind)

            TelemetryHelper.instance.setInvokeSuggestionStartTime()
            TelemetryHelper.instance.setTriggerType(context.triggerKind)

            const t1 = performance.now()

            await this.recommendationService.getAllRecommendations(
                this.languageClient,
                document,
                position,
                context,
                token,
                isAutoTrigger,
                getAllRecommendationsOptions,
                this.documentEventListener.getLastDocumentChangeEvent(document.uri.fsPath)?.event
            )
            // get active item from session for displaying
            const items = this.sessionManager.getActiveRecommendation()
            const itemId = this.sessionManager.getActiveRecommendation()?.[0]?.itemId

            // eslint-disable-next-line @typescript-eslint/no-base-to-string
            const itemLog = items[0] ? `${items[0].insertText.toString()}` : `no suggestion`

            const t2 = performance.now()

            logstr += `- number of suggestions: ${items.length}
- sessionId: ${this.sessionManager.getActiveSession()?.sessionId}
- first suggestion content (next line):
${itemLog}
- duration between trigger to before sending LSP call: ${t1 - t0}ms
- duration between trigger to after receiving LSP response: ${t2 - t0}ms
- duration between before sending LSP call to after receving LSP response: ${t2 - t1}ms
`
            const session = this.sessionManager.getActiveSession()

            // Show message to user when manual invoke fails to produce results.
            if (items.length === 0 && context.triggerKind === InlineCompletionTriggerKind.Invoke) {
                void messageUtils.showTimedMessage(noInlineSuggestionsMsg, 2000)
            }

            if (!session || !items.length || !editor) {
                logstr += `Failed to produce inline suggestion results. Received ${items.length} items from service`
                return []
            }

            const cursorPosition = document.validatePosition(position)

            if (position.isAfter(editor.selection.active)) {
                const params: LogInlineCompletionSessionResultsParams = {
                    sessionId: session.sessionId,
                    completionSessionResult: {
                        [itemId]: {
                            seen: false,
                            accepted: false,
                            discarded: true,
                        },
                    },
                }
                this.languageClient.sendNotification(this.logSessionResultMessageName, params)
                this.sessionManager.clear()
                logstr += `- cursor moved behind trigger position. Discarding suggestion...`
                return []
            }

            // delay the suggestion rendeing if user is actively typing
            // see https://github.com/aws/aws-toolkit-vscode/commit/a537602a96f498f372ed61ec9d82cf8577a9d854
            for (let i = 0; i < 30; i++) {
                const lastDocumentChange = this.documentEventListener.getLastDocumentChangeEvent(document.uri.fsPath)
                if (
                    lastDocumentChange &&
                    performance.now() - lastDocumentChange.timestamp < CodeWhispererConstants.inlineSuggestionShowDelay
                ) {
                    await sleep(CodeWhispererConstants.showRecommendationTimerPollPeriod)
                } else {
                    break
                }
            }

            // the user typed characters from invoking suggestion cursor position to receiving suggestion position
            const typeahead = document.getText(new Range(position, editor.selection.active))

            const itemsMatchingTypeahead = []

            for (const item of items) {
                if (item.isInlineEdit) {
                    // Check if Next Edit Prediction feature flag is enabled
                    if (Experiments.instance.get('amazonqLSPNEP', true)) {
                        await showEdits(item, editor, session, this.languageClient, this)
                        logstr += `- duration between trigger to edits suggestion is displayed: ${performance.now() - t0}ms`
                    }
                    return []
                }

                item.insertText = typeof item.insertText === 'string' ? item.insertText : item.insertText.value
                if (item.insertText.startsWith(typeahead)) {
                    item.command = {
                        command: 'aws.amazonq.acceptInline',
                        title: 'On acceptance',
                        arguments: [
                            session.sessionId,
                            item,
                            editor,
                            session.requestStartTime,
                            cursorPosition.line,
                            session.firstCompletionDisplayLatency,
                        ],
                    }
                    item.range = new Range(cursorPosition, cursorPosition)
                    itemsMatchingTypeahead.push(item)
                }
            }

            // report discard if none of suggestions match typeahead
            if (itemsMatchingTypeahead.length === 0) {
                const params: LogInlineCompletionSessionResultsParams = {
                    sessionId: session.sessionId,
                    completionSessionResult: {
                        [itemId]: {
                            seen: false,
                            accepted: false,
                            discarded: true,
                        },
                    },
                }
                this.languageClient.sendNotification(this.logSessionResultMessageName, params)
                this.sessionManager.clear()
                logstr += `- suggestion does not match user typeahead from insertion position. Discarding suggestion...`
                return []
            }

            this.sessionManager.updateCodeReferenceAndImports()
            // suggestions returned here will be displayed on screen
            logstr += `- duration between trigger to completion suggestion is displayed: ${performance.now() - t0}ms`
            void this.checkWhetherInlineCompletionWasShown()
            return itemsMatchingTypeahead as InlineCompletionItem[]
        } catch (e) {
            getLogger('amazonqLsp').error('Failed to provide completion items: %O', e)
            logstr += `- failed to provide completion items ${(e as Error).message}`
            return []
        } finally {
            vsCodeState.isRecommendationsActive = false
            this.logger.info(logstr)
        }
    }
}<|MERGE_RESOLUTION|>--- conflicted
+++ resolved
@@ -163,14 +163,11 @@
         const onInlineRejection = async () => {
             try {
                 vsCodeState.isCodeWhispererEditing = true
-<<<<<<< HEAD
-=======
                 if (this.sessionManager.getActiveSession() === undefined) {
                     return
                 }
                 const requestStartTime = this.sessionManager.getActiveSession()!.requestStartTime
                 const totalSessionDisplayTime = performance.now() - requestStartTime
->>>>>>> 0fcd624a
                 await commands.executeCommand('editor.action.inlineSuggest.hide')
                 // TODO: also log the seen state for other suggestions in session
                 this.disposable.dispose()
@@ -192,10 +189,7 @@
                             discarded: false,
                         },
                     },
-<<<<<<< HEAD
-=======
                     totalSessionDisplayTime: totalSessionDisplayTime,
->>>>>>> 0fcd624a
                 }
                 this.languageClient.sendNotification(this.logSessionResultMessageName, params)
                 // clear session manager states once rejected
