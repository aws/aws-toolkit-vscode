/*!
 * Copyright Amazon.com, Inc. or its affiliates. All Rights Reserved.
 * SPDX-License-Identifier: Apache-2.0
 */
import * as vscode from 'vscode'
import {
    CancellationToken,
    InlineCompletionContext,
    InlineCompletionItem,
    InlineCompletionItemProvider,
    Position,
    TextDocument,
    commands,
    languages,
    Disposable,
    window,
    TextEditor,
    InlineCompletionTriggerKind,
    Range,
} from 'vscode'
import { LanguageClient } from 'vscode-languageclient'
import {
    InlineCompletionItemWithReferences,
    LogInlineCompletionSessionResultsParams,
} from '@aws/language-server-runtimes/protocol'
import { SessionManager } from './sessionManager'
import { GetAllRecommendationsOptions, RecommendationService } from './recommendationService'
import {
    CodeWhispererConstants,
    ReferenceHoverProvider,
    ReferenceLogViewProvider,
    ImportAdderProvider,
    CodeSuggestionsState,
    vsCodeState,
    noInlineSuggestionsMsg,
    getDiagnosticsDifferences,
    getDiagnosticsOfCurrentFile,
    toIdeDiagnostics,
    handleExtraBrackets,
} from 'aws-core-vscode/codewhisperer'
import { LineTracker } from './stateTracker/lineTracker'
import { InlineTutorialAnnotation } from './tutorials/inlineTutorialAnnotation'
import { TelemetryHelper } from './telemetryHelper'
import { Experiments, getLogger, sleep } from 'aws-core-vscode/shared'
import { messageUtils } from 'aws-core-vscode/utils'
import { showEdits } from './EditRendering/imageRenderer'
import { ICursorUpdateRecorder } from './cursorUpdateManager'
import { DocumentEventListener } from './documentEventListener'

export class InlineCompletionManager implements Disposable {
    private disposable: Disposable
    private inlineCompletionProvider: AmazonQInlineCompletionItemProvider
    private languageClient: LanguageClient
    private sessionManager: SessionManager
    private recommendationService: RecommendationService
    private lineTracker: LineTracker

    private inlineTutorialAnnotation: InlineTutorialAnnotation
    private readonly logSessionResultMessageName = 'aws/logInlineCompletionSessionResults'
    private documentEventListener: DocumentEventListener

    constructor(
        languageClient: LanguageClient,
        sessionManager: SessionManager,
        lineTracker: LineTracker,
        inlineTutorialAnnotation: InlineTutorialAnnotation,
        cursorUpdateRecorder?: ICursorUpdateRecorder
    ) {
        this.languageClient = languageClient
        this.sessionManager = sessionManager
        this.lineTracker = lineTracker
        this.recommendationService = new RecommendationService(this.sessionManager, cursorUpdateRecorder)
        this.inlineTutorialAnnotation = inlineTutorialAnnotation
        this.documentEventListener = new DocumentEventListener()
        this.inlineCompletionProvider = new AmazonQInlineCompletionItemProvider(
            languageClient,
            this.recommendationService,
            this.sessionManager,
            this.inlineTutorialAnnotation,
            this.documentEventListener
        )

        this.disposable = languages.registerInlineCompletionItemProvider(
            CodeWhispererConstants.platformLanguageIds,
            this.inlineCompletionProvider
        )
        this.lineTracker.ready()
    }

    public getInlineCompletionProvider(): AmazonQInlineCompletionItemProvider {
        return this.inlineCompletionProvider
    }

    public dispose(): void {
        if (this.disposable) {
            this.disposable.dispose()
            this.lineTracker.dispose()
        }
        if (this.documentEventListener) {
            this.documentEventListener.dispose()
        }
    }

    public registerInlineCompletion() {
        const onInlineAcceptance = async (
            sessionId: string,
            item: InlineCompletionItemWithReferences,
            editor: TextEditor,
            requestStartTime: number,
            position: vscode.Position,
            firstCompletionDisplayLatency?: number
        ) => {
            try {
                vsCodeState.isCodeWhispererEditing = true
<<<<<<< HEAD
=======
                const startLine = position.line
>>>>>>> 64edd0e1
                // TODO: also log the seen state for other suggestions in session
                // Calculate timing metrics before diagnostic delay
                const totalSessionDisplayTime = performance.now() - requestStartTime
                await sleep(500)
                const diagnosticDiff = getDiagnosticsDifferences(
                    this.sessionManager.getActiveSession()?.diagnosticsBeforeAccept,
                    getDiagnosticsOfCurrentFile()
                )
<<<<<<< HEAD
=======
                // try remove the extra } ) ' " if there is a new reported problem
                // the extra } will cause syntax error
                if (diagnosticDiff.added.length > 0) {
                    await handleExtraBrackets(editor, editor.selection.active, position)
                }
>>>>>>> 64edd0e1
                const params: LogInlineCompletionSessionResultsParams = {
                    sessionId: sessionId,
                    completionSessionResult: {
                        [item.itemId]: {
                            seen: true,
                            accepted: true,
                            discarded: false,
                        },
                    },
                    totalSessionDisplayTime: totalSessionDisplayTime,
                    firstCompletionDisplayLatency: firstCompletionDisplayLatency,
                    addedDiagnostics: diagnosticDiff.added.map((it) => toIdeDiagnostics(it)),
                    removedDiagnostics: diagnosticDiff.removed.map((it) => toIdeDiagnostics(it)),
                }
                this.languageClient.sendNotification(this.logSessionResultMessageName, params)
                this.disposable.dispose()
                this.disposable = languages.registerInlineCompletionItemProvider(
                    CodeWhispererConstants.platformLanguageIds,
                    this.inlineCompletionProvider
                )
                if (item.references && item.references.length) {
                    const referenceLog = ReferenceLogViewProvider.getReferenceLog(
                        item.insertText as string,
                        item.references,
                        editor
                    )
                    ReferenceLogViewProvider.instance.addReferenceLog(referenceLog)
                    ReferenceHoverProvider.instance.addCodeReferences(item.insertText as string, item.references)
                }
                if (item.mostRelevantMissingImports?.length) {
                    await ImportAdderProvider.instance.onAcceptRecommendation(editor, item, startLine)
                }
                this.sessionManager.incrementSuggestionCount()
                // clear session manager states once accepted
                this.sessionManager.clear()
            } finally {
                vsCodeState.isCodeWhispererEditing = false
            }
        }
        commands.registerCommand('aws.amazonq.acceptInline', onInlineAcceptance)

        const onInlineRejection = async () => {
            try {
                vsCodeState.isCodeWhispererEditing = true
                if (this.sessionManager.getActiveSession() === undefined) {
                    return
                }
                const requestStartTime = this.sessionManager.getActiveSession()!.requestStartTime
                const totalSessionDisplayTime = performance.now() - requestStartTime
                await commands.executeCommand('editor.action.inlineSuggest.hide')
                // TODO: also log the seen state for other suggestions in session
                this.disposable.dispose()
                this.disposable = languages.registerInlineCompletionItemProvider(
                    CodeWhispererConstants.platformLanguageIds,
                    this.inlineCompletionProvider
                )
                const sessionId = this.sessionManager.getActiveSession()?.sessionId
                const itemId = this.sessionManager.getActiveRecommendation()[0]?.itemId
                if (!sessionId || !itemId) {
                    return
                }
                const params: LogInlineCompletionSessionResultsParams = {
                    sessionId: sessionId,
                    completionSessionResult: {
                        [itemId]: {
                            seen: true,
                            accepted: false,
                            discarded: false,
                        },
                    },
                    totalSessionDisplayTime: totalSessionDisplayTime,
                }
                this.languageClient.sendNotification(this.logSessionResultMessageName, params)
                // clear session manager states once rejected
                this.sessionManager.clear()
            } finally {
                vsCodeState.isCodeWhispererEditing = false
            }
        }
        commands.registerCommand('aws.amazonq.rejectCodeSuggestion', onInlineRejection)
    }
}

export class AmazonQInlineCompletionItemProvider implements InlineCompletionItemProvider {
    private logger = getLogger()
    constructor(
        private readonly languageClient: LanguageClient,
        private readonly recommendationService: RecommendationService,
        private readonly sessionManager: SessionManager,
        private readonly inlineTutorialAnnotation: InlineTutorialAnnotation,
        private readonly documentEventListener: DocumentEventListener
    ) {}

    private readonly logSessionResultMessageName = 'aws/logInlineCompletionSessionResults'

    // Ideally use this API handleDidShowCompletionItem
    // https://github.com/microsoft/vscode/blob/main/src/vscode-dts/vscode.proposed.inlineCompletionsAdditions.d.ts#L83
    // we need this because the returned items of provideInlineCompletionItems may not be actually rendered on screen
    // if VS Code believes the user is actively typing then it will not show such item
    async checkWhetherInlineCompletionWasShown() {
        // this line is to force VS Code to re-render the inline completion
        // if it decides the inline completion can be shown
        await vscode.commands.executeCommand('editor.action.inlineSuggest.trigger')
        // yield event loop to let backend state transition finish plus wait for vsc to render
        await sleep(10)
        // run the command to detect if inline suggestion is really shown or not
        await vscode.commands.executeCommand(`aws.amazonq.checkInlineSuggestionVisibility`)
    }

    // this method is automatically invoked by VS Code as user types
    async provideInlineCompletionItems(
        document: TextDocument,
        position: Position,
        context: InlineCompletionContext,
        token: CancellationToken,
        getAllRecommendationsOptions?: GetAllRecommendationsOptions
    ): Promise<InlineCompletionItem[]> {
        getLogger().info('_provideInlineCompletionItems called with: %O', {
            documentUri: document.uri.toString(),
            position,
            context,
            triggerKind: context.triggerKind === InlineCompletionTriggerKind.Automatic ? 'Automatic' : 'Invoke',
            options: JSON.stringify(getAllRecommendationsOptions),
        })

        // prevent concurrent API calls and write to shared state variables
        if (vsCodeState.isRecommendationsActive) {
            getLogger().info('Recommendations already active, returning empty')
            return []
        }

        if (vsCodeState.isCodeWhispererEditing) {
            getLogger().info('Q is editing, returning empty')
            return []
        }

<<<<<<< HEAD
        const isAutoTrigger = context.triggerKind === InlineCompletionTriggerKind.Automatic
=======
        // there is a bug in VS Code, when hitting Enter, the context.triggerKind is Invoke (0)
        // when hitting other keystrokes, the context.triggerKind is Automatic (1)
        // we only mark option + C as manual trigger
        // this is a workaround since the inlineSuggest.trigger command take no params
        const isAutoTrigger = performance.now() - vsCodeState.lastManualTriggerTime > 50
>>>>>>> 64edd0e1
        if (isAutoTrigger && !CodeSuggestionsState.instance.isSuggestionsEnabled()) {
            // return early when suggestions are disabled with auto trigger
            return []
        }

        // yield event loop to let the document listen catch updates
        await sleep(1)
        // prevent user deletion invoking auto trigger
        // this is a best effort estimate of deletion
        if (this.documentEventListener.isLastEventDeletion(document.uri.fsPath)) {
            getLogger().debug('Skip auto trigger when deleting code')
            return []
        }

        let logstr = `GenerateCompletion metadata:\\n`
        try {
            const t0 = performance.now()
            vsCodeState.isRecommendationsActive = true
            // handling previous session
            const prevSession = this.sessionManager.getActiveSession()
            const prevSessionId = prevSession?.sessionId
            const prevItemId = this.sessionManager.getActiveRecommendation()?.[0]?.itemId
            const prevStartPosition = prevSession?.startPosition
            const editsTriggerOnAcceptance = prevSession?.triggerOnAcceptance
            if (editsTriggerOnAcceptance) {
                getAllRecommendationsOptions = {
                    ...getAllRecommendationsOptions,
                    editsStreakToken: prevSession?.editsStreakPartialResultToken,
                }
            }
            const editor = window.activeTextEditor
            // Skip prefix matching for Edits suggestions that trigger on acceptance.
            if (prevSession && prevSessionId && prevItemId && prevStartPosition && !editsTriggerOnAcceptance) {
                const prefix = document.getText(new Range(prevStartPosition, position))
                const prevItemMatchingPrefix = []
                for (const item of this.sessionManager.getActiveRecommendation()) {
                    // if item is an Edit suggestion, insertText is a diff instead of new code contents, skip the logic to check for prefix.
                    if (item.isInlineEdit) {
                        continue
                    }
                    const text = typeof item.insertText === 'string' ? item.insertText : item.insertText.value
                    if (text.startsWith(prefix) && position.isAfterOrEqual(prevStartPosition)) {
                        item.command = {
                            command: 'aws.amazonq.acceptInline',
                            title: 'On acceptance',
                            arguments: [
                                prevSessionId,
                                item,
                                editor,
                                prevSession?.requestStartTime,
                                position,
                                prevSession?.firstCompletionDisplayLatency,
                            ],
                        }
                        item.range = new Range(prevStartPosition, position)
                        prevItemMatchingPrefix.push(item as InlineCompletionItem)
                    }
                }
                // re-use previous suggestions as long as new typed prefix matches
                if (prevItemMatchingPrefix.length > 0) {
                    logstr += `- not call LSP and reuse previous suggestions that match user typed characters
                    - duration between trigger to completion suggestion is displayed ${performance.now() - t0}`
                    void this.checkWhetherInlineCompletionWasShown()
                    return prevItemMatchingPrefix
                }

                // if no such suggestions, report the previous suggestion as Reject or Discarded
                const params: LogInlineCompletionSessionResultsParams = {
                    sessionId: prevSessionId,
                    completionSessionResult: {
                        [prevItemId]: {
                            seen: prevSession.displayed,
                            accepted: false,
                            discarded: !prevSession.displayed,
                        },
                    },
                    totalSessionDisplayTime: performance.now() - prevSession.requestStartTime,
                }
                this.languageClient.sendNotification(this.logSessionResultMessageName, params)
                this.sessionManager.clear()
            }

            // tell the tutorial that completions has been triggered
            await this.inlineTutorialAnnotation.triggered(context.triggerKind)

            TelemetryHelper.instance.setInvokeSuggestionStartTime()
            TelemetryHelper.instance.setTriggerType(context.triggerKind)

            const t1 = performance.now()

            await this.recommendationService.getAllRecommendations(
                this.languageClient,
                document,
                position,
                {
                    triggerKind: isAutoTrigger ? 1 : 0,
                    selectedCompletionInfo: context.selectedCompletionInfo,
                },
                token,
                isAutoTrigger,
                getAllRecommendationsOptions,
                this.documentEventListener.getLastDocumentChangeEvent(document.uri.fsPath)?.event
            )
            // get active item from session for displaying
            const items = this.sessionManager.getActiveRecommendation()
            const itemId = this.sessionManager.getActiveRecommendation()?.[0]?.itemId

            // eslint-disable-next-line @typescript-eslint/no-base-to-string
            const itemLog = items[0] ? `${items[0].insertText.toString()}` : `no suggestion`

            const t2 = performance.now()

            logstr += `- number of suggestions: ${items.length}
- sessionId: ${this.sessionManager.getActiveSession()?.sessionId}
- first suggestion content (next line):
${itemLog}
- duration between trigger to before sending LSP call: ${t1 - t0}ms
- duration between trigger to after receiving LSP response: ${t2 - t0}ms
- duration between before sending LSP call to after receving LSP response: ${t2 - t1}ms
`
            const session = this.sessionManager.getActiveSession()

            // Show message to user when manual invoke fails to produce results.
            if (items.length === 0 && context.triggerKind === InlineCompletionTriggerKind.Invoke) {
                void messageUtils.showTimedMessage(noInlineSuggestionsMsg, 2000)
            }

            if (!session || !items.length || !editor) {
                logstr += `Failed to produce inline suggestion results. Received ${items.length} items from service`
                return []
            }

            const cursorPosition = document.validatePosition(position)

            if (position.isAfter(editor.selection.active)) {
                const params: LogInlineCompletionSessionResultsParams = {
                    sessionId: session.sessionId,
                    completionSessionResult: {
                        [itemId]: {
                            seen: false,
                            accepted: false,
                            discarded: true,
                        },
                    },
                }
                this.languageClient.sendNotification(this.logSessionResultMessageName, params)
                this.sessionManager.clear()
                logstr += `- cursor moved behind trigger position. Discarding suggestion...`
                return []
            }

            // delay the suggestion rendeing if user is actively typing
            // see https://github.com/aws/aws-toolkit-vscode/commit/a537602a96f498f372ed61ec9d82cf8577a9d854
            for (let i = 0; i < 30; i++) {
                const lastDocumentChange = this.documentEventListener.getLastDocumentChangeEvent(document.uri.fsPath)
                if (
                    lastDocumentChange &&
                    performance.now() - lastDocumentChange.timestamp < CodeWhispererConstants.inlineSuggestionShowDelay
                ) {
                    await sleep(CodeWhispererConstants.showRecommendationTimerPollPeriod)
                } else {
                    break
                }
            }

            // the user typed characters from invoking suggestion cursor position to receiving suggestion position
            const typeahead = document.getText(new Range(position, editor.selection.active))

            const itemsMatchingTypeahead = []

            for (const item of items) {
                if (item.isInlineEdit) {
                    // Check if Next Edit Prediction feature flag is enabled
                    if (Experiments.instance.get('amazonqLSPNEP', true)) {
                        await showEdits(item, editor, session, this.languageClient, this)
                        logstr += `- duration between trigger to edits suggestion is displayed: ${performance.now() - t0}ms`
                    }
                    return []
                }

                item.insertText = typeof item.insertText === 'string' ? item.insertText : item.insertText.value
                if (item.insertText.startsWith(typeahead)) {
                    item.command = {
                        command: 'aws.amazonq.acceptInline',
                        title: 'On acceptance',
                        arguments: [
                            session.sessionId,
                            item,
                            editor,
                            session.requestStartTime,
                            cursorPosition,
                            session.firstCompletionDisplayLatency,
                        ],
                    }
                    item.range = new Range(cursorPosition, cursorPosition)
                    itemsMatchingTypeahead.push(item)
                }
            }

            // report discard if none of suggestions match typeahead
            if (itemsMatchingTypeahead.length === 0) {
                const params: LogInlineCompletionSessionResultsParams = {
                    sessionId: session.sessionId,
                    completionSessionResult: {
                        [itemId]: {
                            seen: false,
                            accepted: false,
                            discarded: true,
                        },
                    },
                }
                this.languageClient.sendNotification(this.logSessionResultMessageName, params)
                this.sessionManager.clear()
                logstr += `- suggestion does not match user typeahead from insertion position. Discarding suggestion...`
                return []
            }

            this.sessionManager.updateCodeReferenceAndImports()
            // suggestions returned here will be displayed on screen
            logstr += `- duration between trigger to completion suggestion is displayed: ${performance.now() - t0}ms`
            void this.checkWhetherInlineCompletionWasShown()
            return itemsMatchingTypeahead as InlineCompletionItem[]
        } catch (e) {
            getLogger('amazonqLsp').error('Failed to provide completion items: %O', e)
            logstr += `- failed to provide completion items ${(e as Error).message}`
            return []
        } finally {
            vsCodeState.isRecommendationsActive = false
            this.logger.info(logstr)
        }
    }
}<|MERGE_RESOLUTION|>--- conflicted
+++ resolved
@@ -112,10 +112,7 @@
         ) => {
             try {
                 vsCodeState.isCodeWhispererEditing = true
-<<<<<<< HEAD
-=======
                 const startLine = position.line
->>>>>>> 64edd0e1
                 // TODO: also log the seen state for other suggestions in session
                 // Calculate timing metrics before diagnostic delay
                 const totalSessionDisplayTime = performance.now() - requestStartTime
@@ -124,14 +121,11 @@
                     this.sessionManager.getActiveSession()?.diagnosticsBeforeAccept,
                     getDiagnosticsOfCurrentFile()
                 )
-<<<<<<< HEAD
-=======
                 // try remove the extra } ) ' " if there is a new reported problem
                 // the extra } will cause syntax error
                 if (diagnosticDiff.added.length > 0) {
                     await handleExtraBrackets(editor, editor.selection.active, position)
                 }
->>>>>>> 64edd0e1
                 const params: LogInlineCompletionSessionResultsParams = {
                     sessionId: sessionId,
                     completionSessionResult: {
@@ -268,15 +262,11 @@
             return []
         }
 
-<<<<<<< HEAD
-        const isAutoTrigger = context.triggerKind === InlineCompletionTriggerKind.Automatic
-=======
         // there is a bug in VS Code, when hitting Enter, the context.triggerKind is Invoke (0)
         // when hitting other keystrokes, the context.triggerKind is Automatic (1)
         // we only mark option + C as manual trigger
         // this is a workaround since the inlineSuggest.trigger command take no params
         const isAutoTrigger = performance.now() - vsCodeState.lastManualTriggerTime > 50
->>>>>>> 64edd0e1
         if (isAutoTrigger && !CodeSuggestionsState.instance.isSuggestionsEnabled()) {
             // return early when suggestions are disabled with auto trigger
             return []
