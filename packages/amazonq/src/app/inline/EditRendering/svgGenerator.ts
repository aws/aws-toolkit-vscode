--- conflicted
+++ resolved
@@ -3,11 +3,7 @@
  * SPDX-License-Identifier: Apache-2.0
  */
 
-<<<<<<< HEAD
-import { diffWordsWithSpace } from 'diff'
-=======
 import { diffWordsWithSpace, diffLines } from 'diff'
->>>>>>> 64edd0e1
 import * as vscode from 'vscode'
 import { ToolkitError, getLogger } from 'aws-core-vscode/shared'
 import { diffUtilities } from 'aws-core-vscode/shared'
