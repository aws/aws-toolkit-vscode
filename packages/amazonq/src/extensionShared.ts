/*!
 * Copyright Amazon.com, Inc. or its affiliates. All Rights Reserved.
 * SPDX-License-Identifier: Apache-2.0
 */

import * as vscode from 'vscode'
import * as semver from 'semver'
import { join } from 'path'
import {
    CodeSuggestionsState,
    activate as activateCodeWhisperer,
    shutdown as codewhispererShutdown,
    amazonQDismissedKey,
} from 'aws-core-vscode/codewhisperer'
import {
    ExtContext,
    initialize,
    activateLogger,
    activateTelemetry,
    Settings,
    DefaultAwsContext,
    initializeComputeRegion,
    DefaultAWSClientBuilder,
    globals,
    RegionProvider,
    getLogger,
    getMachineId,
} from 'aws-core-vscode/shared'
import { initializeAuth, CredentialsStore, LoginManager, AuthUtils } from 'aws-core-vscode/auth'
import { makeEndpointsProvider, registerCommands } from 'aws-core-vscode'
import { activate as activateCWChat } from 'aws-core-vscode/amazonq'
import { activate as activateQGumby } from 'aws-core-vscode/amazonqGumby'
import { CommonAuthViewProvider, CommonAuthWebview } from 'aws-core-vscode/login'
import { isExtensionActive, VSCODE_EXTENSION_ID } from 'aws-core-vscode/utils'
import { registerSubmitFeedback } from 'aws-core-vscode/feedback'
import { telemetry, ExtStartUpSources } from 'aws-core-vscode/telemetry'
import { DevFunction, updateDevMode } from 'aws-core-vscode/dev'
import { getAuthStatus } from './auth/util'

export async function activateShared(context: vscode.ExtensionContext, isWeb: boolean) {
    initialize(context, isWeb)
    await initializeComputeRegion()

    const contextPrefix = 'amazonq'
    globals.contextPrefix = 'amazonq.' //todo: disconnect from above line

    // Avoid activation if older toolkit is installed
    // Amazon Q is only compatible with AWS Toolkit >= 3.0.0
    // Or AWS Toolkit with a development version. Example: 2.19.0-3413gv
    const toolkit = vscode.extensions.getExtension(VSCODE_EXTENSION_ID.awstoolkit)
    if (toolkit) {
        const toolkitVersion = semver.coerce(toolkit.packageJSON.version)
        // XXX: can't use `SemVer.prerelease` because Toolkit "prerelease" (git sha) is not a valid
        // semver prerelease: it may start with a number.
        const isDevVersion = toolkit.packageJSON.version.toString().includes('-')
        if (toolkitVersion && toolkitVersion.major < 3 && !isDevVersion) {
            await vscode.commands
                .executeCommand('workbench.extensions.installExtension', VSCODE_EXTENSION_ID.awstoolkit)
                .then(
                    () =>
                        vscode.window
                            .showInformationMessage(
                                `The Amazon Q extension is incompatible with AWS Toolkit ${toolkitVersion} and older. Your AWS Toolkit was updated to version 3.0 or later.`,
                                'Reload Now'
                            )
                            .then(async resp => {
                                if (resp === 'Reload Now') {
                                    await vscode.commands.executeCommand('workbench.action.reloadWindow')
                                }
                            }),
                    reason => {
                        getLogger().error('workbench.extensions.installExtension failed: %O', reason)
                    }
                )
            return
        }
    }

    globals.machineId = await getMachineId()
    globals.awsContext = new DefaultAwsContext()
    globals.sdkClientBuilder = new DefaultAWSClientBuilder(globals.awsContext)
    globals.manifestPaths.endpoints = context.asAbsolutePath(join('resources', 'endpoints.json'))
    globals.regionProvider = RegionProvider.fromEndpointsProvider(makeEndpointsProvider())

    const qOutputChannel = vscode.window.createOutputChannel('Amazon Q', { log: true })
    const qLogChannel = vscode.window.createOutputChannel('Amazon Q Logs', { log: true })
    await activateLogger(context, contextPrefix, qOutputChannel, qLogChannel)
    globals.outputChannel = qOutputChannel
    globals.logOutputChannel = qLogChannel
    globals.loginManager = new LoginManager(globals.awsContext, new CredentialsStore())

    await activateTelemetry(context, globals.awsContext, Settings.instance, 'Amazon Q For VS Code')

    await initializeAuth(context, globals.loginManager, contextPrefix, undefined)

    const extContext = {
        extensionContext: context,
    }
    await activateCodeWhisperer(extContext as ExtContext)
    await activateCWChat(context)
    await activateQGumby(extContext as ExtContext)

    // Generic extension commands
    registerCommands(context, contextPrefix)

    const authProvider = new CommonAuthViewProvider(context, contextPrefix)
    context.subscriptions.push(
        vscode.commands.registerCommand('amazonq.dev.openMenu', async () => {
            if (!isExtensionActive(VSCODE_EXTENSION_ID.awstoolkit)) {
                void vscode.window.showErrorMessage('AWS Toolkit must be installed to access the Developer Menu.')
                return
            }
            await vscode.commands.executeCommand('_aws.dev.invokeMenu', context, [
                'editStorage',
                'showEnvVars',
                'deleteSsoConnections',
                'expireSsoConnections',
            ] as DevFunction[])
        }),
        vscode.window.registerWebviewViewProvider(authProvider.viewType, authProvider, {
            webviewOptions: {
                retainContextWhenHidden: true,
            },
        }),
        registerSubmitFeedback(context, 'Amazon Q', contextPrefix)
    )

    // Check for dev mode
    await updateDevMode()

    // Hide the Amazon Q tree in toolkit explorer
    await vscode.commands.executeCommand('setContext', amazonQDismissedKey, true)

    // reload webviews
    await vscode.commands.executeCommand('workbench.action.webview.reloadWebviewAction')

    // enable auto suggestions on activation
    await CodeSuggestionsState.instance.setSuggestionsEnabled(true)

    if (AuthUtils.ExtensionUse.instance.isFirstUse()) {
        CommonAuthWebview.authSource = ExtStartUpSources.firstStartUp
        await vscode.commands.executeCommand('workbench.view.extension.amazonq')
    }

    await telemetry.auth_userState.run(async () => {
        telemetry.record({ passive: true })

        const firstUse = AuthUtils.ExtensionUse.instance.isFirstUse()
        const wasUpdated = AuthUtils.ExtensionUse.instance.wasUpdated()

        if (firstUse) {
            telemetry.record({ source: ExtStartUpSources.firstStartUp })
        } else if (wasUpdated) {
            telemetry.record({ source: ExtStartUpSources.update })
        } else {
            telemetry.record({ source: ExtStartUpSources.reload })
        }

<<<<<<< HEAD
        const authKinds: AuthUtils.AuthSimpleId[] = []
        if (await AuthUtils.hasBuilderId('codewhisperer')) {
            authKinds.push('builderIdCodeWhisperer')
        }
        if (await AuthUtils.hasSso('codewhisperer')) {
            authKinds.push('identityCenterCodeWhisperer')
        }

        const authStatus = await getAuthStatus()

        telemetry.record({
            authStatus,
            authEnabledConnections: authKinds.join(','),
=======
        const { authStatus, authEnabledConnections } = await getAuthStatus()
        telemetry.record({
            authStatus,
            authEnabledConnections,
>>>>>>> 629a519f
        })
    })
}

export async function deactivateShared() {
    await codewhispererShutdown()
}<|MERGE_RESOLUTION|>--- conflicted
+++ resolved
@@ -156,26 +156,10 @@
             telemetry.record({ source: ExtStartUpSources.reload })
         }
 
-<<<<<<< HEAD
-        const authKinds: AuthUtils.AuthSimpleId[] = []
-        if (await AuthUtils.hasBuilderId('codewhisperer')) {
-            authKinds.push('builderIdCodeWhisperer')
-        }
-        if (await AuthUtils.hasSso('codewhisperer')) {
-            authKinds.push('identityCenterCodeWhisperer')
-        }
-
-        const authStatus = await getAuthStatus()
-
-        telemetry.record({
-            authStatus,
-            authEnabledConnections: authKinds.join(','),
-=======
         const { authStatus, authEnabledConnections } = await getAuthStatus()
         telemetry.record({
             authStatus,
             authEnabledConnections,
->>>>>>> 629a519f
         })
     })
 }
