/*!
 * Copyright Amazon.com, Inc. or its affiliates. All Rights Reserved.
 * SPDX-License-Identifier: Apache-2.0
 */

import { Commands, globals } from 'aws-core-vscode/shared'
import { window } from 'vscode'
import { AmazonQChatViewProvider } from './webviewProvider'
import { CodeScanIssue } from 'aws-core-vscode/codewhisperer'
<<<<<<< HEAD
import { DefaultAmazonQAppInitContext } from 'aws-core-vscode/amazonq'
import * as vscode from 'vscode'
import * as path from 'path'
=======
import { EditorContextExtractor } from 'aws-core-vscode/codewhispererChat'
>>>>>>> 01850cd2

/**
 * TODO: Re-enable these once we can figure out which path they're going to live in
 * In hybrid chat mode they were being registered twice causing a registration error
 */
export function registerCommands(provider: AmazonQChatViewProvider) {
    globals.context.subscriptions.push(
        registerGenericCommand('aws.amazonq.explainCode', 'Explain', provider),
        registerGenericCommand('aws.amazonq.refactorCode', 'Refactor', provider),
        registerGenericCommand('aws.amazonq.fixCode', 'Fix', provider),
        registerGenericCommand('aws.amazonq.optimizeCode', 'Optimize', provider),
<<<<<<< HEAD
        Commands.register('aws.amazonq.generateUnitTests', async () => {
            DefaultAmazonQAppInitContext.instance.getAppsToWebViewMessagePublisher().publish({
                sender: 'testChat',
                command: 'test',
                type: 'chatMessage',
            })
        }),
        Commands.register('aws.amazonq.explainIssue', async (issue: CodeScanIssue, filePath: string) => {
=======
        registerGenericCommand('aws.amazonq.generateUnitTests', 'Generate Tests', provider),

        Commands.register('aws.amazonq.explainIssue', async (issue: CodeScanIssue) => {
>>>>>>> 01850cd2
            void focusAmazonQPanel().then(async () => {
                if (issue && filePath) {
                    const range = new vscode.Range(issue.startLine, 0, issue.endLine, 0)
                    await vscode.workspace.openTextDocument(filePath).then((doc) => {
                        void vscode.window.showTextDocument(doc, {
                            selection: range,
                            viewColumn: vscode.ViewColumn.One,
                            preview: true,
                        })
                    })
                }

                const visibleMessageInChat = `_Explain **${issue.title}** issue in **${path.basename(filePath)}** at \`(${issue.startLine}, ${issue.endLine})\`_`

                // The message that gets sent to the backend
                const contextMessage = `Provide a small description of the issue. Do not attempt to fix the issue, only give a small summary of it. Code issue - ${JSON.stringify(issue)}`

                void provider.webview?.postMessage({
                    command: 'sendToPrompt',
                    params: {
                        selection: '',
                        triggerType: 'contextMenu',
                        prompt: {
                            prompt: visibleMessageInChat, // what gets sent to the user
                            escapedPrompt: contextMessage, // what gets sent to the backend
                        },
                        autoSubmit: true,
                    },
                })
            })
        }),
        Commands.register('aws.amazonq.generateFix', async (issue: CodeScanIssue, filePath: string) => {
            void focusAmazonQPanel().then(async () => {
                if (issue && filePath) {
                    const range = new vscode.Range(issue.startLine, 0, issue.endLine, 0)
                    await vscode.workspace.openTextDocument(filePath).then((doc) => {
                        void vscode.window.showTextDocument(doc, {
                            selection: range,
                            viewColumn: vscode.ViewColumn.One,
                            preview: true,
                        })
                    })
                }

                const visibleMessageInChat = `_Fix **${issue.title}** issue in **${path.basename(filePath)}** at \`(${issue.startLine}, ${issue.endLine})\`_`

                // The message that gets sent to the backend
                const contextMessage = `Generate a fix for the following code issue. Do not explain the issue, just generate and explain the fix. The user should have the option to accept or reject the fix before any code is changed. Code issue - ${JSON.stringify(issue)}`

                void provider.webview?.postMessage({
                    command: 'sendToPrompt',
                    params: {
                        selection: '',
                        triggerType: 'contextMenu',
                        prompt: {
                            prompt: visibleMessageInChat, // what gets sent to the user
                            escapedPrompt: contextMessage, // what gets sent to the backend
                        },
                        autoSubmit: true,
                    },
                })
            })
        }),
        Commands.register('aws.amazonq.sendToPrompt', (data) => {
            const triggerType = getCommandTriggerType(data)
            const selection = getSelectedText()

            void focusAmazonQPanel().then(() => {
                void provider.webview?.postMessage({
                    command: 'sendToPrompt',
                    params: { selection: selection, triggerType },
                })
            })
        }),
        Commands.register('aws.amazonq.openTab', () => {
            void focusAmazonQPanel().then(() => {
                void provider.webview?.postMessage({
                    command: 'aws/chat/openTab',
                    params: {},
                })
            })
        })
    )
}

function getSelectedText(): string {
    const editor = window.activeTextEditor
    if (editor) {
        const selection = editor.selection
        const selectedText = editor.document.getText(selection)
        return selectedText
    }

    return ' '
}

function getCommandTriggerType(data: any): string {
    // data is undefined when commands triggered from keybinding or command palette. Currently no
    // way to differentiate keybinding and command palette, so both interactions are recorded as keybinding
    return data === undefined ? 'hotkeys' : 'contextMenu'
}

function registerGenericCommand(commandName: string, genericCommand: string, provider: AmazonQChatViewProvider) {
    return Commands.register(commandName, (data) => {
        const triggerType = getCommandTriggerType(data)
        const selection = getSelectedText()

        void focusAmazonQPanel().then(() => {
            void provider.webview?.postMessage({
                command: 'genericCommand',
                params: { genericCommand, selection, triggerType },
            })
        })
    })
}

/**
 * Importing focusAmazonQPanel from aws-core-vscode/amazonq leads to several dependencies down the chain not resolving since AmazonQ chat
 * is currently only activated on node, but the language server is activated on both web and node.
 *
 * Instead, we just create our own as a temporary solution
 */
export async function focusAmazonQPanel() {
    await Commands.tryExecute('aws.amazonq.AmazonQChatView.focus')
    await Commands.tryExecute('aws.amazonq.AmazonCommonAuth.focus')
}<|MERGE_RESOLUTION|>--- conflicted
+++ resolved
@@ -7,13 +7,10 @@
 import { window } from 'vscode'
 import { AmazonQChatViewProvider } from './webviewProvider'
 import { CodeScanIssue } from 'aws-core-vscode/codewhisperer'
-<<<<<<< HEAD
 import { DefaultAmazonQAppInitContext } from 'aws-core-vscode/amazonq'
+import { EditorContextExtractor } from 'aws-core-vscode/codewhispererChat'
 import * as vscode from 'vscode'
 import * as path from 'path'
-=======
-import { EditorContextExtractor } from 'aws-core-vscode/codewhispererChat'
->>>>>>> 01850cd2
 
 /**
  * TODO: Re-enable these once we can figure out which path they're going to live in
@@ -25,20 +22,9 @@
         registerGenericCommand('aws.amazonq.refactorCode', 'Refactor', provider),
         registerGenericCommand('aws.amazonq.fixCode', 'Fix', provider),
         registerGenericCommand('aws.amazonq.optimizeCode', 'Optimize', provider),
-<<<<<<< HEAD
-        Commands.register('aws.amazonq.generateUnitTests', async () => {
-            DefaultAmazonQAppInitContext.instance.getAppsToWebViewMessagePublisher().publish({
-                sender: 'testChat',
-                command: 'test',
-                type: 'chatMessage',
-            })
-        }),
-        Commands.register('aws.amazonq.explainIssue', async (issue: CodeScanIssue, filePath: string) => {
-=======
         registerGenericCommand('aws.amazonq.generateUnitTests', 'Generate Tests', provider),
 
-        Commands.register('aws.amazonq.explainIssue', async (issue: CodeScanIssue) => {
->>>>>>> 01850cd2
+        Commands.register('aws.amazonq.explainIssue', async (issue: CodeScanIssue, filePath: string) => {
             void focusAmazonQPanel().then(async () => {
                 if (issue && filePath) {
                     const range = new vscode.Range(issue.startLine, 0, issue.endLine, 0)
