/*!
 * Copyright Amazon.com, Inc. or its affiliates. All Rights Reserved.
 * SPDX-License-Identifier: Apache-2.0
 */

import {
    isValidAuthFollowUpType,
    INSERT_TO_CURSOR_POSITION,
    AUTH_FOLLOW_UP_CLICKED,
    CHAT_OPTIONS,
    COPY_TO_CLIPBOARD,
    AuthFollowUpType,
    DISCLAIMER_ACKNOWLEDGED,
    UiMessageResultParams,
    CHAT_PROMPT_OPTION_ACKNOWLEDGED,
    ChatPromptOptionAcknowledgedMessage,
    STOP_CHAT_RESPONSE,
    StopChatResponseMessage,
} from '@aws/chat-client-ui-types'
import {
    ChatResult,
    chatRequestType,
    ChatParams,
    followUpClickNotificationType,
    quickActionRequestType,
    QuickActionResult,
    QuickActionParams,
    insertToCursorPositionNotificationType,
    ErrorCodes,
    ResponseError,
    openTabRequestType,
    getSerializedChatRequestType,
    listConversationsRequestType,
    conversationClickRequestType,
    listMcpServersRequestType,
    mcpServerClickRequestType,
    ShowSaveFileDialogRequestType,
    ShowSaveFileDialogParams,
    LSPErrorCodes,
    tabBarActionRequestType,
    ShowDocumentParams,
    ShowDocumentResult,
    ShowDocumentRequest,
    contextCommandsNotificationType,
    ContextCommandParams,
    openFileDiffNotificationType,
    OpenFileDiffParams,
    LINK_CLICK_NOTIFICATION_METHOD,
    LinkClickParams,
    INFO_LINK_CLICK_NOTIFICATION_METHOD,
    buttonClickRequestType,
    ButtonClickResult,
    CancellationTokenSource,
    chatUpdateNotificationType,
    ChatUpdateParams,
    chatOptionsUpdateType,
    ChatOptionsUpdateParams,
} from '@aws/language-server-runtimes/protocol'
import { v4 as uuidv4 } from 'uuid'
import * as vscode from 'vscode'
import { Disposable, LanguageClient, Position, TextDocumentIdentifier } from 'vscode-languageclient'
import { AmazonQChatViewProvider } from './webviewProvider'
import { AuthUtil, CodeWhispererSettings, ReferenceLogViewProvider } from 'aws-core-vscode/codewhisperer'
import { amazonQDiffScheme, AmazonQPromptSettings, messages, openUrl } from 'aws-core-vscode/shared'
import {
    DefaultAmazonQAppInitContext,
    messageDispatcher,
    EditorContentController,
    ViewDiffMessage,
    referenceLogText,
} from 'aws-core-vscode/amazonq'
import { telemetry, TelemetryBase } from 'aws-core-vscode/telemetry'
import { isValidResponseError } from './error'
<<<<<<< HEAD
import { decryptResponse, encryptRequest } from '../encryption'
import { getCursorState } from '../utils'
=======
import { focusAmazonQPanel } from './commands'
>>>>>>> c462e03d

export function registerLanguageServerEventListener(languageClient: LanguageClient, provider: AmazonQChatViewProvider) {
    languageClient.info(
        'Language client received initializeResult from server:',
        JSON.stringify(languageClient.initializeResult)
    )

    const chatOptions = languageClient.initializeResult?.awsServerCapabilities?.chatOptions

    // overide the quick action commands provided by flare server initialization, which doesn't provide the group header
    if (chatOptions?.quickActions?.quickActionsCommandGroups?.[0]) {
        chatOptions.quickActions.quickActionsCommandGroups[0].groupName = 'Quick Actions'
    }

    provider.onDidResolveWebview(() => {
        void provider.webview?.postMessage({
            command: CHAT_OPTIONS,
            params: chatOptions,
        })
    })

    // This passes through metric data from LSP events to Toolkit telemetry with all fields from the LSP server
    languageClient.onTelemetry((e) => {
        const telemetryName: string = e.name

        if (telemetryName in telemetry) {
<<<<<<< HEAD
            switch (telemetryName) {
                case 'codewhisperer_serviceInvocation': {
                    // this feature is entirely client side right now
                    e.data.codewhispererImportRecommendationEnabled =
                        CodeWhispererSettings.instance.isImportRecommendationEnabled()
                    break
                }
            }
=======
>>>>>>> c462e03d
            languageClient.info(`[Telemetry] Emitting ${telemetryName} telemetry: ${JSON.stringify(e.data)}`)
            telemetry[telemetryName as keyof TelemetryBase].emit(e.data)
        }
    })
}

export function registerMessageListeners(
    languageClient: LanguageClient,
    provider: AmazonQChatViewProvider,
    encryptionKey: Buffer
) {
    const chatStreamTokens = new Map<string, CancellationTokenSource>() // tab id -> token
    provider.webview?.onDidReceiveMessage(async (message) => {
        languageClient.info(`[VSCode Client]  Received ${JSON.stringify(message)} from chat`)

        if ((message.tabType && message.tabType !== 'cwc') || messageDispatcher.isLegacyEvent(message.command)) {
            // handle the mynah ui -> agent legacy flow
            messageDispatcher.handleWebviewEvent(
                message,
                DefaultAmazonQAppInitContext.instance.getWebViewToAppsMessagePublishers()
            )
            return
        }

        const webview = provider.webview
        switch (message.command) {
            case COPY_TO_CLIPBOARD:
                languageClient.info('[VSCode Client] Copy to clipboard event received')
                try {
                    await messages.copyToClipboard(message.params.code)
                } catch (e) {
                    languageClient.error(`[VSCode Client] Failed to copy to clipboard: ${(e as Error).message}`)
                }
                break
            case INSERT_TO_CURSOR_POSITION: {
                const editor = vscode.window.activeTextEditor
                let textDocument: TextDocumentIdentifier | undefined = undefined
                let cursorPosition: Position | undefined = undefined
                if (editor) {
                    cursorPosition = editor.selection.active
                    textDocument = { uri: editor.document.uri.toString() }
                }

                languageClient.sendNotification(insertToCursorPositionNotificationType.method, {
                    ...message.params,
                    cursorPosition,
                    textDocument,
                })
                break
            }
            case AUTH_FOLLOW_UP_CLICKED: {
                languageClient.info('[VSCode Client] AuthFollowUp clicked')
                const authType = message.params.authFollowupType
                const reAuthTypes: AuthFollowUpType[] = ['re-auth', 'missing_scopes']
                const fullAuthTypes: AuthFollowUpType[] = ['full-auth', 'use-supported-auth']

                if (reAuthTypes.includes(authType)) {
                    try {
                        await AuthUtil.instance.reauthenticate()
                    } catch (e) {
                        languageClient.error(
                            `[VSCode Client] Failed to re-authenticate after AUTH_FOLLOW_UP_CLICKED: ${(e as Error).message}`
                        )
                    }
                }

                if (fullAuthTypes.includes(authType)) {
                    try {
                        await AuthUtil.instance.secondaryAuth.deleteConnection()
                    } catch (e) {
                        languageClient.error(
                            `[VSCode Client] Failed to authenticate after AUTH_FOLLOW_UP_CLICKED: ${(e as Error).message}`
                        )
                    }
                }
                break
            }
            case DISCLAIMER_ACKNOWLEDGED: {
                void AmazonQPromptSettings.instance.update('amazonQChatDisclaimer', true)
                break
            }
            case CHAT_PROMPT_OPTION_ACKNOWLEDGED: {
                const acknowledgedMessage = message as ChatPromptOptionAcknowledgedMessage
                switch (acknowledgedMessage.params.messageId) {
                    case 'programmerModeCardId': {
                        void AmazonQPromptSettings.instance.disablePrompt('amazonQChatPairProgramming')
                    }
                }
                break
            }
            case INFO_LINK_CLICK_NOTIFICATION_METHOD:
            case LINK_CLICK_NOTIFICATION_METHOD: {
                const linkParams = message.params as LinkClickParams
                void openUrl(vscode.Uri.parse(linkParams.link))
                break
            }
            case STOP_CHAT_RESPONSE: {
                const tabId = (message as StopChatResponseMessage).params.tabId
                const token = chatStreamTokens.get(tabId)
                token?.cancel()
                token?.dispose()
                chatStreamTokens.delete(tabId)
                break
            }
            case chatRequestType.method: {
                const chatParams: ChatParams = { ...message.params }
                const partialResultToken = uuidv4()
                let lastPartialResult: ChatResult | undefined
                const cancellationToken = new CancellationTokenSource()
                chatStreamTokens.set(chatParams.tabId, cancellationToken)

                const chatDisposable = languageClient.onProgress(chatRequestType, partialResultToken, (partialResult) =>
                    handlePartialResult<ChatResult>(partialResult, encryptionKey, provider, chatParams.tabId).then(
                        (result) => {
                            lastPartialResult = result
                        }
                    )
                )

                const editor =
                    vscode.window.activeTextEditor ||
                    vscode.window.visibleTextEditors.find((editor) => editor.document.languageId !== 'Log')
                if (editor) {
                    chatParams.cursorState = getCursorState(editor.selections)
                    chatParams.textDocument = { uri: editor.document.uri.toString() }
                }

                const chatRequest = await encryptRequest<ChatParams>(chatParams, encryptionKey)
                try {
                    const chatResult = await languageClient.sendRequest<string | ChatResult>(
                        chatRequestType.method,
                        {
                            ...chatRequest,
                            partialResultToken,
                        },
                        cancellationToken.token
                    )
                    await handleCompleteResult<ChatResult>(
                        chatResult,
                        encryptionKey,
                        provider,
                        chatParams.tabId,
                        chatDisposable
                    )
                } catch (e) {
                    const errorMsg = `Error occurred during chat request: ${e}`
                    languageClient.info(errorMsg)
                    languageClient.info(
                        `Last result from langauge server: ${JSON.stringify(lastPartialResult, undefined, 2)}`
                    )
                    if (!isValidResponseError(e)) {
                        throw e
                    }
                    await handleCompleteResult<ChatResult>(
                        e.data,
                        encryptionKey,
                        provider,
                        chatParams.tabId,
                        chatDisposable
                    )
                } finally {
                    chatStreamTokens.delete(chatParams.tabId)
                }
                break
            }
            case quickActionRequestType.method: {
                const quickActionPartialResultToken = uuidv4()
                const quickActionDisposable = languageClient.onProgress(
                    quickActionRequestType,
                    quickActionPartialResultToken,
                    (partialResult) =>
                        handlePartialResult<QuickActionResult>(
                            partialResult,
                            encryptionKey,
                            provider,
                            message.params.tabId
                        )
                )

                const quickActionRequest = await encryptRequest<QuickActionParams>(message.params, encryptionKey)
                const quickActionResult = (await languageClient.sendRequest(quickActionRequestType.method, {
                    ...quickActionRequest,
                    partialResultToken: quickActionPartialResultToken,
                })) as string | ChatResult
                void handleCompleteResult<ChatResult>(
                    quickActionResult,
                    encryptionKey,
                    provider,
                    message.params.tabId,
                    quickActionDisposable
                )
                break
            }
            case listConversationsRequestType.method:
            case conversationClickRequestType.method:
            case listMcpServersRequestType.method:
            case mcpServerClickRequestType.method:
            case tabBarActionRequestType.method:
                await resolveChatResponse(message.command, message.params, languageClient, webview)
                break
            case followUpClickNotificationType.method:
                if (!isValidAuthFollowUpType(message.params.followUp.type)) {
                    languageClient.sendNotification(followUpClickNotificationType.method, message.params)
                }
                break
            case buttonClickRequestType.method: {
                const buttonResult = await languageClient.sendRequest<ButtonClickResult>(
                    buttonClickRequestType.method,
                    message.params
                )
                if (!buttonResult.success) {
                    languageClient.error(
                        `[VSCode Client] Failed to execute button action: ${buttonResult.failureReason}`
                    )
                }
                break
            }
            default:
                if (isServerEvent(message.command)) {
                    languageClient.sendNotification(message.command, message.params)
                }
                break
        }
    }, undefined)

    const registerHandlerWithResponseRouter = (command: string) => {
        const handler = async (params: any, _: any) => {
            const mapErrorType = (type: string | undefined): number => {
                switch (type) {
                    case 'InvalidRequest':
                        return ErrorCodes.InvalidRequest
                    case 'InternalError':
                        return ErrorCodes.InternalError
                    case 'UnknownError':
                    default:
                        return ErrorCodes.UnknownErrorCode
                }
            }
            const requestId = uuidv4()

            void provider.webview?.postMessage({
                requestId: requestId,
                command: command,
                params: params,
            })
            const responsePromise = new Promise<UiMessageResultParams | undefined>((resolve, reject) => {
                const timeout = setTimeout(() => {
                    disposable?.dispose()
                    reject(new Error('Request timed out'))
                }, 30000)

                const disposable = provider.webview?.onDidReceiveMessage((message: any) => {
                    if (message.requestId === requestId) {
                        clearTimeout(timeout)
                        disposable?.dispose()
                        resolve(message.params)
                    }
                })
            })

            const result = await responsePromise

            if (result?.success) {
                return result.result
            } else {
                return new ResponseError(
                    mapErrorType(result?.error.type),
                    result?.error.message ?? 'No response from client'
                )
            }
        }

        languageClient.onRequest(command, handler)
    }

    registerHandlerWithResponseRouter(openTabRequestType.method)
    registerHandlerWithResponseRouter(getSerializedChatRequestType.method)

    languageClient.onRequest(ShowSaveFileDialogRequestType.method, async (params: ShowSaveFileDialogParams) => {
        const filters: Record<string, string[]> = {}
        const formatMappings = [
            { format: 'markdown', key: 'Markdown', extensions: ['md'] },
            { format: 'html', key: 'HTML', extensions: ['html'] },
        ]

        for (const format of params.supportedFormats ?? []) {
            const mapping = formatMappings.find((m) => m.format === format)
            if (mapping) {
                filters[mapping.key] = mapping.extensions
            }
        }

        const saveAtUri = params.defaultUri ? vscode.Uri.parse(params.defaultUri) : vscode.Uri.file('export-chat.md')
        const targetUri = await vscode.window.showSaveDialog({
            filters,
            defaultUri: saveAtUri,
            title: 'Export',
        })

        if (!targetUri) {
            return new ResponseError(LSPErrorCodes.RequestFailed, 'Export failed')
        }

        return {
            targetUri: targetUri.toString(),
        }
    })

    languageClient.onRequest<ShowDocumentParams, ShowDocumentResult>(
        ShowDocumentRequest.method,
        async (params: ShowDocumentParams): Promise<ShowDocumentParams | ResponseError<ShowDocumentResult>> => {
            focusAmazonQPanel().catch((e) => languageClient.error(`[VSCode Client] focusAmazonQPanel() failed`))

            try {
                const uri = vscode.Uri.parse(params.uri)

                if (params.external) {
                    // Note: Not using openUrl() because we probably don't want telemetry for these URLs.
                    // Also it doesn't yet support the required HACK below.

                    // HACK: workaround vscode bug: https://github.com/microsoft/vscode/issues/85930
                    vscode.env.openExternal(params.uri as any).then(undefined, (e) => {
                        // TODO: getLogger('?').error('failed vscode.env.openExternal: %O', e)
                        vscode.env.openExternal(uri).then(undefined, (e) => {
                            // TODO: getLogger('?').error('failed vscode.env.openExternal: %O', e)
                        })
                    })
                    return params
                }

                const doc = await vscode.workspace.openTextDocument(uri)
                await vscode.window.showTextDocument(doc, { preview: false })
                return params
            } catch (e) {
                return new ResponseError(
                    LSPErrorCodes.RequestFailed,
                    `Failed to open document: ${(e as Error).message}`
                )
            }
        }
    )

    languageClient.onNotification(contextCommandsNotificationType.method, (params: ContextCommandParams) => {
        void provider.webview?.postMessage({
            command: contextCommandsNotificationType.method,
            params: params,
        })
    })

    languageClient.onNotification(openFileDiffNotificationType.method, async (params: OpenFileDiffParams) => {
        const ecc = new EditorContentController()
        const uri = params.originalFileUri
        const doc = await vscode.workspace.openTextDocument(uri)
        const entireDocumentSelection = new vscode.Selection(
            new vscode.Position(0, 0),
            new vscode.Position(doc.lineCount - 1, doc.lineAt(doc.lineCount - 1).text.length)
        )
        const viewDiffMessage: ViewDiffMessage = {
            context: {
                activeFileContext: {
                    filePath: params.originalFileUri,
                    fileText: params.originalFileContent ?? '',
                    fileLanguage: undefined,
                    matchPolicy: undefined,
                },
                focusAreaContext: {
                    selectionInsideExtendedCodeBlock: entireDocumentSelection,
                    codeBlock: '',
                    extendedCodeBlock: '',
                    names: undefined,
                },
            },
            code: params.fileContent ?? '',
        }
        await ecc.viewDiff(viewDiffMessage, amazonQDiffScheme)
    })

    languageClient.onNotification(chatUpdateNotificationType.method, (params: ChatUpdateParams) => {
        void provider.webview?.postMessage({
            command: chatUpdateNotificationType.method,
            params: params,
        })
    })

    languageClient.onNotification(chatOptionsUpdateType.method, (params: ChatOptionsUpdateParams) => {
        void provider.webview?.postMessage({
            command: chatOptionsUpdateType.method,
            params: params,
        })
    })
}

function isServerEvent(command: string) {
    return command.startsWith('aws/chat/') || command === 'telemetry/event'
}

/**
 * Decodes partial chat responses from the language server before sending them to mynah UI
 */
async function handlePartialResult<T extends ChatResult>(
    partialResult: string | T,
    encryptionKey: Buffer | undefined,
    provider: AmazonQChatViewProvider,
    tabId: string
) {
    const decryptedMessage = await decryptResponse<T>(partialResult, encryptionKey)

    if (decryptedMessage.body !== undefined) {
        void provider.webview?.postMessage({
            command: chatRequestType.method,
            params: decryptedMessage,
            isPartialResult: true,
            tabId: tabId,
        })
    }
    return decryptedMessage
}

/**
 * Decodes the final chat responses from the language server before sending it to mynah UI.
 * Once this is called the answer response is finished
 */
async function handleCompleteResult<T extends ChatResult>(
    result: string | T,
    encryptionKey: Buffer | undefined,
    provider: AmazonQChatViewProvider,
    tabId: string,
    disposable: Disposable
) {
    const decryptedMessage = await decryptResponse<T>(result, encryptionKey)

    void provider.webview?.postMessage({
        command: chatRequestType.method,
        params: decryptedMessage,
        tabId: tabId,
    })

    // only add the reference log once the request is complete, otherwise we will get duplicate log items
    for (const ref of decryptedMessage.codeReference ?? []) {
        ReferenceLogViewProvider.instance.addReferenceLog(referenceLogText(ref))
    }
    disposable.dispose()
}

async function resolveChatResponse(
    requestMethod: string,
    params: any,
    languageClient: LanguageClient,
    webview: vscode.Webview | undefined
) {
    const result = await languageClient.sendRequest(requestMethod, params)
    void webview?.postMessage({
        command: requestMethod,
        params: result,
    })
}<|MERGE_RESOLUTION|>--- conflicted
+++ resolved
@@ -71,12 +71,9 @@
 } from 'aws-core-vscode/amazonq'
 import { telemetry, TelemetryBase } from 'aws-core-vscode/telemetry'
 import { isValidResponseError } from './error'
-<<<<<<< HEAD
 import { decryptResponse, encryptRequest } from '../encryption'
 import { getCursorState } from '../utils'
-=======
 import { focusAmazonQPanel } from './commands'
->>>>>>> c462e03d
 
 export function registerLanguageServerEventListener(languageClient: LanguageClient, provider: AmazonQChatViewProvider) {
     languageClient.info(
@@ -103,7 +100,6 @@
         const telemetryName: string = e.name
 
         if (telemetryName in telemetry) {
-<<<<<<< HEAD
             switch (telemetryName) {
                 case 'codewhisperer_serviceInvocation': {
                     // this feature is entirely client side right now
@@ -112,8 +108,6 @@
                     break
                 }
             }
-=======
->>>>>>> c462e03d
             languageClient.info(`[Telemetry] Emitting ${telemetryName} telemetry: ${JSON.stringify(e.data)}`)
             telemetry[telemetryName as keyof TelemetryBase].emit(e.data)
         }
