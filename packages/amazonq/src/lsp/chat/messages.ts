/*!
 * Copyright Amazon.com, Inc. or its affiliates. All Rights Reserved.
 * SPDX-License-Identifier: Apache-2.0
 */

import {
    isValidAuthFollowUpType,
    INSERT_TO_CURSOR_POSITION,
    AUTH_FOLLOW_UP_CLICKED,
    CHAT_OPTIONS,
    COPY_TO_CLIPBOARD,
    AuthFollowUpType,
    DISCLAIMER_ACKNOWLEDGED,
    UiMessageResultParams,
    CHAT_PROMPT_OPTION_ACKNOWLEDGED,
    ChatPromptOptionAcknowledgedMessage,
    STOP_CHAT_RESPONSE,
    StopChatResponseMessage,
} from '@aws/chat-client-ui-types'
import {
    ChatResult,
    chatRequestType,
    ChatParams,
    followUpClickNotificationType,
    quickActionRequestType,
    QuickActionResult,
    QuickActionParams,
    insertToCursorPositionNotificationType,
    ErrorCodes,
    ResponseError,
    openTabRequestType,
    getSerializedChatRequestType,
    listConversationsRequestType,
    conversationClickRequestType,
    listMcpServersRequestType,
    mcpServerClickRequestType,
    ShowSaveFileDialogRequestType,
    ShowSaveFileDialogParams,
    LSPErrorCodes,
    tabBarActionRequestType,
    ShowDocumentParams,
    ShowDocumentResult,
    ShowDocumentRequest,
    contextCommandsNotificationType,
    ContextCommandParams,
    openFileDiffNotificationType,
    OpenFileDiffParams,
    LINK_CLICK_NOTIFICATION_METHOD,
    LinkClickParams,
    INFO_LINK_CLICK_NOTIFICATION_METHOD,
    buttonClickRequestType,
    ButtonClickResult,
    CancellationTokenSource,
    chatUpdateNotificationType,
    ChatUpdateParams,
    chatOptionsUpdateType,
    ChatOptionsUpdateParams,
} from '@aws/language-server-runtimes/protocol'
import { v4 as uuidv4 } from 'uuid'
import * as vscode from 'vscode'
import { Disposable, LanguageClient, Position, TextDocumentIdentifier } from 'vscode-languageclient'
import * as jose from 'jose'
import { AmazonQChatViewProvider } from './webviewProvider'
import { AuthUtil, ReferenceLogViewProvider } from 'aws-core-vscode/codewhisperer'
import { amazonQDiffScheme, AmazonQPromptSettings, messages, openUrl } from 'aws-core-vscode/shared'
import {
    DefaultAmazonQAppInitContext,
    messageDispatcher,
    EditorContentController,
    ViewDiffMessage,
    referenceLogText,
} from 'aws-core-vscode/amazonq'
import { telemetry, TelemetryBase } from 'aws-core-vscode/telemetry'
import { isValidResponseError } from './error'
<<<<<<< HEAD
import { focusAmazonQPanel } from './commands'
=======
import { DiffAnimationHandler } from './diffAnimation/diffAnimationHandler'
import { getLogger } from 'aws-core-vscode/shared'

// Create a singleton instance of DiffAnimationHandler
let diffAnimationHandler: DiffAnimationHandler | undefined
>>>>>>> 7de7ffc9

export function registerLanguageServerEventListener(languageClient: LanguageClient, provider: AmazonQChatViewProvider) {
    languageClient.info(
        'Language client received initializeResult from server:',
        JSON.stringify(languageClient.initializeResult)
    )

    const chatOptions = languageClient.initializeResult?.awsServerCapabilities?.chatOptions

    // overide the quick action commands provided by flare server initialization, which doesn't provide the group header
    if (chatOptions?.quickActions?.quickActionsCommandGroups?.[0]) {
        chatOptions.quickActions.quickActionsCommandGroups[0].groupName = 'Quick Actions'
    }

    provider.onDidResolveWebview(() => {
        void provider.webview?.postMessage({
            command: CHAT_OPTIONS,
            params: chatOptions,
        })
    })

    // This passes through metric data from LSP events to Toolkit telemetry with all fields from the LSP server
    languageClient.onTelemetry((e) => {
        const telemetryName: string = e.name

        if (telemetryName in telemetry) {
            languageClient.info(`[Telemetry] Emitting ${telemetryName} telemetry: ${JSON.stringify(e.data)}`)
            telemetry[telemetryName as keyof TelemetryBase].emit(e.data)
        }
    })
}

function getCursorState(selection: readonly vscode.Selection[]) {
    return selection.map((s) => ({
        range: {
            start: {
                line: s.start.line,
                character: s.start.character,
            },
            end: {
                line: s.end.line,
                character: s.end.character,
            },
        },
    }))
}

// Initialize DiffAnimationHandler on first use
function getDiffAnimationHandler(): DiffAnimationHandler {
    if (!diffAnimationHandler) {
        diffAnimationHandler = new DiffAnimationHandler()
    }
    return diffAnimationHandler
}

export function registerMessageListeners(
    languageClient: LanguageClient,
    provider: AmazonQChatViewProvider,
    encryptionKey: Buffer
) {
    const chatStreamTokens = new Map<string, CancellationTokenSource>() // tab id -> token

    // Initialize DiffAnimationHandler
    const animationHandler = getDiffAnimationHandler()

    provider.webview?.onDidReceiveMessage(async (message) => {
        languageClient.info(`[VSCode Client]  Received ${JSON.stringify(message)} from chat`)

        if ((message.tabType && message.tabType !== 'cwc') || messageDispatcher.isLegacyEvent(message.command)) {
            // handle the mynah ui -> agent legacy flow
            messageDispatcher.handleWebviewEvent(
                message,
                DefaultAmazonQAppInitContext.instance.getWebViewToAppsMessagePublishers()
            )
            return
        }

        const webview = provider.webview
        switch (message.command) {
            case COPY_TO_CLIPBOARD:
                languageClient.info('[VSCode Client] Copy to clipboard event received')
                try {
                    await messages.copyToClipboard(message.params.code)
                } catch (e) {
                    languageClient.error(`[VSCode Client] Failed to copy to clipboard: ${(e as Error).message}`)
                }
                break
            case INSERT_TO_CURSOR_POSITION: {
                const editor = vscode.window.activeTextEditor
                let textDocument: TextDocumentIdentifier | undefined = undefined
                let cursorPosition: Position | undefined = undefined
                if (editor) {
                    cursorPosition = editor.selection.active
                    textDocument = { uri: editor.document.uri.toString() }
                }

                languageClient.sendNotification(insertToCursorPositionNotificationType.method, {
                    ...message.params,
                    cursorPosition,
                    textDocument,
                })
                break
            }
            case AUTH_FOLLOW_UP_CLICKED: {
                languageClient.info('[VSCode Client] AuthFollowUp clicked')
                const authType = message.params.authFollowupType
                const reAuthTypes: AuthFollowUpType[] = ['re-auth', 'missing_scopes']
                const fullAuthTypes: AuthFollowUpType[] = ['full-auth', 'use-supported-auth']

                if (reAuthTypes.includes(authType)) {
                    try {
                        await AuthUtil.instance.reauthenticate()
                    } catch (e) {
                        languageClient.error(
                            `[VSCode Client] Failed to re-authenticate after AUTH_FOLLOW_UP_CLICKED: ${(e as Error).message}`
                        )
                    }
                }

                if (fullAuthTypes.includes(authType)) {
                    try {
                        await AuthUtil.instance.secondaryAuth.deleteConnection()
                    } catch (e) {
                        languageClient.error(
                            `[VSCode Client] Failed to authenticate after AUTH_FOLLOW_UP_CLICKED: ${(e as Error).message}`
                        )
                    }
                }
                break
            }
            case DISCLAIMER_ACKNOWLEDGED: {
                void AmazonQPromptSettings.instance.update('amazonQChatDisclaimer', true)
                break
            }
            case CHAT_PROMPT_OPTION_ACKNOWLEDGED: {
                const acknowledgedMessage = message as ChatPromptOptionAcknowledgedMessage
                switch (acknowledgedMessage.params.messageId) {
                    case 'programmerModeCardId': {
                        void AmazonQPromptSettings.instance.disablePrompt('amazonQChatPairProgramming')
                    }
                }
                break
            }
            case INFO_LINK_CLICK_NOTIFICATION_METHOD:
            case LINK_CLICK_NOTIFICATION_METHOD: {
                const linkParams = message.params as LinkClickParams
                void openUrl(vscode.Uri.parse(linkParams.link))
                break
            }
            case STOP_CHAT_RESPONSE: {
                const tabId = (message as StopChatResponseMessage).params.tabId
                const token = chatStreamTokens.get(tabId)
                token?.cancel()
                token?.dispose()
                chatStreamTokens.delete(tabId)
                break
            }
            case chatRequestType.method: {
                const chatParams: ChatParams = { ...message.params }
                const partialResultToken = uuidv4()
                let lastPartialResult: ChatResult | undefined
                const cancellationToken = new CancellationTokenSource()
                chatStreamTokens.set(chatParams.tabId, cancellationToken)

                const chatDisposable = languageClient.onProgress(
                    chatRequestType,
                    partialResultToken,
                    async (partialResult) => {
                        // Store the latest partial result
                        if (typeof partialResult === 'string' && encryptionKey) {
                            const decoded = await decodeRequest<ChatResult>(partialResult, encryptionKey)
                            lastPartialResult = decoded

                            // Process partial results for diff animations
                            try {
                                await animationHandler.processChatResult(decoded, chatParams.tabId, true)
                            } catch (error) {
                                getLogger().error(`Failed to process partial result for animations: ${error}`)
                            }
                        } else {
                            lastPartialResult = partialResult as ChatResult

                            // Process partial results for diff animations
                            try {
                                await animationHandler.processChatResult(lastPartialResult, chatParams.tabId, true)
                            } catch (error) {
                                getLogger().error(`Failed to process partial result for animations: ${error}`)
                            }
                        }

                        void handlePartialResult<ChatResult>(partialResult, encryptionKey, provider, chatParams.tabId)
                    }
                )

                const editor =
                    vscode.window.activeTextEditor ||
                    vscode.window.visibleTextEditors.find((editor) => editor.document.languageId !== 'Log')
                if (editor) {
                    chatParams.cursorState = getCursorState(editor.selections)
                    chatParams.textDocument = { uri: editor.document.uri.toString() }
                }

                const chatRequest = await encryptRequest<ChatParams>(chatParams, encryptionKey)
                try {
                    const chatResult = await languageClient.sendRequest<string | ChatResult>(
                        chatRequestType.method,
                        {
                            ...chatRequest,
                            partialResultToken,
                        },
                        cancellationToken.token
                    )
                    await handleCompleteResult<ChatResult>(
                        chatResult,
                        encryptionKey,
                        provider,
                        chatParams.tabId,
                        chatDisposable
                    )

                    // Process final result for animations
                    const finalResult =
                        typeof chatResult === 'string' && encryptionKey
                            ? await decodeRequest<ChatResult>(chatResult, encryptionKey)
                            : (chatResult as ChatResult)
                    try {
                        await animationHandler.processChatResult(finalResult, chatParams.tabId, false)
                    } catch (error) {
                        getLogger().error(`Failed to process final result for animations: ${error}`)
                    }
                } catch (e) {
                    const errorMsg = `Error occurred during chat request: ${e}`
                    languageClient.info(errorMsg)
                    languageClient.info(
                        `Last result from langauge server: ${JSON.stringify(lastPartialResult, undefined, 2)}`
                    )
                    if (!isValidResponseError(e)) {
                        throw e
                    }
                    await handleCompleteResult<ChatResult>(
                        e.data,
                        encryptionKey,
                        provider,
                        chatParams.tabId,
                        chatDisposable
                    )
                } finally {
                    chatStreamTokens.delete(chatParams.tabId)
                }
                break
            }
            case quickActionRequestType.method: {
                const quickActionPartialResultToken = uuidv4()
                const quickActionDisposable = languageClient.onProgress(
                    quickActionRequestType,
                    quickActionPartialResultToken,
                    (partialResult) =>
                        handlePartialResult<QuickActionResult>(
                            partialResult,
                            encryptionKey,
                            provider,
                            message.params.tabId
                        )
                )

                const quickActionRequest = await encryptRequest<QuickActionParams>(message.params, encryptionKey)
                const quickActionResult = (await languageClient.sendRequest(quickActionRequestType.method, {
                    ...quickActionRequest,
                    partialResultToken: quickActionPartialResultToken,
                })) as string | ChatResult
                void handleCompleteResult<ChatResult>(
                    quickActionResult,
                    encryptionKey,
                    provider,
                    message.params.tabId,
                    quickActionDisposable
                )
                break
            }
            case listConversationsRequestType.method:
            case conversationClickRequestType.method:
            case listMcpServersRequestType.method:
            case mcpServerClickRequestType.method:
            case tabBarActionRequestType.method:
                await resolveChatResponse(message.command, message.params, languageClient, webview)
                break
            case followUpClickNotificationType.method:
                if (!isValidAuthFollowUpType(message.params.followUp.type)) {
                    languageClient.sendNotification(followUpClickNotificationType.method, message.params)
                }
                break
            case buttonClickRequestType.method: {
                const buttonResult = await languageClient.sendRequest<ButtonClickResult>(
                    buttonClickRequestType.method,
                    message.params
                )
                if (!buttonResult.success) {
                    languageClient.error(
                        `[VSCode Client] Failed to execute button action: ${buttonResult.failureReason}`
                    )
                }
                break
            }
            default:
                if (isServerEvent(message.command)) {
                    languageClient.sendNotification(message.command, message.params)
                }
                break
        }
    }, undefined)

    const registerHandlerWithResponseRouter = (command: string) => {
        const handler = async (params: any, _: any) => {
            const mapErrorType = (type: string | undefined): number => {
                switch (type) {
                    case 'InvalidRequest':
                        return ErrorCodes.InvalidRequest
                    case 'InternalError':
                        return ErrorCodes.InternalError
                    case 'UnknownError':
                    default:
                        return ErrorCodes.UnknownErrorCode
                }
            }
            const requestId = uuidv4()

            void provider.webview?.postMessage({
                requestId: requestId,
                command: command,
                params: params,
            })
            const responsePromise = new Promise<UiMessageResultParams | undefined>((resolve, reject) => {
                const timeout = setTimeout(() => {
                    disposable?.dispose()
                    reject(new Error('Request timed out'))
                }, 30000)

                const disposable = provider.webview?.onDidReceiveMessage((message: any) => {
                    if (message.requestId === requestId) {
                        clearTimeout(timeout)
                        disposable?.dispose()
                        resolve(message.params)
                    }
                })
            })

            const result = await responsePromise

            if (result?.success) {
                return result.result
            } else {
                return new ResponseError(
                    mapErrorType(result?.error.type),
                    result?.error.message ?? 'No response from client'
                )
            }
        }

        languageClient.onRequest(command, handler)
    }

    registerHandlerWithResponseRouter(openTabRequestType.method)
    registerHandlerWithResponseRouter(getSerializedChatRequestType.method)

    languageClient.onRequest(ShowSaveFileDialogRequestType.method, async (params: ShowSaveFileDialogParams) => {
        const filters: Record<string, string[]> = {}
        const formatMappings = [
            { format: 'markdown', key: 'Markdown', extensions: ['md'] },
            { format: 'html', key: 'HTML', extensions: ['html'] },
        ]

        for (const format of params.supportedFormats ?? []) {
            const mapping = formatMappings.find((m) => m.format === format)
            if (mapping) {
                filters[mapping.key] = mapping.extensions
            }
        }

        const saveAtUri = params.defaultUri ? vscode.Uri.parse(params.defaultUri) : vscode.Uri.file('export-chat.md')
        const targetUri = await vscode.window.showSaveDialog({
            filters,
            defaultUri: saveAtUri,
            title: 'Export',
        })

        if (!targetUri) {
            return new ResponseError(LSPErrorCodes.RequestFailed, 'Export failed')
        }

        return {
            targetUri: targetUri.toString(),
        }
    })

    languageClient.onRequest<ShowDocumentParams, ShowDocumentResult>(
        ShowDocumentRequest.method,
        async (params: ShowDocumentParams): Promise<ShowDocumentParams | ResponseError<ShowDocumentResult>> => {
            focusAmazonQPanel().catch((e) => languageClient.error(`[VSCode Client] focusAmazonQPanel() failed`))

            try {
                const uri = vscode.Uri.parse(params.uri)

                if (params.external) {
                    // Note: Not using openUrl() because we probably don't want telemetry for these URLs.
                    // Also it doesn't yet support the required HACK below.

                    // HACK: workaround vscode bug: https://github.com/microsoft/vscode/issues/85930
                    vscode.env.openExternal(params.uri as any).then(undefined, (e) => {
                        // TODO: getLogger('?').error('failed vscode.env.openExternal: %O', e)
                        vscode.env.openExternal(uri).then(undefined, (e) => {
                            // TODO: getLogger('?').error('failed vscode.env.openExternal: %O', e)
                        })
                    })
                    return params
                }

                const doc = await vscode.workspace.openTextDocument(uri)
                await vscode.window.showTextDocument(doc, { preview: false })
                return params
            } catch (e) {
                return new ResponseError(
                    LSPErrorCodes.RequestFailed,
                    `Failed to open document: ${(e as Error).message}`
                )
            }
        }
    )

    languageClient.onNotification(contextCommandsNotificationType.method, (params: ContextCommandParams) => {
        void provider.webview?.postMessage({
            command: contextCommandsNotificationType.method,
            params: params,
        })
    })

    languageClient.onNotification(openFileDiffNotificationType.method, async (params: OpenFileDiffParams) => {
        // Try to use DiffAnimationHandler first
        try {
            // Normalize the file path
            const normalizedPath = params.originalFileUri.startsWith('file://')
                ? vscode.Uri.parse(params.originalFileUri).fsPath
                : params.originalFileUri

            const originalContent = params.originalFileContent || ''
            const newContent = params.fileContent || ''

            getLogger().info(`[VSCode Client] OpenFileDiff notification for: ${normalizedPath}`)
            getLogger().info(
                `[VSCode Client] Original content length: ${originalContent.length}, New content length: ${newContent.length}`
            )

            // For file tab clicks from chat, we should ALWAYS show the static diff view
            // This is the key fix - don't rely on shouldShowStaticDiff logic for chat clicks
            getLogger().info('[VSCode Client] File tab clicked from chat, showing static diff view')

            // Use processFileDiff with isFromChatClick=true, which will trigger showVSCodeDiff
            await animationHandler.processFileDiff({
                originalFileUri: params.originalFileUri,
                originalFileContent: originalContent,
                fileContent: newContent,
                isFromChatClick: true, // This ensures it goes to showVSCodeDiff
            })
        } catch (error) {
            // If animation fails, fall back to the original diff view
            getLogger().error(`[VSCode Client] Diff animation failed, falling back to standard diff view: ${error}`)

            const ecc = new EditorContentController()
            const uri = params.originalFileUri
            const doc = await vscode.workspace.openTextDocument(uri)
            const entireDocumentSelection = new vscode.Selection(
                new vscode.Position(0, 0),
                new vscode.Position(doc.lineCount - 1, doc.lineAt(doc.lineCount - 1).text.length)
            )
            const viewDiffMessage: ViewDiffMessage = {
                context: {
                    activeFileContext: {
                        filePath: params.originalFileUri,
                        fileText: params.originalFileContent ?? '',
                        fileLanguage: undefined,
                        matchPolicy: undefined,
                    },
                    focusAreaContext: {
                        selectionInsideExtendedCodeBlock: entireDocumentSelection,
                        codeBlock: '',
                        extendedCodeBlock: '',
                        names: undefined,
                    },
                },
                code: params.fileContent ?? '',
            }
            await ecc.viewDiff(viewDiffMessage, amazonQDiffScheme)
        }
    })

    languageClient.onNotification(chatUpdateNotificationType.method, async (params: ChatUpdateParams) => {
        // Process chat updates for diff animations
        if (params.data?.messages) {
            for (const message of params.data.messages) {
                try {
                    await animationHandler.processChatResult(message, params.tabId, false)
                } catch (error) {
                    getLogger().error(`Failed to process chat update for animations: ${error}`)
                }
            }
        }

        void provider.webview?.postMessage({
            command: chatUpdateNotificationType.method,
            params: params,
        })
    })

    languageClient.onNotification(chatOptionsUpdateType.method, (params: ChatOptionsUpdateParams) => {
        void provider.webview?.postMessage({
            command: chatOptionsUpdateType.method,
            params: params,
        })
    })
}

// Clean up on extension deactivation
export function dispose() {
    if (diffAnimationHandler) {
        void diffAnimationHandler.dispose()
        diffAnimationHandler = undefined
    }
}

function isServerEvent(command: string) {
    return command.startsWith('aws/chat/') || command === 'telemetry/event'
}

async function encryptRequest<T>(params: T, encryptionKey: Buffer): Promise<{ message: string } | T> {
    const payload = new TextEncoder().encode(JSON.stringify(params))

    const encryptedMessage = await new jose.CompactEncrypt(payload)
        .setProtectedHeader({ alg: 'dir', enc: 'A256GCM' })
        .encrypt(encryptionKey)

    return { message: encryptedMessage }
}

async function decodeRequest<T>(request: string, key: Buffer): Promise<T> {
    const result = await jose.jwtDecrypt(request, key, {
        clockTolerance: 60, // Allow up to 60 seconds to account for clock differences
        contentEncryptionAlgorithms: ['A256GCM'],
        keyManagementAlgorithms: ['dir'],
    })

    if (!result.payload) {
        throw new Error('JWT payload not found')
    }
    return result.payload as T
}

/**
 * Decodes partial chat responses from the language server before sending them to mynah UI
 */
async function handlePartialResult<T extends ChatResult>(
    partialResult: string | T,
    encryptionKey: Buffer | undefined,
    provider: AmazonQChatViewProvider,
    tabId: string
) {
    const decryptedMessage =
        typeof partialResult === 'string' && encryptionKey
            ? await decodeRequest<T>(partialResult, encryptionKey)
            : (partialResult as T)

    if (decryptedMessage.body !== undefined) {
        void provider.webview?.postMessage({
            command: chatRequestType.method,
            params: decryptedMessage,
            isPartialResult: true,
            tabId: tabId,
        })
    }
}

/**
 * Decodes the final chat responses from the language server before sending it to mynah UI.
 * Once this is called the answer response is finished
 */
async function handleCompleteResult<T extends ChatResult>(
    result: string | T,
    encryptionKey: Buffer | undefined,
    provider: AmazonQChatViewProvider,
    tabId: string,
    disposable: Disposable
) {
    const decryptedMessage =
        typeof result === 'string' && encryptionKey ? await decodeRequest<T>(result, encryptionKey) : (result as T)
    void provider.webview?.postMessage({
        command: chatRequestType.method,
        params: decryptedMessage,
        tabId: tabId,
    })

    // only add the reference log once the request is complete, otherwise we will get duplicate log items
    for (const ref of decryptedMessage.codeReference ?? []) {
        ReferenceLogViewProvider.instance.addReferenceLog(referenceLogText(ref))
    }
    disposable.dispose()
}

async function resolveChatResponse(
    requestMethod: string,
    params: any,
    languageClient: LanguageClient,
    webview: vscode.Webview | undefined
) {
    const result = await languageClient.sendRequest(requestMethod, params)
    void webview?.postMessage({
        command: requestMethod,
        params: result,
    })
}<|MERGE_RESOLUTION|>--- conflicted
+++ resolved
@@ -72,15 +72,12 @@
 } from 'aws-core-vscode/amazonq'
 import { telemetry, TelemetryBase } from 'aws-core-vscode/telemetry'
 import { isValidResponseError } from './error'
-<<<<<<< HEAD
 import { focusAmazonQPanel } from './commands'
-=======
 import { DiffAnimationHandler } from './diffAnimation/diffAnimationHandler'
 import { getLogger } from 'aws-core-vscode/shared'
 
 // Create a singleton instance of DiffAnimationHandler
 let diffAnimationHandler: DiffAnimationHandler | undefined
->>>>>>> 7de7ffc9
 
 export function registerLanguageServerEventListener(languageClient: LanguageClient, provider: AmazonQChatViewProvider) {
     languageClient.info(
