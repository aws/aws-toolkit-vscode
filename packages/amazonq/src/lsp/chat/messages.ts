/*!
 * Copyright Amazon.com, Inc. or its affiliates. All Rights Reserved.
 * SPDX-License-Identifier: Apache-2.0
 */

import {
    isValidAuthFollowUpType,
    INSERT_TO_CURSOR_POSITION,
    AUTH_FOLLOW_UP_CLICKED,
    CHAT_OPTIONS,
    COPY_TO_CLIPBOARD,
    AuthFollowUpType,
    DISCLAIMER_ACKNOWLEDGED,
    UiMessageResultParams,
    CHAT_PROMPT_OPTION_ACKNOWLEDGED,
    ChatPromptOptionAcknowledgedMessage,
    STOP_CHAT_RESPONSE,
    StopChatResponseMessage,
} from '@aws/chat-client-ui-types'
import {
    ChatResult,
    chatRequestType,
    ChatParams,
    followUpClickNotificationType,
    quickActionRequestType,
    QuickActionResult,
    QuickActionParams,
    insertToCursorPositionNotificationType,
    ErrorCodes,
    ResponseError,
    openTabRequestType,
    getSerializedChatRequestType,
    listConversationsRequestType,
    conversationClickRequestType,
    ShowSaveFileDialogRequestType,
    ShowSaveFileDialogParams,
    LSPErrorCodes,
    tabBarActionRequestType,
    ShowDocumentParams,
    ShowDocumentResult,
    ShowDocumentRequest,
    contextCommandsNotificationType,
    ContextCommandParams,
    openFileDiffNotificationType,
    OpenFileDiffParams,
    LINK_CLICK_NOTIFICATION_METHOD,
    LinkClickParams,
    INFO_LINK_CLICK_NOTIFICATION_METHOD,
<<<<<<< HEAD
    buttonClickRequestType,
    ButtonClickResult,
=======
    CancellationTokenSource,
>>>>>>> 3b619b00
} from '@aws/language-server-runtimes/protocol'
import { v4 as uuidv4 } from 'uuid'
import * as vscode from 'vscode'
import { Disposable, LanguageClient, Position, TextDocumentIdentifier } from 'vscode-languageclient'
import * as jose from 'jose'
import { AmazonQChatViewProvider } from './webviewProvider'
import { AuthUtil } from 'aws-core-vscode/codewhisperer'
import { AmazonQPromptSettings, messages, openUrl } from 'aws-core-vscode/shared'
import { DefaultAmazonQAppInitContext, messageDispatcher, EditorContentController } from 'aws-core-vscode/amazonq'

export function registerLanguageServerEventListener(languageClient: LanguageClient, provider: AmazonQChatViewProvider) {
    languageClient.info(
        'Language client received initializeResult from server:',
        JSON.stringify(languageClient.initializeResult)
    )

    const chatOptions = languageClient.initializeResult?.awsServerCapabilities?.chatOptions

    // overide the quick action commands provided by flare server initialization, which doesn't provide the group header
    if (chatOptions?.quickActions?.quickActionsCommandGroups?.[0]) {
        chatOptions.quickActions.quickActionsCommandGroups[0].groupName = 'Quick Actions'
    }

    provider.onDidResolveWebview(() => {
        void provider.webview?.postMessage({
            command: CHAT_OPTIONS,
            params: chatOptions,
        })
    })

    languageClient.onTelemetry((e) => {
        languageClient.info(`[VSCode Client] Received telemetry event from server ${JSON.stringify(e)}`)
    })
}

function getCursorState(selection: readonly vscode.Selection[]) {
    return selection.map((s) => ({
        range: {
            start: {
                line: s.start.line,
                character: s.start.character,
            },
            end: {
                line: s.end.line,
                character: s.end.character,
            },
        },
    }))
}

export function registerMessageListeners(
    languageClient: LanguageClient,
    provider: AmazonQChatViewProvider,
    encryptionKey: Buffer
) {
    const chatStreamTokens = new Map<string, CancellationTokenSource>() // tab id -> token
    provider.webview?.onDidReceiveMessage(async (message) => {
        languageClient.info(`[VSCode Client]  Received ${JSON.stringify(message)} from chat`)

        if ((message.tabType && message.tabType !== 'cwc') || messageDispatcher.isLegacyEvent(message.command)) {
            // handle the mynah ui -> agent legacy flow
            messageDispatcher.handleWebviewEvent(
                message,
                DefaultAmazonQAppInitContext.instance.getWebViewToAppsMessagePublishers()
            )
            return
        }

        const webview = provider.webview
        switch (message.command) {
            case COPY_TO_CLIPBOARD:
                languageClient.info('[VSCode Client] Copy to clipboard event received')
                try {
                    await messages.copyToClipboard(message.params.code)
                } catch (e) {
                    languageClient.error(`[VSCode Client] Failed to copy to clipboard: ${(e as Error).message}`)
                }
                break
            case INSERT_TO_CURSOR_POSITION: {
                const editor = vscode.window.activeTextEditor
                let textDocument: TextDocumentIdentifier | undefined = undefined
                let cursorPosition: Position | undefined = undefined
                if (editor) {
                    cursorPosition = editor.selection.active
                    textDocument = { uri: editor.document.uri.toString() }
                }

                languageClient.sendNotification(insertToCursorPositionNotificationType.method, {
                    ...message.params,
                    cursorPosition,
                    textDocument,
                })
                break
            }
            case AUTH_FOLLOW_UP_CLICKED: {
                languageClient.info('[VSCode Client] AuthFollowUp clicked')
                const authType = message.params.authFollowupType
                const reAuthTypes: AuthFollowUpType[] = ['re-auth', 'missing_scopes']
                const fullAuthTypes: AuthFollowUpType[] = ['full-auth', 'use-supported-auth']

                if (reAuthTypes.includes(authType)) {
                    try {
                        await AuthUtil.instance.reauthenticate()
                    } catch (e) {
                        languageClient.error(
                            `[VSCode Client] Failed to re-authenticate after AUTH_FOLLOW_UP_CLICKED: ${(e as Error).message}`
                        )
                    }
                }

                if (fullAuthTypes.includes(authType)) {
                    try {
                        await AuthUtil.instance.secondaryAuth.deleteConnection()
                    } catch (e) {
                        languageClient.error(
                            `[VSCode Client] Failed to authenticate after AUTH_FOLLOW_UP_CLICKED: ${(e as Error).message}`
                        )
                    }
                }
                break
            }
            case DISCLAIMER_ACKNOWLEDGED: {
                void AmazonQPromptSettings.instance.update('amazonQChatDisclaimer', true)
                break
            }
            case CHAT_PROMPT_OPTION_ACKNOWLEDGED: {
                const acknowledgedMessage = message as ChatPromptOptionAcknowledgedMessage
                switch (acknowledgedMessage.params.messageId) {
                    case 'programmerModeCardId': {
                        void AmazonQPromptSettings.instance.disablePrompt('amazonQChatPairProgramming')
                    }
                }
                break
            }
            case INFO_LINK_CLICK_NOTIFICATION_METHOD:
            case LINK_CLICK_NOTIFICATION_METHOD: {
                const linkParams = message.params as LinkClickParams
                void openUrl(vscode.Uri.parse(linkParams.link))
                break
            }
            case STOP_CHAT_RESPONSE: {
                const tabId = (message as StopChatResponseMessage).params.tabId
                const token = chatStreamTokens.get(tabId)
                token?.cancel()
                token?.dispose()
                chatStreamTokens.delete(tabId)
                break
            }
            case chatRequestType.method: {
                const chatParams: ChatParams = { ...message.params }
                const partialResultToken = uuidv4()
                let lastPartialResult: ChatResult | undefined
                const cancellationToken = new CancellationTokenSource()
                chatStreamTokens.set(chatParams.tabId, cancellationToken)

                const chatDisposable = languageClient.onProgress(
                    chatRequestType,
                    partialResultToken,
                    (partialResult) => {
                        // Store the latest partial result
                        if (typeof partialResult === 'string' && encryptionKey) {
                            void decodeRequest<ChatResult>(partialResult, encryptionKey).then(
                                (decoded) => (lastPartialResult = decoded)
                            )
                        } else {
                            lastPartialResult = partialResult as ChatResult
                        }

                        void handlePartialResult<ChatResult>(partialResult, encryptionKey, provider, chatParams.tabId)
                    }
                )

                const editor =
                    vscode.window.activeTextEditor ||
                    vscode.window.visibleTextEditors.find((editor) => editor.document.languageId !== 'Log')
                if (editor) {
                    chatParams.cursorState = getCursorState(editor.selections)
                    chatParams.textDocument = { uri: editor.document.uri.toString() }
                }

                const chatRequest = await encryptRequest<ChatParams>(chatParams, encryptionKey)
                try {
                    const chatResult = await languageClient.sendRequest<string | ChatResult>(
                        chatRequestType.method,
                        {
                            ...chatRequest,
                            partialResultToken,
                        },
                        cancellationToken.token
                    )
                    await handleCompleteResult<ChatResult>(
                        chatResult,
                        encryptionKey,
                        provider,
                        chatParams.tabId,
                        chatDisposable
                    )
                } catch (e) {
                    languageClient.info(`Error occurred during chat request: ${e}`)
                    // Use the last partial result if available, append error message
                    const errorResult: ChatResult = {
                        ...lastPartialResult,
                        body: lastPartialResult?.body
                            ? `${lastPartialResult.body}\n\n ❌ Error: Request failed to complete`
                            : '❌ An error occurred while processing your request',
                    }

                    await handleCompleteResult<ChatResult>(
                        errorResult,
                        encryptionKey,
                        provider,
                        chatParams.tabId,
                        chatDisposable
                    )
                } finally {
                    chatStreamTokens.delete(chatParams.tabId)
                }
                break
            }
            case quickActionRequestType.method: {
                const quickActionPartialResultToken = uuidv4()
                const quickActionDisposable = languageClient.onProgress(
                    quickActionRequestType,
                    quickActionPartialResultToken,
                    (partialResult) =>
                        handlePartialResult<QuickActionResult>(
                            partialResult,
                            encryptionKey,
                            provider,
                            message.params.tabId
                        )
                )

                const quickActionRequest = await encryptRequest<QuickActionParams>(message.params, encryptionKey)
                const quickActionResult = (await languageClient.sendRequest(quickActionRequestType.method, {
                    ...quickActionRequest,
                    partialResultToken: quickActionPartialResultToken,
                })) as string | ChatResult
                void handleCompleteResult<ChatResult>(
                    quickActionResult,
                    encryptionKey,
                    provider,
                    message.params.tabId,
                    quickActionDisposable
                )
                break
            }
            case listConversationsRequestType.method:
            case conversationClickRequestType.method:
            case tabBarActionRequestType.method:
                await resolveChatResponse(message.command, message.params, languageClient, webview)
                break
            case followUpClickNotificationType.method:
                if (!isValidAuthFollowUpType(message.params.followUp.type)) {
                    languageClient.sendNotification(followUpClickNotificationType.method, message.params)
                }
                break
            case buttonClickRequestType.method:
                const buttonResult = await languageClient.sendRequest<ButtonClickResult>(
                    buttonClickRequestType.method,
                    message.params
                )
                if (!buttonResult.success) {
                    languageClient.error(
                        `[VSCode Client] Failed to execute action associated with button with reason: ${buttonResult.failureReason}`
                    )
                }
                break
            default:
                if (isServerEvent(message.command)) {
                    languageClient.sendNotification(message.command, message.params)
                }
                break
        }
    }, undefined)

    const registerHandlerWithResponseRouter = (command: string) => {
        const handler = async (params: any, _: any) => {
            const mapErrorType = (type: string | undefined): number => {
                switch (type) {
                    case 'InvalidRequest':
                        return ErrorCodes.InvalidRequest
                    case 'InternalError':
                        return ErrorCodes.InternalError
                    case 'UnknownError':
                    default:
                        return ErrorCodes.UnknownErrorCode
                }
            }
            const requestId = uuidv4()

            void provider.webview?.postMessage({
                requestId: requestId,
                command: command,
                params: params,
            })
            const responsePromise = new Promise<UiMessageResultParams | undefined>((resolve, reject) => {
                const timeout = setTimeout(() => {
                    disposable?.dispose()
                    reject(new Error('Request timed out'))
                }, 30000)

                const disposable = provider.webview?.onDidReceiveMessage((message: any) => {
                    if (message.requestId === requestId) {
                        clearTimeout(timeout)
                        disposable?.dispose()
                        resolve(message.params)
                    }
                })
            })

            const result = await responsePromise

            if (result?.success) {
                return result.result
            } else {
                return new ResponseError(
                    mapErrorType(result?.error.type),
                    result?.error.message ?? 'No response from client'
                )
            }
        }

        languageClient.onRequest(command, handler)
    }

    registerHandlerWithResponseRouter(openTabRequestType.method)
    registerHandlerWithResponseRouter(getSerializedChatRequestType.method)

    languageClient.onRequest(ShowSaveFileDialogRequestType.method, async (params: ShowSaveFileDialogParams) => {
        const filters: Record<string, string[]> = {}
        const formatMappings = [
            { format: 'markdown', key: 'Markdown', extensions: ['md'] },
            { format: 'html', key: 'HTML', extensions: ['html'] },
        ]

        for (const format of params.supportedFormats ?? []) {
            const mapping = formatMappings.find((m) => m.format === format)
            if (mapping) {
                filters[mapping.key] = mapping.extensions
            }
        }

        const saveAtUri = params.defaultUri ? vscode.Uri.parse(params.defaultUri) : vscode.Uri.file('export-chat.md')
        const targetUri = await vscode.window.showSaveDialog({
            filters,
            defaultUri: saveAtUri,
            title: 'Export',
        })

        if (!targetUri) {
            return new ResponseError(LSPErrorCodes.RequestFailed, 'Export failed')
        }

        return {
            targetUri: targetUri.toString(),
        }
    })

    languageClient.onRequest<ShowDocumentParams, ShowDocumentResult>(
        ShowDocumentRequest.method,
        async (params: ShowDocumentParams): Promise<ShowDocumentParams | ResponseError<ShowDocumentResult>> => {
            try {
                const uri = vscode.Uri.parse(params.uri)
                const doc = await vscode.workspace.openTextDocument(uri)
                await vscode.window.showTextDocument(doc, { preview: false })
                return params
            } catch (e) {
                return new ResponseError(
                    LSPErrorCodes.RequestFailed,
                    `Failed to open document: ${(e as Error).message}`
                )
            }
        }
    )

    languageClient.onNotification(contextCommandsNotificationType.method, (params: ContextCommandParams) => {
        void provider.webview?.postMessage({
            command: contextCommandsNotificationType.method,
            params: params,
        })
    })

    languageClient.onNotification(openFileDiffNotificationType.method, async (params: OpenFileDiffParams) => {
        const edc = new EditorContentController()
        const uri = params.originalFileUri
        const doc = await vscode.workspace.openTextDocument(uri)
        const entireDocumentSelection = new vscode.Selection(
            new vscode.Position(0, 0),
            new vscode.Position(doc.lineCount - 1, doc.lineAt(doc.lineCount - 1).text.length)
        )
        await edc.viewDiff({
            context: {
                activeFileContext: { filePath: params.originalFileUri },
                focusAreaContext: { selectionInsideExtendedCodeBlock: entireDocumentSelection },
            },
            code: params.fileContent,
        })
    })
}

function isServerEvent(command: string) {
    return command.startsWith('aws/chat/') || command === 'telemetry/event'
}

async function encryptRequest<T>(params: T, encryptionKey: Buffer): Promise<{ message: string } | T> {
    const payload = new TextEncoder().encode(JSON.stringify(params))

    const encryptedMessage = await new jose.CompactEncrypt(payload)
        .setProtectedHeader({ alg: 'dir', enc: 'A256GCM' })
        .encrypt(encryptionKey)

    return { message: encryptedMessage }
}

async function decodeRequest<T>(request: string, key: Buffer): Promise<T> {
    const result = await jose.jwtDecrypt(request, key, {
        clockTolerance: 60, // Allow up to 60 seconds to account for clock differences
        contentEncryptionAlgorithms: ['A256GCM'],
        keyManagementAlgorithms: ['dir'],
    })

    if (!result.payload) {
        throw new Error('JWT payload not found')
    }
    return result.payload as T
}

/**
 * Decodes partial chat responses from the language server before sending them to mynah UI
 */
async function handlePartialResult<T extends ChatResult>(
    partialResult: string | T,
    encryptionKey: Buffer | undefined,
    provider: AmazonQChatViewProvider,
    tabId: string
) {
    const decryptedMessage =
        typeof partialResult === 'string' && encryptionKey
            ? await decodeRequest<T>(partialResult, encryptionKey)
            : (partialResult as T)

    if (decryptedMessage.body) {
        void provider.webview?.postMessage({
            command: chatRequestType.method,
            params: decryptedMessage,
            isPartialResult: true,
            tabId: tabId,
        })
    }
}

/**
 * Decodes the final chat responses from the language server before sending it to mynah UI.
 * Once this is called the answer response is finished
 */
async function handleCompleteResult<T>(
    result: string | T,
    encryptionKey: Buffer | undefined,
    provider: AmazonQChatViewProvider,
    tabId: string,
    disposable: Disposable
) {
    const decryptedMessage =
        typeof result === 'string' && encryptionKey ? await decodeRequest(result, encryptionKey) : result
    void provider.webview?.postMessage({
        command: chatRequestType.method,
        params: decryptedMessage,
        tabId: tabId,
    })
    disposable.dispose()
}

async function resolveChatResponse(
    requestMethod: string,
    params: any,
    languageClient: LanguageClient,
    webview: vscode.Webview | undefined
) {
    const result = await languageClient.sendRequest(requestMethod, params)
    void webview?.postMessage({
        command: requestMethod,
        params: result,
    })
}<|MERGE_RESOLUTION|>--- conflicted
+++ resolved
@@ -46,12 +46,9 @@
     LINK_CLICK_NOTIFICATION_METHOD,
     LinkClickParams,
     INFO_LINK_CLICK_NOTIFICATION_METHOD,
-<<<<<<< HEAD
     buttonClickRequestType,
     ButtonClickResult,
-=======
     CancellationTokenSource,
->>>>>>> 3b619b00
 } from '@aws/language-server-runtimes/protocol'
 import { v4 as uuidv4 } from 'uuid'
 import * as vscode from 'vscode'
