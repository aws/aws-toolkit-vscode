/*!
 * Copyright Amazon.com, Inc. or its affiliates. All Rights Reserved.
 * SPDX-License-Identifier: Apache-2.0
 */

import {
    isValidAuthFollowUpType,
    INSERT_TO_CURSOR_POSITION,
    AUTH_FOLLOW_UP_CLICKED,
    CHAT_OPTIONS,
    COPY_TO_CLIPBOARD,
    AuthFollowUpType,
    DISCLAIMER_ACKNOWLEDGED,
    UiMessageResultParams,
    CHAT_PROMPT_OPTION_ACKNOWLEDGED,
    ChatPromptOptionAcknowledgedMessage,
    STOP_CHAT_RESPONSE,
    StopChatResponseMessage,
} from '@aws/chat-client-ui-types'
import {
    ChatResult,
    chatRequestType,
    ChatParams,
    followUpClickNotificationType,
    quickActionRequestType,
    QuickActionResult,
    QuickActionParams,
    insertToCursorPositionNotificationType,
    ErrorCodes,
    ResponseError,
    openTabRequestType,
    getSerializedChatRequestType,
    listConversationsRequestType,
    conversationClickRequestType,
    ShowSaveFileDialogRequestType,
    ShowSaveFileDialogParams,
    LSPErrorCodes,
    tabBarActionRequestType,
    ShowDocumentParams,
    ShowDocumentResult,
    ShowDocumentRequest,
    contextCommandsNotificationType,
    ContextCommandParams,
    openFileDiffNotificationType,
    OpenFileDiffParams,
    LINK_CLICK_NOTIFICATION_METHOD,
    LinkClickParams,
    INFO_LINK_CLICK_NOTIFICATION_METHOD,
    buttonClickRequestType,
    ButtonClickResult,
    CancellationTokenSource,
    chatUpdateNotificationType,
    ChatUpdateParams,
} from '@aws/language-server-runtimes/protocol'
import { v4 as uuidv4 } from 'uuid'
import * as vscode from 'vscode'
import { Disposable, LanguageClient, Position, TextDocumentIdentifier } from 'vscode-languageclient'
import * as jose from 'jose'
import { AmazonQChatViewProvider } from './webviewProvider'
<<<<<<< HEAD
import { AuthUtil } from 'aws-core-vscode/codewhisperer'
=======
import { AuthUtil, ReferenceLogViewProvider } from 'aws-core-vscode/codewhisperer'
>>>>>>> 2d898fba
import { amazonQDiffScheme, AmazonQPromptSettings, messages, openUrl } from 'aws-core-vscode/shared'
import {
    DefaultAmazonQAppInitContext,
    messageDispatcher,
    EditorContentController,
    ViewDiffMessage,
<<<<<<< HEAD
=======
    referenceLogText,
>>>>>>> 2d898fba
} from 'aws-core-vscode/amazonq'
import { telemetry, TelemetryBase } from 'aws-core-vscode/telemetry'
import { isValidResponseError } from './error'

export function registerLanguageServerEventListener(languageClient: LanguageClient, provider: AmazonQChatViewProvider) {
    languageClient.info(
        'Language client received initializeResult from server:',
        JSON.stringify(languageClient.initializeResult)
    )

    const chatOptions = languageClient.initializeResult?.awsServerCapabilities?.chatOptions

    // overide the quick action commands provided by flare server initialization, which doesn't provide the group header
    if (chatOptions?.quickActions?.quickActionsCommandGroups?.[0]) {
        chatOptions.quickActions.quickActionsCommandGroups[0].groupName = 'Quick Actions'
    }

    provider.onDidResolveWebview(() => {
        void provider.webview?.postMessage({
            command: CHAT_OPTIONS,
            params: chatOptions,
        })
    })

    // This passes through metric data from LSP events to Toolkit telemetry with all fields from the LSP server
    languageClient.onTelemetry((e) => {
        const telemetryName: string = e.name

        if (telemetryName in telemetry) {
<<<<<<< HEAD
=======
            languageClient.info(`[Telemetry] Emitting ${telemetryName} telemetry: ${JSON.stringify(e.data)}`)
>>>>>>> 2d898fba
            telemetry[telemetryName as keyof TelemetryBase].emit(e.data)
        }
    })
}

function getCursorState(selection: readonly vscode.Selection[]) {
    return selection.map((s) => ({
        range: {
            start: {
                line: s.start.line,
                character: s.start.character,
            },
            end: {
                line: s.end.line,
                character: s.end.character,
            },
        },
    }))
}

export function registerMessageListeners(
    languageClient: LanguageClient,
    provider: AmazonQChatViewProvider,
    encryptionKey: Buffer
) {
    const chatStreamTokens = new Map<string, CancellationTokenSource>() // tab id -> token
    provider.webview?.onDidReceiveMessage(async (message) => {
        languageClient.info(`[VSCode Client]  Received ${JSON.stringify(message)} from chat`)

        if ((message.tabType && message.tabType !== 'cwc') || messageDispatcher.isLegacyEvent(message.command)) {
            // handle the mynah ui -> agent legacy flow
            messageDispatcher.handleWebviewEvent(
                message,
                DefaultAmazonQAppInitContext.instance.getWebViewToAppsMessagePublishers()
            )
            return
        }

        const webview = provider.webview
        switch (message.command) {
            case COPY_TO_CLIPBOARD:
                languageClient.info('[VSCode Client] Copy to clipboard event received')
                try {
                    await messages.copyToClipboard(message.params.code)
                } catch (e) {
                    languageClient.error(`[VSCode Client] Failed to copy to clipboard: ${(e as Error).message}`)
                }
                break
            case INSERT_TO_CURSOR_POSITION: {
                const editor = vscode.window.activeTextEditor
                let textDocument: TextDocumentIdentifier | undefined = undefined
                let cursorPosition: Position | undefined = undefined
                if (editor) {
                    cursorPosition = editor.selection.active
                    textDocument = { uri: editor.document.uri.toString() }
                }

                languageClient.sendNotification(insertToCursorPositionNotificationType.method, {
                    ...message.params,
                    cursorPosition,
                    textDocument,
                })
                break
            }
            case AUTH_FOLLOW_UP_CLICKED: {
                languageClient.info('[VSCode Client] AuthFollowUp clicked')
                const authType = message.params.authFollowupType
                const reAuthTypes: AuthFollowUpType[] = ['re-auth', 'missing_scopes']
                const fullAuthTypes: AuthFollowUpType[] = ['full-auth', 'use-supported-auth']

                if (reAuthTypes.includes(authType)) {
                    try {
                        await AuthUtil.instance.reauthenticate()
                    } catch (e) {
                        languageClient.error(
                            `[VSCode Client] Failed to re-authenticate after AUTH_FOLLOW_UP_CLICKED: ${(e as Error).message}`
                        )
                    }
                }

                if (fullAuthTypes.includes(authType)) {
                    try {
                        await AuthUtil.instance.secondaryAuth.deleteConnection()
                    } catch (e) {
                        languageClient.error(
                            `[VSCode Client] Failed to authenticate after AUTH_FOLLOW_UP_CLICKED: ${(e as Error).message}`
                        )
                    }
                }
                break
            }
            case DISCLAIMER_ACKNOWLEDGED: {
                void AmazonQPromptSettings.instance.update('amazonQChatDisclaimer', true)
                break
            }
            case CHAT_PROMPT_OPTION_ACKNOWLEDGED: {
                const acknowledgedMessage = message as ChatPromptOptionAcknowledgedMessage
                switch (acknowledgedMessage.params.messageId) {
                    case 'programmerModeCardId': {
                        void AmazonQPromptSettings.instance.disablePrompt('amazonQChatPairProgramming')
                    }
                }
                break
            }
            case INFO_LINK_CLICK_NOTIFICATION_METHOD:
            case LINK_CLICK_NOTIFICATION_METHOD: {
                const linkParams = message.params as LinkClickParams
                void openUrl(vscode.Uri.parse(linkParams.link))
                break
            }
            case STOP_CHAT_RESPONSE: {
                const tabId = (message as StopChatResponseMessage).params.tabId
                const token = chatStreamTokens.get(tabId)
                token?.cancel()
                token?.dispose()
                chatStreamTokens.delete(tabId)
                break
            }
            case chatRequestType.method: {
                const chatParams: ChatParams = { ...message.params }
                const partialResultToken = uuidv4()
                let lastPartialResult: ChatResult | undefined
                const cancellationToken = new CancellationTokenSource()
                chatStreamTokens.set(chatParams.tabId, cancellationToken)

                const chatDisposable = languageClient.onProgress(
                    chatRequestType,
                    partialResultToken,
                    (partialResult) => {
                        // Store the latest partial result
                        if (typeof partialResult === 'string' && encryptionKey) {
                            void decodeRequest<ChatResult>(partialResult, encryptionKey).then(
                                (decoded) => (lastPartialResult = decoded)
                            )
                        } else {
                            lastPartialResult = partialResult as ChatResult
                        }

                        void handlePartialResult<ChatResult>(partialResult, encryptionKey, provider, chatParams.tabId)
                    }
                )

                const editor =
                    vscode.window.activeTextEditor ||
                    vscode.window.visibleTextEditors.find((editor) => editor.document.languageId !== 'Log')
                if (editor) {
                    chatParams.cursorState = getCursorState(editor.selections)
                    chatParams.textDocument = { uri: editor.document.uri.toString() }
                }

                const chatRequest = await encryptRequest<ChatParams>(chatParams, encryptionKey)
                try {
                    const chatResult = await languageClient.sendRequest<string | ChatResult>(
                        chatRequestType.method,
                        {
                            ...chatRequest,
                            partialResultToken,
                        },
                        cancellationToken.token
                    )
                    await handleCompleteResult<ChatResult>(
                        chatResult,
                        encryptionKey,
                        provider,
                        chatParams.tabId,
                        chatDisposable
                    )
                } catch (e) {
                    const errorMsg = `Error occurred during chat request: ${e}`
                    languageClient.info(errorMsg)
                    languageClient.info(
                        `Last result from langauge server: ${JSON.stringify(lastPartialResult, undefined, 2)}`
                    )
                    if (!isValidResponseError(e)) {
                        throw e
                    }
                    await handleCompleteResult<ChatResult>(
                        e.data,
                        encryptionKey,
                        provider,
                        chatParams.tabId,
                        chatDisposable
                    )
                } finally {
                    chatStreamTokens.delete(chatParams.tabId)
                }
                break
            }
            case quickActionRequestType.method: {
                const quickActionPartialResultToken = uuidv4()
                const quickActionDisposable = languageClient.onProgress(
                    quickActionRequestType,
                    quickActionPartialResultToken,
                    (partialResult) =>
                        handlePartialResult<QuickActionResult>(
                            partialResult,
                            encryptionKey,
                            provider,
                            message.params.tabId
                        )
                )

                const quickActionRequest = await encryptRequest<QuickActionParams>(message.params, encryptionKey)
                const quickActionResult = (await languageClient.sendRequest(quickActionRequestType.method, {
                    ...quickActionRequest,
                    partialResultToken: quickActionPartialResultToken,
                })) as string | ChatResult
                void handleCompleteResult<ChatResult>(
                    quickActionResult,
                    encryptionKey,
                    provider,
                    message.params.tabId,
                    quickActionDisposable
                )
                break
            }
            case listConversationsRequestType.method:
            case conversationClickRequestType.method:
            case tabBarActionRequestType.method:
                await resolveChatResponse(message.command, message.params, languageClient, webview)
                break
            case followUpClickNotificationType.method:
                if (!isValidAuthFollowUpType(message.params.followUp.type)) {
                    languageClient.sendNotification(followUpClickNotificationType.method, message.params)
                }
                break
            case buttonClickRequestType.method: {
                const buttonResult = await languageClient.sendRequest<ButtonClickResult>(
                    buttonClickRequestType.method,
                    message.params
                )
                if (!buttonResult.success) {
                    languageClient.error(
                        `[VSCode Client] Failed to execute action associated with button with reason: ${buttonResult.failureReason}`
                    )
                }
                break
            }
            default:
                if (isServerEvent(message.command)) {
                    languageClient.sendNotification(message.command, message.params)
                }
                break
        }
    }, undefined)

    const registerHandlerWithResponseRouter = (command: string) => {
        const handler = async (params: any, _: any) => {
            const mapErrorType = (type: string | undefined): number => {
                switch (type) {
                    case 'InvalidRequest':
                        return ErrorCodes.InvalidRequest
                    case 'InternalError':
                        return ErrorCodes.InternalError
                    case 'UnknownError':
                    default:
                        return ErrorCodes.UnknownErrorCode
                }
            }
            const requestId = uuidv4()

            void provider.webview?.postMessage({
                requestId: requestId,
                command: command,
                params: params,
            })
            const responsePromise = new Promise<UiMessageResultParams | undefined>((resolve, reject) => {
                const timeout = setTimeout(() => {
                    disposable?.dispose()
                    reject(new Error('Request timed out'))
                }, 30000)

                const disposable = provider.webview?.onDidReceiveMessage((message: any) => {
                    if (message.requestId === requestId) {
                        clearTimeout(timeout)
                        disposable?.dispose()
                        resolve(message.params)
                    }
                })
            })

            const result = await responsePromise

            if (result?.success) {
                return result.result
            } else {
                return new ResponseError(
                    mapErrorType(result?.error.type),
                    result?.error.message ?? 'No response from client'
                )
            }
        }

        languageClient.onRequest(command, handler)
    }

    registerHandlerWithResponseRouter(openTabRequestType.method)
    registerHandlerWithResponseRouter(getSerializedChatRequestType.method)

    languageClient.onRequest(ShowSaveFileDialogRequestType.method, async (params: ShowSaveFileDialogParams) => {
        const filters: Record<string, string[]> = {}
        const formatMappings = [
            { format: 'markdown', key: 'Markdown', extensions: ['md'] },
            { format: 'html', key: 'HTML', extensions: ['html'] },
        ]

        for (const format of params.supportedFormats ?? []) {
            const mapping = formatMappings.find((m) => m.format === format)
            if (mapping) {
                filters[mapping.key] = mapping.extensions
            }
        }

        const saveAtUri = params.defaultUri ? vscode.Uri.parse(params.defaultUri) : vscode.Uri.file('export-chat.md')
        const targetUri = await vscode.window.showSaveDialog({
            filters,
            defaultUri: saveAtUri,
            title: 'Export',
        })

        if (!targetUri) {
            return new ResponseError(LSPErrorCodes.RequestFailed, 'Export failed')
        }

        return {
            targetUri: targetUri.toString(),
        }
    })

    languageClient.onRequest<ShowDocumentParams, ShowDocumentResult>(
        ShowDocumentRequest.method,
        async (params: ShowDocumentParams): Promise<ShowDocumentParams | ResponseError<ShowDocumentResult>> => {
            try {
                const uri = vscode.Uri.parse(params.uri)
                const doc = await vscode.workspace.openTextDocument(uri)
                await vscode.window.showTextDocument(doc, { preview: false })
                return params
            } catch (e) {
                return new ResponseError(
                    LSPErrorCodes.RequestFailed,
                    `Failed to open document: ${(e as Error).message}`
                )
            }
        }
    )

    languageClient.onNotification(contextCommandsNotificationType.method, (params: ContextCommandParams) => {
        void provider.webview?.postMessage({
            command: contextCommandsNotificationType.method,
            params: params,
        })
    })

    languageClient.onNotification(openFileDiffNotificationType.method, async (params: OpenFileDiffParams) => {
        const ecc = new EditorContentController()
        const uri = params.originalFileUri
        const doc = await vscode.workspace.openTextDocument(uri)
        const entireDocumentSelection = new vscode.Selection(
            new vscode.Position(0, 0),
            new vscode.Position(doc.lineCount - 1, doc.lineAt(doc.lineCount - 1).text.length)
        )
        const viewDiffMessage: ViewDiffMessage = {
            context: {
                activeFileContext: {
                    filePath: params.originalFileUri,
                    fileText: params.originalFileContent ?? '',
                    fileLanguage: undefined,
                    matchPolicy: undefined,
                },
                focusAreaContext: {
                    selectionInsideExtendedCodeBlock: entireDocumentSelection,
                    codeBlock: '',
                    extendedCodeBlock: '',
                    names: undefined,
                },
            },
            code: params.fileContent ?? '',
        }
        await ecc.viewDiff(viewDiffMessage, amazonQDiffScheme)
    })

    languageClient.onNotification(chatUpdateNotificationType.method, (params: ChatUpdateParams) => {
        void provider.webview?.postMessage({
            command: chatUpdateNotificationType.method,
            params: params,
        })
    })
}

function isServerEvent(command: string) {
    return command.startsWith('aws/chat/') || command === 'telemetry/event'
}

async function encryptRequest<T>(params: T, encryptionKey: Buffer): Promise<{ message: string } | T> {
    const payload = new TextEncoder().encode(JSON.stringify(params))

    const encryptedMessage = await new jose.CompactEncrypt(payload)
        .setProtectedHeader({ alg: 'dir', enc: 'A256GCM' })
        .encrypt(encryptionKey)

    return { message: encryptedMessage }
}

async function decodeRequest<T>(request: string, key: Buffer): Promise<T> {
    const result = await jose.jwtDecrypt(request, key, {
        clockTolerance: 60, // Allow up to 60 seconds to account for clock differences
        contentEncryptionAlgorithms: ['A256GCM'],
        keyManagementAlgorithms: ['dir'],
    })

    if (!result.payload) {
        throw new Error('JWT payload not found')
    }
    return result.payload as T
}

/**
 * Decodes partial chat responses from the language server before sending them to mynah UI
 */
async function handlePartialResult<T extends ChatResult>(
    partialResult: string | T,
    encryptionKey: Buffer | undefined,
    provider: AmazonQChatViewProvider,
    tabId: string
) {
    const decryptedMessage =
        typeof partialResult === 'string' && encryptionKey
            ? await decodeRequest<T>(partialResult, encryptionKey)
            : (partialResult as T)

    if (decryptedMessage.body !== undefined) {
        void provider.webview?.postMessage({
            command: chatRequestType.method,
            params: decryptedMessage,
            isPartialResult: true,
            tabId: tabId,
        })
    }
}

/**
 * Decodes the final chat responses from the language server before sending it to mynah UI.
 * Once this is called the answer response is finished
 */
async function handleCompleteResult<T extends ChatResult>(
    result: string | T,
    encryptionKey: Buffer | undefined,
    provider: AmazonQChatViewProvider,
    tabId: string,
    disposable: Disposable
) {
    const decryptedMessage =
<<<<<<< HEAD
        typeof result === 'string' && encryptionKey ? await decodeRequest(result, encryptionKey) : result
=======
        typeof result === 'string' && encryptionKey ? await decodeRequest<T>(result, encryptionKey) : (result as T)
>>>>>>> 2d898fba
    void provider.webview?.postMessage({
        command: chatRequestType.method,
        params: decryptedMessage,
        tabId: tabId,
    })

    // only add the reference log once the request is complete, otherwise we will get duplicate log items
    for (const ref of decryptedMessage.codeReference ?? []) {
        ReferenceLogViewProvider.instance.addReferenceLog(referenceLogText(ref))
    }
    disposable.dispose()
}

async function resolveChatResponse(
    requestMethod: string,
    params: any,
    languageClient: LanguageClient,
    webview: vscode.Webview | undefined
) {
    const result = await languageClient.sendRequest(requestMethod, params)
    void webview?.postMessage({
        command: requestMethod,
        params: result,
    })
}<|MERGE_RESOLUTION|>--- conflicted
+++ resolved
@@ -57,21 +57,14 @@
 import { Disposable, LanguageClient, Position, TextDocumentIdentifier } from 'vscode-languageclient'
 import * as jose from 'jose'
 import { AmazonQChatViewProvider } from './webviewProvider'
-<<<<<<< HEAD
-import { AuthUtil } from 'aws-core-vscode/codewhisperer'
-=======
 import { AuthUtil, ReferenceLogViewProvider } from 'aws-core-vscode/codewhisperer'
->>>>>>> 2d898fba
 import { amazonQDiffScheme, AmazonQPromptSettings, messages, openUrl } from 'aws-core-vscode/shared'
 import {
     DefaultAmazonQAppInitContext,
     messageDispatcher,
     EditorContentController,
     ViewDiffMessage,
-<<<<<<< HEAD
-=======
     referenceLogText,
->>>>>>> 2d898fba
 } from 'aws-core-vscode/amazonq'
 import { telemetry, TelemetryBase } from 'aws-core-vscode/telemetry'
 import { isValidResponseError } from './error'
@@ -101,10 +94,7 @@
         const telemetryName: string = e.name
 
         if (telemetryName in telemetry) {
-<<<<<<< HEAD
-=======
             languageClient.info(`[Telemetry] Emitting ${telemetryName} telemetry: ${JSON.stringify(e.data)}`)
->>>>>>> 2d898fba
             telemetry[telemetryName as keyof TelemetryBase].emit(e.data)
         }
     })
@@ -557,11 +547,7 @@
     disposable: Disposable
 ) {
     const decryptedMessage =
-<<<<<<< HEAD
-        typeof result === 'string' && encryptionKey ? await decodeRequest(result, encryptionKey) : result
-=======
         typeof result === 'string' && encryptionKey ? await decodeRequest<T>(result, encryptionKey) : (result as T)
->>>>>>> 2d898fba
     void provider.webview?.postMessage({
         command: chatRequestType.method,
         params: decryptedMessage,
