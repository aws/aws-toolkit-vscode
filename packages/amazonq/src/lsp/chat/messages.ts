--- conflicted
+++ resolved
@@ -95,7 +95,6 @@
         const telemetryName: string = e.name
 
         if (telemetryName in telemetry) {
-<<<<<<< HEAD
             switch (telemetryName) {
                 case 'codewhisperer_serviceInvocation': {
                     // this feature is entirely client side right now
@@ -104,9 +103,7 @@
                     break
                 }
             }
-=======
             languageClient.info(`[Telemetry] Emitting ${telemetryName} telemetry: ${JSON.stringify(e.data)}`)
->>>>>>> 8e854767
             telemetry[telemetryName as keyof TelemetryBase].emit(e.data)
         }
     })
