--- conflicted
+++ resolved
@@ -39,14 +39,11 @@
     ShowDocumentRequest,
     contextCommandsNotificationType,
     ContextCommandParams,
-<<<<<<< HEAD
     openFileDiffNotificationType,
     OpenFileDiffParams,
-=======
     LINK_CLICK_NOTIFICATION_METHOD,
     LinkClickParams,
     INFO_LINK_CLICK_NOTIFICATION_METHOD,
->>>>>>> 7bb66e10
 } from '@aws/language-server-runtimes/protocol'
 import { v4 as uuidv4 } from 'uuid'
 import * as vscode from 'vscode'
@@ -54,13 +51,8 @@
 import * as jose from 'jose'
 import { AmazonQChatViewProvider } from './webviewProvider'
 import { AuthUtil } from 'aws-core-vscode/codewhisperer'
-<<<<<<< HEAD
-import { AmazonQPromptSettings, messages } from 'aws-core-vscode/shared'
+import { AmazonQPromptSettings, messages, openUrl } from 'aws-core-vscode/shared'
 import { DefaultAmazonQAppInitContext, messageDispatcher, EditorContentController } from 'aws-core-vscode/amazonq'
-=======
-import { AmazonQPromptSettings, messages, openUrl } from 'aws-core-vscode/shared'
-import { DefaultAmazonQAppInitContext, messageDispatcher } from 'aws-core-vscode/amazonq'
->>>>>>> 7bb66e10
 
 export function registerLanguageServerEventListener(languageClient: LanguageClient, provider: AmazonQChatViewProvider) {
     languageClient.info(
