/*!
 * Copyright Amazon.com, Inc. or its affiliates. All Rights Reserved.
 * SPDX-License-Identifier: Apache-2.0
 */

import {
    EventEmitter,
    CancellationToken,
    WebviewView,
    WebviewViewProvider,
    WebviewViewResolveContext,
    Uri,
    Webview,
} from 'vscode'
import * as path from 'path'
import {
    globals,
    isSageMaker,
    AmazonQPromptSettings,
    LanguageServerResolver,
    amazonqMark,
} from 'aws-core-vscode/shared'
import { AuthUtil, RegionProfile } from 'aws-core-vscode/codewhisperer'
import { featureConfig } from 'aws-core-vscode/amazonq'
import { getAmazonQLspConfig } from '../config'

export class AmazonQChatViewProvider implements WebviewViewProvider {
    public static readonly viewType = 'aws.amazonq.AmazonQChatView'
    private readonly onDidResolveWebviewEmitter = new EventEmitter<void>()
    public readonly onDidResolveWebview = this.onDidResolveWebviewEmitter.event

    webviewView?: WebviewView
    webview?: Webview

    connectorAdapterPath?: string
    uiPath?: string

    constructor(private readonly mynahUIPath: string) {}

    public async resolveWebviewView(
        webviewView: WebviewView,
        context: WebviewViewResolveContext,
        _token: CancellationToken
    ) {
        const lspDir = Uri.file(LanguageServerResolver.defaultDir())
        const dist = Uri.joinPath(globals.context.extensionUri, 'dist')

        const resourcesRoots = [lspDir, dist]

        /**
         * if the mynah chat client is defined, then make sure to add it to the resource roots, otherwise
         * it will 401 when trying to load
         */
        const mynahUIPath = getAmazonQLspConfig().ui
        if (process.env.WEBPACK_DEVELOPER_SERVER && mynahUIPath) {
            const dir = path.dirname(mynahUIPath)
            resourcesRoots.push(Uri.file(dir))
        }

        webviewView.webview.options = {
            enableScripts: true,
            enableCommandUris: true,
            localResourceRoots: resourcesRoots,
        }

        const source = 'vue/src/amazonq/webview/ui/amazonq-ui-connector-adapter.js' // Sent to dist/vue folder in webpack.
        const serverHostname = process.env.WEBPACK_DEVELOPER_SERVER

        this.connectorAdapterPath =
            serverHostname !== undefined
                ? `${serverHostname}/${source}`
                : webviewView.webview.asWebviewUri(Uri.joinPath(dist, source)).toString()
        this.uiPath = webviewView.webview.asWebviewUri(Uri.file(this.mynahUIPath)).toString()

        webviewView.webview.html = await this.getWebviewContent()

        this.webviewView = webviewView
        this.webview = this.webviewView.webview

        this.onDidResolveWebviewEmitter.fire()
        performance.mark(amazonqMark.open)
    }

    private async getWebviewContent() {
        const featureConfigData = await featureConfig.getFeatureConfigs()

        const isSM = isSageMaker('SMAI')
        const isSMUS = isSageMaker('SMUS')
        const disabledCommands = isSM ? `['/dev', '/transform', '/test', '/review', '/doc']` : '[]'
        const disclaimerAcknowledged = !AmazonQPromptSettings.instance.isPromptEnabled('amazonQChatDisclaimer')
        const pairProgrammingAcknowledged =
            !AmazonQPromptSettings.instance.isPromptEnabled('amazonQChatPairProgramming')
        const welcomeCount = globals.globalState.tryGet('aws.amazonq.welcomeChatShowCount', Number, 0)

        // only show profile card when the two conditions
        //  1. profile count >= 2
        //  2. not default (fallback) which has empty arn
        let regionProfile: RegionProfile | undefined = AuthUtil.instance.regionProfileManager.activeRegionProfile
        if (AuthUtil.instance.regionProfileManager.profiles.length === 1) {
            regionProfile = undefined
        }

        const regionProfileString: string = JSON.stringify(regionProfile)

        const entrypoint = process.env.WEBPACK_DEVELOPER_SERVER
            ? 'http://localhost:8080'
            : 'https://file+.vscode-resource.vscode-cdn.net'

        const contentPolicy = `default-src ${entrypoint} data: blob: 'unsafe-inline';
            script-src ${entrypoint} filesystem: file: vscode-resource: https: ws: wss: 'unsafe-inline';`

        return `
        <!DOCTYPE html>
        <html lang="en">
        <head>
            <meta charset="UTF-8">
            <meta http-equiv="Content-Security-Policy" content="${contentPolicy}">
            <meta name="viewport" content="width=device-width, initial-scale=1.0">
            <title>Chat</title>
            <style>
                body,
                html {
                    background-color: var(--mynah-color-bg);
                    color: var(--mynah-color-text-default);
                    height: 100%;
                    width: 100%;
                    overflow: hidden;
                    margin: 0;
                    padding: 0;
                }
            </style>
        </head>
        <body>
            <script type="text/javascript" src="${this.uiPath?.toString()}" defer onload="init()"></script>
            <script type="text/javascript" src="${this.connectorAdapterPath?.toString()}"></script>
            <script type="text/javascript">
                let qChat = undefined
                const init = () => {
                    const vscodeApi = acquireVsCodeApi()
                    const hybridChatConnector = new HybridChatAdapter(${(await AuthUtil.instance.getChatAuthState()).amazonQ === 'connected'},${featureConfigData},${welcomeCount},${disclaimerAcknowledged},${regionProfileString},${disabledCommands},${isSMUS},${isSM},vscodeApi.postMessage)
                    const commands = [hybridChatConnector.initialQuickActions[0]]
<<<<<<< HEAD
                    qChat = amazonQChat.createChat(vscodeApi, {disclaimerAcknowledged: ${disclaimerAcknowledged}, pairProgrammingAcknowledged: ${pairProgrammingAcknowledged}, quickActionCommands: commands}, hybridChatConnector, ${JSON.stringify(featureConfigData)});
=======
                    qChat = amazonQChat.createChat(vscodeApi, {disclaimerAcknowledged: ${disclaimerAcknowledged}, pairProgrammingAcknowledged: ${pairProgrammingAcknowledged}, agenticMode: true, quickActionCommands: commands}, hybridChatConnector, ${JSON.stringify(featureConfigData)});
>>>>>>> 457efa4e
                }
                window.addEventListener('message', (event) => {
                    /**
                     * special handler that "simulates" reloading the webview when a profile changes.
                     * required because chat-client relies on initializedResult from the lsp that
                     * are only sent once
                     * 
                     * References:
                     *   closing tabs: https://github.com/aws/mynah-ui/blob/de736b52f369ba885cd19f33ac86c6f57b4a3134/docs/USAGE.md#removing-a-tab-programmatically-
                     *   opening tabs: https://github.com/aws/aws-toolkit-vscode/blob/c22efa03e73b241564c8051c35761eb8620edb83/packages/amazonq/test/e2e/amazonq/framework/framework.ts#L98
                     */
                    if (event.data.command === 'reload' && qChat) {
                        // close all previous tabs
                        Object.keys(qChat.getAllTabs()).forEach(tabId => qChat.removeTab(tabId, qChat.lastEventId));

                        // open a new "initial" tab
                        ;(document.querySelectorAll('.mynah-nav-tabs-wrapper > button.mynah-button')[0]).click()
                    }
                });
            </script>
        </body>
        </html>`
    }

    async refreshWebview() {
        if (this.webview) {
            // post a message to the webview telling it to reload
            void this.webview?.postMessage({
                command: 'reload',
            })
        }
    }
}<|MERGE_RESOLUTION|>--- conflicted
+++ resolved
@@ -139,11 +139,7 @@
                     const vscodeApi = acquireVsCodeApi()
                     const hybridChatConnector = new HybridChatAdapter(${(await AuthUtil.instance.getChatAuthState()).amazonQ === 'connected'},${featureConfigData},${welcomeCount},${disclaimerAcknowledged},${regionProfileString},${disabledCommands},${isSMUS},${isSM},vscodeApi.postMessage)
                     const commands = [hybridChatConnector.initialQuickActions[0]]
-<<<<<<< HEAD
-                    qChat = amazonQChat.createChat(vscodeApi, {disclaimerAcknowledged: ${disclaimerAcknowledged}, pairProgrammingAcknowledged: ${pairProgrammingAcknowledged}, quickActionCommands: commands}, hybridChatConnector, ${JSON.stringify(featureConfigData)});
-=======
                     qChat = amazonQChat.createChat(vscodeApi, {disclaimerAcknowledged: ${disclaimerAcknowledged}, pairProgrammingAcknowledged: ${pairProgrammingAcknowledged}, agenticMode: true, quickActionCommands: commands}, hybridChatConnector, ${JSON.stringify(featureConfigData)});
->>>>>>> 457efa4e
                 }
                 window.addEventListener('message', (event) => {
                     /**
