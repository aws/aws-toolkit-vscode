/*!
 * Copyright Amazon.com, Inc. or its affiliates. All Rights Reserved.
 * SPDX-License-Identifier: Apache-2.0
 */

import { window } from 'vscode'
import { LanguageClient } from 'vscode-languageclient'
import { AmazonQChatViewProvider } from './webviewProvider'
import { registerCommands } from './commands'
import { registerLanguageServerEventListener, registerMessageListeners } from './messages'
import { Commands, getLogger, globals, undefinedIfEmpty } from 'aws-core-vscode/shared'
import { activate as registerLegacyChatListeners } from '../../app/chat/activation'
import { DefaultAmazonQAppInitContext } from 'aws-core-vscode/amazonq'
import { AuthUtil, getSelectedCustomization } from 'aws-core-vscode/codewhisperer'
import { pushConfigUpdate } from '../config'

export async function activate(languageClient: LanguageClient, encryptionKey: Buffer, mynahUIPath: string) {
    const disposables = globals.context.subscriptions

<<<<<<< HEAD
    // Make sure we've sent an auth profile to the language server before even initializing the UI
    await pushConfigUpdate(languageClient, {
        type: 'profile',
        profileArn: AuthUtil.instance.regionProfileManager.activeRegionProfile?.arn,
    })
    // We need to push the cached customization on startup explicitly
    await pushConfigUpdate(languageClient, {
        type: 'customization',
        customization: getSelectedCustomization(),
    })

=======
>>>>>>> fbf8bd06
    const provider = new AmazonQChatViewProvider(mynahUIPath)

    disposables.push(
        window.registerWebviewViewProvider(AmazonQChatViewProvider.viewType, provider, {
            webviewOptions: {
                retainContextWhenHidden: true,
            },
        })
    )

    /**
     * Commands are registered independent of the webview being open because when they're executed
     * they focus the webview
     **/
    registerCommands(provider)
    registerLanguageServerEventListener(languageClient, provider)

    provider.onDidResolveWebview(() => {
        const disposable = DefaultAmazonQAppInitContext.instance.getAppsToWebViewMessageListener().onMessage((msg) => {
            /**
             * codewhispers app handler is still registered because the activation flow hasn't been refactored.
             * We need to explicitly deny events like restoreTabMessage, otherwise they will be forwarded to the frontend
             *
             */
            if (msg.sender === 'CWChat' && ['restoreTabMessage', 'contextCommandData'].includes(msg.type)) {
                return
            }
            provider.webview?.postMessage(msg).then(undefined, (e) => {
                getLogger().error('webView.postMessage failed: %s', (e as Error).message)
            })
        })

        if (provider.webviewView) {
            disposables.push(
                provider.webviewView.onDidDispose(() => {
                    disposable.dispose()
                })
            )
        }

        registerMessageListeners(languageClient, provider, encryptionKey)
    })

    // register event listeners from the legacy agent flow
    await registerLegacyChatListeners(globals.context)

    disposables.push(
        AuthUtil.instance.regionProfileManager.onDidChangeRegionProfile(async () => {
            await provider.refreshWebview()
        }),
        Commands.register('aws.amazonq.updateCustomizations', () => {
            void pushConfigUpdate(languageClient, {
                type: 'customization',
                customization: undefinedIfEmpty(getSelectedCustomization().arn),
            })
        }),
        globals.logOutputChannel.onDidChangeLogLevel((logLevel) => {
            getLogger('amazonqLsp').info(`Local log level changed to ${logLevel}, notifying LSP`)
            void pushConfigUpdate(languageClient, {
                type: 'logLevel',
            })
        })
    )
}<|MERGE_RESOLUTION|>--- conflicted
+++ resolved
@@ -17,20 +17,6 @@
 export async function activate(languageClient: LanguageClient, encryptionKey: Buffer, mynahUIPath: string) {
     const disposables = globals.context.subscriptions
 
-<<<<<<< HEAD
-    // Make sure we've sent an auth profile to the language server before even initializing the UI
-    await pushConfigUpdate(languageClient, {
-        type: 'profile',
-        profileArn: AuthUtil.instance.regionProfileManager.activeRegionProfile?.arn,
-    })
-    // We need to push the cached customization on startup explicitly
-    await pushConfigUpdate(languageClient, {
-        type: 'customization',
-        customization: getSelectedCustomization(),
-    })
-
-=======
->>>>>>> fbf8bd06
     const provider = new AmazonQChatViewProvider(mynahUIPath)
 
     disposables.push(
