--- conflicted
+++ resolved
@@ -11,18 +11,12 @@
 import { Commands, getLogger, globals, undefinedIfEmpty } from 'aws-core-vscode/shared'
 import { activate as registerLegacyChatListeners } from '../../app/chat/activation'
 import { DefaultAmazonQAppInitContext } from 'aws-core-vscode/amazonq'
-<<<<<<< HEAD
-import { AuthUtil, getSelectedCustomization } from 'aws-core-vscode/codewhisperer'
-=======
 import { AuthUtil, getSelectedCustomization, notifyNewCustomizations } from 'aws-core-vscode/codewhisperer'
->>>>>>> 8f0d76a5
 import { pushConfigUpdate } from '../config'
 
 export async function activate(languageClient: LanguageClient, encryptionKey: Buffer, mynahUIPath: string) {
     const disposables = globals.context.subscriptions
 
-<<<<<<< HEAD
-=======
     // Make sure we've sent an auth profile to the language server before even initializing the UI
     await pushConfigUpdate(languageClient, {
         type: 'profile',
@@ -31,7 +25,6 @@
 
     await initializeCustomizations()
 
->>>>>>> 8f0d76a5
     const provider = new AmazonQChatViewProvider(mynahUIPath)
 
     disposables.push(
@@ -92,8 +85,6 @@
             })
         })
     )
-<<<<<<< HEAD
-=======
 
     /**
      * Initialize customizations on extension startup
@@ -125,5 +116,4 @@
             customization: undefinedIfEmpty(getSelectedCustomization().arn),
         })
     }
->>>>>>> 8f0d76a5
 }