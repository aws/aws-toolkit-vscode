/*!
 * Copyright Amazon.com, Inc. or its affiliates. All Rights Reserved.
 * SPDX-License-Identifier: Apache-2.0
 */

import * as vscode from 'vscode'
import { Commands, getLogger, messages } from 'aws-core-vscode/shared'
import { AutoDebugController } from './controller'
import { autoDebugTelemetry } from './telemetry'

/**
 * Auto Debug commands for Amazon Q
 * Handles all command registrations and implementations
 */
export class AutoDebugCommands implements vscode.Disposable {
    private readonly logger = getLogger()
    private readonly disposables: vscode.Disposable[] = []
    private controller!: AutoDebugController

    /**
     * Register all auto debug commands
     */
    registerCommands(context: vscode.ExtensionContext, controller: AutoDebugController): void {
        this.controller = controller
        this.disposables.push(
            // Fix with Amazon Q command
            Commands.register(
                {
                    id: 'amazonq.01.fixWithQ',
                    name: 'Amazon Q: Fix Problem',
                },
                async (range?: vscode.Range, diagnostics?: vscode.Diagnostic[]) => {
                    await this.fixWithAmazonQ(range, diagnostics)
                }
            ),

            // Fix All with Amazon Q command
            Commands.register(
                {
                    id: 'amazonq.02.fixAllWithQ',
                    name: 'Amazon Q: Fix All Errors',
                },
                async () => {
                    await this.fixAllWithAmazonQ()
                }
            ),

            // Explain Problem with Amazon Q command
            Commands.register(
                {
                    id: 'amazonq.03.explainProblem',
                    name: 'Amazon Q: Explain Problem',
                },
                async (range?: vscode.Range, diagnostics?: vscode.Diagnostic[]) => {
                    await this.explainProblem(range, diagnostics)
                }
            )
        )

        // Add all disposables to context
        context.subscriptions.push(...this.disposables)
    }

    /**
     * Generic error handling wrapper for command execution
     */
    private async executeWithErrorHandling<T>(
        action: () => Promise<T>,
        errorMessage: string,
        logContext: string
    ): Promise<T | void> {
        try {
            return await action()
        } catch (error) {
            this.logger.error(`AutoDebugCommands: Error in ${logContext}: %s`, error)

            // Record telemetry failure based on context
            const commandType =
                logContext === 'fixWithAmazonQ'
                    ? 'fixWithQ'
                    : logContext === 'fixAllWithAmazonQ'
                      ? 'fixAllWithQ'
                      : 'explainProblem'
            autoDebugTelemetry.recordCommandFailure(commandType, String(error))

            void messages.showMessage('error', 'Amazon Q was not able to fix or explain the problem. Try again shortly')
        }
    }

    /**
     * Check if there's an active editor and log warning if not
     */
    private checkActiveEditor(): vscode.TextEditor | undefined {
        const editor = vscode.window.activeTextEditor
        if (!editor) {
            this.logger.warn('AutoDebugCommands: No active editor found')
        }
        return editor
    }

    /**
     * Fix with Amazon Q - fixes only the specific issues the user selected
     */
    private async fixWithAmazonQ(range?: vscode.Range, diagnostics?: vscode.Diagnostic[]): Promise<void> {
        const problemCount = diagnostics?.length
        autoDebugTelemetry.recordCommandInvocation('fixWithQ', problemCount)

        await this.executeWithErrorHandling(
            async () => {
                const editor = this.checkActiveEditor()
                if (!editor) {
                    return
                }
                const saved = await editor.document.save()
                if (!saved) {
                    throw new Error('Failed to save document')
                }
                await this.controller.fixSpecificProblems(range, diagnostics)
                autoDebugTelemetry.recordCommandSuccess('fixWithQ', problemCount)
            },
            'Fix with Amazon Q',
            'fixWithAmazonQ'
        )
    }

    /**
     * Fix All with Amazon Q - processes all errors in the current file
     */
    private async fixAllWithAmazonQ(): Promise<void> {
        autoDebugTelemetry.recordCommandInvocation('fixAllWithQ')

        await this.executeWithErrorHandling(
            async () => {
                const editor = this.checkActiveEditor()
                if (!editor) {
                    return
                }
<<<<<<< HEAD
                const problemCount = await this.controller.fixAllProblemsInFile(10) // 10 errors per batch
                autoDebugTelemetry.recordCommandSuccess('fixAllWithQ', problemCount)
=======
                const saved = await editor.document.save()
                if (!saved) {
                    throw new Error('Failed to save document')
                }
                await this.controller.fixAllProblemsInFile(10) // 10 errors per batch
>>>>>>> 83318dcc
            },
            'Fix All with Amazon Q',
            'fixAllWithAmazonQ'
        )
    }

    /**
     * Explains the problem using Amazon Q
     */
    private async explainProblem(range?: vscode.Range, diagnostics?: vscode.Diagnostic[]): Promise<void> {
        const problemCount = diagnostics?.length
        autoDebugTelemetry.recordCommandInvocation('explainProblem', problemCount)

        await this.executeWithErrorHandling(
            async () => {
                const editor = this.checkActiveEditor()
                if (!editor) {
                    return
                }
                await this.controller.explainProblems(range, diagnostics)
                autoDebugTelemetry.recordCommandSuccess('explainProblem', problemCount)
            },
            'Explain Problem',
            'explainProblem'
        )
    }

    /**
     * Dispose of all resources
     */
    dispose(): void {
        vscode.Disposable.from(...this.disposables).dispose()
    }
}<|MERGE_RESOLUTION|>--- conflicted
+++ resolved
@@ -135,16 +135,12 @@
                 if (!editor) {
                     return
                 }
-<<<<<<< HEAD
-                const problemCount = await this.controller.fixAllProblemsInFile(10) // 10 errors per batch
-                autoDebugTelemetry.recordCommandSuccess('fixAllWithQ', problemCount)
-=======
                 const saved = await editor.document.save()
                 if (!saved) {
                     throw new Error('Failed to save document')
                 }
-                await this.controller.fixAllProblemsInFile(10) // 10 errors per batch
->>>>>>> 83318dcc
+                const problemCount = await this.controller.fixAllProblemsInFile(10) // 10 errors per batch
+                autoDebugTelemetry.recordCommandSuccess('fixAllWithQ', problemCount)
             },
             'Fix All with Amazon Q',
             'fixAllWithAmazonQ'
