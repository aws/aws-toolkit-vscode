--- conflicted
+++ resolved
@@ -14,19 +14,6 @@
             const installResult = await new AmazonQLspInstaller().resolve()
             await lspSetupStage('launch', async () => await startLanguageServer(ctx, installResult.resourcePaths))
         })
-<<<<<<< HEAD
-        // Do not enable inline code path in LSP from 04/16 to 06/30.
-        // Workspace context needs to use IDE inline completion code path for AB test
-        // ctx.subscriptions.push(
-        //     Commands.register({ id: 'aws.amazonq.invokeInlineCompletion', autoconnect: true }, async () => {
-        //         await vscode.commands.executeCommand('editor.action.inlineSuggest.trigger')
-        //     }),
-        //     vscode.workspace.onDidCloseTextDocument(async () => {
-        //         await vscode.commands.executeCommand('aws.amazonq.rejectCodeSuggestion')
-        //     })
-        // )
-=======
->>>>>>> f9433f60
     } catch (err) {
         const e = err as ToolkitError
         void vscode.window.showInformationMessage(`Unable to launch amazonq language server: ${e.message}`)
