--- conflicted
+++ resolved
@@ -10,7 +10,6 @@
 import { InlineCompletionManager } from '../app/inline/completion'
 import { AmazonQLspAuth, encryptionKey, notificationTypes } from './auth'
 import { AuthUtil } from 'aws-core-vscode/codewhisperer'
-<<<<<<< HEAD
 import {
     ConnectionMetadata,
     CreateFilesParams,
@@ -22,9 +21,6 @@
     ResponseMessage,
     WorkspaceFolder,
 } from '@aws/language-server-runtimes/protocol'
-=======
-import { ConnectionMetadata } from '@aws/language-server-runtimes/protocol'
->>>>>>> 2befa25c
 import {
     Settings,
     oidcClientName,
@@ -32,12 +28,9 @@
     globals,
     Experiments,
     Commands,
-<<<<<<< HEAD
     oneSecond,
-=======
     validateNodeExe,
     getLogger,
->>>>>>> 2befa25c
 } from 'aws-core-vscode/shared'
 import { activate } from './chat/activation'
 import { AmazonQResourcePaths } from './lspInstaller'
