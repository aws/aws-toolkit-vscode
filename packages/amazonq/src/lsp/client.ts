/*!
 * Copyright Amazon.com, Inc. or its affiliates. All Rights Reserved.
 * SPDX-License-Identifier: Apache-2.0
 */

import vscode, { version } from 'vscode'
import * as nls from 'vscode-nls'
import { LanguageClient, LanguageClientOptions, RequestType, State } from 'vscode-languageclient'
import { InlineCompletionManager } from '../app/inline/completion'
import { AmazonQLspAuth, encryptionKey, notificationTypes } from './auth'
import {
    CreateFilesParams,
    DeleteFilesParams,
    DidChangeWorkspaceFoldersParams,
    GetConfigurationFromServerParams,
    RenameFilesParams,
    ResponseMessage,
    WorkspaceFolder,
    ConnectionMetadata,
} from '@aws/language-server-runtimes/protocol'
import {
    AuthUtil,
    CodeWhispererSettings,
    getSelectedCustomization,
    TelemetryHelper,
    vsCodeState,
} from 'aws-core-vscode/codewhisperer'
import {
    Settings,
    createServerOptions,
    globals,
    Experiments,
    Commands,
    oneSecond,
    validateNodeExe,
    getLogger,
    undefinedIfEmpty,
    getOptOutPreference,
    isAmazonLinux2,
    getClientId,
    getClientName,
    extensionVersion,
    isSageMaker,
    DevSettings,
} from 'aws-core-vscode/shared'
import { processUtils } from 'aws-core-vscode/shared'
import { activate } from './chat/activation'
import { AmazonQResourcePaths } from './lspInstaller'
import { ConfigSection, isValidConfigSection, pushConfigUpdate, toAmazonQLSPLogLevel } from './config'
import { activate as activateInlineChat } from '../inlineChat/activation'
import { telemetry } from 'aws-core-vscode/telemetry'
import { SessionManager } from '../app/inline/sessionManager'
import { LineTracker } from '../app/inline/stateTracker/lineTracker'
import { InlineTutorialAnnotation } from '../app/inline/tutorials/inlineTutorialAnnotation'
import { InlineChatTutorialAnnotation } from '../app/inline/tutorials/inlineChatTutorialAnnotation'
import { codeReviewInChat } from '../app/amazonqScan/models/constants'

const localize = nls.loadMessageBundle()
const logger = getLogger('amazonqLsp.lspClient')

export function hasGlibcPatch(): boolean {
    // Skip GLIBC patching for SageMaker environments
    if (isSageMaker()) {
        getLogger('amazonqLsp').info('SageMaker environment detected in hasGlibcPatch, skipping GLIBC patching')
        return false // Return false to ensure SageMaker doesn't try to use GLIBC patching
    }

    // Check for environment variables (for CDM)
    const glibcLinker = process.env.VSCODE_SERVER_CUSTOM_GLIBC_LINKER || ''
    const glibcPath = process.env.VSCODE_SERVER_CUSTOM_GLIBC_PATH || ''

    if (glibcLinker.length > 0 && glibcPath.length > 0) {
        getLogger('amazonqLsp').info('GLIBC patching environment variables detected')
        return true
    }

    // No environment variables, no patching needed
    return false
}

export async function startLanguageServer(
    extensionContext: vscode.ExtensionContext,
    resourcePaths: AmazonQResourcePaths
) {
    const toDispose = extensionContext.subscriptions

    const serverModule = resourcePaths.lsp

    const argv = [
        '--nolazy',
        '--preserve-symlinks',
        '--stdio',
        '--pre-init-encryption',
        '--set-credentials-encryption-key',
    ]

    const documentSelector = [{ scheme: 'file', language: '*' }]

    const clientId = 'amazonq'
    const traceServerEnabled = Settings.instance.isSet(`${clientId}.trace.server`)
    let executable: string[] = []
    // apply the GLIBC 2.28 path to node js runtime binary
    if (isSageMaker()) {
        // SageMaker doesn't need GLIBC patching
        getLogger('amazonqLsp').info('SageMaker environment detected, skipping GLIBC patching')
        executable = [resourcePaths.node]
    } else if (isAmazonLinux2() && hasGlibcPatch()) {
        // Use environment variables if available (for CDM)
        if (process.env.VSCODE_SERVER_CUSTOM_GLIBC_LINKER && process.env.VSCODE_SERVER_CUSTOM_GLIBC_PATH) {
            executable = [
                process.env.VSCODE_SERVER_CUSTOM_GLIBC_LINKER,
                '--library-path',
                process.env.VSCODE_SERVER_CUSTOM_GLIBC_PATH,
                resourcePaths.node,
            ]
            getLogger('amazonqLsp').info(`Patched node runtime with GLIBC using env vars to ${executable}`)
        } else {
            // No environment variables, use the node executable directly
            executable = [resourcePaths.node]
        }
    } else {
        executable = [resourcePaths.node]
    }

    const memoryWarnThreshold = 1024 * processUtils.oneMB
    const serverOptions = createServerOptions({
        encryptionKey,
        executable: executable,
        serverModule,
        execArgv: argv,
        warnThresholds: { memory: memoryWarnThreshold },
    })

    await validateNodeExe(executable, resourcePaths.lsp, argv, logger)

    const endpointOverride = DevSettings.instance.get('codewhispererService', {}).endpoint ?? undefined
    const textDocSection = {
        inlineEditSupport: Experiments.instance.get('amazonqLSPNEP', true),
    } as any

    if (endpointOverride) {
        textDocSection.endpointOverride = endpointOverride
    }

    // Options to control the language client
    const clientOptions: LanguageClientOptions = {
        // Register the server for json documents
        documentSelector,
        middleware: {
            workspace: {
                /**
                 * Convert VSCode settings format to be compatible with flare's configs
                 */
                configuration: async (params, token, next) => {
                    const config = await next(params, token)
                    const section = params.items[0].section
                    if (!isValidConfigSection(section)) {
                        return config
                    }
                    return getConfigSection(section)
                },
            },
        },
        initializationOptions: {
            aws: {
                clientInfo: {
                    name: getClientName(),
                    version: version,
                    extension: {
                        name: 'AmazonQ-For-VSCode',
                        version: extensionVersion,
                    },
                    clientId: getClientId(globals.globalState),
                },
                awsClientCapabilities: {
                    q: {
                        developerProfiles: true,
                        pinnedContextEnabled: true,
                        imageContextEnabled: true,
                        mcp: true,
                        shortcut: true,
                        reroute: true,
                        modelSelection: true,
                        workspaceFilePath: vscode.workspace.workspaceFile?.fsPath,
<<<<<<< HEAD
                        codeReviewInChat: false,
=======
                        codeReviewInChat: codeReviewInChat,
                        // feature flag for displaying findings found not through CodeReview in the Code Issues Panel
                        displayFindings: true,
>>>>>>> 4d567411
                    },
                    window: {
                        notifications: true,
                        showSaveFileDialog: true,
                        showLogs: isSageMaker() ? false : true,
                    },
                    textDocument: {
                        inlineCompletionWithReferences: textDocSection,
                    },
                },
                contextConfiguration: {
                    workspaceIdentifier: extensionContext.storageUri?.path,
                },
                logLevel: isSageMaker() ? 'debug' : toAmazonQLSPLogLevel(globals.logOutputChannel.logLevel),
            },
            credentials: {
                providesBearerToken: true,
                providesIam: isSageMaker(), // Enable IAM credentials for SageMaker environments
            },
        },
        /**
         * When the trace server is enabled it outputs a ton of log messages so:
         *   When trace server is enabled, logs go to a seperate "Amazon Q Language Server" output.
         *   Otherwise, logs go to the regular "Amazon Q Logs" channel.
         */
        ...(traceServerEnabled
            ? {}
            : {
                  outputChannel: globals.logOutputChannel,
              }),
    }

    const client = new LanguageClient(
        clientId,
        localize('amazonq.server.name', 'Amazon Q Language Server'),
        serverOptions,
        clientOptions
    )

    const disposable = client.start()
    toDispose.push(disposable)
    await client.onReady()

    // Set up connection metadata handler
    client.onRequest<ConnectionMetadata, Error>(notificationTypes.getConnectionMetadata.method, () => {
        // For IAM auth, provide a default startUrl
        if (process.env.USE_IAM_AUTH === 'true') {
            getLogger().info(
                `[SageMaker Debug] Connection metadata requested - returning hardcoded startUrl for IAM auth`
            )
            return {
                sso: {
                    // TODO P261194666 Replace with correct startUrl once identified
                    startUrl: 'https://amzn.awsapps.com/start', // Default for IAM auth
                },
            }
        }

        // For SSO auth, use the actual startUrl
        getLogger().info(
            `[SageMaker Debug] Connection metadata requested - returning actual startUrl for SSO auth: ${AuthUtil.instance.auth.startUrl}`
        )
        return {
            sso: {
                startUrl: AuthUtil.instance.auth.startUrl,
            },
        }
    })

    const auth = await initializeAuth(client)

    await onLanguageServerReady(extensionContext, auth, client, resourcePaths, toDispose)

    return client
}

async function initializeAuth(client: LanguageClient): Promise<AmazonQLspAuth> {
    const auth = new AmazonQLspAuth(client)
    await auth.refreshConnection(true)
    return auth
}

// jscpd:ignore-start
async function initializeLanguageServerConfiguration(client: LanguageClient, context: string = 'startup') {
    const logger = getLogger('amazonqLsp')

    if (AuthUtil.instance.isConnectionValid()) {
        logger.info(`[${context}] Initializing language server configuration`)
        // jscpd:ignore-end

        try {
            // Send profile configuration
            logger.debug(`[${context}] Sending profile configuration to language server`)
            await sendProfileToLsp(client)
            logger.debug(`[${context}] Profile configuration sent successfully`)

            // Send customization configuration
            logger.debug(`[${context}] Sending customization configuration to language server`)
            await pushConfigUpdate(client, {
                type: 'customization',
                customization: getSelectedCustomization(),
            })
            logger.debug(`[${context}] Customization configuration sent successfully`)

            logger.info(`[${context}] Language server configuration completed successfully`)
        } catch (error) {
            logger.error(`[${context}] Failed to initialize language server configuration: ${error}`)
            throw error
        }
    } else {
        logger.warn(
            `[${context}] Connection invalid, skipping language server configuration - this will cause authentication failures`
        )
        const activeConnection = AuthUtil.instance.auth.activeConnection
        const connectionState = activeConnection
            ? AuthUtil.instance.auth.getConnectionState(activeConnection)
            : 'no-connection'
        logger.warn(`[${context}] Connection state: ${connectionState}`)
    }
}

async function sendProfileToLsp(client: LanguageClient) {
    const logger = getLogger('amazonqLsp')
    const profileArn = AuthUtil.instance.regionProfileManager.activeRegionProfile?.arn

    logger.debug(`Sending profile to LSP: ${profileArn || 'undefined'}`)

    await pushConfigUpdate(client, {
        type: 'profile',
        profileArn: profileArn,
    })

    logger.debug(`Profile sent to LSP successfully`)
}

async function onLanguageServerReady(
    extensionContext: vscode.ExtensionContext,
    auth: AmazonQLspAuth,
    client: LanguageClient,
    resourcePaths: AmazonQResourcePaths,
    toDispose: vscode.Disposable[]
) {
    const sessionManager = new SessionManager()

    // keeps track of the line changes
    const lineTracker = new LineTracker()

    // tutorial for inline suggestions
    const inlineTutorialAnnotation = new InlineTutorialAnnotation(lineTracker, sessionManager)

    // tutorial for inline chat
    const inlineChatTutorialAnnotation = new InlineChatTutorialAnnotation(inlineTutorialAnnotation)

    const inlineManager = new InlineCompletionManager(client, sessionManager, lineTracker, inlineTutorialAnnotation)
    inlineManager.registerInlineCompletion()
    activateInlineChat(extensionContext, client, encryptionKey, inlineChatTutorialAnnotation)

    if (Experiments.instance.get('amazonqChatLSP', true)) {
        await activate(client, encryptionKey, resourcePaths.ui)
    }

    const refreshInterval = auth.startTokenRefreshInterval(10 * oneSecond)

    // We manually push the cached values the first time since event handlers, which should push, may not have been setup yet.
    // Execution order is weird and should be fixed in the flare implementation.
    // TODO: Revisit if we need this if we setup the event handlers properly
    await initializeLanguageServerConfiguration(client, 'startup')

    toDispose.push(
        inlineManager,
        Commands.register('aws.amazonq.showPrev', async () => {
            await sessionManager.maybeRefreshSessionUx()
            await vscode.commands.executeCommand('editor.action.inlineSuggest.showPrevious')
            sessionManager.onPrevSuggestion()
        }),
        Commands.register('aws.amazonq.showNext', async () => {
            await sessionManager.maybeRefreshSessionUx()
            await vscode.commands.executeCommand('editor.action.inlineSuggest.showNext')
            sessionManager.onNextSuggestion()
        }),
        // this is a workaround since handleDidShowCompletionItem is not public API
        Commands.register('aws.amazonq.checkInlineSuggestionVisibility', async () => {
            sessionManager.checkInlineSuggestionVisibility()
        }),
        Commands.register({ id: 'aws.amazonq.invokeInlineCompletion', autoconnect: true }, async () => {
            vsCodeState.lastManualTriggerTime = performance.now()
            await vscode.commands.executeCommand('editor.action.inlineSuggest.trigger')
        }),
        Commands.register('aws.amazonq.refreshAnnotation', async (forceProceed: boolean) => {
            telemetry.record({
                traceId: TelemetryHelper.instance.traceId,
            })

            const editor = vscode.window.activeTextEditor
            if (editor) {
                if (forceProceed) {
                    await inlineTutorialAnnotation.refresh(editor, 'codewhisperer', true)
                } else {
                    await inlineTutorialAnnotation.refresh(editor, 'codewhisperer')
                }
            }
        }),
        Commands.register('aws.amazonq.dismissTutorial', async () => {
            const editor = vscode.window.activeTextEditor
            if (editor) {
                inlineTutorialAnnotation.clear()
                try {
                    telemetry.ui_click.emit({ elementId: `dismiss_${inlineTutorialAnnotation.currentState.id}` })
                } catch (_) {}
                await inlineTutorialAnnotation.dismissTutorial()
                getLogger().debug(`codewhisperer: user dismiss tutorial.`)
            }
        }),
        vscode.workspace.onDidCloseTextDocument(async () => {
            await vscode.commands.executeCommand('aws.amazonq.rejectCodeSuggestion')
        }),
        AuthUtil.instance.auth.onDidChangeActiveConnection(async () => {
            await auth.refreshConnection()
        }),
        AuthUtil.instance.auth.onDidDeleteConnection(async () => {
            client.sendNotification(notificationTypes.deleteBearerToken.method)
        }),
        AuthUtil.instance.regionProfileManager.onDidChangeRegionProfile(() => sendProfileToLsp(client)),
        vscode.commands.registerCommand('aws.amazonq.getWorkspaceId', async () => {
            const requestType = new RequestType<GetConfigurationFromServerParams, ResponseMessage, Error>(
                'aws/getConfigurationFromServer'
            )
            const workspaceIdResp = await client.sendRequest(requestType.method, {
                section: 'aws.q.workspaceContext',
            })
            return workspaceIdResp
        }),
        vscode.workspace.onDidCreateFiles((e) => {
            client.sendNotification('workspace/didCreateFiles', {
                files: e.files.map((it) => {
                    return { uri: it.fsPath }
                }),
            } as CreateFilesParams)
        }),
        vscode.workspace.onDidDeleteFiles((e) => {
            client.sendNotification('workspace/didDeleteFiles', {
                files: e.files.map((it) => {
                    return { uri: it.fsPath }
                }),
            } as DeleteFilesParams)
        }),
        vscode.workspace.onDidRenameFiles((e) => {
            client.sendNotification('workspace/didRenameFiles', {
                files: e.files.map((it) => {
                    return { oldUri: it.oldUri.fsPath, newUri: it.newUri.fsPath }
                }),
            } as RenameFilesParams)
        }),
        vscode.workspace.onDidChangeWorkspaceFolders((e) => {
            client.sendNotification('workspace/didChangeWorkspaceFolder', {
                event: {
                    added: e.added.map((it) => {
                        return {
                            name: it.name,
                            uri: it.uri.fsPath,
                        } as WorkspaceFolder
                    }),
                    removed: e.removed.map((it) => {
                        return {
                            name: it.name,
                            uri: it.uri.fsPath,
                        } as WorkspaceFolder
                    }),
                },
            } as DidChangeWorkspaceFoldersParams)
        }),
        { dispose: () => clearInterval(refreshInterval) },
        // Set this inside onReady so that it only triggers on subsequent language server starts (not the first)
        onServerRestartHandler(client, auth)
    )
}

/**
 * When the server restarts (likely due to a crash, then the LanguageClient automatically starts it again)
 * we need to run some server intialization again.
 */
function onServerRestartHandler(client: LanguageClient, auth: AmazonQLspAuth) {
    return client.onDidChangeState(async (e) => {
        // Ensure we are in a "restart" state
        if (!(e.oldState === State.Starting && e.newState === State.Running)) {
            return
        }

        // Emit telemetry that a crash was detected.
        // It is not guaranteed to 100% be a crash since somehow the server may have been intentionally restarted,
        // but most of the time it probably will have been due to a crash.
        // TODO: Port this metric override to common definitions
        telemetry.languageServer_crash.emit({ id: 'AmazonQ' })

        const logger = getLogger('amazonqLsp')
        logger.info('[crash-recovery] Language server crash detected, reinitializing authentication')

        try {
            // Send bearer token
            logger.debug('[crash-recovery] Refreshing connection and sending bearer token')
            await auth.refreshConnection(true)
            logger.debug('[crash-recovery] Bearer token sent successfully')

            // Send profile and customization configuration
            await initializeLanguageServerConfiguration(client, 'crash-recovery')
            logger.info('[crash-recovery] Authentication reinitialized successfully')
        } catch (error) {
            logger.error(`[crash-recovery] Failed to reinitialize after crash: ${error}`)
        }
    })
}

function getConfigSection(section: ConfigSection) {
    getLogger('amazonqLsp').debug('Fetching config section %s for language server', section)
    switch (section) {
        case 'aws.q':
            /**
             * IMPORTANT: This object is parsed by the following code in the language server, **so
             * it must match that expected shape**.
             * https://github.com/aws/language-servers/blob/1d2ca018f2248106690438b860d40a7ee67ac728/server/aws-lsp-codewhisperer/src/shared/amazonQServiceManager/configurationUtils.ts#L114
             */
            return [
                {
                    customization: undefinedIfEmpty(getSelectedCustomization().arn),
                    optOutTelemetry: getOptOutPreference() === 'OPTOUT',
                    projectContext: {
                        enableLocalIndexing: CodeWhispererSettings.instance.isLocalIndexEnabled(),
                        enableGpuAcceleration: CodeWhispererSettings.instance.isLocalIndexGPUEnabled(),
                        indexWorkerThreads: CodeWhispererSettings.instance.getIndexWorkerThreads(),
                        localIndexing: {
                            ignoreFilePatterns: CodeWhispererSettings.instance.getIndexIgnoreFilePatterns(),
                            maxFileSizeMB: CodeWhispererSettings.instance.getMaxIndexFileSize(),
                            maxIndexSizeMB: CodeWhispererSettings.instance.getMaxIndexSize(),
                            indexCacheDirPath: CodeWhispererSettings.instance.getIndexCacheDirPath(),
                        },
                    },
                },
            ]
        case 'aws.codeWhisperer':
            return [
                {
                    includeSuggestionsWithCodeReferences:
                        CodeWhispererSettings.instance.isSuggestionsWithCodeReferencesEnabled(),
                    shareCodeWhispererContentWithAWS: !CodeWhispererSettings.instance.isOptoutEnabled(),
                    includeImportsWithSuggestions: CodeWhispererSettings.instance.isImportRecommendationEnabled(),
                    sendUserWrittenCodeMetrics: true,
                },
            ]
        case 'aws.logLevel':
            return [toAmazonQLSPLogLevel(globals.logOutputChannel.logLevel)]
    }
}<|MERGE_RESOLUTION|>--- conflicted
+++ resolved
@@ -182,13 +182,9 @@
                         reroute: true,
                         modelSelection: true,
                         workspaceFilePath: vscode.workspace.workspaceFile?.fsPath,
-<<<<<<< HEAD
-                        codeReviewInChat: false,
-=======
                         codeReviewInChat: codeReviewInChat,
                         // feature flag for displaying findings found not through CodeReview in the Code Issues Panel
                         displayFindings: true,
->>>>>>> 4d567411
                     },
                     window: {
                         notifications: true,
