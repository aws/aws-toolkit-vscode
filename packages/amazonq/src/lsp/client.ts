--- conflicted
+++ resolved
@@ -10,7 +10,6 @@
 import { LanguageClient, LanguageClientOptions } from 'vscode-languageclient'
 import { InlineCompletionManager } from '../app/inline/completion'
 import { AuthUtil } from 'aws-core-vscode/codewhisperer'
-<<<<<<< HEAD
 import {
     ConnectionMetadata,
     GetSsoTokenProgress,
@@ -23,9 +22,6 @@
     ShowMessageRequest,
     ShowMessageRequestParams,
 } from '@aws/language-server-runtimes/protocol'
-=======
-import { ConnectionMetadata } from '@aws/language-server-runtimes/protocol'
->>>>>>> f672c511
 import {
     Settings,
     oidcClientName,
@@ -33,11 +29,8 @@
     globals,
     Experiments,
     Commands,
-<<<<<<< HEAD
     openUrl,
-=======
     validateNodeExe,
->>>>>>> f672c511
     getLogger,
 } from 'aws-core-vscode/shared'
 import { activate } from './chat/activation'
