--- conflicted
+++ resolved
@@ -10,7 +10,6 @@
 //import { InlineCompletionManager } from '../app/inline/completion'
 import { AmazonQLspAuth, encryptionKey, notificationTypes } from './auth'
 import { AuthUtil } from 'aws-core-vscode/codewhisperer'
-<<<<<<< HEAD
 import {
     ConnectionMetadata,
     CreateFilesParams,
@@ -22,9 +21,6 @@
     ResponseMessage,
     WorkspaceFolder,
 } from '@aws/language-server-runtimes/protocol'
-import { Settings, oidcClientName, createServerOptions, globals, Experiments, getLogger } from 'aws-core-vscode/shared'
-=======
-import { ConnectionMetadata } from '@aws/language-server-runtimes/protocol'
 import {
     Settings,
     oidcClientName,
@@ -34,9 +30,9 @@
     getLogger,
     Commands,
 } from 'aws-core-vscode/shared'
->>>>>>> 708f5381
 import { activate } from './chat/activation'
 import { AmazonQResourcePaths } from './lspInstaller'
+import { InlineCompletionManager } from '../app/inline/completion'
 
 const localize = nls.loadMessageBundle()
 
@@ -116,18 +112,7 @@
     const auth = new AmazonQLspAuth(client)
 
     return client.onReady().then(async () => {
-<<<<<<< HEAD
-        await auth.init()
-        //const inlineManager = new InlineCompletionManager(client)
-        //inlineManager.registerInlineCompletion()
-        if (Experiments.instance.get('amazonqChatLSP', false)) {
-            activate(client, encryptionKey, resourcePaths.mynahUI)
-        }
-
-        // Request handler for when the server wants to know about the clients auth connnection
-=======
         // Request handler for when the server wants to know about the clients auth connnection. Must be registered before the initial auth init call
->>>>>>> 708f5381
         client.onRequest<ConnectionMetadata, Error>(notificationTypes.getConnectionMetadata.method, () => {
             return {
                 sso: {
@@ -171,7 +156,6 @@
             }),
             AuthUtil.instance.auth.onDidDeleteConnection(async () => {
                 client.sendNotification(notificationTypes.deleteBearerToken.method)
-<<<<<<< HEAD
             }),
             vscode.commands.registerCommand('aws.amazonq.getWorkspaceId', async () => {
                 const requestType = new RequestType<GetConfigurationFromServerParams, ResponseMessage, Error>(
@@ -229,9 +213,6 @@
                 } as DidChangeWorkspaceFoldersParams)
             })
             //inlineManager
-=======
-            })
->>>>>>> 708f5381
         )
     })
 }