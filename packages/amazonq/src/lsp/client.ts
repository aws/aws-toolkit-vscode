/*!
 * Copyright Amazon.com, Inc. or its affiliates. All Rights Reserved.
 * SPDX-License-Identifier: Apache-2.0
 */

import vscode, { env, version } from 'vscode'
import * as nls from 'vscode-nls'
import * as crypto from 'crypto'
import * as jose from 'jose'
import { LanguageClient, LanguageClientOptions, RequestType, State } from 'vscode-languageclient'
import { InlineCompletionManager } from '../app/inline/completion'
import {
    CreateFilesParams,
    DeleteFilesParams,
    DidChangeWorkspaceFoldersParams,
    DidSaveTextDocumentParams,
    GetConfigurationFromServerParams,
    RenameFilesParams,
    ResponseMessage,
    updateConfigurationRequestType,
    WorkspaceFolder,
    GetSsoTokenProgress,
    GetSsoTokenProgressToken,
    GetSsoTokenProgressType,
    MessageActionItem,
    ShowMessageRequest,
    ShowMessageRequestParams,
    ConnectionMetadata,
    ShowDocumentRequest,
    ShowDocumentParams,
    ShowDocumentResult,
    ResponseError,
    LSPErrorCodes,
} from '@aws/language-server-runtimes/protocol'
import { AuthUtil, CodeWhispererSettings, getSelectedCustomization } from 'aws-core-vscode/codewhisperer'
import {
    Settings,
    createServerOptions,
    globals,
    Experiments,
    Commands,
    validateNodeExe,
    getLogger,
    undefinedIfEmpty,
    getOptOutPreference,
    isAmazonInternalOs,
    fs,
    oidcClientName,
    openUrl,
    getClientId,
    extensionVersion,
} from 'aws-core-vscode/shared'
import { processUtils } from 'aws-core-vscode/shared'
import { activate as activateChat } from './chat/activation'
import { AmazonQResourcePaths } from './lspInstaller'
import { auth2 } from 'aws-core-vscode/auth'
import { ConfigSection, isValidConfigSection, pushConfigUpdate, toAmazonQLSPLogLevel } from './config'
import { telemetry } from 'aws-core-vscode/telemetry'

const localize = nls.loadMessageBundle()
const logger = getLogger('amazonqLsp.lspClient')

export const clientId = 'amazonq'
export const clientName = oidcClientName()
export const encryptionKey = crypto.randomBytes(32)

export async function hasGlibcPatch(): Promise<boolean> {
    return await fs.exists('/opt/vsc-sysroot/lib64/ld-linux-x86-64.so.2')
}

export async function startLanguageServer(
    extensionContext: vscode.ExtensionContext,
    resourcePaths: AmazonQResourcePaths
): Promise<LanguageClient> {
    const toDispose = extensionContext.subscriptions

    const serverModule = resourcePaths.lsp

    const argv = [
        '--nolazy',
        '--preserve-symlinks',
        '--stdio',
        '--pre-init-encryption',
        '--set-credentials-encryption-key',
    ]

    const documentSelector = [{ scheme: 'file', language: '*' }]
    const traceServerEnabled = Settings.instance.isSet(`${clientId}.trace.server`)
    let executable: string[] = []
    // apply the GLIBC 2.28 path to node js runtime binary
    if (isAmazonInternalOs() && (await hasGlibcPatch())) {
        executable = [
            '/opt/vsc-sysroot/lib64/ld-linux-x86-64.so.2',
            '--library-path',
            '/opt/vsc-sysroot/lib64',
            resourcePaths.node,
        ]
        getLogger('amazonqLsp').info(`Patched node runtime with GLIBC to ${executable}`)
    } else {
        executable = [resourcePaths.node]
    }

    const memoryWarnThreshold = 1024 * processUtils.oneMB
    const serverOptions = createServerOptions({
        encryptionKey,
        executable: executable,
        serverModule,
        execArgv: argv,
        warnThresholds: { memory: memoryWarnThreshold },
    })

    await validateNodeExe(executable, resourcePaths.lsp, argv, logger)

    // Options to control the language client
    const clientName = 'AmazonQ-For-VSCode'
    const clientOptions: LanguageClientOptions = {
        // Register the server for json documents
        documentSelector,
        middleware: {
            workspace: {
                /**
                 * Convert VSCode settings format to be compatible with flare's configs
                 */
                configuration: async (params, token, next) => {
                    const config = await next(params, token)
                    const section = params.items[0].section
                    if (!isValidConfigSection(section)) {
                        return config
                    }
                    return getConfigSection(section)
                },
            },
        },
        initializationOptions: {
            aws: {
                clientInfo: {
                    name: env.appName,
                    version: version,
                    extension: {
                        name: clientName,
                        version: extensionVersion,
                    },
                    clientId: getClientId(globals.globalState),
                },
                awsClientCapabilities: {
                    q: {
                        developerProfiles: true,
                    },
                    window: {
                        notifications: true,
                        showSaveFileDialog: true,
                    },
                },
                contextConfiguration: {
                    workspaceIdentifier: extensionContext.storageUri?.path,
                },
                logLevel: toAmazonQLSPLogLevel(globals.logOutputChannel.logLevel),
            },
            credentials: {
                providesBearerToken: true,
            },
        },
        /**
         * When the trace server is enabled it outputs a ton of log messages so:
         *   When trace server is enabled, logs go to a seperate "Amazon Q Language Server" output.
         *   Otherwise, logs go to the regular "Amazon Q Logs" channel.
         */
        ...(traceServerEnabled
            ? {}
            : {
                  outputChannel: globals.logOutputChannel,
              }),
    }

    const lspName = localize('amazonq.server.name', 'Amazon Q Language Server')
    const client = new LanguageClient(clientId, lspName, serverOptions, clientOptions)

    const disposable = client.start()
    toDispose.push(disposable)

    await client.onReady()

<<<<<<< HEAD
    // IMPORTANT: This sets up Auth and must be called before anything attempts to use it
    AuthUtil.create(new auth2.LanguageClientAuth(client, clientId, encryptionKey))

    // Migrate SSO connections from old Auth to the LSP identity server
    // This function only migrates connections once
    // This call can be removed once all/most users have updated to the latest AmazonQ version
    try {
        await AuthUtil.instance.migrateSsoConnectionToLsp(clientName)
    } catch (e) {
        getLogger().error(`Error while migration SSO connection to Amazon Q LSP: ${e}`)
    }

    // Ideally this would be part of AuthUtil.create() as it restores the existing Auth connection
    // but the SSO connection migration delays this call
    await AuthUtil.instance.restore()
=======
    /**
     * We use the Flare Auth language server, and our Auth client depends on it.
     * Because of this we initialize our Auth client **immediately** after the language server is ready.
     * Doing this removes the chance of something else attempting to use the Auth client before it is ready.
     */
    await initializeAuth(client)
>>>>>>> f849b3fe

    await postStartLanguageServer(client, resourcePaths, toDispose)

    return client

    async function initializeAuth(client: LanguageClient) {
        AuthUtil.create(new auth2.LanguageClientAuth(client, clientId, encryptionKey))

        /** All must be setup before {@link AuthUtil.restore} otherwise they may not trigger when expected */
        AuthUtil.instance.regionProfileManager.onDidChangeRegionProfile(async () => {
            void pushConfigUpdate(client, {
                type: 'profile',
                profileArn: AuthUtil.instance.regionProfileManager.activeRegionProfile?.arn,
            })
        })

        // Try and restore a cached connection if exists
        await AuthUtil.instance.restore()
    }
}

async function postStartLanguageServer(
    client: LanguageClient,
    resourcePaths: AmazonQResourcePaths,
    toDispose: vscode.Disposable[]
) {
    // Request handler for when the server wants to know about the clients auth connnection. Must be registered before the initial auth init call
    client.onRequest<ConnectionMetadata, Error>(auth2.notificationTypes.getConnectionMetadata.method, () => {
        return {
            sso: {
                startUrl: AuthUtil.instance.connection?.startUrl,
            },
        }
    })

    client.onRequest<MessageActionItem | null, Error>(
        ShowMessageRequest.method,
        async (params: ShowMessageRequestParams) => {
            const actions = params.actions?.map((a) => a.title) ?? []
            const response = await vscode.window.showInformationMessage(params.message, { modal: true }, ...actions)
            return params.actions?.find((a) => a.title === response) ?? (undefined as unknown as null)
        }
    )

    client.onRequest<ShowDocumentParams, ShowDocumentResult>(
        ShowDocumentRequest.method,
        async (params: ShowDocumentParams): Promise<ShowDocumentParams | ResponseError<ShowDocumentResult>> => {
            const uri = vscode.Uri.parse(params.uri)
            getLogger().info(`Processing ShowDocumentRequest for URI scheme: ${uri.scheme}`)
            try {
                if (uri.scheme.startsWith('http')) {
                    getLogger().info('Opening URL...')
                    await openUrl(vscode.Uri.parse(params.uri))
                } else {
                    getLogger().info('Opening text document...')
                    const doc = await vscode.workspace.openTextDocument(uri)
                    await vscode.window.showTextDocument(doc, { preview: false })
                }
                return params
            } catch (e) {
                return new ResponseError(
                    LSPErrorCodes.RequestFailed,
                    `Failed to process ShowDocumentRequest: ${(e as Error).message}`
                )
            }
        }
    )

    const sendProfileToLsp = async () => {
        try {
            const result = await client.sendRequest(updateConfigurationRequestType.method, {
                section: 'aws.q',
                settings: {
                    profileArn: AuthUtil.instance.regionProfileManager.activeRegionProfile?.arn,
                },
            })
            client.info(
                `Client: Updated Amazon Q Profile ${AuthUtil.instance.regionProfileManager.activeRegionProfile?.arn} to Amazon Q LSP`,
                result
            )
        } catch (err) {
            client.error('Error when setting Q Developer Profile to Amazon Q LSP', err)
        }
    }

    let promise: Promise<void> | undefined
    let resolver: () => void = () => {}
    client.onProgress(GetSsoTokenProgressType, GetSsoTokenProgressToken, async (partialResult: GetSsoTokenProgress) => {
        const decryptedKey = await jose.compactDecrypt(partialResult as unknown as string, encryptionKey)
        const val: GetSsoTokenProgress = JSON.parse(decryptedKey.plaintext.toString())

        if (val.state === 'InProgress') {
            if (promise) {
                resolver()
            }
            promise = new Promise<void>((resolve) => {
                resolver = resolve
            })
        } else {
            resolver()
            promise = undefined
            return
        }

        // send profile to lsp once.
        void sendProfileToLsp()

        void vscode.window.withProgress(
            {
                cancellable: true,
                location: vscode.ProgressLocation.Notification,
                title: val.message,
            },
            async (_) => {
                await promise
            }
        )
    })

    if (Experiments.instance.get('amazonqLSPInline', false)) {
        const inlineManager = new InlineCompletionManager(client)
        inlineManager.registerInlineCompletion()
        toDispose.push(
            inlineManager,
            Commands.register({ id: 'aws.amazonq.invokeInlineCompletion', autoconnect: true }, async () => {
                await vscode.commands.executeCommand('editor.action.inlineSuggest.trigger')
            }),
            vscode.workspace.onDidCloseTextDocument(async () => {
                await vscode.commands.executeCommand('aws.amazonq.rejectCodeSuggestion')
            })
        )
    }
    if (Experiments.instance.get('amazonqChatLSP', true)) {
        await activateChat(client, encryptionKey, resourcePaths.ui)
    }

    toDispose.push(
        AuthUtil.instance.regionProfileManager.onDidChangeRegionProfile(sendProfileToLsp),
        vscode.commands.registerCommand('aws.amazonq.getWorkspaceId', async () => {
            const requestType = new RequestType<GetConfigurationFromServerParams, ResponseMessage, Error>(
                'aws/getConfigurationFromServer'
            )
            const workspaceIdResp = await client.sendRequest(requestType.method, {
                section: 'aws.q.workspaceContext',
            })
            return workspaceIdResp
        }),
        vscode.workspace.onDidCreateFiles((e) => {
            client.sendNotification('workspace/didCreateFiles', {
                files: e.files.map((it) => {
                    return { uri: it.fsPath }
                }),
            } as CreateFilesParams)
        }),
        vscode.workspace.onDidDeleteFiles((e) => {
            client.sendNotification('workspace/didDeleteFiles', {
                files: e.files.map((it) => {
                    return { uri: it.fsPath }
                }),
            } as DeleteFilesParams)
        }),
        vscode.workspace.onDidRenameFiles((e) => {
            client.sendNotification('workspace/didRenameFiles', {
                files: e.files.map((it) => {
                    return { oldUri: it.oldUri.fsPath, newUri: it.newUri.fsPath }
                }),
            } as RenameFilesParams)
        }),
        vscode.workspace.onDidSaveTextDocument((e) => {
            client.sendNotification('workspace/didSaveTextDocument', {
                textDocument: {
                    uri: e.uri.fsPath,
                },
            } as DidSaveTextDocumentParams)
        }),
        vscode.workspace.onDidChangeWorkspaceFolders((e) => {
            client.sendNotification('workspace/didChangeWorkspaceFolder', {
                event: {
                    added: e.added.map((it) => {
                        return {
                            name: it.name,
                            uri: it.uri.fsPath,
                        } as WorkspaceFolder
                    }),
                    removed: e.removed.map((it) => {
                        return {
                            name: it.name,
                            uri: it.uri.fsPath,
                        } as WorkspaceFolder
                    }),
                },
            } as DidChangeWorkspaceFoldersParams)
        }),
        // Set this inside onReady so that it only triggers on subsequent language server starts (not the first)
        onServerRestartHandler(client)
    )
}

/**
 * When the server restarts (likely due to a crash, then the LanguageClient automatically starts it again)
 * we need to run some server intialization again.
 */
function onServerRestartHandler(client: LanguageClient) {
    return client.onDidChangeState(async (e) => {
        // Ensure we are in a "restart" state
        if (!(e.oldState === State.Starting && e.newState === State.Running)) {
            return
        }

        // Emit telemetry that a crash was detected.
        // It is not guaranteed to 100% be a crash since somehow the server may have been intentionally restarted,
        // but most of the time it probably will have been due to a crash.
        // TODO: Port this metric override to common definitions
        telemetry.languageServer_crash.emit({ id: 'AmazonQ' })

        // Need to set the auth token in the again
        await AuthUtil.instance.restore()
    })
}

function getConfigSection(section: ConfigSection) {
    getLogger('amazonqLsp').debug('Fetching config section %s for language server', section)
    switch (section) {
        case 'aws.q':
            /**
             * IMPORTANT: This object is parsed by the following code in the language server, **so
             * it must match that expected shape**.
             * https://github.com/aws/language-servers/blob/1d2ca018f2248106690438b860d40a7ee67ac728/server/aws-lsp-codewhisperer/src/shared/amazonQServiceManager/configurationUtils.ts#L114
             */
            return [
                {
                    customization: undefinedIfEmpty(getSelectedCustomization().arn),
                    optOutTelemetry: getOptOutPreference() === 'OPTOUT',
                    projectContext: {
                        enableLocalIndexing: CodeWhispererSettings.instance.isLocalIndexEnabled(),
                        enableGpuAcceleration: CodeWhispererSettings.instance.isLocalIndexGPUEnabled(),
                        indexWorkerThreads: CodeWhispererSettings.instance.getIndexWorkerThreads(),
                        localIndexing: {
                            ignoreFilePatterns: CodeWhispererSettings.instance.getIndexIgnoreFilePatterns(),
                            maxFileSizeMB: CodeWhispererSettings.instance.getMaxIndexFileSize(),
                            maxIndexSizeMB: CodeWhispererSettings.instance.getMaxIndexSize(),
                            indexCacheDirPath: CodeWhispererSettings.instance.getIndexCacheDirPath(),
                        },
                    },
                },
            ]
        case 'aws.codeWhisperer':
            return [
                {
                    includeSuggestionsWithCodeReferences:
                        CodeWhispererSettings.instance.isSuggestionsWithCodeReferencesEnabled(),
                    shareCodeWhispererContentWithAWS: !CodeWhispererSettings.instance.isOptoutEnabled(),
                    includeImportsWithSuggestions: CodeWhispererSettings.instance.isImportRecommendationEnabled(),
                    sendUserWrittenCodeMetrics: true,
                },
            ]
        case 'aws.logLevel':
            return [toAmazonQLSPLogLevel(globals.logOutputChannel.logLevel)]
    }
}<|MERGE_RESOLUTION|>--- conflicted
+++ resolved
@@ -180,30 +180,12 @@
 
     await client.onReady()
 
-<<<<<<< HEAD
-    // IMPORTANT: This sets up Auth and must be called before anything attempts to use it
-    AuthUtil.create(new auth2.LanguageClientAuth(client, clientId, encryptionKey))
-
-    // Migrate SSO connections from old Auth to the LSP identity server
-    // This function only migrates connections once
-    // This call can be removed once all/most users have updated to the latest AmazonQ version
-    try {
-        await AuthUtil.instance.migrateSsoConnectionToLsp(clientName)
-    } catch (e) {
-        getLogger().error(`Error while migration SSO connection to Amazon Q LSP: ${e}`)
-    }
-
-    // Ideally this would be part of AuthUtil.create() as it restores the existing Auth connection
-    // but the SSO connection migration delays this call
-    await AuthUtil.instance.restore()
-=======
     /**
      * We use the Flare Auth language server, and our Auth client depends on it.
      * Because of this we initialize our Auth client **immediately** after the language server is ready.
      * Doing this removes the chance of something else attempting to use the Auth client before it is ready.
      */
     await initializeAuth(client)
->>>>>>> f849b3fe
 
     await postStartLanguageServer(client, resourcePaths, toDispose)
 
@@ -211,6 +193,15 @@
 
     async function initializeAuth(client: LanguageClient) {
         AuthUtil.create(new auth2.LanguageClientAuth(client, clientId, encryptionKey))
+      
+        // Migrate SSO connections from old Auth to the LSP identity server
+        // This function only migrates connections once
+        // This call can be removed once all/most users have updated to the latest AmazonQ version
+        try {
+            await AuthUtil.instance.migrateSsoConnectionToLsp(clientName)
+        } catch (e) {
+            getLogger().error(`Error while migration SSO connection to Amazon Q LSP: ${e}`)
+        }
 
         /** All must be setup before {@link AuthUtil.restore} otherwise they may not trigger when expected */
         AuthUtil.instance.regionProfileManager.onDidChangeRegionProfile(async () => {
