/*!
 * Copyright Amazon.com, Inc. or its affiliates. All Rights Reserved.
 * SPDX-License-Identifier: Apache-2.0
 */

import vscode, { env, version } from 'vscode'
import * as nls from 'vscode-nls'
import { LanguageClient, LanguageClientOptions, RequestType, State } from 'vscode-languageclient'
import { InlineCompletionManager } from '../app/inline/completion'
import { AmazonQLspAuth, encryptionKey, notificationTypes } from './auth'
import {
    CreateFilesParams,
    DeleteFilesParams,
    DidChangeWorkspaceFoldersParams,
    DidSaveTextDocumentParams,
    GetConfigurationFromServerParams,
    RenameFilesParams,
    ResponseMessage,
    WorkspaceFolder,
} from '@aws/language-server-runtimes/protocol'
import {
    AuthUtil,
    CodeWhispererSettings,
    getSelectedCustomization,
    TelemetryHelper,
} from 'aws-core-vscode/codewhisperer'
import {
    Settings,
    createServerOptions,
    globals,
    Experiments,
    Commands,
    oneSecond,
    validateNodeExe,
    getLogger,
    undefinedIfEmpty,
    getOptOutPreference,
    isAmazonLinux2,
    getClientId,
    extensionVersion,
} from 'aws-core-vscode/shared'
import { processUtils } from 'aws-core-vscode/shared'
import { activate } from './chat/activation'
import { AmazonQResourcePaths } from './lspInstaller'
import { ConfigSection, isValidConfigSection, pushConfigUpdate, toAmazonQLSPLogLevel } from './config'
<<<<<<< HEAD
import { activate as activateInlineChat } from '../inlineChat/activation'
import { telemetry } from 'aws-core-vscode/telemetry'
import { SessionManager } from '../app/inline/sessionManager'
import { LineTracker } from '../app/inline/stateTracker/lineTracker'
import { InlineTutorialAnnotation } from '../app/inline/tutorials/inlineTutorialAnnotation'
import { InlineChatTutorialAnnotation } from '../app/inline/tutorials/inlineChatTutorialAnnotation'
=======
import { telemetry } from 'aws-core-vscode/telemetry'
>>>>>>> c462e03d

const localize = nls.loadMessageBundle()
const logger = getLogger('amazonqLsp.lspClient')

export const glibcLinker: string = process.env.VSCODE_SERVER_CUSTOM_GLIBC_LINKER || ''
export const glibcPath: string = process.env.VSCODE_SERVER_CUSTOM_GLIBC_PATH || ''

export function hasGlibcPatch(): boolean {
    return glibcLinker.length > 0 && glibcPath.length > 0
}

export async function startLanguageServer(
    extensionContext: vscode.ExtensionContext,
    resourcePaths: AmazonQResourcePaths
) {
    const toDispose = extensionContext.subscriptions

    const serverModule = resourcePaths.lsp

    const argv = [
        '--nolazy',
        '--preserve-symlinks',
        '--stdio',
        '--pre-init-encryption',
        '--set-credentials-encryption-key',
    ]

    const documentSelector = [{ scheme: 'file', language: '*' }]

    const clientId = 'amazonq'
    const traceServerEnabled = Settings.instance.isSet(`${clientId}.trace.server`)
    let executable: string[] = []
    // apply the GLIBC 2.28 path to node js runtime binary
    if (isAmazonLinux2() && hasGlibcPatch()) {
        executable = [glibcLinker, '--library-path', glibcPath, resourcePaths.node]
        getLogger('amazonqLsp').info(`Patched node runtime with GLIBC to ${executable}`)
    } else {
        executable = [resourcePaths.node]
    }

    const memoryWarnThreshold = 1024 * processUtils.oneMB
    const serverOptions = createServerOptions({
        encryptionKey,
        executable: executable,
        serverModule,
        execArgv: argv,
        warnThresholds: { memory: memoryWarnThreshold },
    })

    await validateNodeExe(executable, resourcePaths.lsp, argv, logger)

    // Options to control the language client
    const clientOptions: LanguageClientOptions = {
        // Register the server for json documents
        documentSelector,
        middleware: {
            workspace: {
                /**
                 * Convert VSCode settings format to be compatible with flare's configs
                 */
                configuration: async (params, token, next) => {
                    const config = await next(params, token)
                    const section = params.items[0].section
                    if (!isValidConfigSection(section)) {
                        return config
                    }
                    return getConfigSection(section)
                },
            },
        },
        initializationOptions: {
            aws: {
                clientInfo: {
                    name: env.appName,
                    version: version,
                    extension: {
                        name: 'AmazonQ-For-VSCode',
                        version: extensionVersion,
                    },
                    clientId: getClientId(globals.globalState),
                },
                awsClientCapabilities: {
                    q: {
                        developerProfiles: true,
                        mcp: true,
                    },
                    window: {
                        notifications: true,
                        showSaveFileDialog: true,
                    },
                },
                contextConfiguration: {
                    workspaceIdentifier: extensionContext.storageUri?.path,
                },
                logLevel: toAmazonQLSPLogLevel(globals.logOutputChannel.logLevel),
            },
            credentials: {
                providesBearerToken: true,
            },
        },
        /**
         * When the trace server is enabled it outputs a ton of log messages so:
         *   When trace server is enabled, logs go to a seperate "Amazon Q Language Server" output.
         *   Otherwise, logs go to the regular "Amazon Q Logs" channel.
         */
        ...(traceServerEnabled
            ? {}
            : {
                  outputChannel: globals.logOutputChannel,
              }),
    }

    const client = new LanguageClient(
        clientId,
        localize('amazonq.server.name', 'Amazon Q Language Server'),
        serverOptions,
        clientOptions
    )

    const disposable = client.start()
    toDispose.push(disposable)
    await client.onReady()
<<<<<<< HEAD

    const auth = await initializeAuth(client)

    await onLanguageServerReady(extensionContext, auth, client, resourcePaths, toDispose)

    return client
}

async function initializeAuth(client: LanguageClient): Promise<AmazonQLspAuth> {
    const auth = new AmazonQLspAuth(client)
    await auth.refreshConnection(true)
    return auth
}

async function onLanguageServerReady(
    extensionContext: vscode.ExtensionContext,
    auth: AmazonQLspAuth,
    client: LanguageClient,
    resourcePaths: AmazonQResourcePaths,
    toDispose: vscode.Disposable[]
) {
    const sessionManager = new SessionManager()

    // keeps track of the line changes
    const lineTracker = new LineTracker()

    // tutorial for inline suggestions
    const inlineTutorialAnnotation = new InlineTutorialAnnotation(lineTracker, sessionManager)

    // tutorial for inline chat
    const inlineChatTutorialAnnotation = new InlineChatTutorialAnnotation(inlineTutorialAnnotation)

    const inlineManager = new InlineCompletionManager(client, sessionManager, lineTracker, inlineTutorialAnnotation)
    inlineManager.registerInlineCompletion()
    activateInlineChat(extensionContext, client, encryptionKey, inlineChatTutorialAnnotation)

    if (Experiments.instance.get('amazonqChatLSP', true)) {
        await activate(client, encryptionKey, resourcePaths.ui)
    }

=======

    const auth = await initializeAuth(client)

    await onLanguageServerReady(auth, client, resourcePaths, toDispose)

    return client
}

async function initializeAuth(client: LanguageClient): Promise<AmazonQLspAuth> {
    const auth = new AmazonQLspAuth(client)
    await auth.refreshConnection(true)
    return auth
}

async function onLanguageServerReady(
    auth: AmazonQLspAuth,
    client: LanguageClient,
    resourcePaths: AmazonQResourcePaths,
    toDispose: vscode.Disposable[]
) {
    if (Experiments.instance.get('amazonqLSPInline', false)) {
        const inlineManager = new InlineCompletionManager(client)
        inlineManager.registerInlineCompletion()
        toDispose.push(
            inlineManager,
            Commands.register({ id: 'aws.amazonq.invokeInlineCompletion', autoconnect: true }, async () => {
                await vscode.commands.executeCommand('editor.action.inlineSuggest.trigger')
            }),
            vscode.workspace.onDidCloseTextDocument(async () => {
                await vscode.commands.executeCommand('aws.amazonq.rejectCodeSuggestion')
            })
        )
    }

    if (Experiments.instance.get('amazonqChatLSP', true)) {
        await activate(client, encryptionKey, resourcePaths.ui)
    }

>>>>>>> c462e03d
    const refreshInterval = auth.startTokenRefreshInterval(10 * oneSecond)

    // We manually push the cached values the first time since event handlers, which should push, may not have been setup yet.
    // Execution order is weird and should be fixed in the flare implementation.
    // TODO: Revisit if we need this if we setup the event handlers properly
    if (AuthUtil.instance.isConnectionValid()) {
        await sendProfileToLsp(client)

        await pushConfigUpdate(client, {
            type: 'customization',
            customization: getSelectedCustomization(),
        })
    }

    toDispose.push(
<<<<<<< HEAD
        inlineManager,
        Commands.register({ id: 'aws.amazonq.invokeInlineCompletion', autoconnect: true }, async () => {
            await vscode.commands.executeCommand('editor.action.inlineSuggest.trigger')
        }),
        Commands.register('aws.amazonq.refreshAnnotation', async (forceProceed: boolean) => {
            telemetry.record({
                traceId: TelemetryHelper.instance.traceId,
            })

            const editor = vscode.window.activeTextEditor
            if (editor) {
                if (forceProceed) {
                    await inlineTutorialAnnotation.refresh(editor, 'codewhisperer', true)
                } else {
                    await inlineTutorialAnnotation.refresh(editor, 'codewhisperer')
                }
            }
        }),
        Commands.register('aws.amazonq.dismissTutorial', async () => {
            const editor = vscode.window.activeTextEditor
            if (editor) {
                inlineTutorialAnnotation.clear()
                try {
                    telemetry.ui_click.emit({ elementId: `dismiss_${inlineTutorialAnnotation.currentState.id}` })
                } catch (_) {}
                await inlineTutorialAnnotation.dismissTutorial()
                getLogger().debug(`codewhisperer: user dismiss tutorial.`)
            }
        }),
        vscode.workspace.onDidCloseTextDocument(async () => {
            await vscode.commands.executeCommand('aws.amazonq.rejectCodeSuggestion')
        }),
=======
>>>>>>> c462e03d
        AuthUtil.instance.auth.onDidChangeActiveConnection(async () => {
            await auth.refreshConnection()
        }),
        AuthUtil.instance.auth.onDidDeleteConnection(async () => {
            client.sendNotification(notificationTypes.deleteBearerToken.method)
        }),
        AuthUtil.instance.regionProfileManager.onDidChangeRegionProfile(() => sendProfileToLsp(client)),
        vscode.commands.registerCommand('aws.amazonq.getWorkspaceId', async () => {
            const requestType = new RequestType<GetConfigurationFromServerParams, ResponseMessage, Error>(
                'aws/getConfigurationFromServer'
            )
            const workspaceIdResp = await client.sendRequest(requestType.method, {
                section: 'aws.q.workspaceContext',
            })
            return workspaceIdResp
        }),
        vscode.workspace.onDidCreateFiles((e) => {
            client.sendNotification('workspace/didCreateFiles', {
                files: e.files.map((it) => {
                    return { uri: it.fsPath }
                }),
            } as CreateFilesParams)
        }),
        vscode.workspace.onDidDeleteFiles((e) => {
            client.sendNotification('workspace/didDeleteFiles', {
                files: e.files.map((it) => {
                    return { uri: it.fsPath }
                }),
            } as DeleteFilesParams)
        }),
        vscode.workspace.onDidRenameFiles((e) => {
            client.sendNotification('workspace/didRenameFiles', {
                files: e.files.map((it) => {
                    return { oldUri: it.oldUri.fsPath, newUri: it.newUri.fsPath }
                }),
            } as RenameFilesParams)
        }),
        vscode.workspace.onDidSaveTextDocument((e) => {
            client.sendNotification('workspace/didSaveTextDocument', {
                textDocument: {
                    uri: e.uri.fsPath,
                },
            } as DidSaveTextDocumentParams)
        }),
        vscode.workspace.onDidChangeWorkspaceFolders((e) => {
            client.sendNotification('workspace/didChangeWorkspaceFolder', {
                event: {
                    added: e.added.map((it) => {
                        return {
                            name: it.name,
                            uri: it.uri.fsPath,
                        } as WorkspaceFolder
                    }),
                    removed: e.removed.map((it) => {
                        return {
                            name: it.name,
                            uri: it.uri.fsPath,
                        } as WorkspaceFolder
                    }),
                },
            } as DidChangeWorkspaceFoldersParams)
        }),
        { dispose: () => clearInterval(refreshInterval) },
        // Set this inside onReady so that it only triggers on subsequent language server starts (not the first)
        onServerRestartHandler(client, auth)
    )

    async function sendProfileToLsp(client: LanguageClient) {
        await pushConfigUpdate(client, {
            type: 'profile',
            profileArn: AuthUtil.instance.regionProfileManager.activeRegionProfile?.arn,
        })
    }
}

/**
 * When the server restarts (likely due to a crash, then the LanguageClient automatically starts it again)
 * we need to run some server intialization again.
 */
function onServerRestartHandler(client: LanguageClient, auth: AmazonQLspAuth) {
    return client.onDidChangeState(async (e) => {
        // Ensure we are in a "restart" state
        if (!(e.oldState === State.Starting && e.newState === State.Running)) {
            return
        }

        // Emit telemetry that a crash was detected.
        // It is not guaranteed to 100% be a crash since somehow the server may have been intentionally restarted,
        // but most of the time it probably will have been due to a crash.
        // TODO: Port this metric override to common definitions
        telemetry.languageServer_crash.emit({ id: 'AmazonQ' })

        // Need to set the auth token in the again
        await auth.refreshConnection(true)
    })
}

function getConfigSection(section: ConfigSection) {
    getLogger('amazonqLsp').debug('Fetching config section %s for language server', section)
    switch (section) {
        case 'aws.q':
            /**
             * IMPORTANT: This object is parsed by the following code in the language server, **so
             * it must match that expected shape**.
             * https://github.com/aws/language-servers/blob/1d2ca018f2248106690438b860d40a7ee67ac728/server/aws-lsp-codewhisperer/src/shared/amazonQServiceManager/configurationUtils.ts#L114
             */
            return [
                {
                    customization: undefinedIfEmpty(getSelectedCustomization().arn),
                    optOutTelemetry: getOptOutPreference() === 'OPTOUT',
                    projectContext: {
                        enableLocalIndexing: CodeWhispererSettings.instance.isLocalIndexEnabled(),
                        enableGpuAcceleration: CodeWhispererSettings.instance.isLocalIndexGPUEnabled(),
                        indexWorkerThreads: CodeWhispererSettings.instance.getIndexWorkerThreads(),
                        localIndexing: {
                            ignoreFilePatterns: CodeWhispererSettings.instance.getIndexIgnoreFilePatterns(),
                            maxFileSizeMB: CodeWhispererSettings.instance.getMaxIndexFileSize(),
                            maxIndexSizeMB: CodeWhispererSettings.instance.getMaxIndexSize(),
                            indexCacheDirPath: CodeWhispererSettings.instance.getIndexCacheDirPath(),
                        },
                    },
                },
            ]
        case 'aws.codeWhisperer':
            return [
                {
                    includeSuggestionsWithCodeReferences:
                        CodeWhispererSettings.instance.isSuggestionsWithCodeReferencesEnabled(),
                    shareCodeWhispererContentWithAWS: !CodeWhispererSettings.instance.isOptoutEnabled(),
                    includeImportsWithSuggestions: CodeWhispererSettings.instance.isImportRecommendationEnabled(),
                    sendUserWrittenCodeMetrics: true,
                },
            ]
        case 'aws.logLevel':
            return [toAmazonQLSPLogLevel(globals.logOutputChannel.logLevel)]
    }
}<|MERGE_RESOLUTION|>--- conflicted
+++ resolved
@@ -43,16 +43,12 @@
 import { activate } from './chat/activation'
 import { AmazonQResourcePaths } from './lspInstaller'
 import { ConfigSection, isValidConfigSection, pushConfigUpdate, toAmazonQLSPLogLevel } from './config'
-<<<<<<< HEAD
 import { activate as activateInlineChat } from '../inlineChat/activation'
 import { telemetry } from 'aws-core-vscode/telemetry'
 import { SessionManager } from '../app/inline/sessionManager'
 import { LineTracker } from '../app/inline/stateTracker/lineTracker'
 import { InlineTutorialAnnotation } from '../app/inline/tutorials/inlineTutorialAnnotation'
 import { InlineChatTutorialAnnotation } from '../app/inline/tutorials/inlineChatTutorialAnnotation'
-=======
-import { telemetry } from 'aws-core-vscode/telemetry'
->>>>>>> c462e03d
 
 const localize = nls.loadMessageBundle()
 const logger = getLogger('amazonqLsp.lspClient')
@@ -175,7 +171,6 @@
     const disposable = client.start()
     toDispose.push(disposable)
     await client.onReady()
-<<<<<<< HEAD
 
     const auth = await initializeAuth(client)
 
@@ -216,46 +211,6 @@
         await activate(client, encryptionKey, resourcePaths.ui)
     }
 
-=======
-
-    const auth = await initializeAuth(client)
-
-    await onLanguageServerReady(auth, client, resourcePaths, toDispose)
-
-    return client
-}
-
-async function initializeAuth(client: LanguageClient): Promise<AmazonQLspAuth> {
-    const auth = new AmazonQLspAuth(client)
-    await auth.refreshConnection(true)
-    return auth
-}
-
-async function onLanguageServerReady(
-    auth: AmazonQLspAuth,
-    client: LanguageClient,
-    resourcePaths: AmazonQResourcePaths,
-    toDispose: vscode.Disposable[]
-) {
-    if (Experiments.instance.get('amazonqLSPInline', false)) {
-        const inlineManager = new InlineCompletionManager(client)
-        inlineManager.registerInlineCompletion()
-        toDispose.push(
-            inlineManager,
-            Commands.register({ id: 'aws.amazonq.invokeInlineCompletion', autoconnect: true }, async () => {
-                await vscode.commands.executeCommand('editor.action.inlineSuggest.trigger')
-            }),
-            vscode.workspace.onDidCloseTextDocument(async () => {
-                await vscode.commands.executeCommand('aws.amazonq.rejectCodeSuggestion')
-            })
-        )
-    }
-
-    if (Experiments.instance.get('amazonqChatLSP', true)) {
-        await activate(client, encryptionKey, resourcePaths.ui)
-    }
-
->>>>>>> c462e03d
     const refreshInterval = auth.startTokenRefreshInterval(10 * oneSecond)
 
     // We manually push the cached values the first time since event handlers, which should push, may not have been setup yet.
@@ -271,7 +226,6 @@
     }
 
     toDispose.push(
-<<<<<<< HEAD
         inlineManager,
         Commands.register({ id: 'aws.amazonq.invokeInlineCompletion', autoconnect: true }, async () => {
             await vscode.commands.executeCommand('editor.action.inlineSuggest.trigger')
@@ -304,8 +258,6 @@
         vscode.workspace.onDidCloseTextDocument(async () => {
             await vscode.commands.executeCommand('aws.amazonq.rejectCodeSuggestion')
         }),
-=======
->>>>>>> c462e03d
         AuthUtil.instance.auth.onDidChangeActiveConnection(async () => {
             await auth.refreshConnection()
         }),
