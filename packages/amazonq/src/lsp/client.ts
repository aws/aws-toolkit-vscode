/*!
 * Copyright Amazon.com, Inc. or its affiliates. All Rights Reserved.
 * SPDX-License-Identifier: Apache-2.0
 */

import vscode, { env, version } from 'vscode'
import * as nls from 'vscode-nls'
import * as crypto from 'crypto'
import { LanguageClient, LanguageClientOptions } from 'vscode-languageclient'
import { registerInlineCompletion } from '../app/inline/completion'
import { AmazonQLspAuth, encryptionKey, notificationTypes } from './auth'
import { AuthUtil } from 'aws-core-vscode/codewhisperer'
<<<<<<< HEAD
import {
    ConnectionMetadata,
    CreateFilesParams,
    DeleteFilesParams,
    DidChangeWorkspaceFoldersParams,
    DidSaveTextDocumentParams,
    RenameFilesParams,
    WorkspaceFolder,
} from '@aws/language-server-runtimes/protocol'
import {
    ResourcePaths,
    Settings,
    oidcClientName,
    createServerOptions,
    globals,
    getLogger,
} from 'aws-core-vscode/shared'
=======
import { ConnectionMetadata } from '@aws/language-server-runtimes/protocol'
import { Settings, oidcClientName, createServerOptions, globals, Experiments, getLogger } from 'aws-core-vscode/shared'
import { activate } from './chat/activation'
import { AmazonQResourcePaths } from './lspInstaller'
>>>>>>> d79c13ce

const localize = nls.loadMessageBundle()

export async function startLanguageServer(
    extensionContext: vscode.ExtensionContext,
    resourcePaths: AmazonQResourcePaths
) {
    const toDispose = extensionContext.subscriptions

    const serverModule = resourcePaths.lsp

    const serverOptions = createServerOptions({
        encryptionKey,
        executable: resourcePaths.node,
        serverModule,
        execArgv: [
            '--nolazy',
            '--preserve-symlinks',
            '--stdio',
            '--pre-init-encryption',
            '--set-credentials-encryption-key',
        ],
    })

    const documentSelector = [{ scheme: 'file', language: '*' }]

    const clientId = 'amazonq'
    const traceServerEnabled = Settings.instance.isSet(`${clientId}.trace.server`)

    // Options to control the language client
    const clientOptions: LanguageClientOptions = {
        // Register the server for json documents
        documentSelector,
        initializationOptions: {
            aws: {
                clientInfo: {
                    name: env.appName,
                    version: version,
                    extension: {
                        name: oidcClientName(),
                        version: '0.0.1',
                    },
                    clientId: crypto.randomUUID(),
                },
                awsClientCapabilities: {
                    window: {
                        notifications: true,
                    },
                },
            },
            credentials: {
                providesBearerToken: true,
            },
        },
        /**
         * When the trace server is enabled it outputs a ton of log messages so:
         *   When trace server is enabled, logs go to a seperate "Amazon Q Language Server" output.
         *   Otherwise, logs go to the regular "Amazon Q Logs" channel.
         */
        ...(traceServerEnabled
            ? {}
            : {
                  outputChannel: globals.logOutputChannel,
              }),
    }

    const client = new LanguageClient(
        clientId,
        localize('amazonq.server.name', 'Amazon Q Language Server'),
        serverOptions,
        clientOptions
    )

    const disposable = client.start()
    toDispose.push(disposable)

    const auth = new AmazonQLspAuth(client)

    return client.onReady().then(async () => {
        await auth.init()
        registerInlineCompletion(client)
        if (Experiments.instance.get('amazonqChatLSP', false)) {
            activate(client, encryptionKey, resourcePaths.mynahUI)
        }

        // Request handler for when the server wants to know about the clients auth connnection
        client.onRequest<ConnectionMetadata, Error>(notificationTypes.getConnectionMetadata.method, () => {
            return {
                sso: {
                    startUrl: AuthUtil.instance.auth.startUrl,
                },
            }
        })

        // Temporary code for pen test. Will be removed when we switch to the real flare auth
        const authInterval = setInterval(async () => {
            try {
                await auth.init()
            } catch (e) {
                getLogger('amazonqLsp').error('Unable to update bearer token: %s', (e as Error).message)
                clearInterval(authInterval)
            }
        }, 30 * 1000) // every 30 seconds

        toDispose.push(
            AuthUtil.instance.auth.onDidChangeActiveConnection(async () => {
                await auth.init()
            }),
            AuthUtil.instance.auth.onDidDeleteConnection(async () => {
                client.sendNotification(notificationTypes.deleteBearerToken.method)
            }),
            vscode.workspace.onDidCreateFiles((e) => {
                client.sendNotification('workspace/didCreateFiles', {
                    files: e.files.map((it) => {
                        return { uri: it.fsPath }
                    }),
                } as CreateFilesParams)
            }),
            vscode.workspace.onDidDeleteFiles((e) => {
                client.sendNotification('workspace/didDeleteFiles', {
                    files: e.files.map((it) => {
                        return { uri: it.fsPath }
                    }),
                } as DeleteFilesParams)
            }),
            vscode.workspace.onDidRenameFiles((e) => {
                client.sendNotification('workspace/didRenameFiles', {
                    files: e.files.map((it) => {
                        return { oldUri: it.oldUri.fsPath, newUri: it.newUri.fsPath }
                    }),
                } as RenameFilesParams)
            }),
            vscode.workspace.onDidSaveTextDocument((e) => {
                client.sendNotification('workspace/didSaveTextDocument', {
                    textDocument: {
                        uri: e.uri.fsPath,
                    },
                } as DidSaveTextDocumentParams)
            }),
            vscode.workspace.onDidChangeWorkspaceFolders((e) => {
                client.sendNotification('workspace/didChangeWorkspaceFolder', {
                    event: {
                        added: e.added.map((it) => {
                            return {
                                name: it.name,
                                uri: it.uri.fsPath,
                            } as WorkspaceFolder
                        }),
                        removed: e.removed.map((it) => {
                            return {
                                name: it.name,
                                uri: it.uri.fsPath,
                            } as WorkspaceFolder
                        }),
                    },
                } as DidChangeWorkspaceFoldersParams)
            })
        )
    })
}<|MERGE_RESOLUTION|>--- conflicted
+++ resolved
@@ -10,7 +10,6 @@
 import { registerInlineCompletion } from '../app/inline/completion'
 import { AmazonQLspAuth, encryptionKey, notificationTypes } from './auth'
 import { AuthUtil } from 'aws-core-vscode/codewhisperer'
-<<<<<<< HEAD
 import {
     ConnectionMetadata,
     CreateFilesParams,
@@ -20,20 +19,9 @@
     RenameFilesParams,
     WorkspaceFolder,
 } from '@aws/language-server-runtimes/protocol'
-import {
-    ResourcePaths,
-    Settings,
-    oidcClientName,
-    createServerOptions,
-    globals,
-    getLogger,
-} from 'aws-core-vscode/shared'
-=======
-import { ConnectionMetadata } from '@aws/language-server-runtimes/protocol'
 import { Settings, oidcClientName, createServerOptions, globals, Experiments, getLogger } from 'aws-core-vscode/shared'
 import { activate } from './chat/activation'
 import { AmazonQResourcePaths } from './lspInstaller'
->>>>>>> d79c13ce
 
 const localize = nls.loadMessageBundle()
 
@@ -115,7 +103,7 @@
     return client.onReady().then(async () => {
         await auth.init()
         registerInlineCompletion(client)
-        if (Experiments.instance.get('amazonqChatLSP', false)) {
+        if (Experiments.instance.get('amazonqChatLSP', true)) {
             activate(client, encryptionKey, resourcePaths.mynahUI)
         }
 
