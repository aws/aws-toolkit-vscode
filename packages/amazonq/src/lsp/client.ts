--- conflicted
+++ resolved
@@ -42,10 +42,7 @@
     getClientName,
     extensionVersion,
     isSageMaker,
-<<<<<<< HEAD
-=======
     DevSettings,
->>>>>>> fc8242b9
 } from 'aws-core-vscode/shared'
 import { processUtils } from 'aws-core-vscode/shared'
 import { activate } from './chat/activation'
