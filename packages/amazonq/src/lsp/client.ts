/*!
 * Copyright Amazon.com, Inc. or its affiliates. All Rights Reserved.
 * SPDX-License-Identifier: Apache-2.0
 */

import vscode, { env, version } from 'vscode'
import * as nls from 'vscode-nls'
<<<<<<< HEAD
import * as crypto from 'crypto'
import * as jose from 'jose'
=======
import { LanguageClient, LanguageClientOptions, RequestType, State } from 'vscode-languageclient'
>>>>>>> 143e35ce
import { InlineCompletionManager } from '../app/inline/completion'
import { LanguageClient, LanguageClientOptions, RequestType, State } from 'vscode-languageclient'
import {
    CreateFilesParams,
    DeleteFilesParams,
    DidChangeWorkspaceFoldersParams,
    DidSaveTextDocumentParams,
    GetConfigurationFromServerParams,
    RenameFilesParams,
    ResponseMessage,
    updateConfigurationRequestType,
    WorkspaceFolder,
    GetSsoTokenProgress,
    GetSsoTokenProgressToken,
    GetSsoTokenProgressType,
    MessageActionItem,
    ShowMessageRequest,
    ShowMessageRequestParams,
    ConnectionMetadata,
    ShowDocumentRequest,
    ShowDocumentParams,
    ShowDocumentResult,
    ResponseError,
    LSPErrorCodes,
} from '@aws/language-server-runtimes/protocol'
import { AuthUtil, CodeWhispererSettings, getSelectedCustomization } from 'aws-core-vscode/codewhisperer'
import {
    Settings,
    createServerOptions,
    globals,
    Experiments,
    Commands,
    validateNodeExe,
    getLogger,
    undefinedIfEmpty,
    getOptOutPreference,
    isAmazonInternalOs,
    fs,
<<<<<<< HEAD
    oidcClientName,
    openUrl,
=======
    getClientId,
    extensionVersion,
>>>>>>> 143e35ce
} from 'aws-core-vscode/shared'
import { processUtils } from 'aws-core-vscode/shared'
import { activate as activateChat } from './chat/activation'
import { AmazonQResourcePaths } from './lspInstaller'
import { auth2 } from 'aws-core-vscode/auth'
import { ConfigSection, isValidConfigSection, toAmazonQLSPLogLevel } from './config'
import { telemetry } from 'aws-core-vscode/telemetry'

const localize = nls.loadMessageBundle()
const logger = getLogger('amazonqLsp.lspClient')

export const clientId = 'amazonq'
export const clientName = oidcClientName()
export const encryptionKey = crypto.randomBytes(32)

export async function hasGlibcPatch(): Promise<boolean> {
    return await fs.exists('/opt/vsc-sysroot/lib64/ld-linux-x86-64.so.2')
}

export async function startLanguageServer(
    extensionContext: vscode.ExtensionContext,
    resourcePaths: AmazonQResourcePaths
): Promise<LanguageClient> {
    const toDispose = extensionContext.subscriptions

    const serverModule = resourcePaths.lsp

    const argv = [
        '--nolazy',
        '--preserve-symlinks',
        '--stdio',
        '--pre-init-encryption',
        '--set-credentials-encryption-key',
    ]

    const documentSelector = [{ scheme: 'file', language: '*' }]
    const traceServerEnabled = Settings.instance.isSet(`${clientId}.trace.server`)
    let executable: string[] = []
    // apply the GLIBC 2.28 path to node js runtime binary
    if (isAmazonInternalOs() && (await hasGlibcPatch())) {
        executable = [
            '/opt/vsc-sysroot/lib64/ld-linux-x86-64.so.2',
            '--library-path',
            '/opt/vsc-sysroot/lib64',
            resourcePaths.node,
        ]
        getLogger('amazonqLsp').info(`Patched node runtime with GLIBC to ${executable}`)
    } else {
        executable = [resourcePaths.node]
    }

    const memoryWarnThreshold = 1024 * processUtils.oneMB
    const serverOptions = createServerOptions({
        encryptionKey,
        executable: executable,
        serverModule,
        execArgv: argv,
        warnThresholds: { memory: memoryWarnThreshold },
    })

    await validateNodeExe(executable, resourcePaths.lsp, argv, logger)

    // Options to control the language client
    const clientOptions: LanguageClientOptions = {
        // Register the server for json documents
        documentSelector,
        middleware: {
            workspace: {
                /**
                 * Convert VSCode settings format to be compatible with flare's configs
                 */
                configuration: async (params, token, next) => {
                    const config = await next(params, token)
                    const section = params.items[0].section
                    if (!isValidConfigSection(section)) {
                        return config
                    }
                    return getConfigSection(section)
                },
            },
        },
        initializationOptions: {
            aws: {
                clientInfo: {
                    name: env.appName,
                    version: version,
                    extension: {
                        name: 'AmazonQ-For-VSCode',
                        version: extensionVersion,
                    },
                    clientId: getClientId(globals.globalState),
                },
                awsClientCapabilities: {
                    q: {
                        developerProfiles: true,
                    },
                    window: {
                        notifications: true,
                        showSaveFileDialog: true,
                    },
                },
                contextConfiguration: {
                    workspaceIdentifier: extensionContext.storageUri?.path,
                },
                logLevel: toAmazonQLSPLogLevel(globals.logOutputChannel.logLevel),
            },
            credentials: {
                providesBearerToken: true,
            },
        },
        /**
         * When the trace server is enabled it outputs a ton of log messages so:
         *   When trace server is enabled, logs go to a seperate "Amazon Q Language Server" output.
         *   Otherwise, logs go to the regular "Amazon Q Logs" channel.
         */
        ...(traceServerEnabled
            ? {}
            : {
                  outputChannel: globals.logOutputChannel,
              }),
    }

    const lspName = localize('amazonq.server.name', 'Amazon Q Language Server')
    const client = new LanguageClient(clientId, lspName, serverOptions, clientOptions)

    const disposable = client.start()
    toDispose.push(disposable)

    await client.onReady()
    AuthUtil.create(new auth2.LanguageClientAuth(client, clientId, encryptionKey))

    // Request handler for when the server wants to know about the clients auth connnection. Must be registered before the initial auth init call
    client.onRequest<ConnectionMetadata, Error>(auth2.notificationTypes.getConnectionMetadata.method, () => {
        return {
            sso: {
                startUrl: AuthUtil.instance.connection?.startUrl,
            },
        }
    })

    client.onRequest<MessageActionItem | null, Error>(
        ShowMessageRequest.method,
        async (params: ShowMessageRequestParams) => {
            const actions = params.actions?.map((a) => a.title) ?? []
            const response = await vscode.window.showInformationMessage(params.message, { modal: true }, ...actions)
            return params.actions?.find((a) => a.title === response) ?? (undefined as unknown as null)
        }
    )

    client.onRequest<ShowDocumentParams, ShowDocumentResult>(
        ShowDocumentRequest.method,
        async (params: ShowDocumentParams): Promise<ShowDocumentParams | ResponseError<ShowDocumentResult>> => {
            const uri = vscode.Uri.parse(params.uri)
            getLogger().info(`Processing ShowDocumentRequest for URI scheme: ${uri.scheme}`)
            try {
                if (uri.scheme.startsWith('http')) {
                    getLogger().info('Opening URL...')
                    await openUrl(vscode.Uri.parse(params.uri))
                } else {
                    getLogger().info('Opening text document...')
                    const doc = await vscode.workspace.openTextDocument(uri)
                    await vscode.window.showTextDocument(doc, { preview: false })
                }
                return params
            } catch (e) {
                return new ResponseError(
                    LSPErrorCodes.RequestFailed,
                    `Failed to process ShowDocumentRequest: ${(e as Error).message}`
                )
            }
        }
    )

    const sendProfileToLsp = async () => {
        try {
            const result = await client.sendRequest(updateConfigurationRequestType.method, {
                section: 'aws.q',
                settings: {
                    profileArn: AuthUtil.instance.regionProfileManager.activeRegionProfile?.arn,
                },
            })
            client.info(
                `Client: Updated Amazon Q Profile ${AuthUtil.instance.regionProfileManager.activeRegionProfile?.arn} to Amazon Q LSP`,
                result
            )
        } catch (err) {
            client.error('Error when setting Q Developer Profile to Amazon Q LSP', err)
        }
    }

    let promise: Promise<void> | undefined
    let resolver: () => void = () => {}
    client.onProgress(GetSsoTokenProgressType, GetSsoTokenProgressToken, async (partialResult: GetSsoTokenProgress) => {
        const decryptedKey = await jose.compactDecrypt(partialResult as unknown as string, encryptionKey)
        const val: GetSsoTokenProgress = JSON.parse(decryptedKey.plaintext.toString())

        if (val.state === 'InProgress') {
            if (promise) {
                resolver()
            }
            promise = new Promise<void>((resolve) => {
                resolver = resolve
            })
        } else {
            resolver()
            promise = undefined
            return
        }

        // send profile to lsp once.
        void sendProfileToLsp()

        void vscode.window.withProgress(
            {
                cancellable: true,
                location: vscode.ProgressLocation.Notification,
                title: val.message,
            },
            async (_) => {
                await promise
            }
        )
    })

    if (Experiments.instance.get('amazonqLSPInline', false)) {
        const inlineManager = new InlineCompletionManager(client)
        inlineManager.registerInlineCompletion()
        toDispose.push(
            inlineManager,
            Commands.register({ id: 'aws.amazonq.invokeInlineCompletion', autoconnect: true }, async () => {
                await vscode.commands.executeCommand('editor.action.inlineSuggest.trigger')
            }),
            vscode.workspace.onDidCloseTextDocument(async () => {
                await vscode.commands.executeCommand('aws.amazonq.rejectCodeSuggestion')
            })
        )
    }
    if (Experiments.instance.get('amazonqChatLSP', true)) {
        await activateChat(client, encryptionKey, resourcePaths.ui)
    }

    toDispose.push(
        AuthUtil.instance.regionProfileManager.onDidChangeRegionProfile(sendProfileToLsp),
        vscode.commands.registerCommand('aws.amazonq.getWorkspaceId', async () => {
            const requestType = new RequestType<GetConfigurationFromServerParams, ResponseMessage, Error>(
                'aws/getConfigurationFromServer'
            )
            const workspaceIdResp = await client.sendRequest(requestType.method, {
                section: 'aws.q.workspaceContext',
            })
            return workspaceIdResp
        }),
        vscode.workspace.onDidCreateFiles((e) => {
            client.sendNotification('workspace/didCreateFiles', {
                files: e.files.map((it) => {
                    return { uri: it.fsPath }
                }),
            } as CreateFilesParams)
        }),
        vscode.workspace.onDidDeleteFiles((e) => {
            client.sendNotification('workspace/didDeleteFiles', {
                files: e.files.map((it) => {
                    return { uri: it.fsPath }
                }),
            } as DeleteFilesParams)
        }),
        vscode.workspace.onDidRenameFiles((e) => {
            client.sendNotification('workspace/didRenameFiles', {
                files: e.files.map((it) => {
                    return { oldUri: it.oldUri.fsPath, newUri: it.newUri.fsPath }
                }),
            } as RenameFilesParams)
        }),
        vscode.workspace.onDidSaveTextDocument((e) => {
            client.sendNotification('workspace/didSaveTextDocument', {
                textDocument: {
                    uri: e.uri.fsPath,
                },
            } as DidSaveTextDocumentParams)
        }),
        vscode.workspace.onDidChangeWorkspaceFolders((e) => {
            client.sendNotification('workspace/didChangeWorkspaceFolder', {
                event: {
                    added: e.added.map((it) => {
                        return {
                            name: it.name,
                            uri: it.uri.fsPath,
                        } as WorkspaceFolder
                    }),
                    removed: e.removed.map((it) => {
                        return {
                            name: it.name,
                            uri: it.uri.fsPath,
                        } as WorkspaceFolder
                    }),
                },
            } as DidChangeWorkspaceFoldersParams)
        }),
        // Set this inside onReady so that it only triggers on subsequent language server starts (not the first)
        onServerRestartHandler(client)
    )

    return client
}

/**
 * When the server restarts (likely due to a crash, then the LanguageClient automatically starts it again)
 * we need to run some server intialization again.
 */
function onServerRestartHandler(client: LanguageClient) {
    return client.onDidChangeState(async (e) => {
        // Ensure we are in a "restart" state
        if (!(e.oldState === State.Starting && e.newState === State.Running)) {
            return
        }

        // Emit telemetry that a crash was detected.
        // It is not guaranteed to 100% be a crash since somehow the server may have been intentionally restarted,
        // but most of the time it probably will have been due to a crash.
        // TODO: Port this metric override to common definitions
        telemetry.languageServer_crash.emit({ id: 'AmazonQ' })

        // Need to set the auth token in the again
        await AuthUtil.instance.restore()
    })
}

function getConfigSection(section: ConfigSection) {
    getLogger('amazonqLsp').debug('Fetching config section %s for language server', section)
    switch (section) {
        case 'aws.q':
            /**
             * IMPORTANT: This object is parsed by the following code in the language server, **so
             * it must match that expected shape**.
             * https://github.com/aws/language-servers/blob/1d2ca018f2248106690438b860d40a7ee67ac728/server/aws-lsp-codewhisperer/src/shared/amazonQServiceManager/configurationUtils.ts#L114
             */
            return [
                {
                    customization: undefinedIfEmpty(getSelectedCustomization().arn),
                    optOutTelemetry: getOptOutPreference() === 'OPTOUT',
                    projectContext: {
                        enableLocalIndexing: CodeWhispererSettings.instance.isLocalIndexEnabled(),
                        enableGpuAcceleration: CodeWhispererSettings.instance.isLocalIndexGPUEnabled(),
                        indexWorkerThreads: CodeWhispererSettings.instance.getIndexWorkerThreads(),
                        localIndexing: {
                            ignoreFilePatterns: CodeWhispererSettings.instance.getIndexIgnoreFilePatterns(),
                            maxFileSizeMB: CodeWhispererSettings.instance.getMaxIndexFileSize(),
                            maxIndexSizeMB: CodeWhispererSettings.instance.getMaxIndexSize(),
                            indexCacheDirPath: CodeWhispererSettings.instance.getIndexCacheDirPath(),
                        },
                    },
                },
            ]
        case 'aws.codeWhisperer':
            return [
                {
                    includeSuggestionsWithCodeReferences:
                        CodeWhispererSettings.instance.isSuggestionsWithCodeReferencesEnabled(),
                    shareCodeWhispererContentWithAWS: !CodeWhispererSettings.instance.isOptoutEnabled(),
                    includeImportsWithSuggestions: CodeWhispererSettings.instance.isImportRecommendationEnabled(),
                    sendUserWrittenCodeMetrics: true,
                },
            ]
        case 'aws.logLevel':
            return [toAmazonQLSPLogLevel(globals.logOutputChannel.logLevel)]
    }
}<|MERGE_RESOLUTION|>--- conflicted
+++ resolved
@@ -5,14 +5,10 @@
 
 import vscode, { env, version } from 'vscode'
 import * as nls from 'vscode-nls'
-<<<<<<< HEAD
 import * as crypto from 'crypto'
 import * as jose from 'jose'
-=======
 import { LanguageClient, LanguageClientOptions, RequestType, State } from 'vscode-languageclient'
->>>>>>> 143e35ce
 import { InlineCompletionManager } from '../app/inline/completion'
-import { LanguageClient, LanguageClientOptions, RequestType, State } from 'vscode-languageclient'
 import {
     CreateFilesParams,
     DeleteFilesParams,
@@ -49,13 +45,10 @@
     getOptOutPreference,
     isAmazonInternalOs,
     fs,
-<<<<<<< HEAD
     oidcClientName,
     openUrl,
-=======
     getClientId,
     extensionVersion,
->>>>>>> 143e35ce
 } from 'aws-core-vscode/shared'
 import { processUtils } from 'aws-core-vscode/shared'
 import { activate as activateChat } from './chat/activation'
