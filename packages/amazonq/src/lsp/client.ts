/*!
 * Copyright Amazon.com, Inc. or its affiliates. All Rights Reserved.
 * SPDX-License-Identifier: Apache-2.0
 */

import vscode, { env, version } from 'vscode'
import * as nls from 'vscode-nls'
import { LanguageClient, LanguageClientOptions, RequestType, State } from 'vscode-languageclient'
import { InlineCompletionManager } from '../app/inline/completion'
import { AmazonQLspAuth, encryptionKey, notificationTypes } from './auth'
import {
    CreateFilesParams,
    DeleteFilesParams,
    DidChangeWorkspaceFoldersParams,
    GetConfigurationFromServerParams,
    RenameFilesParams,
    ResponseMessage,
    WorkspaceFolder,
} from '@aws/language-server-runtimes/protocol'
import {
    AuthUtil,
    CodeWhispererSettings,
    getSelectedCustomization,
    TelemetryHelper,
} from 'aws-core-vscode/codewhisperer'
import {
    Settings,
    createServerOptions,
    globals,
    Experiments,
    Commands,
    oneSecond,
    validateNodeExe,
    getLogger,
    undefinedIfEmpty,
    getOptOutPreference,
    isAmazonLinux2,
    getClientId,
    extensionVersion,
    isSageMaker,
    setContext,
} from 'aws-core-vscode/shared'
import { processUtils } from 'aws-core-vscode/shared'
import { activate } from './chat/activation'
import { AmazonQResourcePaths } from './lspInstaller'
import { ConfigSection, isValidConfigSection, pushConfigUpdate, toAmazonQLSPLogLevel } from './config'
import { activate as activateInlineChat } from '../inlineChat/activation'
import { telemetry } from 'aws-core-vscode/telemetry'
import { SessionManager } from '../app/inline/sessionManager'
import { LineTracker } from '../app/inline/stateTracker/lineTracker'
import { InlineTutorialAnnotation } from '../app/inline/tutorials/inlineTutorialAnnotation'
import { InlineChatTutorialAnnotation } from '../app/inline/tutorials/inlineChatTutorialAnnotation'

const localize = nls.loadMessageBundle()
const logger = getLogger('amazonqLsp.lspClient')

export function hasGlibcPatch(): boolean {
    // Skip GLIBC patching for SageMaker environments
    if (isSageMaker()) {
        getLogger('amazonqLsp').info('SageMaker environment detected in hasGlibcPatch, skipping GLIBC patching')
        return false // Return false to ensure SageMaker doesn't try to use GLIBC patching
    }

    // Check for environment variables (for CDM)
    const glibcLinker = process.env.VSCODE_SERVER_CUSTOM_GLIBC_LINKER || ''
    const glibcPath = process.env.VSCODE_SERVER_CUSTOM_GLIBC_PATH || ''

    if (glibcLinker.length > 0 && glibcPath.length > 0) {
        getLogger('amazonqLsp').info('GLIBC patching environment variables detected')
        return true
    }

    // No environment variables, no patching needed
    return false
}

export async function startLanguageServer(
    extensionContext: vscode.ExtensionContext,
    resourcePaths: AmazonQResourcePaths
) {
    const toDispose = extensionContext.subscriptions

    const serverModule = resourcePaths.lsp

    const argv = [
        '--nolazy',
        '--preserve-symlinks',
        '--stdio',
        '--pre-init-encryption',
        '--set-credentials-encryption-key',
    ]

    const documentSelector = [{ scheme: 'file', language: '*' }]

    const clientId = 'amazonq'
    const traceServerEnabled = Settings.instance.isSet(`${clientId}.trace.server`)
    let executable: string[] = []
    // apply the GLIBC 2.28 path to node js runtime binary
    if (isSageMaker()) {
        // SageMaker doesn't need GLIBC patching
        getLogger('amazonqLsp').info('SageMaker environment detected, skipping GLIBC patching')
        executable = [resourcePaths.node]
    } else if (isAmazonLinux2() && hasGlibcPatch()) {
        // Use environment variables if available (for CDM)
        if (process.env.VSCODE_SERVER_CUSTOM_GLIBC_LINKER && process.env.VSCODE_SERVER_CUSTOM_GLIBC_PATH) {
            executable = [
                process.env.VSCODE_SERVER_CUSTOM_GLIBC_LINKER,
                '--library-path',
                process.env.VSCODE_SERVER_CUSTOM_GLIBC_PATH,
                resourcePaths.node,
            ]
            getLogger('amazonqLsp').info(`Patched node runtime with GLIBC using env vars to ${executable}`)
        } else {
            // No environment variables, use the node executable directly
            executable = [resourcePaths.node]
        }
    } else {
        executable = [resourcePaths.node]
    }

    const memoryWarnThreshold = 1024 * processUtils.oneMB
    const serverOptions = createServerOptions({
        encryptionKey,
        executable: executable,
        serverModule,
        execArgv: argv,
        warnThresholds: { memory: memoryWarnThreshold },
    })

    await validateNodeExe(executable, resourcePaths.lsp, argv, logger)

    // Options to control the language client
    const clientOptions: LanguageClientOptions = {
        // Register the server for json documents
        documentSelector,
        middleware: {
            workspace: {
                /**
                 * Convert VSCode settings format to be compatible with flare's configs
                 */
                configuration: async (params, token, next) => {
                    const config = await next(params, token)
                    const section = params.items[0].section
                    if (!isValidConfigSection(section)) {
                        return config
                    }
                    return getConfigSection(section)
                },
            },
        },
        initializationOptions: {
            aws: {
                clientInfo: {
                    name: env.appName,
                    version: version,
                    extension: {
                        name: 'AmazonQ-For-VSCode',
                        version: extensionVersion,
                    },
                    clientId: getClientId(globals.globalState),
                },
                awsClientCapabilities: {
                    q: {
                        developerProfiles: true,
                        pinnedContextEnabled: true,
                        imageContextEnabled: true,
                        mcp: true,
<<<<<<< HEAD
                        shortcut: true,
=======
                        reroute: true,
                        modelSelection: true,
>>>>>>> 89a455c9
                        workspaceFilePath: vscode.workspace.workspaceFile?.fsPath,
                    },
                    window: {
                        notifications: true,
                        showSaveFileDialog: true,
                    },
                    textDocument: {
                        inlineCompletionWithReferences: {
                            inlineEditSupport: Experiments.instance.isExperimentEnabled('amazonqLSPNEP'),
                        },
                    },
                },
                contextConfiguration: {
                    workspaceIdentifier: extensionContext.storageUri?.path,
                },
                logLevel: toAmazonQLSPLogLevel(globals.logOutputChannel.logLevel),
            },
            credentials: {
                providesBearerToken: true,
            },
        },
        /**
         * When the trace server is enabled it outputs a ton of log messages so:
         *   When trace server is enabled, logs go to a seperate "Amazon Q Language Server" output.
         *   Otherwise, logs go to the regular "Amazon Q Logs" channel.
         */
        ...(traceServerEnabled
            ? {}
            : {
                  outputChannel: globals.logOutputChannel,
              }),
    }

    const client = new LanguageClient(
        clientId,
        localize('amazonq.server.name', 'Amazon Q Language Server'),
        serverOptions,
        clientOptions
    )

    const disposable = client.start()
    toDispose.push(disposable)
    await client.onReady()

    const auth = await initializeAuth(client)

    await onLanguageServerReady(extensionContext, auth, client, resourcePaths, toDispose)

    return client
}

async function initializeAuth(client: LanguageClient): Promise<AmazonQLspAuth> {
    const auth = new AmazonQLspAuth(client)
    await auth.refreshConnection(true)
    return auth
}

async function onLanguageServerReady(
    extensionContext: vscode.ExtensionContext,
    auth: AmazonQLspAuth,
    client: LanguageClient,
    resourcePaths: AmazonQResourcePaths,
    toDispose: vscode.Disposable[]
) {
    const sessionManager = new SessionManager()

    // keeps track of the line changes
    const lineTracker = new LineTracker()

    // tutorial for inline suggestions
    const inlineTutorialAnnotation = new InlineTutorialAnnotation(lineTracker, sessionManager)

    // tutorial for inline chat
    const inlineChatTutorialAnnotation = new InlineChatTutorialAnnotation(inlineTutorialAnnotation)

    const inlineManager = new InlineCompletionManager(client, sessionManager, lineTracker, inlineTutorialAnnotation)
    inlineManager.registerInlineCompletion()
    activateInlineChat(extensionContext, client, encryptionKey, inlineChatTutorialAnnotation)

    if (Experiments.instance.get('amazonqChatLSP', true)) {
        await activate(client, encryptionKey, resourcePaths.ui)

        await setContext('aws.amazonq.amazonqChatLSP.isRunning', true)
        getLogger().info('Amazon Q Chat LSP context flag set on client activated')

        // Add a disposable to reset the context flag when the client stops
        toDispose.push({
            dispose: async () => {
                await setContext('aws.amazonq.amazonqChatLSP.isRunning', false)
                getLogger().info('Amazon Q Chat LSP context flag reset on client disposal')
            },
        })
    }

    const refreshInterval = auth.startTokenRefreshInterval(10 * oneSecond)

    // We manually push the cached values the first time since event handlers, which should push, may not have been setup yet.
    // Execution order is weird and should be fixed in the flare implementation.
    // TODO: Revisit if we need this if we setup the event handlers properly
    if (AuthUtil.instance.isConnectionValid()) {
        await sendProfileToLsp(client)

        await pushConfigUpdate(client, {
            type: 'customization',
            customization: getSelectedCustomization(),
        })
    }

    toDispose.push(
        inlineManager,
        Commands.register({ id: 'aws.amazonq.invokeInlineCompletion', autoconnect: true }, async () => {
            await vscode.commands.executeCommand('editor.action.inlineSuggest.trigger')
        }),
        Commands.register('aws.amazonq.refreshAnnotation', async (forceProceed: boolean) => {
            telemetry.record({
                traceId: TelemetryHelper.instance.traceId,
            })

            const editor = vscode.window.activeTextEditor
            if (editor) {
                if (forceProceed) {
                    await inlineTutorialAnnotation.refresh(editor, 'codewhisperer', true)
                } else {
                    await inlineTutorialAnnotation.refresh(editor, 'codewhisperer')
                }
            }
        }),
        Commands.register('aws.amazonq.dismissTutorial', async () => {
            const editor = vscode.window.activeTextEditor
            if (editor) {
                inlineTutorialAnnotation.clear()
                try {
                    telemetry.ui_click.emit({ elementId: `dismiss_${inlineTutorialAnnotation.currentState.id}` })
                } catch (_) {}
                await inlineTutorialAnnotation.dismissTutorial()
                getLogger().debug(`codewhisperer: user dismiss tutorial.`)
            }
        }),
        vscode.workspace.onDidCloseTextDocument(async () => {
            await vscode.commands.executeCommand('aws.amazonq.rejectCodeSuggestion')
        }),
        AuthUtil.instance.auth.onDidChangeActiveConnection(async () => {
            await auth.refreshConnection()
        }),
        AuthUtil.instance.auth.onDidDeleteConnection(async () => {
            client.sendNotification(notificationTypes.deleteBearerToken.method)
        }),
        AuthUtil.instance.regionProfileManager.onDidChangeRegionProfile(() => sendProfileToLsp(client)),
        vscode.commands.registerCommand('aws.amazonq.getWorkspaceId', async () => {
            const requestType = new RequestType<GetConfigurationFromServerParams, ResponseMessage, Error>(
                'aws/getConfigurationFromServer'
            )
            const workspaceIdResp = await client.sendRequest(requestType.method, {
                section: 'aws.q.workspaceContext',
            })
            return workspaceIdResp
        }),
        vscode.workspace.onDidCreateFiles((e) => {
            client.sendNotification('workspace/didCreateFiles', {
                files: e.files.map((it) => {
                    return { uri: it.fsPath }
                }),
            } as CreateFilesParams)
        }),
        vscode.workspace.onDidDeleteFiles((e) => {
            client.sendNotification('workspace/didDeleteFiles', {
                files: e.files.map((it) => {
                    return { uri: it.fsPath }
                }),
            } as DeleteFilesParams)
        }),
        vscode.workspace.onDidRenameFiles((e) => {
            client.sendNotification('workspace/didRenameFiles', {
                files: e.files.map((it) => {
                    return { oldUri: it.oldUri.fsPath, newUri: it.newUri.fsPath }
                }),
            } as RenameFilesParams)
        }),
        vscode.workspace.onDidChangeWorkspaceFolders((e) => {
            client.sendNotification('workspace/didChangeWorkspaceFolder', {
                event: {
                    added: e.added.map((it) => {
                        return {
                            name: it.name,
                            uri: it.uri.fsPath,
                        } as WorkspaceFolder
                    }),
                    removed: e.removed.map((it) => {
                        return {
                            name: it.name,
                            uri: it.uri.fsPath,
                        } as WorkspaceFolder
                    }),
                },
            } as DidChangeWorkspaceFoldersParams)
        }),
        { dispose: () => clearInterval(refreshInterval) },
        // Set this inside onReady so that it only triggers on subsequent language server starts (not the first)
        onServerRestartHandler(client, auth)
    )

    async function sendProfileToLsp(client: LanguageClient) {
        await pushConfigUpdate(client, {
            type: 'profile',
            profileArn: AuthUtil.instance.regionProfileManager.activeRegionProfile?.arn,
        })
    }
}

/**
 * When the server restarts (likely due to a crash, then the LanguageClient automatically starts it again)
 * we need to run some server intialization again.
 */
function onServerRestartHandler(client: LanguageClient, auth: AmazonQLspAuth) {
    return client.onDidChangeState(async (e) => {
        // Ensure we are in a "restart" state
        if (!(e.oldState === State.Starting && e.newState === State.Running)) {
            return
        }

        // Emit telemetry that a crash was detected.
        // It is not guaranteed to 100% be a crash since somehow the server may have been intentionally restarted,
        // but most of the time it probably will have been due to a crash.
        // TODO: Port this metric override to common definitions
        telemetry.languageServer_crash.emit({ id: 'AmazonQ' })

        // Need to set the auth token in the again
        await auth.refreshConnection(true)
    })
}

function getConfigSection(section: ConfigSection) {
    getLogger('amazonqLsp').debug('Fetching config section %s for language server', section)
    switch (section) {
        case 'aws.q':
            /**
             * IMPORTANT: This object is parsed by the following code in the language server, **so
             * it must match that expected shape**.
             * https://github.com/aws/language-servers/blob/1d2ca018f2248106690438b860d40a7ee67ac728/server/aws-lsp-codewhisperer/src/shared/amazonQServiceManager/configurationUtils.ts#L114
             */
            return [
                {
                    customization: undefinedIfEmpty(getSelectedCustomization().arn),
                    optOutTelemetry: getOptOutPreference() === 'OPTOUT',
                    projectContext: {
                        enableLocalIndexing: CodeWhispererSettings.instance.isLocalIndexEnabled(),
                        enableGpuAcceleration: CodeWhispererSettings.instance.isLocalIndexGPUEnabled(),
                        indexWorkerThreads: CodeWhispererSettings.instance.getIndexWorkerThreads(),
                        localIndexing: {
                            ignoreFilePatterns: CodeWhispererSettings.instance.getIndexIgnoreFilePatterns(),
                            maxFileSizeMB: CodeWhispererSettings.instance.getMaxIndexFileSize(),
                            maxIndexSizeMB: CodeWhispererSettings.instance.getMaxIndexSize(),
                            indexCacheDirPath: CodeWhispererSettings.instance.getIndexCacheDirPath(),
                        },
                    },
                },
            ]
        case 'aws.codeWhisperer':
            return [
                {
                    includeSuggestionsWithCodeReferences:
                        CodeWhispererSettings.instance.isSuggestionsWithCodeReferencesEnabled(),
                    shareCodeWhispererContentWithAWS: !CodeWhispererSettings.instance.isOptoutEnabled(),
                    includeImportsWithSuggestions: CodeWhispererSettings.instance.isImportRecommendationEnabled(),
                    sendUserWrittenCodeMetrics: true,
                },
            ]
        case 'aws.logLevel':
            return [toAmazonQLSPLogLevel(globals.logOutputChannel.logLevel)]
    }
}<|MERGE_RESOLUTION|>--- conflicted
+++ resolved
@@ -165,12 +165,9 @@
                         pinnedContextEnabled: true,
                         imageContextEnabled: true,
                         mcp: true,
-<<<<<<< HEAD
                         shortcut: true,
-=======
                         reroute: true,
                         modelSelection: true,
->>>>>>> 89a455c9
                         workspaceFilePath: vscode.workspace.workspaceFile?.fsPath,
                     },
                     window: {
