/*!
 * Copyright Amazon.com, Inc. or its affiliates. All Rights Reserved.
 * SPDX-License-Identifier: Apache-2.0
 */

import vscode, { env, version } from 'vscode'
import * as nls from 'vscode-nls'
import { LanguageClient, LanguageClientOptions, RequestType, State } from 'vscode-languageclient'
import { InlineCompletionManager } from '../app/inline/completion'
import { AmazonQLspAuth, encryptionKey, notificationTypes } from './auth'
import {
    CreateFilesParams,
    DeleteFilesParams,
    DidChangeWorkspaceFoldersParams,
    DidSaveTextDocumentParams,
    GetConfigurationFromServerParams,
    RenameFilesParams,
    ResponseMessage,
    WorkspaceFolder,
} from '@aws/language-server-runtimes/protocol'
import {
    AuthUtil,
    CodeWhispererSettings,
    getSelectedCustomization,
    TelemetryHelper,
} from 'aws-core-vscode/codewhisperer'
import {
    Settings,
    createServerOptions,
    globals,
    Experiments,
    Commands,
    oneSecond,
    validateNodeExe,
    getLogger,
    undefinedIfEmpty,
    getOptOutPreference,
    isAmazonLinux2,
    getClientId,
    extensionVersion,
    isSageMaker,
} from 'aws-core-vscode/shared'
import { processUtils } from 'aws-core-vscode/shared'
import { activate } from './chat/activation'
import { AmazonQResourcePaths } from './lspInstaller'
import { ConfigSection, isValidConfigSection, pushConfigUpdate, toAmazonQLSPLogLevel } from './config'
import { activate as activateInlineChat } from '../inlineChat/activation'
import { telemetry } from 'aws-core-vscode/telemetry'
import { SessionManager } from '../app/inline/sessionManager'
import { LineTracker } from '../app/inline/stateTracker/lineTracker'
import { InlineTutorialAnnotation } from '../app/inline/tutorials/inlineTutorialAnnotation'
import { InlineChatTutorialAnnotation } from '../app/inline/tutorials/inlineChatTutorialAnnotation'

const localize = nls.loadMessageBundle()
const logger = getLogger('amazonqLsp.lspClient')

export function hasGlibcPatch(): boolean {
    // Skip GLIBC patching for SageMaker environments
    if (isSageMaker()) {
        getLogger('amazonqLsp').info('SageMaker environment detected in hasGlibcPatch, skipping GLIBC patching')
        return false // Return false to ensure SageMaker doesn't try to use GLIBC patching
    }

    // Check for environment variables (for CDM)
    const glibcLinker = process.env.VSCODE_SERVER_CUSTOM_GLIBC_LINKER || ''
    const glibcPath = process.env.VSCODE_SERVER_CUSTOM_GLIBC_PATH || ''

    if (glibcLinker.length > 0 && glibcPath.length > 0) {
        getLogger('amazonqLsp').info('GLIBC patching environment variables detected')
        return true
    }

    // No environment variables, no patching needed
    return false
}

export async function startLanguageServer(
    extensionContext: vscode.ExtensionContext,
    resourcePaths: AmazonQResourcePaths
) {
    const toDispose = extensionContext.subscriptions

    const serverModule = resourcePaths.lsp

    const argv = [
        '--nolazy',
        '--preserve-symlinks',
        '--stdio',
        '--pre-init-encryption',
        '--set-credentials-encryption-key',
    ]

    const documentSelector = [{ scheme: 'file', language: '*' }]

    const clientId = 'amazonq'
    const traceServerEnabled = Settings.instance.isSet(`${clientId}.trace.server`)
    let executable: string[] = []
    // apply the GLIBC 2.28 path to node js runtime binary
    if (isSageMaker()) {
        // SageMaker doesn't need GLIBC patching
        getLogger('amazonqLsp').info('SageMaker environment detected, skipping GLIBC patching')
        executable = [resourcePaths.node]
    } else if (isAmazonLinux2() && hasGlibcPatch()) {
        // Use environment variables if available (for CDM)
        if (process.env.VSCODE_SERVER_CUSTOM_GLIBC_LINKER && process.env.VSCODE_SERVER_CUSTOM_GLIBC_PATH) {
            executable = [
                process.env.VSCODE_SERVER_CUSTOM_GLIBC_LINKER,
                '--library-path',
                process.env.VSCODE_SERVER_CUSTOM_GLIBC_PATH,
                resourcePaths.node,
            ]
            getLogger('amazonqLsp').info(`Patched node runtime with GLIBC using env vars to ${executable}`)
        } else {
            // No environment variables, use the node executable directly
            executable = [resourcePaths.node]
        }
    } else {
        executable = [resourcePaths.node]
    }

    const memoryWarnThreshold = 1024 * processUtils.oneMB
    const serverOptions = createServerOptions({
        encryptionKey,
        executable: executable,
        serverModule,
        execArgv: argv,
        warnThresholds: { memory: memoryWarnThreshold },
    })

    await validateNodeExe(executable, resourcePaths.lsp, argv, logger)

    // Options to control the language client
    const clientOptions: LanguageClientOptions = {
        // Register the server for json documents
        documentSelector,
        middleware: {
            workspace: {
                /**
                 * Convert VSCode settings format to be compatible with flare's configs
                 */
                configuration: async (params, token, next) => {
                    const config = await next(params, token)
                    const section = params.items[0].section
                    if (!isValidConfigSection(section)) {
                        return config
                    }
                    return getConfigSection(section)
                },
            },
        },
        initializationOptions: {
            aws: {
                clientInfo: {
                    name: env.appName,
                    version: version,
                    extension: {
                        name: 'AmazonQ-For-VSCode',
                        version: extensionVersion,
                    },
                    clientId: getClientId(globals.globalState),
                },
                awsClientCapabilities: {
                    q: {
                        developerProfiles: true,
                        pinnedContextEnabled: true,
                        mcp: true,
<<<<<<< HEAD
                        reroute: true,
=======
                        workspaceFilePath: vscode.workspace.workspaceFile?.fsPath,
>>>>>>> d33bc143
                    },
                    window: {
                        notifications: true,
                        showSaveFileDialog: true,
                    },
                    textDocument: {
                        inlineCompletionWithReferences: {
                            inlineEditSupport: Experiments.instance.isExperimentEnabled('amazonqLSPNEP'),
                        },
                    },
                },
                contextConfiguration: {
                    workspaceIdentifier: extensionContext.storageUri?.path,
                },
                logLevel: toAmazonQLSPLogLevel(globals.logOutputChannel.logLevel),
            },
            credentials: {
                providesBearerToken: true,
            },
        },
        /**
         * When the trace server is enabled it outputs a ton of log messages so:
         *   When trace server is enabled, logs go to a seperate "Amazon Q Language Server" output.
         *   Otherwise, logs go to the regular "Amazon Q Logs" channel.
         */
        ...(traceServerEnabled
            ? {}
            : {
                  outputChannel: globals.logOutputChannel,
              }),
    }

    const client = new LanguageClient(
        clientId,
        localize('amazonq.server.name', 'Amazon Q Language Server'),
        serverOptions,
        clientOptions
    )

    const disposable = client.start()
    toDispose.push(disposable)
    await client.onReady()

    const auth = await initializeAuth(client)

    await onLanguageServerReady(extensionContext, auth, client, resourcePaths, toDispose)

    return client
}

async function initializeAuth(client: LanguageClient): Promise<AmazonQLspAuth> {
    const auth = new AmazonQLspAuth(client)
    await auth.refreshConnection(true)
    return auth
}

async function onLanguageServerReady(
    extensionContext: vscode.ExtensionContext,
    auth: AmazonQLspAuth,
    client: LanguageClient,
    resourcePaths: AmazonQResourcePaths,
    toDispose: vscode.Disposable[]
) {
    const sessionManager = new SessionManager()

    // keeps track of the line changes
    const lineTracker = new LineTracker()

    // tutorial for inline suggestions
    const inlineTutorialAnnotation = new InlineTutorialAnnotation(lineTracker, sessionManager)

    // tutorial for inline chat
    const inlineChatTutorialAnnotation = new InlineChatTutorialAnnotation(inlineTutorialAnnotation)

    const inlineManager = new InlineCompletionManager(client, sessionManager, lineTracker, inlineTutorialAnnotation)
    inlineManager.registerInlineCompletion()
    activateInlineChat(extensionContext, client, encryptionKey, inlineChatTutorialAnnotation)

    if (Experiments.instance.get('amazonqChatLSP', true)) {
        await activate(client, encryptionKey, resourcePaths.ui)
    }

    const refreshInterval = auth.startTokenRefreshInterval(10 * oneSecond)

    // We manually push the cached values the first time since event handlers, which should push, may not have been setup yet.
    // Execution order is weird and should be fixed in the flare implementation.
    // TODO: Revisit if we need this if we setup the event handlers properly
    if (AuthUtil.instance.isConnectionValid()) {
        await sendProfileToLsp(client)

        await pushConfigUpdate(client, {
            type: 'customization',
            customization: getSelectedCustomization(),
        })
    }

    toDispose.push(
        inlineManager,
        Commands.register({ id: 'aws.amazonq.invokeInlineCompletion', autoconnect: true }, async () => {
            await vscode.commands.executeCommand('editor.action.inlineSuggest.trigger')
        }),
        Commands.register('aws.amazonq.refreshAnnotation', async (forceProceed: boolean) => {
            telemetry.record({
                traceId: TelemetryHelper.instance.traceId,
            })

            const editor = vscode.window.activeTextEditor
            if (editor) {
                if (forceProceed) {
                    await inlineTutorialAnnotation.refresh(editor, 'codewhisperer', true)
                } else {
                    await inlineTutorialAnnotation.refresh(editor, 'codewhisperer')
                }
            }
        }),
        Commands.register('aws.amazonq.dismissTutorial', async () => {
            const editor = vscode.window.activeTextEditor
            if (editor) {
                inlineTutorialAnnotation.clear()
                try {
                    telemetry.ui_click.emit({ elementId: `dismiss_${inlineTutorialAnnotation.currentState.id}` })
                } catch (_) {}
                await inlineTutorialAnnotation.dismissTutorial()
                getLogger().debug(`codewhisperer: user dismiss tutorial.`)
            }
        }),
        vscode.workspace.onDidCloseTextDocument(async () => {
            await vscode.commands.executeCommand('aws.amazonq.rejectCodeSuggestion')
        }),
        AuthUtil.instance.auth.onDidChangeActiveConnection(async () => {
            await auth.refreshConnection()
        }),
        AuthUtil.instance.auth.onDidDeleteConnection(async () => {
            client.sendNotification(notificationTypes.deleteBearerToken.method)
        }),
        AuthUtil.instance.regionProfileManager.onDidChangeRegionProfile(() => sendProfileToLsp(client)),
        vscode.commands.registerCommand('aws.amazonq.getWorkspaceId', async () => {
            const requestType = new RequestType<GetConfigurationFromServerParams, ResponseMessage, Error>(
                'aws/getConfigurationFromServer'
            )
            const workspaceIdResp = await client.sendRequest(requestType.method, {
                section: 'aws.q.workspaceContext',
            })
            return workspaceIdResp
        }),
        vscode.workspace.onDidCreateFiles((e) => {
            client.sendNotification('workspace/didCreateFiles', {
                files: e.files.map((it) => {
                    return { uri: it.fsPath }
                }),
            } as CreateFilesParams)
        }),
        vscode.workspace.onDidDeleteFiles((e) => {
            client.sendNotification('workspace/didDeleteFiles', {
                files: e.files.map((it) => {
                    return { uri: it.fsPath }
                }),
            } as DeleteFilesParams)
        }),
        vscode.workspace.onDidRenameFiles((e) => {
            client.sendNotification('workspace/didRenameFiles', {
                files: e.files.map((it) => {
                    return { oldUri: it.oldUri.fsPath, newUri: it.newUri.fsPath }
                }),
            } as RenameFilesParams)
        }),
        vscode.workspace.onDidSaveTextDocument((e) => {
            client.sendNotification('workspace/didSaveTextDocument', {
                textDocument: {
                    uri: e.uri.fsPath,
                },
            } as DidSaveTextDocumentParams)
        }),
        vscode.workspace.onDidChangeWorkspaceFolders((e) => {
            client.sendNotification('workspace/didChangeWorkspaceFolder', {
                event: {
                    added: e.added.map((it) => {
                        return {
                            name: it.name,
                            uri: it.uri.fsPath,
                        } as WorkspaceFolder
                    }),
                    removed: e.removed.map((it) => {
                        return {
                            name: it.name,
                            uri: it.uri.fsPath,
                        } as WorkspaceFolder
                    }),
                },
            } as DidChangeWorkspaceFoldersParams)
        }),
        { dispose: () => clearInterval(refreshInterval) },
        // Set this inside onReady so that it only triggers on subsequent language server starts (not the first)
        onServerRestartHandler(client, auth)
    )

    async function sendProfileToLsp(client: LanguageClient) {
        await pushConfigUpdate(client, {
            type: 'profile',
            profileArn: AuthUtil.instance.regionProfileManager.activeRegionProfile?.arn,
        })
    }
}

/**
 * When the server restarts (likely due to a crash, then the LanguageClient automatically starts it again)
 * we need to run some server intialization again.
 */
function onServerRestartHandler(client: LanguageClient, auth: AmazonQLspAuth) {
    return client.onDidChangeState(async (e) => {
        // Ensure we are in a "restart" state
        if (!(e.oldState === State.Starting && e.newState === State.Running)) {
            return
        }

        // Emit telemetry that a crash was detected.
        // It is not guaranteed to 100% be a crash since somehow the server may have been intentionally restarted,
        // but most of the time it probably will have been due to a crash.
        // TODO: Port this metric override to common definitions
        telemetry.languageServer_crash.emit({ id: 'AmazonQ' })

        // Need to set the auth token in the again
        await auth.refreshConnection(true)
    })
}

function getConfigSection(section: ConfigSection) {
    getLogger('amazonqLsp').debug('Fetching config section %s for language server', section)
    switch (section) {
        case 'aws.q':
            /**
             * IMPORTANT: This object is parsed by the following code in the language server, **so
             * it must match that expected shape**.
             * https://github.com/aws/language-servers/blob/1d2ca018f2248106690438b860d40a7ee67ac728/server/aws-lsp-codewhisperer/src/shared/amazonQServiceManager/configurationUtils.ts#L114
             */
            return [
                {
                    customization: undefinedIfEmpty(getSelectedCustomization().arn),
                    optOutTelemetry: getOptOutPreference() === 'OPTOUT',
                    projectContext: {
                        enableLocalIndexing: CodeWhispererSettings.instance.isLocalIndexEnabled(),
                        enableGpuAcceleration: CodeWhispererSettings.instance.isLocalIndexGPUEnabled(),
                        indexWorkerThreads: CodeWhispererSettings.instance.getIndexWorkerThreads(),
                        localIndexing: {
                            ignoreFilePatterns: CodeWhispererSettings.instance.getIndexIgnoreFilePatterns(),
                            maxFileSizeMB: CodeWhispererSettings.instance.getMaxIndexFileSize(),
                            maxIndexSizeMB: CodeWhispererSettings.instance.getMaxIndexSize(),
                            indexCacheDirPath: CodeWhispererSettings.instance.getIndexCacheDirPath(),
                        },
                    },
                },
            ]
        case 'aws.codeWhisperer':
            return [
                {
                    includeSuggestionsWithCodeReferences:
                        CodeWhispererSettings.instance.isSuggestionsWithCodeReferencesEnabled(),
                    shareCodeWhispererContentWithAWS: !CodeWhispererSettings.instance.isOptoutEnabled(),
                    includeImportsWithSuggestions: CodeWhispererSettings.instance.isImportRecommendationEnabled(),
                    sendUserWrittenCodeMetrics: true,
                },
            ]
        case 'aws.logLevel':
            return [toAmazonQLSPLogLevel(globals.logOutputChannel.logLevel)]
    }
}<|MERGE_RESOLUTION|>--- conflicted
+++ resolved
@@ -164,11 +164,8 @@
                         developerProfiles: true,
                         pinnedContextEnabled: true,
                         mcp: true,
-<<<<<<< HEAD
                         reroute: true,
-=======
                         workspaceFilePath: vscode.workspace.workspaceFile?.fsPath,
->>>>>>> d33bc143
                     },
                     window: {
                         notifications: true,
