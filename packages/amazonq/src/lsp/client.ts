/*!
 * Copyright Amazon.com, Inc. or its affiliates. All Rights Reserved.
 * SPDX-License-Identifier: Apache-2.0
 */

import vscode, { env, version } from 'vscode'
import * as nls from 'vscode-nls'
import { LanguageClient, LanguageClientOptions, RequestType, State } from 'vscode-languageclient'
import { InlineCompletionManager } from '../app/inline/completion'
import { AmazonQLspAuth, encryptionKey, notificationTypes } from './auth'
import {
    CreateFilesParams,
    DeleteFilesParams,
    DidChangeWorkspaceFoldersParams,
    GetConfigurationFromServerParams,
    RenameFilesParams,
    ResponseMessage,
    WorkspaceFolder,
    ConnectionMetadata,
} from '@aws/language-server-runtimes/protocol'
import {
    AuthUtil,
    CodeWhispererSettings,
    getSelectedCustomization,
    TelemetryHelper,
} from 'aws-core-vscode/codewhisperer'
import {
    Settings,
    createServerOptions,
    globals,
    Experiments,
    Commands,
    oneSecond,
    validateNodeExe,
    getLogger,
    undefinedIfEmpty,
    getOptOutPreference,
    isAmazonLinux2,
    getClientId,
    extensionVersion,
    isSageMaker,
    DevSettings,
} from 'aws-core-vscode/shared'
import { processUtils } from 'aws-core-vscode/shared'
import { activate } from './chat/activation'
import { AmazonQResourcePaths } from './lspInstaller'
import { ConfigSection, isValidConfigSection, pushConfigUpdate, toAmazonQLSPLogLevel } from './config'
import { activate as activateInlineChat } from '../inlineChat/activation'
import { telemetry } from 'aws-core-vscode/telemetry'
import { SessionManager } from '../app/inline/sessionManager'
import { LineTracker } from '../app/inline/stateTracker/lineTracker'
import { InlineTutorialAnnotation } from '../app/inline/tutorials/inlineTutorialAnnotation'
import { InlineChatTutorialAnnotation } from '../app/inline/tutorials/inlineChatTutorialAnnotation'

const localize = nls.loadMessageBundle()
const logger = getLogger('amazonqLsp.lspClient')

export function hasGlibcPatch(): boolean {
    // Skip GLIBC patching for SageMaker environments
    if (isSageMaker()) {
        getLogger('amazonqLsp').info('SageMaker environment detected in hasGlibcPatch, skipping GLIBC patching')
        return false // Return false to ensure SageMaker doesn't try to use GLIBC patching
    }

    // Check for environment variables (for CDM)
    const glibcLinker = process.env.VSCODE_SERVER_CUSTOM_GLIBC_LINKER || ''
    const glibcPath = process.env.VSCODE_SERVER_CUSTOM_GLIBC_PATH || ''

    if (glibcLinker.length > 0 && glibcPath.length > 0) {
        getLogger('amazonqLsp').info('GLIBC patching environment variables detected')
        return true
    }

    // No environment variables, no patching needed
    return false
}

export async function startLanguageServer(
    extensionContext: vscode.ExtensionContext,
    resourcePaths: AmazonQResourcePaths
) {
    const toDispose = extensionContext.subscriptions

    const serverModule = resourcePaths.lsp

    const argv = [
        '--nolazy',
        '--preserve-symlinks',
        '--stdio',
        '--pre-init-encryption',
        '--set-credentials-encryption-key',
    ]

    const documentSelector = [{ scheme: 'file', language: '*' }]

    const clientId = 'amazonq'
    const traceServerEnabled = Settings.instance.isSet(`${clientId}.trace.server`)
    let executable: string[] = []
    // apply the GLIBC 2.28 path to node js runtime binary
    if (isSageMaker()) {
        // SageMaker doesn't need GLIBC patching
        getLogger('amazonqLsp').info('SageMaker environment detected, skipping GLIBC patching')
        executable = [resourcePaths.node]
    } else if (isAmazonLinux2() && hasGlibcPatch()) {
        // Use environment variables if available (for CDM)
        if (process.env.VSCODE_SERVER_CUSTOM_GLIBC_LINKER && process.env.VSCODE_SERVER_CUSTOM_GLIBC_PATH) {
            executable = [
                process.env.VSCODE_SERVER_CUSTOM_GLIBC_LINKER,
                '--library-path',
                process.env.VSCODE_SERVER_CUSTOM_GLIBC_PATH,
                resourcePaths.node,
            ]
            getLogger('amazonqLsp').info(`Patched node runtime with GLIBC using env vars to ${executable}`)
        } else {
            // No environment variables, use the node executable directly
            executable = [resourcePaths.node]
        }
    } else {
        executable = [resourcePaths.node]
    }

    const memoryWarnThreshold = 1024 * processUtils.oneMB
    const serverOptions = createServerOptions({
        encryptionKey,
        executable: executable,
        serverModule,
        execArgv: argv,
        warnThresholds: { memory: memoryWarnThreshold },
    })

    await validateNodeExe(executable, resourcePaths.lsp, argv, logger)

    const endpointOverride = DevSettings.instance.get('codewhispererService', {}).endpoint ?? undefined
    const textDocSection = {
        inlineEditSupport: Experiments.instance.get('amazonqLSPNEP', true),
    } as any

    if (endpointOverride) {
        textDocSection.endpointOverride = endpointOverride
    }

    // Options to control the language client
    const clientOptions: LanguageClientOptions = {
        // Register the server for json documents
        documentSelector,
        middleware: {
            workspace: {
                /**
                 * Convert VSCode settings format to be compatible with flare's configs
                 */
                configuration: async (params, token, next) => {
                    const config = await next(params, token)
                    const section = params.items[0].section
                    if (!isValidConfigSection(section)) {
                        return config
                    }
                    return getConfigSection(section)
                },
            },
        },
        initializationOptions: {
            aws: {
                clientInfo: {
                    name: env.appName,
                    version: version,
                    extension: {
                        name: 'AmazonQ-For-VSCode',
                        version: extensionVersion,
                    },
                    clientId: getClientId(globals.globalState),
                },
                awsClientCapabilities: {
                    q: {
                        developerProfiles: true,
                        pinnedContextEnabled: true,
                        imageContextEnabled: true,
                        mcp: true,
                        shortcut: true,
                        reroute: true,
                        modelSelection: true,
                        workspaceFilePath: vscode.workspace.workspaceFile?.fsPath,
                        codeReviewInChat: false,
                    },
                    window: {
                        notifications: true,
                        showSaveFileDialog: true,
<<<<<<< HEAD
                        showLogs: true,
=======
                        showLogs: isSageMaker() ? false : true,
>>>>>>> 0fcd624a
                    },
                    textDocument: {
                        inlineCompletionWithReferences: textDocSection,
                    },
                },
                contextConfiguration: {
                    workspaceIdentifier: extensionContext.storageUri?.path,
                },
                logLevel: isSageMaker() ? 'debug' : toAmazonQLSPLogLevel(globals.logOutputChannel.logLevel),
            },
            credentials: {
                providesBearerToken: true,
                providesIam: isSageMaker(), // Enable IAM credentials for SageMaker environments
            },
        },
        /**
         * When the trace server is enabled it outputs a ton of log messages so:
         *   When trace server is enabled, logs go to a seperate "Amazon Q Language Server" output.
         *   Otherwise, logs go to the regular "Amazon Q Logs" channel.
         */
        ...(traceServerEnabled
            ? {}
            : {
                  outputChannel: globals.logOutputChannel,
              }),
    }

    const client = new LanguageClient(
        clientId,
        localize('amazonq.server.name', 'Amazon Q Language Server'),
        serverOptions,
        clientOptions
    )

    const disposable = client.start()
    toDispose.push(disposable)
    await client.onReady()

    // Set up connection metadata handler
    client.onRequest<ConnectionMetadata, Error>(notificationTypes.getConnectionMetadata.method, () => {
        // For IAM auth, provide a default startUrl
        if (process.env.USE_IAM_AUTH === 'true') {
            getLogger().info(
                `[SageMaker Debug] Connection metadata requested - returning hardcoded startUrl for IAM auth`
            )
            return {
                sso: {
                    // TODO P261194666 Replace with correct startUrl once identified
                    startUrl: 'https://amzn.awsapps.com/start', // Default for IAM auth
                },
            }
        }

        // For SSO auth, use the actual startUrl
        getLogger().info(
            `[SageMaker Debug] Connection metadata requested - returning actual startUrl for SSO auth: ${AuthUtil.instance.auth.startUrl}`
        )
        return {
            sso: {
                startUrl: AuthUtil.instance.auth.startUrl,
            },
        }
    })

    const auth = await initializeAuth(client)

    await onLanguageServerReady(extensionContext, auth, client, resourcePaths, toDispose)

    return client
}

async function initializeAuth(client: LanguageClient): Promise<AmazonQLspAuth> {
    const auth = new AmazonQLspAuth(client)
    await auth.refreshConnection(true)
    return auth
}

// jscpd:ignore-start
async function initializeLanguageServerConfiguration(client: LanguageClient, context: string = 'startup') {
    const logger = getLogger('amazonqLsp')

    if (AuthUtil.instance.isConnectionValid()) {
        logger.info(`[${context}] Initializing language server configuration`)
        // jscpd:ignore-end

        try {
            // Send profile configuration
            logger.debug(`[${context}] Sending profile configuration to language server`)
            await sendProfileToLsp(client)
            logger.debug(`[${context}] Profile configuration sent successfully`)

            // Send customization configuration
            logger.debug(`[${context}] Sending customization configuration to language server`)
            await pushConfigUpdate(client, {
                type: 'customization',
                customization: getSelectedCustomization(),
            })
            logger.debug(`[${context}] Customization configuration sent successfully`)

            logger.info(`[${context}] Language server configuration completed successfully`)
        } catch (error) {
            logger.error(`[${context}] Failed to initialize language server configuration: ${error}`)
            throw error
        }
    } else {
        logger.warn(
            `[${context}] Connection invalid, skipping language server configuration - this will cause authentication failures`
        )
        const activeConnection = AuthUtil.instance.auth.activeConnection
        const connectionState = activeConnection
            ? AuthUtil.instance.auth.getConnectionState(activeConnection)
            : 'no-connection'
        logger.warn(`[${context}] Connection state: ${connectionState}`)
    }
}

async function sendProfileToLsp(client: LanguageClient) {
    const logger = getLogger('amazonqLsp')
    const profileArn = AuthUtil.instance.regionProfileManager.activeRegionProfile?.arn

    logger.debug(`Sending profile to LSP: ${profileArn || 'undefined'}`)

    await pushConfigUpdate(client, {
        type: 'profile',
        profileArn: profileArn,
    })

    logger.debug(`Profile sent to LSP successfully`)
}

async function onLanguageServerReady(
    extensionContext: vscode.ExtensionContext,
    auth: AmazonQLspAuth,
    client: LanguageClient,
    resourcePaths: AmazonQResourcePaths,
    toDispose: vscode.Disposable[]
) {
    const sessionManager = new SessionManager()

    // keeps track of the line changes
    const lineTracker = new LineTracker()

    // tutorial for inline suggestions
    const inlineTutorialAnnotation = new InlineTutorialAnnotation(lineTracker, sessionManager)

    // tutorial for inline chat
    const inlineChatTutorialAnnotation = new InlineChatTutorialAnnotation(inlineTutorialAnnotation)

    const inlineManager = new InlineCompletionManager(client, sessionManager, lineTracker, inlineTutorialAnnotation)
    inlineManager.registerInlineCompletion()
    activateInlineChat(extensionContext, client, encryptionKey, inlineChatTutorialAnnotation)

    if (Experiments.instance.get('amazonqChatLSP', true)) {
        await activate(client, encryptionKey, resourcePaths.ui)
    }

    const refreshInterval = auth.startTokenRefreshInterval(10 * oneSecond)

    // We manually push the cached values the first time since event handlers, which should push, may not have been setup yet.
    // Execution order is weird and should be fixed in the flare implementation.
    // TODO: Revisit if we need this if we setup the event handlers properly
    await initializeLanguageServerConfiguration(client, 'startup')

    toDispose.push(
        inlineManager,
        Commands.register('aws.amazonq.showPrev', async () => {
            await sessionManager.maybeRefreshSessionUx()
            await vscode.commands.executeCommand('editor.action.inlineSuggest.showPrevious')
            sessionManager.onPrevSuggestion()
        }),
        Commands.register('aws.amazonq.showNext', async () => {
            await sessionManager.maybeRefreshSessionUx()
            await vscode.commands.executeCommand('editor.action.inlineSuggest.showNext')
            sessionManager.onNextSuggestion()
<<<<<<< HEAD
=======
        }),
        // this is a workaround since handleDidShowCompletionItem is not public API
        Commands.register('aws.amazonq.checkInlineSuggestionVisibility', async () => {
            sessionManager.checkInlineSuggestionVisibility()
>>>>>>> 0fcd624a
        }),
        Commands.register({ id: 'aws.amazonq.invokeInlineCompletion', autoconnect: true }, async () => {
            await vscode.commands.executeCommand('editor.action.inlineSuggest.trigger')
        }),
        Commands.register('aws.amazonq.refreshAnnotation', async (forceProceed: boolean) => {
            telemetry.record({
                traceId: TelemetryHelper.instance.traceId,
            })

            const editor = vscode.window.activeTextEditor
            if (editor) {
                if (forceProceed) {
                    await inlineTutorialAnnotation.refresh(editor, 'codewhisperer', true)
                } else {
                    await inlineTutorialAnnotation.refresh(editor, 'codewhisperer')
                }
            }
        }),
        Commands.register('aws.amazonq.dismissTutorial', async () => {
            const editor = vscode.window.activeTextEditor
            if (editor) {
                inlineTutorialAnnotation.clear()
                try {
                    telemetry.ui_click.emit({ elementId: `dismiss_${inlineTutorialAnnotation.currentState.id}` })
                } catch (_) {}
                await inlineTutorialAnnotation.dismissTutorial()
                getLogger().debug(`codewhisperer: user dismiss tutorial.`)
            }
        }),
        vscode.workspace.onDidCloseTextDocument(async () => {
            await vscode.commands.executeCommand('aws.amazonq.rejectCodeSuggestion')
        }),
        AuthUtil.instance.auth.onDidChangeActiveConnection(async () => {
            await auth.refreshConnection()
        }),
        AuthUtil.instance.auth.onDidDeleteConnection(async () => {
            client.sendNotification(notificationTypes.deleteBearerToken.method)
        }),
        AuthUtil.instance.regionProfileManager.onDidChangeRegionProfile(() => sendProfileToLsp(client)),
        vscode.commands.registerCommand('aws.amazonq.getWorkspaceId', async () => {
            const requestType = new RequestType<GetConfigurationFromServerParams, ResponseMessage, Error>(
                'aws/getConfigurationFromServer'
            )
            const workspaceIdResp = await client.sendRequest(requestType.method, {
                section: 'aws.q.workspaceContext',
            })
            return workspaceIdResp
        }),
        vscode.workspace.onDidCreateFiles((e) => {
            client.sendNotification('workspace/didCreateFiles', {
                files: e.files.map((it) => {
                    return { uri: it.fsPath }
                }),
            } as CreateFilesParams)
        }),
        vscode.workspace.onDidDeleteFiles((e) => {
            client.sendNotification('workspace/didDeleteFiles', {
                files: e.files.map((it) => {
                    return { uri: it.fsPath }
                }),
            } as DeleteFilesParams)
        }),
        vscode.workspace.onDidRenameFiles((e) => {
            client.sendNotification('workspace/didRenameFiles', {
                files: e.files.map((it) => {
                    return { oldUri: it.oldUri.fsPath, newUri: it.newUri.fsPath }
                }),
            } as RenameFilesParams)
        }),
        vscode.workspace.onDidChangeWorkspaceFolders((e) => {
            client.sendNotification('workspace/didChangeWorkspaceFolder', {
                event: {
                    added: e.added.map((it) => {
                        return {
                            name: it.name,
                            uri: it.uri.fsPath,
                        } as WorkspaceFolder
                    }),
                    removed: e.removed.map((it) => {
                        return {
                            name: it.name,
                            uri: it.uri.fsPath,
                        } as WorkspaceFolder
                    }),
                },
            } as DidChangeWorkspaceFoldersParams)
        }),
        { dispose: () => clearInterval(refreshInterval) },
        // Set this inside onReady so that it only triggers on subsequent language server starts (not the first)
        onServerRestartHandler(client, auth)
    )
}

/**
 * When the server restarts (likely due to a crash, then the LanguageClient automatically starts it again)
 * we need to run some server intialization again.
 */
function onServerRestartHandler(client: LanguageClient, auth: AmazonQLspAuth) {
    return client.onDidChangeState(async (e) => {
        // Ensure we are in a "restart" state
        if (!(e.oldState === State.Starting && e.newState === State.Running)) {
            return
        }

        // Emit telemetry that a crash was detected.
        // It is not guaranteed to 100% be a crash since somehow the server may have been intentionally restarted,
        // but most of the time it probably will have been due to a crash.
        // TODO: Port this metric override to common definitions
        telemetry.languageServer_crash.emit({ id: 'AmazonQ' })

        const logger = getLogger('amazonqLsp')
        logger.info('[crash-recovery] Language server crash detected, reinitializing authentication')

        try {
            // Send bearer token
            logger.debug('[crash-recovery] Refreshing connection and sending bearer token')
            await auth.refreshConnection(true)
            logger.debug('[crash-recovery] Bearer token sent successfully')

            // Send profile and customization configuration
            await initializeLanguageServerConfiguration(client, 'crash-recovery')
            logger.info('[crash-recovery] Authentication reinitialized successfully')
        } catch (error) {
            logger.error(`[crash-recovery] Failed to reinitialize after crash: ${error}`)
        }
    })
}

function getConfigSection(section: ConfigSection) {
    getLogger('amazonqLsp').debug('Fetching config section %s for language server', section)
    switch (section) {
        case 'aws.q':
            /**
             * IMPORTANT: This object is parsed by the following code in the language server, **so
             * it must match that expected shape**.
             * https://github.com/aws/language-servers/blob/1d2ca018f2248106690438b860d40a7ee67ac728/server/aws-lsp-codewhisperer/src/shared/amazonQServiceManager/configurationUtils.ts#L114
             */
            return [
                {
                    customization: undefinedIfEmpty(getSelectedCustomization().arn),
                    optOutTelemetry: getOptOutPreference() === 'OPTOUT',
                    projectContext: {
                        enableLocalIndexing: CodeWhispererSettings.instance.isLocalIndexEnabled(),
                        enableGpuAcceleration: CodeWhispererSettings.instance.isLocalIndexGPUEnabled(),
                        indexWorkerThreads: CodeWhispererSettings.instance.getIndexWorkerThreads(),
                        localIndexing: {
                            ignoreFilePatterns: CodeWhispererSettings.instance.getIndexIgnoreFilePatterns(),
                            maxFileSizeMB: CodeWhispererSettings.instance.getMaxIndexFileSize(),
                            maxIndexSizeMB: CodeWhispererSettings.instance.getMaxIndexSize(),
                            indexCacheDirPath: CodeWhispererSettings.instance.getIndexCacheDirPath(),
                        },
                    },
                },
            ]
        case 'aws.codeWhisperer':
            return [
                {
                    includeSuggestionsWithCodeReferences:
                        CodeWhispererSettings.instance.isSuggestionsWithCodeReferencesEnabled(),
                    shareCodeWhispererContentWithAWS: !CodeWhispererSettings.instance.isOptoutEnabled(),
                    includeImportsWithSuggestions: CodeWhispererSettings.instance.isImportRecommendationEnabled(),
                    sendUserWrittenCodeMetrics: true,
                },
            ]
        case 'aws.logLevel':
            return [toAmazonQLSPLogLevel(globals.logOutputChannel.logLevel)]
    }
}<|MERGE_RESOLUTION|>--- conflicted
+++ resolved
@@ -184,11 +184,7 @@
                     window: {
                         notifications: true,
                         showSaveFileDialog: true,
-<<<<<<< HEAD
-                        showLogs: true,
-=======
                         showLogs: isSageMaker() ? false : true,
->>>>>>> 0fcd624a
                     },
                     textDocument: {
                         inlineCompletionWithReferences: textDocSection,
@@ -363,13 +359,10 @@
             await sessionManager.maybeRefreshSessionUx()
             await vscode.commands.executeCommand('editor.action.inlineSuggest.showNext')
             sessionManager.onNextSuggestion()
-<<<<<<< HEAD
-=======
         }),
         // this is a workaround since handleDidShowCompletionItem is not public API
         Commands.register('aws.amazonq.checkInlineSuggestionVisibility', async () => {
             sessionManager.checkInlineSuggestionVisibility()
->>>>>>> 0fcd624a
         }),
         Commands.register({ id: 'aws.amazonq.invokeInlineCompletion', autoconnect: true }, async () => {
             await vscode.commands.executeCommand('editor.action.inlineSuggest.trigger')
