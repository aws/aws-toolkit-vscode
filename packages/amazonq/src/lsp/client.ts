/*!
 * Copyright Amazon.com, Inc. or its affiliates. All Rights Reserved.
 * SPDX-License-Identifier: Apache-2.0
 */

import vscode, { env, version } from 'vscode'
import * as nls from 'vscode-nls'
import * as crypto from 'crypto'
<<<<<<< HEAD
import { LanguageClient, LanguageClientOptions, RequestType } from 'vscode-languageclient'
=======
import * as jose from 'jose'
import { LanguageClient, LanguageClientOptions } from 'vscode-languageclient'
>>>>>>> 6bcc387e
import { InlineCompletionManager } from '../app/inline/completion'
import { AuthUtil } from 'aws-core-vscode/codewhisperer'
import {
    ConnectionMetadata,
<<<<<<< HEAD
    CreateFilesParams,
    DeleteFilesParams,
    DidChangeWorkspaceFoldersParams,
    DidSaveTextDocumentParams,
    GetConfigurationFromServerParams,
    RenameFilesParams,
    ResponseMessage,
    updateConfigurationRequestType,
    WorkspaceFolder,
=======
    GetSsoTokenProgress,
    GetSsoTokenProgressToken,
    GetSsoTokenProgressType,
    MessageActionItem,
    ShowDocumentParams,
    ShowDocumentRequest,
    ShowDocumentResult,
    ShowMessageRequest,
    ShowMessageRequestParams,
>>>>>>> 6bcc387e
} from '@aws/language-server-runtimes/protocol'
import {
    Settings,
    oidcClientName,
    createServerOptions,
    globals,
    Experiments,
    Commands,
<<<<<<< HEAD
    oneSecond,
=======
    openUrl,
>>>>>>> 6bcc387e
    validateNodeExe,
    getLogger,
} from 'aws-core-vscode/shared'
import { activate } from './chat/activation'
import { AmazonQResourcePaths } from './lspInstaller'
import { auth2 } from 'aws-core-vscode/auth'

const localize = nls.loadMessageBundle()
const logger = getLogger('amazonqLsp.lspClient')

export const clientId = 'amazonq'
export const clientName = oidcClientName()
export const encryptionKey = crypto.randomBytes(32)

export async function startLanguageServer(
    extensionContext: vscode.ExtensionContext,
    resourcePaths: AmazonQResourcePaths
): Promise<LanguageClient> {
    const toDispose = extensionContext.subscriptions

    const serverModule = resourcePaths.lsp

    const argv = [
        '--nolazy',
        '--preserve-symlinks',
        '--stdio',
        '--pre-init-encryption',
        '--set-credentials-encryption-key',
    ]
    const serverOptions = createServerOptions({
        encryptionKey,
        executable: resourcePaths.node,
        serverModule,
        execArgv: argv,
    })

    const documentSelector = [{ scheme: 'file', language: '*' }]
    const traceServerEnabled = Settings.instance.isSet(`${clientId}.trace.server`)

    await validateNodeExe(resourcePaths.node, resourcePaths.lsp, argv, logger)

    // Options to control the language client
    const clientOptions: LanguageClientOptions = {
        // Register the server for json documents
        documentSelector,
        initializationOptions: {
            aws: {
                clientInfo: {
                    name: env.appName,
                    version: version,
                    extension: {
                        name: oidcClientName(),
                        version: '0.0.1',
                    },
                    clientId: crypto.randomUUID(),
                },
                awsClientCapabilities: {
                    window: {
                        notifications: true,
                    },
                    q: {
                        developerProfiles: true,
                    },
                },
            },
            credentials: {
                providesBearerToken: true,
            },
        },
        /**
         * When the trace server is enabled it outputs a ton of log messages so:
         *   When trace server is enabled, logs go to a seperate "Amazon Q Language Server" output.
         *   Otherwise, logs go to the regular "Amazon Q Logs" channel.
         */
        ...(traceServerEnabled
            ? {}
            : {
                  outputChannel: globals.logOutputChannel,
              }),
    }

    const lspName = localize('amazonq.server.name', 'Amazon Q Language Server')
    const client = new LanguageClient(clientId, lspName, serverOptions, clientOptions)

    const disposable = client.start()
    toDispose.push(disposable)

    await client.onReady()

    // Request handler for when the server wants to know about the clients auth connnection. Must be registered before the initial auth init call
    client.onRequest<ConnectionMetadata, Error>(auth2.notificationTypes.getConnectionMetadata.method, () => {
        return {
            sso: {
                startUrl: AuthUtil.instance.connection?.startUrl,
            },
        }
    })

    client.onRequest<ShowDocumentResult, Error>(ShowDocumentRequest.method, async (params: ShowDocumentParams) => {
        try {
            return { success: await openUrl(vscode.Uri.parse(params.uri), lspName) }
        } catch (err: any) {
            getLogger().error(`Failed to open document for LSP: ${lspName}, error: %s`, err)
            return { success: false }
        }
    })

    client.onRequest<MessageActionItem | null, Error>(
        ShowMessageRequest.method,
        async (params: ShowMessageRequestParams) => {
            const actions = params.actions?.map((a) => a.title) ?? []
            const response = await vscode.window.showInformationMessage(params.message, { modal: true }, ...actions)
            return params.actions?.find((a) => a.title === response) ?? (undefined as unknown as null)
        }
    )

    let promise: Promise<void> | undefined
    let resolver: () => void = () => {}
    client.onProgress(GetSsoTokenProgressType, GetSsoTokenProgressToken, async (partialResult: GetSsoTokenProgress) => {
        const decryptedKey = await jose.compactDecrypt(partialResult as unknown as string, encryptionKey)
        const val: GetSsoTokenProgress = JSON.parse(decryptedKey.plaintext.toString())

        if (val.state === 'InProgress') {
            if (promise) {
                resolver()
            }
            promise = new Promise<void>((resolve) => {
                resolver = resolve
            })
        } else {
            resolver()
            promise = undefined
            return
        }

<<<<<<< HEAD
        const refreshInterval = auth.startTokenRefreshInterval(10 * oneSecond)

        const sendProfileToLsp = async () => {
            try {
                const result = await client.sendRequest(updateConfigurationRequestType.method, {
                    section: 'aws.q',
                    settings: {
                        profileArn: AuthUtil.instance.regionProfileManager.activeRegionProfile?.arn,
                    },
                })
                client.info(
                    `Client: Updated Amazon Q Profile ${AuthUtil.instance.regionProfileManager.activeRegionProfile?.arn} to Amazon Q LSP`,
                    result
                )
            } catch (err) {
                client.error('Error when setting Q Developer Profile to Amazon Q LSP', err)
            }
        }

        // send profile to lsp once.
        void sendProfileToLsp()
=======
        void vscode.window.withProgress(
            {
                cancellable: true,
                location: vscode.ProgressLocation.Notification,
                title: val.message,
            },
            async (_) => {
                await promise
            }
        )
    })
>>>>>>> 6bcc387e

    if (Experiments.instance.get('amazonqLSPInline', false)) {
        const inlineManager = new InlineCompletionManager(client)
        inlineManager.registerInlineCompletion()
        toDispose.push(
            inlineManager,
            Commands.register({ id: 'aws.amazonq.invokeInlineCompletion', autoconnect: true }, async () => {
                await vscode.commands.executeCommand('editor.action.inlineSuggest.trigger')
            }),
<<<<<<< HEAD
            AuthUtil.instance.auth.onDidDeleteConnection(async () => {
                client.sendNotification(notificationTypes.deleteBearerToken.method)
            }),
            AuthUtil.instance.regionProfileManager.onDidChangeRegionProfile(sendProfileToLsp),
            vscode.commands.registerCommand('aws.amazonq.getWorkspaceId', async () => {
                const requestType = new RequestType<GetConfigurationFromServerParams, ResponseMessage, Error>(
                    'aws/getConfigurationFromServer'
                )
                const workspaceIdResp = await client.sendRequest(requestType.method, {
                    section: 'aws.q.workspaceContext',
                })
                return workspaceIdResp
            }),
            vscode.workspace.onDidCreateFiles((e) => {
                client.sendNotification('workspace/didCreateFiles', {
                    files: e.files.map((it) => {
                        return { uri: it.fsPath }
                    }),
                } as CreateFilesParams)
            }),
            vscode.workspace.onDidDeleteFiles((e) => {
                client.sendNotification('workspace/didDeleteFiles', {
                    files: e.files.map((it) => {
                        return { uri: it.fsPath }
                    }),
                } as DeleteFilesParams)
            }),
            vscode.workspace.onDidRenameFiles((e) => {
                client.sendNotification('workspace/didRenameFiles', {
                    files: e.files.map((it) => {
                        return { oldUri: it.oldUri.fsPath, newUri: it.newUri.fsPath }
                    }),
                } as RenameFilesParams)
            }),
            vscode.workspace.onDidSaveTextDocument((e) => {
                client.sendNotification('workspace/didSaveTextDocument', {
                    textDocument: {
                        uri: e.uri.fsPath,
                    },
                } as DidSaveTextDocumentParams)
            }),
            vscode.workspace.onDidChangeWorkspaceFolders((e) => {
                client.sendNotification('workspace/didChangeWorkspaceFolder', {
                    event: {
                        added: e.added.map((it) => {
                            return {
                                name: it.name,
                                uri: it.uri.fsPath,
                            } as WorkspaceFolder
                        }),
                        removed: e.removed.map((it) => {
                            return {
                                name: it.name,
                                uri: it.uri.fsPath,
                            } as WorkspaceFolder
                        }),
                    },
                } as DidChangeWorkspaceFoldersParams)
            }),
            { dispose: () => clearInterval(refreshInterval) }
=======
            vscode.workspace.onDidCloseTextDocument(async () => {
                await vscode.commands.executeCommand('aws.amazonq.rejectCodeSuggestion')
            })
>>>>>>> 6bcc387e
        )
    }

    if (Experiments.instance.get('amazonqChatLSP', false)) {
        activate(client, encryptionKey, resourcePaths.ui)
    }

    return client
}<|MERGE_RESOLUTION|>--- conflicted
+++ resolved
@@ -6,17 +6,12 @@
 import vscode, { env, version } from 'vscode'
 import * as nls from 'vscode-nls'
 import * as crypto from 'crypto'
-<<<<<<< HEAD
+import * as jose from 'jose'
 import { LanguageClient, LanguageClientOptions, RequestType } from 'vscode-languageclient'
-=======
-import * as jose from 'jose'
-import { LanguageClient, LanguageClientOptions } from 'vscode-languageclient'
->>>>>>> 6bcc387e
 import { InlineCompletionManager } from '../app/inline/completion'
 import { AuthUtil } from 'aws-core-vscode/codewhisperer'
 import {
     ConnectionMetadata,
-<<<<<<< HEAD
     CreateFilesParams,
     DeleteFilesParams,
     DidChangeWorkspaceFoldersParams,
@@ -26,7 +21,6 @@
     ResponseMessage,
     updateConfigurationRequestType,
     WorkspaceFolder,
-=======
     GetSsoTokenProgress,
     GetSsoTokenProgressToken,
     GetSsoTokenProgressType,
@@ -36,7 +30,6 @@
     ShowDocumentResult,
     ShowMessageRequest,
     ShowMessageRequestParams,
->>>>>>> 6bcc387e
 } from '@aws/language-server-runtimes/protocol'
 import {
     Settings,
@@ -45,11 +38,7 @@
     globals,
     Experiments,
     Commands,
-<<<<<<< HEAD
-    oneSecond,
-=======
     openUrl,
->>>>>>> 6bcc387e
     validateNodeExe,
     getLogger,
 } from 'aws-core-vscode/shared'
@@ -185,9 +174,6 @@
             return
         }
 
-<<<<<<< HEAD
-        const refreshInterval = auth.startTokenRefreshInterval(10 * oneSecond)
-
         const sendProfileToLsp = async () => {
             try {
                 const result = await client.sendRequest(updateConfigurationRequestType.method, {
@@ -207,7 +193,7 @@
 
         // send profile to lsp once.
         void sendProfileToLsp()
-=======
+
         void vscode.window.withProgress(
             {
                 cancellable: true,
@@ -219,7 +205,6 @@
             }
         )
     })
->>>>>>> 6bcc387e
 
     if (Experiments.instance.get('amazonqLSPInline', false)) {
         const inlineManager = new InlineCompletionManager(client)
@@ -229,10 +214,7 @@
             Commands.register({ id: 'aws.amazonq.invokeInlineCompletion', autoconnect: true }, async () => {
                 await vscode.commands.executeCommand('editor.action.inlineSuggest.trigger')
             }),
-<<<<<<< HEAD
-            AuthUtil.instance.auth.onDidDeleteConnection(async () => {
-                client.sendNotification(notificationTypes.deleteBearerToken.method)
-            }),
+
             AuthUtil.instance.regionProfileManager.onDidChangeRegionProfile(sendProfileToLsp),
             vscode.commands.registerCommand('aws.amazonq.getWorkspaceId', async () => {
                 const requestType = new RequestType<GetConfigurationFromServerParams, ResponseMessage, Error>(
@@ -290,11 +272,11 @@
                 } as DidChangeWorkspaceFoldersParams)
             }),
             { dispose: () => clearInterval(refreshInterval) }
-=======
+
             vscode.workspace.onDidCloseTextDocument(async () => {
                 await vscode.commands.executeCommand('aws.amazonq.rejectCodeSuggestion')
             })
->>>>>>> 6bcc387e
+
         )
     }
 
