/*!
 * Copyright Amazon.com, Inc. or its affiliates. All Rights Reserved.
 * SPDX-License-Identifier: Apache-2.0
 */

import vscode, { env, version } from 'vscode'
import * as nls from 'vscode-nls'
import * as crypto from 'crypto'
import * as jose from 'jose'
import { LanguageClient, LanguageClientOptions, RequestType, State } from 'vscode-languageclient'
import { InlineCompletionManager } from '../app/inline/completion'
import {
    CreateFilesParams,
    DeleteFilesParams,
    DidChangeWorkspaceFoldersParams,
    DidSaveTextDocumentParams,
    GetConfigurationFromServerParams,
    RenameFilesParams,
    ResponseMessage,
    updateConfigurationRequestType,
    WorkspaceFolder,
    GetSsoTokenProgress,
    GetSsoTokenProgressToken,
    GetSsoTokenProgressType,
    MessageActionItem,
    ShowMessageRequest,
    ShowMessageRequestParams,
    ConnectionMetadata,
    ShowDocumentRequest,
    ShowDocumentParams,
    ShowDocumentResult,
    ResponseError,
    LSPErrorCodes,
} from '@aws/language-server-runtimes/protocol'
import { AuthUtil, CodeWhispererSettings, getSelectedCustomization } from 'aws-core-vscode/codewhisperer'
import {
    Settings,
    createServerOptions,
    globals,
    Experiments,
    Commands,
    validateNodeExe,
    getLogger,
    undefinedIfEmpty,
    getOptOutPreference,
    isAmazonInternalOs,
    fs,
    oidcClientName,
    openUrl,
    getClientId,
    extensionVersion,
} from 'aws-core-vscode/shared'
import { processUtils } from 'aws-core-vscode/shared'
import { activate as activateChat } from './chat/activation'
import { AmazonQResourcePaths } from './lspInstaller'
import { auth2 } from 'aws-core-vscode/auth'
import { ConfigSection, isValidConfigSection, toAmazonQLSPLogLevel } from './config'
import { telemetry } from 'aws-core-vscode/telemetry'

const localize = nls.loadMessageBundle()
const logger = getLogger('amazonqLsp.lspClient')

export const clientId = 'amazonq'
export const clientName = oidcClientName()
export const encryptionKey = crypto.randomBytes(32)

export async function hasGlibcPatch(): Promise<boolean> {
    return await fs.exists('/opt/vsc-sysroot/lib64/ld-linux-x86-64.so.2')
}

export async function startLanguageServer(
    extensionContext: vscode.ExtensionContext,
    resourcePaths: AmazonQResourcePaths
): Promise<LanguageClient> {
    const toDispose = extensionContext.subscriptions

    const serverModule = resourcePaths.lsp

    const argv = [
        '--nolazy',
        '--preserve-symlinks',
        '--stdio',
        '--pre-init-encryption',
        '--set-credentials-encryption-key',
    ]

    const documentSelector = [{ scheme: 'file', language: '*' }]
    const traceServerEnabled = Settings.instance.isSet(`${clientId}.trace.server`)
    let executable: string[] = []
    // apply the GLIBC 2.28 path to node js runtime binary
    if (isAmazonInternalOs() && (await hasGlibcPatch())) {
        executable = [
            '/opt/vsc-sysroot/lib64/ld-linux-x86-64.so.2',
            '--library-path',
            '/opt/vsc-sysroot/lib64',
            resourcePaths.node,
        ]
        getLogger('amazonqLsp').info(`Patched node runtime with GLIBC to ${executable}`)
    } else {
        executable = [resourcePaths.node]
    }

    const memoryWarnThreshold = 1024 * processUtils.oneMB
    const serverOptions = createServerOptions({
        encryptionKey,
        executable: executable,
        serverModule,
        execArgv: argv,
        warnThresholds: { memory: memoryWarnThreshold },
    })

    await validateNodeExe(executable, resourcePaths.lsp, argv, logger)

    // Options to control the language client
    const clientName = 'AmazonQ-For-VSCode'
    const clientOptions: LanguageClientOptions = {
        // Register the server for json documents
        documentSelector,
        middleware: {
            workspace: {
                /**
                 * Convert VSCode settings format to be compatible with flare's configs
                 */
                configuration: async (params, token, next) => {
                    const config = await next(params, token)
                    const section = params.items[0].section
                    if (!isValidConfigSection(section)) {
                        return config
                    }
                    return getConfigSection(section)
                },
            },
        },
        initializationOptions: {
            aws: {
                clientInfo: {
                    name: env.appName,
                    version: version,
                    extension: {
<<<<<<< HEAD
                        name: clientName,
                        version: '0.0.1',
=======
                        name: 'AmazonQ-For-VSCode',
                        version: extensionVersion,
>>>>>>> 4e1d059b
                    },
                    clientId: getClientId(globals.globalState),
                },
                awsClientCapabilities: {
                    q: {
                        developerProfiles: true,
                    },
                    window: {
                        notifications: true,
                        showSaveFileDialog: true,
                    },
                },
                contextConfiguration: {
                    workspaceIdentifier: extensionContext.storageUri?.path,
                },
                logLevel: toAmazonQLSPLogLevel(globals.logOutputChannel.logLevel),
            },
            credentials: {
                providesBearerToken: true,
            },
        },
        /**
         * When the trace server is enabled it outputs a ton of log messages so:
         *   When trace server is enabled, logs go to a seperate "Amazon Q Language Server" output.
         *   Otherwise, logs go to the regular "Amazon Q Logs" channel.
         */
        ...(traceServerEnabled
            ? {}
            : {
                  outputChannel: globals.logOutputChannel,
              }),
    }

    const lspName = localize('amazonq.server.name', 'Amazon Q Language Server')
    const client = new LanguageClient(clientId, lspName, serverOptions, clientOptions)

    const disposable = client.start()
    toDispose.push(disposable)

    await client.onReady()

    // IMPORTANT: This sets up Auth and must be called before anything attempts to use it
    AuthUtil.create(new auth2.LanguageClientAuth(client, clientId, encryptionKey))
    // Ideally this would be part of AuthUtil.create() as it restores the existing Auth connection, but we have some
    // future work which will need to delay this call
    await AuthUtil.instance.restore()

    await postStartLanguageServer(client, resourcePaths, toDispose)

    return client
}

<<<<<<< HEAD
    // Migrate SSO connections from old Auth to the LSP identity server
    // This function only migrates connections once
    // This call can be removed once all/most users have updated to the latest AmazonQ version
    try {
        await AuthUtil.instance.migrateSsoConnectionToLsp(clientName)
    } catch (e) {
        getLogger().error(`Error while migration SSO connection to Amazon Q LSP: ${e}`)
    }

=======
async function postStartLanguageServer(
    client: LanguageClient,
    resourcePaths: AmazonQResourcePaths,
    toDispose: vscode.Disposable[]
) {
>>>>>>> 4e1d059b
    // Request handler for when the server wants to know about the clients auth connnection. Must be registered before the initial auth init call
    client.onRequest<ConnectionMetadata, Error>(auth2.notificationTypes.getConnectionMetadata.method, () => {
        return {
            sso: {
                startUrl: AuthUtil.instance.connection?.startUrl,
            },
        }
    })

    client.onRequest<MessageActionItem | null, Error>(
        ShowMessageRequest.method,
        async (params: ShowMessageRequestParams) => {
            const actions = params.actions?.map((a) => a.title) ?? []
            const response = await vscode.window.showInformationMessage(params.message, { modal: true }, ...actions)
            return params.actions?.find((a) => a.title === response) ?? (undefined as unknown as null)
        }
    )

    client.onRequest<ShowDocumentParams, ShowDocumentResult>(
        ShowDocumentRequest.method,
        async (params: ShowDocumentParams): Promise<ShowDocumentParams | ResponseError<ShowDocumentResult>> => {
            const uri = vscode.Uri.parse(params.uri)
            getLogger().info(`Processing ShowDocumentRequest for URI scheme: ${uri.scheme}`)
            try {
                if (uri.scheme.startsWith('http')) {
                    getLogger().info('Opening URL...')
                    await openUrl(vscode.Uri.parse(params.uri))
                } else {
                    getLogger().info('Opening text document...')
                    const doc = await vscode.workspace.openTextDocument(uri)
                    await vscode.window.showTextDocument(doc, { preview: false })
                }
                return params
            } catch (e) {
                return new ResponseError(
                    LSPErrorCodes.RequestFailed,
                    `Failed to process ShowDocumentRequest: ${(e as Error).message}`
                )
            }
        }
    )

    const sendProfileToLsp = async () => {
        try {
            const result = await client.sendRequest(updateConfigurationRequestType.method, {
                section: 'aws.q',
                settings: {
                    profileArn: AuthUtil.instance.regionProfileManager.activeRegionProfile?.arn,
                },
            })
            client.info(
                `Client: Updated Amazon Q Profile ${AuthUtil.instance.regionProfileManager.activeRegionProfile?.arn} to Amazon Q LSP`,
                result
            )
        } catch (err) {
            client.error('Error when setting Q Developer Profile to Amazon Q LSP', err)
        }
    }

    let promise: Promise<void> | undefined
    let resolver: () => void = () => {}
    client.onProgress(GetSsoTokenProgressType, GetSsoTokenProgressToken, async (partialResult: GetSsoTokenProgress) => {
        const decryptedKey = await jose.compactDecrypt(partialResult as unknown as string, encryptionKey)
        const val: GetSsoTokenProgress = JSON.parse(decryptedKey.plaintext.toString())

        if (val.state === 'InProgress') {
            if (promise) {
                resolver()
            }
            promise = new Promise<void>((resolve) => {
                resolver = resolve
            })
        } else {
            resolver()
            promise = undefined
            return
        }

        // send profile to lsp once.
        void sendProfileToLsp()

        void vscode.window.withProgress(
            {
                cancellable: true,
                location: vscode.ProgressLocation.Notification,
                title: val.message,
            },
            async (_) => {
                await promise
            }
        )
    })

    if (Experiments.instance.get('amazonqLSPInline', false)) {
        const inlineManager = new InlineCompletionManager(client)
        inlineManager.registerInlineCompletion()
        toDispose.push(
            inlineManager,
            Commands.register({ id: 'aws.amazonq.invokeInlineCompletion', autoconnect: true }, async () => {
                await vscode.commands.executeCommand('editor.action.inlineSuggest.trigger')
            }),
            vscode.workspace.onDidCloseTextDocument(async () => {
                await vscode.commands.executeCommand('aws.amazonq.rejectCodeSuggestion')
            })
        )
    }
    if (Experiments.instance.get('amazonqChatLSP', true)) {
        await activateChat(client, encryptionKey, resourcePaths.ui)
    }

    toDispose.push(
        AuthUtil.instance.regionProfileManager.onDidChangeRegionProfile(sendProfileToLsp),
        vscode.commands.registerCommand('aws.amazonq.getWorkspaceId', async () => {
            const requestType = new RequestType<GetConfigurationFromServerParams, ResponseMessage, Error>(
                'aws/getConfigurationFromServer'
            )
            const workspaceIdResp = await client.sendRequest(requestType.method, {
                section: 'aws.q.workspaceContext',
            })
            return workspaceIdResp
        }),
        vscode.workspace.onDidCreateFiles((e) => {
            client.sendNotification('workspace/didCreateFiles', {
                files: e.files.map((it) => {
                    return { uri: it.fsPath }
                }),
            } as CreateFilesParams)
        }),
        vscode.workspace.onDidDeleteFiles((e) => {
            client.sendNotification('workspace/didDeleteFiles', {
                files: e.files.map((it) => {
                    return { uri: it.fsPath }
                }),
            } as DeleteFilesParams)
        }),
        vscode.workspace.onDidRenameFiles((e) => {
            client.sendNotification('workspace/didRenameFiles', {
                files: e.files.map((it) => {
                    return { oldUri: it.oldUri.fsPath, newUri: it.newUri.fsPath }
                }),
            } as RenameFilesParams)
        }),
        vscode.workspace.onDidSaveTextDocument((e) => {
            client.sendNotification('workspace/didSaveTextDocument', {
                textDocument: {
                    uri: e.uri.fsPath,
                },
            } as DidSaveTextDocumentParams)
        }),
        vscode.workspace.onDidChangeWorkspaceFolders((e) => {
            client.sendNotification('workspace/didChangeWorkspaceFolder', {
                event: {
                    added: e.added.map((it) => {
                        return {
                            name: it.name,
                            uri: it.uri.fsPath,
                        } as WorkspaceFolder
                    }),
                    removed: e.removed.map((it) => {
                        return {
                            name: it.name,
                            uri: it.uri.fsPath,
                        } as WorkspaceFolder
                    }),
                },
            } as DidChangeWorkspaceFoldersParams)
        }),
        // Set this inside onReady so that it only triggers on subsequent language server starts (not the first)
        onServerRestartHandler(client)
    )
}

/**
 * When the server restarts (likely due to a crash, then the LanguageClient automatically starts it again)
 * we need to run some server intialization again.
 */
function onServerRestartHandler(client: LanguageClient) {
    return client.onDidChangeState(async (e) => {
        // Ensure we are in a "restart" state
        if (!(e.oldState === State.Starting && e.newState === State.Running)) {
            return
        }

        // Emit telemetry that a crash was detected.
        // It is not guaranteed to 100% be a crash since somehow the server may have been intentionally restarted,
        // but most of the time it probably will have been due to a crash.
        // TODO: Port this metric override to common definitions
        telemetry.languageServer_crash.emit({ id: 'AmazonQ' })

        // Need to set the auth token in the again
        await AuthUtil.instance.restore()
    })
}

function getConfigSection(section: ConfigSection) {
    getLogger('amazonqLsp').debug('Fetching config section %s for language server', section)
    switch (section) {
        case 'aws.q':
            /**
             * IMPORTANT: This object is parsed by the following code in the language server, **so
             * it must match that expected shape**.
             * https://github.com/aws/language-servers/blob/1d2ca018f2248106690438b860d40a7ee67ac728/server/aws-lsp-codewhisperer/src/shared/amazonQServiceManager/configurationUtils.ts#L114
             */
            return [
                {
                    customization: undefinedIfEmpty(getSelectedCustomization().arn),
                    optOutTelemetry: getOptOutPreference() === 'OPTOUT',
                    projectContext: {
                        enableLocalIndexing: CodeWhispererSettings.instance.isLocalIndexEnabled(),
                        enableGpuAcceleration: CodeWhispererSettings.instance.isLocalIndexGPUEnabled(),
                        indexWorkerThreads: CodeWhispererSettings.instance.getIndexWorkerThreads(),
                        localIndexing: {
                            ignoreFilePatterns: CodeWhispererSettings.instance.getIndexIgnoreFilePatterns(),
                            maxFileSizeMB: CodeWhispererSettings.instance.getMaxIndexFileSize(),
                            maxIndexSizeMB: CodeWhispererSettings.instance.getMaxIndexSize(),
                            indexCacheDirPath: CodeWhispererSettings.instance.getIndexCacheDirPath(),
                        },
                    },
                },
            ]
        case 'aws.codeWhisperer':
            return [
                {
                    includeSuggestionsWithCodeReferences:
                        CodeWhispererSettings.instance.isSuggestionsWithCodeReferencesEnabled(),
                    shareCodeWhispererContentWithAWS: !CodeWhispererSettings.instance.isOptoutEnabled(),
                    includeImportsWithSuggestions: CodeWhispererSettings.instance.isImportRecommendationEnabled(),
                    sendUserWrittenCodeMetrics: true,
                },
            ]
        case 'aws.logLevel':
            return [toAmazonQLSPLogLevel(globals.logOutputChannel.logLevel)]
    }
}<|MERGE_RESOLUTION|>--- conflicted
+++ resolved
@@ -137,13 +137,8 @@
                     name: env.appName,
                     version: version,
                     extension: {
-<<<<<<< HEAD
                         name: clientName,
-                        version: '0.0.1',
-=======
-                        name: 'AmazonQ-For-VSCode',
                         version: extensionVersion,
->>>>>>> 4e1d059b
                     },
                     clientId: getClientId(globals.globalState),
                 },
@@ -187,16 +182,7 @@
 
     // IMPORTANT: This sets up Auth and must be called before anything attempts to use it
     AuthUtil.create(new auth2.LanguageClientAuth(client, clientId, encryptionKey))
-    // Ideally this would be part of AuthUtil.create() as it restores the existing Auth connection, but we have some
-    // future work which will need to delay this call
-    await AuthUtil.instance.restore()
-
-    await postStartLanguageServer(client, resourcePaths, toDispose)
-
-    return client
-}
-
-<<<<<<< HEAD
+  
     // Migrate SSO connections from old Auth to the LSP identity server
     // This function only migrates connections once
     // This call can be removed once all/most users have updated to the latest AmazonQ version
@@ -205,14 +191,21 @@
     } catch (e) {
         getLogger().error(`Error while migration SSO connection to Amazon Q LSP: ${e}`)
     }
-
-=======
+  
+    // Ideally this would be part of AuthUtil.create() as it restores the existing Auth connection
+    // but the SSO connection migration delays this call
+    await AuthUtil.instance.restore()
+
+    await postStartLanguageServer(client, resourcePaths, toDispose)
+
+    return client
+}
+
 async function postStartLanguageServer(
     client: LanguageClient,
     resourcePaths: AmazonQResourcePaths,
     toDispose: vscode.Disposable[]
 ) {
->>>>>>> 4e1d059b
     // Request handler for when the server wants to know about the clients auth connnection. Must be registered before the initial auth init call
     client.onRequest<ConnectionMetadata, Error>(auth2.notificationTypes.getConnectionMetadata.method, () => {
         return {
