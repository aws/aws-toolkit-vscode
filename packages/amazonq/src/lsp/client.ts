--- conflicted
+++ resolved
@@ -102,22 +102,7 @@
     const auth = new AmazonQLspAuth(client)
 
     return client.onReady().then(async () => {
-<<<<<<< HEAD
-        await auth.init()
-        const inlineManager = new InlineCompletionManager(client)
-        inlineManager.registerInlineCompletion()
-        const customizationService = new CustomizationService(client)
-        customizationService.registerCustomization()
-        if (Experiments.instance.get('amazonqChatLSP', false)) {
-            activate(client, encryptionKey, resourcePaths.mynahUI)
-        }
-        if (AuthUtil.instance.isValidEnterpriseSsoInUse()) {
-            await customizationService.notifyNewCustomizations()
-        }
-        // Request handler for when the server wants to know about the clients auth connnection
-=======
         // Request handler for when the server wants to know about the clients auth connnection. Must be registered before the initial auth init call
->>>>>>> 708f5381
         client.onRequest<ConnectionMetadata, Error>(notificationTypes.getConnectionMetadata.method, () => {
             return {
                 sso: {
@@ -130,6 +115,11 @@
         if (Experiments.instance.get('amazonqLSPInline', false)) {
             const inlineManager = new InlineCompletionManager(client)
             inlineManager.registerInlineCompletion()
+            const customizationService = new CustomizationService(client)
+            customizationService.registerCustomization()
+            if (AuthUtil.instance.isValidEnterpriseSsoInUse()) {
+                await customizationService.notifyNewCustomizations()
+            }
             toDispose.push(
                 inlineManager,
                 Commands.register({ id: 'aws.amazonq.invokeInlineCompletion', autoconnect: true }, async () => {
