--- conflicted
+++ resolved
@@ -18,13 +18,9 @@
 import path from 'path'
 
 const manifestURL = 'https://aws-toolkit-language-servers.amazonaws.com/codewhisperer/0/manifest.json'
-<<<<<<< HEAD
-export const supportedLspServerVersions = '^2.3.0'
+export const supportedLspServerVersions = '^3.1.1'
 const logger = getLogger('amazonqLsp')
-=======
-export const supportedLspServerVersions = '^3.1.1'
 
->>>>>>> 2157f55a
 export class AmazonQLSPResolver implements LspResolver {
     async resolve(): Promise<LspResolution> {
         const overrideLocation = process.env.AWS_LANGUAGE_SERVER_OVERRIDE
