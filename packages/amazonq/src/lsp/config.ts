--- conflicted
+++ resolved
@@ -3,17 +3,12 @@
  * SPDX-License-Identifier: Apache-2.0
  */
 import * as vscode from 'vscode'
-<<<<<<< HEAD
 import { DevSettings, getServiceEnvVarConfig, BaseLspInstaller } from 'aws-core-vscode/shared'
-=======
-import { DevSettings, getServiceEnvVarConfig } from 'aws-core-vscode/shared'
-import { LspConfig } from 'aws-core-vscode/amazonq'
 import { LanguageClient } from 'vscode-languageclient'
 import {
     DidChangeConfigurationNotification,
     updateConfigurationRequestType,
 } from '@aws/language-server-runtimes/protocol'
->>>>>>> fbf8bd06
 
 export interface ExtendedAmazonQLSPConfig extends BaseLspInstaller.LspConfig {
     ui?: string
