/*!
 * Copyright Amazon.com, Inc. or its affiliates. All Rights Reserved.
 * SPDX-License-Identifier: Apache-2.0
 */
import * as vscode from 'vscode'
import { DevSettings, getServiceEnvVarConfig } from 'aws-core-vscode/shared'
import { LspConfig } from 'aws-core-vscode/amazonq'

export interface ExtendedAmazonQLSPConfig extends LspConfig {
    ui?: string
}

// Taken from language server runtimes since they are not exported:
// https://github.com/aws/language-server-runtimes/blob/eae85672c345d8adaf4c8cbd741260b8a59750c4/runtimes/runtimes/util/loggingUtil.ts#L4-L10
const validLspLogLevels = ['error', 'warn', 'info', 'log', 'debug'] as const
export type LspLogLevel = (typeof validLspLogLevels)[number]
const lspLogLevelMapping: Map<vscode.LogLevel, LspLogLevel> = new Map([
    [vscode.LogLevel.Error, 'error'],
    [vscode.LogLevel.Warning, 'warn'],
    [vscode.LogLevel.Info, 'info'],
    [vscode.LogLevel.Debug, 'log'],
    [vscode.LogLevel.Trace, 'debug'],
    [vscode.LogLevel.Off, 'error'], // TODO: once the language server supports a no-log setting, we can map to that.
])

const configSections = ['aws.q', 'aws.codeWhisperer', 'aws.logLevel'] as const
export type ConfigSection = (typeof configSections)[number]

export function isValidConfigSection(section: unknown): section is ConfigSection {
    return typeof section === 'string' && configSections.includes(section as ConfigSection)
}

export const defaultAmazonQLspConfig: ExtendedAmazonQLSPConfig = {
<<<<<<< HEAD
    manifestUrl: 'https://aws-toolkit-language-servers.amazonaws.com/remoteWorkspaceContext/0/manifest.json',
    supportedVersions: '^1.0.0',
=======
    manifestUrl: 'https://aws-toolkit-language-servers.amazonaws.com/qAgenticChatServer/0/manifest.json',
    supportedVersions: '1.*.*',
>>>>>>> c58c9e1f
    id: 'AmazonQ', // used across IDEs for identifying global storage/local disk locations. Do not change.
    suppressPromptPrefix: 'amazonQ',
    path: undefined,
    ui: undefined,
}

export function getAmazonQLspConfig(): ExtendedAmazonQLSPConfig {
    return {
        ...defaultAmazonQLspConfig,
        ...(DevSettings.instance.getServiceConfig('amazonqLsp', {}) as ExtendedAmazonQLSPConfig),
        ...getServiceEnvVarConfig('amazonqLsp', Object.keys(defaultAmazonQLspConfig)),
    }
}
/**
 * The language server logging levels do not directly match those used in VSC. Therefore, we must perform a mapping defined by {@link lspLogLevelMapping}
 * @param logLevel vscode log level (0-5)
 * @returns language server log level
 */
export function toAmazonQLSPLogLevel(logLevel: vscode.LogLevel): LspLogLevel {
    return lspLogLevelMapping.get(logLevel) ?? 'info'
}<|MERGE_RESOLUTION|>--- conflicted
+++ resolved
@@ -31,13 +31,8 @@
 }
 
 export const defaultAmazonQLspConfig: ExtendedAmazonQLSPConfig = {
-<<<<<<< HEAD
-    manifestUrl: 'https://aws-toolkit-language-servers.amazonaws.com/remoteWorkspaceContext/0/manifest.json',
-    supportedVersions: '^1.0.0',
-=======
     manifestUrl: 'https://aws-toolkit-language-servers.amazonaws.com/qAgenticChatServer/0/manifest.json',
     supportedVersions: '1.*.*',
->>>>>>> c58c9e1f
     id: 'AmazonQ', // used across IDEs for identifying global storage/local disk locations. Do not change.
     suppressPromptPrefix: 'amazonQ',
     path: undefined,
