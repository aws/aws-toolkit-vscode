/*!
 * Copyright Amazon.com, Inc. or its affiliates. All Rights Reserved.
 * SPDX-License-Identifier: Apache-2.0
 */
import * as vscode from 'vscode'
<<<<<<< HEAD
import { DevSettings, getServiceEnvVarConfig } from 'aws-core-vscode/shared'
import { LspConfig } from 'aws-core-vscode/amazonq'
=======
import { DevSettings, getServiceEnvVarConfig, BaseLspInstaller } from 'aws-core-vscode/shared'
>>>>>>> a814ee0c
import { LanguageClient } from 'vscode-languageclient'
import {
    DidChangeConfigurationNotification,
    updateConfigurationRequestType,
} from '@aws/language-server-runtimes/protocol'

export interface ExtendedAmazonQLSPConfig extends BaseLspInstaller.LspConfig {
    ui?: string
}

// Taken from language server runtimes since they are not exported:
// https://github.com/aws/language-server-runtimes/blob/eae85672c345d8adaf4c8cbd741260b8a59750c4/runtimes/runtimes/util/loggingUtil.ts#L4-L10
const validLspLogLevels = ['error', 'warn', 'info', 'log', 'debug'] as const
export type LspLogLevel = (typeof validLspLogLevels)[number]
const lspLogLevelMapping: Map<vscode.LogLevel, LspLogLevel> = new Map([
    [vscode.LogLevel.Error, 'error'],
    [vscode.LogLevel.Warning, 'warn'],
    [vscode.LogLevel.Info, 'info'],
    [vscode.LogLevel.Debug, 'log'],
    [vscode.LogLevel.Trace, 'debug'],
    [vscode.LogLevel.Off, 'error'], // TODO: once the language server supports a no-log setting, we can map to that.
])

const configSections = ['aws.q', 'aws.codeWhisperer', 'aws.logLevel'] as const
export type ConfigSection = (typeof configSections)[number]

export function isValidConfigSection(section: unknown): section is ConfigSection {
    return typeof section === 'string' && configSections.includes(section as ConfigSection)
}

export const defaultAmazonQLspConfig: ExtendedAmazonQLSPConfig = {
    manifestUrl: 'https://aws-toolkit-language-servers.amazonaws.com/qAgenticChatServer/0/manifest.json',
    supportedVersions: '1.*.*',
    id: 'AmazonQ', // used across IDEs for identifying global storage/local disk locations. Do not change.
    suppressPromptPrefix: 'amazonQ',
    path: undefined,
    ui: undefined,
}

export function getAmazonQLspConfig(): ExtendedAmazonQLSPConfig {
    return {
        ...defaultAmazonQLspConfig,
        ...(DevSettings.instance.getServiceConfig('amazonqLsp', {}) as ExtendedAmazonQLSPConfig),
        ...getServiceEnvVarConfig('amazonqLsp', Object.keys(defaultAmazonQLspConfig)),
    }
}
/**
 * The language server logging levels do not directly match those used in VSC. Therefore, we must perform a mapping defined by {@link lspLogLevelMapping}
 * @param logLevel vscode log level (0-5)
 * @returns language server log level
 */
export function toAmazonQLSPLogLevel(logLevel: vscode.LogLevel): LspLogLevel {
    return lspLogLevelMapping.get(logLevel) ?? 'info'
}

/**
 * Request/Notify a config value to the language server, effectively updating it with the
 * latest configuration from the client.
 *
 * The issue is we need to push certain configs to different places, since there are
 * different handlers for specific configs. So this determines the correct place to
 * push the given config.
 */
export async function pushConfigUpdate(client: LanguageClient, config: QConfigs) {
    switch (config.type) {
        case 'profile':
            await client.sendRequest(updateConfigurationRequestType.method, {
                section: 'aws.q',
                settings: { profileArn: config.profileArn },
            })
            break
        case 'customization':
            client.sendNotification(DidChangeConfigurationNotification.type.method, {
                section: 'aws.q',
                settings: { customization: config.customization },
            })
            break
        case 'logLevel':
            client.sendNotification(DidChangeConfigurationNotification.type.method, {
                section: 'aws.logLevel',
            })
            break
    }
}
type ProfileConfig = {
    type: 'profile'
    profileArn: string | undefined
}
type CustomizationConfig = {
    type: 'customization'
    customization: string | undefined
}
type LogLevelConfig = {
    type: 'logLevel'
}
type QConfigs = ProfileConfig | CustomizationConfig | LogLevelConfig<|MERGE_RESOLUTION|>--- conflicted
+++ resolved
@@ -3,12 +3,7 @@
  * SPDX-License-Identifier: Apache-2.0
  */
 import * as vscode from 'vscode'
-<<<<<<< HEAD
-import { DevSettings, getServiceEnvVarConfig } from 'aws-core-vscode/shared'
-import { LspConfig } from 'aws-core-vscode/amazonq'
-=======
 import { DevSettings, getServiceEnvVarConfig, BaseLspInstaller } from 'aws-core-vscode/shared'
->>>>>>> a814ee0c
 import { LanguageClient } from 'vscode-languageclient'
 import {
     DidChangeConfigurationNotification,
