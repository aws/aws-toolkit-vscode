/*!
 * Copyright Amazon.com, Inc. or its affiliates. All Rights Reserved.
 * SPDX-License-Identifier: Apache-2.0
 */

import { AuthUtils, CredentialsStore, LoginManager, initializeAuth } from 'aws-core-vscode/auth'
import { activate as activateCodeWhisperer, shutdown as shutdownCodeWhisperer } from 'aws-core-vscode/codewhisperer'
import { makeEndpointsProvider, registerGenericCommands } from 'aws-core-vscode'
import { CommonAuthWebview } from 'aws-core-vscode/login'
import {
    amazonQDiffScheme,
    DefaultAWSClientBuilder,
    DefaultAwsContext,
    ExtContext,
    RegionProvider,
    Settings,
    VirtualFileSystem,
    VirtualMemoryFile,
    activateLogger,
    activateTelemetry,
    env,
    errors,
    fs,
    getLogger,
    getMachineId,
    globals,
    initialize,
    initializeComputeRegion,
    messages,
    placeholder,
    setContext,
    setupUninstallHandler,
    maybeShowMinVscodeWarning,
    Experiments,
} from 'aws-core-vscode/shared'
import { ExtStartUpSources } from 'aws-core-vscode/telemetry'
import { VSCODE_EXTENSION_ID } from 'aws-core-vscode/utils'
import { join } from 'path'
import * as semver from 'semver'
import * as vscode from 'vscode'
import { registerCommands } from './commands'
import { focusAmazonQPanel } from 'aws-core-vscode/codewhispererChat'
import { activate as activateAmazonqLsp } from './lsp/activation'
import { activate as activateInlineCompletion } from './app/inline/activation'

export const amazonQContextPrefix = 'amazonq'

/**
 * Activation code for Amazon Q that will we want in all environments (eg Node.js, web mode)
 */
export async function activateAmazonQCommon(context: vscode.ExtensionContext, isWeb: boolean) {
    initialize(context, isWeb)
    const homeDirLogs = await fs.init(context, (homeDir) => {
        void messages.showViewLogsMessage(`Invalid home directory (check $HOME): "${homeDir}"`)
    })
    errors.init(fs.getUsername(), env.isAutomation())
    await initializeComputeRegion()

    globals.contextPrefix = 'amazonq.' // todo: disconnect from above line

    // Avoid activation if older toolkit is installed
    // Amazon Q is only compatible with AWS Toolkit >= 3.0.0
    // Or AWS Toolkit with a development version. Example: 2.19.0-3413gv
    const toolkit = vscode.extensions.getExtension(VSCODE_EXTENSION_ID.awstoolkit)
    if (toolkit) {
        const toolkitVersion = semver.coerce(toolkit.packageJSON.version)
        // XXX: can't use `SemVer.prerelease` because Toolkit "prerelease" (git sha) is not a valid
        // semver prerelease: it may start with a number.
        const isDevVersion = toolkit.packageJSON.version.toString().includes('-')
        if (toolkitVersion && toolkitVersion.major < 3 && !isDevVersion) {
            await vscode.commands
                .executeCommand('workbench.extensions.installExtension', VSCODE_EXTENSION_ID.awstoolkit)
                .then(
                    () =>
                        vscode.window
                            .showInformationMessage(
                                `The Amazon Q extension is incompatible with AWS Toolkit ${
                                    toolkitVersion as any
                                } and older. Your AWS Toolkit was updated to version 3.0 or later.`,
                                'Reload Now'
                            )
                            .then(async (resp) => {
                                if (resp === 'Reload Now') {
                                    await vscode.commands.executeCommand('workbench.action.reloadWindow')
                                }
                            }),
                    (reason) => {
                        getLogger().error('workbench.extensions.installExtension failed: %O', reason)
                    }
                )
            return
        }
    }

    void maybeShowMinVscodeWarning('1.83.0')

    globals.machineId = await getMachineId()
    globals.awsContext = new DefaultAwsContext()
    globals.sdkClientBuilder = new DefaultAWSClientBuilder(globals.awsContext)
    globals.manifestPaths.endpoints = context.asAbsolutePath(join('resources', 'endpoints.json'))
    globals.regionProvider = RegionProvider.fromEndpointsProvider(makeEndpointsProvider())

    const qLogChannel = vscode.window.createOutputChannel('Amazon Q Logs', { log: true })
    await activateLogger(context, amazonQContextPrefix, qLogChannel)
    globals.logOutputChannel = qLogChannel
    globals.loginManager = new LoginManager(globals.awsContext, new CredentialsStore())

    if (homeDirLogs.length > 0) {
        getLogger().error('fs.init: invalid env vars found: %O', homeDirLogs)
    }

    await activateTelemetry(context, globals.awsContext, Settings.instance, 'Amazon Q For VS Code')

    await initializeAuth(globals.loginManager)

    const extContext = {
        extensionContext: context,
    }
    // This contains every lsp agnostic things (auth, security scan, code scan)
    await activateCodeWhisperer(extContext as ExtContext)
<<<<<<< HEAD
    // start Amazon Q LSP for everyone
    await activateAmazonqLsp(context)
    await activateInlineCompletion()
=======
    if (Experiments.instance.get('amazonqLSP', false)) {
        await activateAmazonqLsp(context)
    }

    if (!Experiments.instance.get('amazonqLSPInline', false)) {
        await activateInlineCompletion()
    }

>>>>>>> f9433f60
    // Generic extension commands
    registerGenericCommands(context, amazonQContextPrefix)

    // Amazon Q specific commands
    registerCommands(context)

    // Handle Amazon Q Extension un-installation.
    setupUninstallHandler(VSCODE_EXTENSION_ID.amazonq, context.extension.packageJSON.version, context)

    const vfs = new VirtualFileSystem()

    // Register an empty file that's used when a to open a diff
    vfs.registerProvider(
        vscode.Uri.from({ scheme: amazonQDiffScheme, path: 'empty' }),
        new VirtualMemoryFile(new Uint8Array())
    )

    // Hide the Amazon Q tree in toolkit explorer
    await setContext('aws.toolkit.amazonq.dismissed', true)

    // reload webviews
    await vscode.commands.executeCommand('workbench.action.webview.reloadWebviewAction')

    if (AuthUtils.ExtensionUse.instance.isFirstUse()) {
        // Give time for the extension to finish initializing.
        globals.clock.setTimeout(async () => {
            CommonAuthWebview.authSource = ExtStartUpSources.firstStartUp
            void focusAmazonQPanel.execute(placeholder, ExtStartUpSources.firstStartUp)
        }, 1000)
    }

    context.subscriptions.push(
        Experiments.instance.onDidChange(async (event) => {
            if (event.key === 'amazonqLSP' || event.key === 'amazonqChatLSP' || event.key === 'amazonqLSPInline') {
                await vscode.window
                    .showInformationMessage(
                        'Amazon Q LSP setting has changed. Reload VS Code for the changes to take effect.',
                        'Reload Now'
                    )
                    .then(async (selection) => {
                        if (selection === 'Reload Now') {
                            await vscode.commands.executeCommand('workbench.action.reloadWindow')
                        }
                    })
            }
        })
    )
}

export async function deactivateCommon() {
    await shutdownCodeWhisperer()
}<|MERGE_RESOLUTION|>--- conflicted
+++ resolved
@@ -118,11 +118,6 @@
     }
     // This contains every lsp agnostic things (auth, security scan, code scan)
     await activateCodeWhisperer(extContext as ExtContext)
-<<<<<<< HEAD
-    // start Amazon Q LSP for everyone
-    await activateAmazonqLsp(context)
-    await activateInlineCompletion()
-=======
     if (Experiments.instance.get('amazonqLSP', false)) {
         await activateAmazonqLsp(context)
     }
@@ -131,7 +126,6 @@
         await activateInlineCompletion()
     }
 
->>>>>>> f9433f60
     // Generic extension commands
     registerGenericCommands(context, amazonQContextPrefix)
 
