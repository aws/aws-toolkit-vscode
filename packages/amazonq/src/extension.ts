/*!
 * Copyright Amazon.com, Inc. or its affiliates. All Rights Reserved.
 * SPDX-License-Identifier: Apache-2.0
 */

<<<<<<< HEAD
import { CredentialsStore, LoginManager, authUtils, initializeAuth } from 'aws-core-vscode/auth'
=======
import { Auth, AuthUtils, CredentialsStore, LoginManager, initializeAuth } from 'aws-core-vscode/auth'
>>>>>>> c58c9e1f
import { activate as activateCodeWhisperer, shutdown as shutdownCodeWhisperer } from 'aws-core-vscode/codewhisperer'
import { makeEndpointsProvider, registerGenericCommands } from 'aws-core-vscode'
import { CommonAuthWebview } from 'aws-core-vscode/login'
import {
    amazonQDiffScheme,
    DefaultAWSClientBuilder,
    DefaultAwsContext,
    ExtContext,
    RegionProvider,
    Settings,
    VirtualFileSystem,
    VirtualMemoryFile,
    activateLogger,
    activateTelemetry,
    env,
    errors,
    fs,
    getLogger,
    getMachineId,
    globals,
    initialize,
    initializeComputeRegion,
    messages,
    placeholder,
    setContext,
    setupUninstallHandler,
    maybeShowMinVscodeWarning,
    Experiments,
    isSageMaker,
<<<<<<< HEAD
    Commands,
=======
    isAmazonInternalOs,
>>>>>>> c58c9e1f
} from 'aws-core-vscode/shared'
import { ExtStartUpSources } from 'aws-core-vscode/telemetry'
import { VSCODE_EXTENSION_ID } from 'aws-core-vscode/utils'
import { join } from 'path'
import * as semver from 'semver'
import * as vscode from 'vscode'
import { registerCommands } from './commands'
import { focusAmazonQPanel } from 'aws-core-vscode/codewhispererChat'
import { activate as activateAmazonqLsp } from './lsp/activation'
import { activate as activateInlineCompletion } from './app/inline/activation'
<<<<<<< HEAD
import { isAmazonInternalOs } from 'aws-core-vscode/shared'
=======
import { hasGlibcPatch } from './lsp/client'
>>>>>>> c58c9e1f

export const amazonQContextPrefix = 'amazonq'

/**
 * Activation code for Amazon Q that will we want in all environments (eg Node.js, web mode)
 */
export async function activateAmazonQCommon(context: vscode.ExtensionContext, isWeb: boolean) {
    initialize(context, isWeb)
    const homeDirLogs = await fs.init(context, (homeDir) => {
        void messages.showViewLogsMessage(`Invalid home directory (check $HOME): "${homeDir}"`)
    })
    errors.init(fs.getUsername(), env.isAutomation())
    await initializeComputeRegion()

    globals.contextPrefix = 'amazonq.' // todo: disconnect from above line

    // Avoid activation if older toolkit is installed
    // Amazon Q is only compatible with AWS Toolkit >= 3.0.0
    // Or AWS Toolkit with a development version. Example: 2.19.0-3413gv
    const toolkit = vscode.extensions.getExtension(VSCODE_EXTENSION_ID.awstoolkit)
    if (toolkit) {
        const toolkitVersion = semver.coerce(toolkit.packageJSON.version)
        // XXX: can't use `SemVer.prerelease` because Toolkit "prerelease" (git sha) is not a valid
        // semver prerelease: it may start with a number.
        const isDevVersion = toolkit.packageJSON.version.toString().includes('-')
        if (toolkitVersion && toolkitVersion.major < 3 && !isDevVersion) {
            await vscode.commands
                .executeCommand('workbench.extensions.installExtension', VSCODE_EXTENSION_ID.awstoolkit)
                .then(
                    () =>
                        vscode.window
                            .showInformationMessage(
                                `The Amazon Q extension is incompatible with AWS Toolkit ${
                                    toolkitVersion as any
                                } and older. Your AWS Toolkit was updated to version 3.0 or later.`,
                                'Reload Now'
                            )
                            .then(async (resp) => {
                                if (resp === 'Reload Now') {
                                    await vscode.commands.executeCommand('workbench.action.reloadWindow')
                                }
                            }),
                    (reason) => {
                        getLogger().error('workbench.extensions.installExtension failed: %O', reason)
                    }
                )
            return
        }
    }

    void maybeShowMinVscodeWarning('1.83.0')

    globals.machineId = await getMachineId()
    globals.awsContext = new DefaultAwsContext()
    globals.sdkClientBuilder = new DefaultAWSClientBuilder(globals.awsContext)
    globals.manifestPaths.endpoints = context.asAbsolutePath(join('resources', 'endpoints.json'))
    globals.regionProvider = RegionProvider.fromEndpointsProvider(makeEndpointsProvider())

    const qLogChannel = vscode.window.createOutputChannel('Amazon Q Logs', { log: true })
    await activateLogger(context, amazonQContextPrefix, qLogChannel)
    globals.logOutputChannel = qLogChannel
    globals.loginManager = new LoginManager(globals.awsContext, new CredentialsStore())

    if (homeDirLogs.length > 0) {
        getLogger().error('fs.init: invalid env vars found: %O', homeDirLogs)
    }

    await activateTelemetry(context, globals.awsContext, Settings.instance, 'Amazon Q For VS Code')

    await initializeAuth(globals.loginManager)

    const extContext = {
        extensionContext: context,
    }

    await activateAmazonqLsp(context)

    // This contains every lsp agnostic things (auth, security scan, code scan)
    await activateCodeWhisperer(extContext as ExtContext)
<<<<<<< HEAD

=======
    if (
        (Experiments.instance.get('amazonqLSP', true) || Auth.instance.isInternalAmazonUser()) &&
        (!isAmazonInternalOs() || (await hasGlibcPatch()))
    ) {
        // start the Amazon Q LSP for internal users first
        // for AL2, start LSP if glibc patch is found
        await activateAmazonqLsp(context)
    }
>>>>>>> c58c9e1f
    if (!Experiments.instance.get('amazonqLSPInline', false)) {
        await activateInlineCompletion()
    }

    // Generic extension commands
    registerGenericCommands(context, amazonQContextPrefix)

    // Create status bar and reference log UI elements
    void Commands.tryExecute('aws.amazonq.refreshStatusBar')
    void Commands.tryExecute('aws.amazonq.updateReferenceLog')

    // Amazon Q specific commands
    registerCommands(context)

    // Handle Amazon Q Extension un-installation.
    setupUninstallHandler(VSCODE_EXTENSION_ID.amazonq, context.extension.packageJSON.version, context)

    const vfs = new VirtualFileSystem()

    // Register an empty file that's used when a to open a diff
    vfs.registerProvider(
        vscode.Uri.from({ scheme: amazonQDiffScheme, path: 'empty' }),
        new VirtualMemoryFile(new Uint8Array())
    )

    // Hide the Amazon Q tree in toolkit explorer
    await setContext('aws.toolkit.amazonq.dismissed', true)

    // set context var to check if its SageMaker AI or not
    await setContext('aws.isSageMaker', isSageMaker())

    // set context var to check if its SageMaker Unified Studio or not
    await setContext('aws.isSageMakerUnifiedStudio', isSageMaker('SMUS'))

    // reload webviews
    await vscode.commands.executeCommand('workbench.action.webview.reloadWebviewAction')

    if (authUtils.ExtensionUse.instance.isFirstUse()) {
        // Give time for the extension to finish initializing.
        globals.clock.setTimeout(async () => {
            CommonAuthWebview.authSource = ExtStartUpSources.firstStartUp
            void focusAmazonQPanel.execute(placeholder, ExtStartUpSources.firstStartUp)
        }, 1000)
    }

    context.subscriptions.push(
        Experiments.instance.onDidChange(async (event) => {
            if (event.key === 'amazonqChatLSP' || event.key === 'amazonqLSPInline') {
                await vscode.window
                    .showInformationMessage(
                        'Amazon Q LSP setting has changed. Reload VS Code for the changes to take effect.',
                        'Reload Now'
                    )
                    .then(async (selection) => {
                        if (selection === 'Reload Now') {
                            await vscode.commands.executeCommand('workbench.action.reloadWindow')
                        }
                    })
            }
        })
    )
}

export async function deactivateCommon() {
    await shutdownCodeWhisperer()
}<|MERGE_RESOLUTION|>--- conflicted
+++ resolved
@@ -3,12 +3,13 @@
  * SPDX-License-Identifier: Apache-2.0
  */
 
-<<<<<<< HEAD
 import { CredentialsStore, LoginManager, authUtils, initializeAuth } from 'aws-core-vscode/auth'
-=======
 import { Auth, AuthUtils, CredentialsStore, LoginManager, initializeAuth } from 'aws-core-vscode/auth'
->>>>>>> c58c9e1f
-import { activate as activateCodeWhisperer, shutdown as shutdownCodeWhisperer } from 'aws-core-vscode/codewhisperer'
+import {
+    activate as activateCodeWhisperer,
+    AuthUtil,
+    shutdown as shutdownCodeWhisperer,
+} from 'aws-core-vscode/codewhisperer'
 import { makeEndpointsProvider, registerGenericCommands } from 'aws-core-vscode'
 import { CommonAuthWebview } from 'aws-core-vscode/login'
 import {
@@ -37,11 +38,8 @@
     maybeShowMinVscodeWarning,
     Experiments,
     isSageMaker,
-<<<<<<< HEAD
     Commands,
-=======
     isAmazonInternalOs,
->>>>>>> c58c9e1f
 } from 'aws-core-vscode/shared'
 import { ExtStartUpSources } from 'aws-core-vscode/telemetry'
 import { VSCODE_EXTENSION_ID } from 'aws-core-vscode/utils'
@@ -52,11 +50,8 @@
 import { focusAmazonQPanel } from 'aws-core-vscode/codewhispererChat'
 import { activate as activateAmazonqLsp } from './lsp/activation'
 import { activate as activateInlineCompletion } from './app/inline/activation'
-<<<<<<< HEAD
 import { isAmazonInternalOs } from 'aws-core-vscode/shared'
-=======
 import { hasGlibcPatch } from './lsp/client'
->>>>>>> c58c9e1f
 
 export const amazonQContextPrefix = 'amazonq'
 
@@ -132,22 +127,17 @@
         extensionContext: context,
     }
 
-    await activateAmazonqLsp(context)
-
     // This contains every lsp agnostic things (auth, security scan, code scan)
     await activateCodeWhisperer(extContext as ExtContext)
-<<<<<<< HEAD
-
-=======
+
     if (
-        (Experiments.instance.get('amazonqLSP', true) || Auth.instance.isInternalAmazonUser()) &&
+        (Experiments.instance.get('amazonqLSP', true) || AuthUtil.instance.isInternalAmazonUser()) &&
         (!isAmazonInternalOs() || (await hasGlibcPatch()))
     ) {
         // start the Amazon Q LSP for internal users first
         // for AL2, start LSP if glibc patch is found
         await activateAmazonqLsp(context)
     }
->>>>>>> c58c9e1f
     if (!Experiments.instance.get('amazonqLSPInline', false)) {
         await activateInlineCompletion()
     }
