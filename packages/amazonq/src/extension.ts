/*!
 * Copyright Amazon.com, Inc. or its affiliates. All Rights Reserved.
 * SPDX-License-Identifier: Apache-2.0
 */

import { authUtils, CredentialsStore, LoginManager, initializeAuth } from 'aws-core-vscode/auth'
import { activate as activateCodeWhisperer, shutdown as shutdownCodeWhisperer } from 'aws-core-vscode/codewhisperer'
import { makeEndpointsProvider, registerGenericCommands } from 'aws-core-vscode'
import { CommonAuthWebview } from 'aws-core-vscode/login'
import {
    amazonQDiffScheme,
    DefaultAWSClientBuilder,
    DefaultAwsContext,
    ExtContext,
    RegionProvider,
    Settings,
    VirtualFileSystem,
    VirtualMemoryFile,
    activateLogger,
    activateTelemetry,
    env,
    errors,
    fs,
    getLogger,
    getMachineId,
    globals,
    initialize,
    initializeComputeRegion,
    messages,
    placeholder,
    setContext,
    setupUninstallHandler,
    maybeShowMinVscodeWarning,
    Experiments,
    isSageMaker,
<<<<<<< HEAD
    isAmazonLinux2,
=======
    Commands,
>>>>>>> 8f0d76a5
} from 'aws-core-vscode/shared'
import { ExtStartUpSources } from 'aws-core-vscode/telemetry'
import { VSCODE_EXTENSION_ID } from 'aws-core-vscode/utils'
import { join } from 'path'
import * as semver from 'semver'
import * as vscode from 'vscode'
import { registerCommands } from './commands'
import { focusAmazonQPanel } from 'aws-core-vscode/codewhispererChat'
import { activate as activateAmazonqLsp } from './lsp/activation'
import { activate as activateInlineCompletion } from './app/inline/activation'

export const amazonQContextPrefix = 'amazonq'

/**
 * Activation code for Amazon Q that will we want in all environments (eg Node.js, web mode)
 */
export async function activateAmazonQCommon(context: vscode.ExtensionContext, isWeb: boolean) {
    initialize(context, isWeb)
    const homeDirLogs = await fs.init(context, (homeDir) => {
        void messages.showViewLogsMessage(`Invalid home directory (check $HOME): "${homeDir}"`)
    })
    errors.init(fs.getUsername(), env.isAutomation())
    await initializeComputeRegion()

    globals.contextPrefix = 'amazonq.' // todo: disconnect from above line

    // Avoid activation if older toolkit is installed
    // Amazon Q is only compatible with AWS Toolkit >= 3.0.0
    // Or AWS Toolkit with a development version. Example: 2.19.0-3413gv
    const toolkit = vscode.extensions.getExtension(VSCODE_EXTENSION_ID.awstoolkit)
    if (toolkit) {
        const toolkitVersion = semver.coerce(toolkit.packageJSON.version)
        // XXX: can't use `SemVer.prerelease` because Toolkit "prerelease" (git sha) is not a valid
        // semver prerelease: it may start with a number.
        const isDevVersion = toolkit.packageJSON.version.toString().includes('-')
        if (toolkitVersion && toolkitVersion.major < 3 && !isDevVersion) {
            await vscode.commands
                .executeCommand('workbench.extensions.installExtension', VSCODE_EXTENSION_ID.awstoolkit)
                .then(
                    () =>
                        vscode.window
                            .showInformationMessage(
                                `The Amazon Q extension is incompatible with AWS Toolkit ${
                                    toolkitVersion as any
                                } and older. Your AWS Toolkit was updated to version 3.0 or later.`,
                                'Reload Now'
                            )
                            .then(async (resp) => {
                                if (resp === 'Reload Now') {
                                    await vscode.commands.executeCommand('workbench.action.reloadWindow')
                                }
                            }),
                    (reason) => {
                        getLogger().error('workbench.extensions.installExtension failed: %O', reason)
                    }
                )
            return
        }
    }

    void maybeShowMinVscodeWarning('1.83.0')

    globals.machineId = await getMachineId()
    globals.awsContext = new DefaultAwsContext()
    globals.sdkClientBuilder = new DefaultAWSClientBuilder(globals.awsContext)
    globals.manifestPaths.endpoints = context.asAbsolutePath(join('resources', 'endpoints.json'))
    globals.regionProvider = RegionProvider.fromEndpointsProvider(makeEndpointsProvider())

    const qLogChannel = vscode.window.createOutputChannel('Amazon Q Logs', { log: true })
    await activateLogger(context, amazonQContextPrefix, qLogChannel)
    globals.logOutputChannel = qLogChannel
    globals.loginManager = new LoginManager(globals.awsContext, new CredentialsStore())

    if (homeDirLogs.length > 0) {
        getLogger().error('fs.init: invalid env vars found: %O', homeDirLogs)
    }

    await activateTelemetry(context, globals.awsContext, Settings.instance, 'Amazon Q For VS Code')

    await initializeAuth(globals.loginManager)

    const extContext = {
        extensionContext: context,
    }

    // Auth is dependent on LSP, needs to be activated before CW and Inline
    await activateAmazonqLsp(context)

    // This contains every lsp agnostic things (auth, security scan, code scan)
    await activateCodeWhisperer(extContext as ExtContext)
<<<<<<< HEAD
    if (
        (Experiments.instance.get('amazonqLSP', true) || Auth.instance.isInternalAmazonUser()) &&
        (!isAmazonLinux2() || hasGlibcPatch())
    ) {
        // start the Amazon Q LSP for internal users first
        // for AL2, start LSP if glibc patch is found
        await activateAmazonqLsp(context)
    }
=======
>>>>>>> 8f0d76a5
    if (!Experiments.instance.get('amazonqLSPInline', false)) {
        await activateInlineCompletion()
    }

    // Generic extension commands
    registerGenericCommands(context, amazonQContextPrefix)

    // Create status bar and reference log UI elements
    void Commands.tryExecute('aws.amazonq.refreshStatusBar')
    void Commands.tryExecute('aws.amazonq.updateReferenceLog')

    // Amazon Q specific commands
    registerCommands(context)

    // Handle Amazon Q Extension un-installation.
    setupUninstallHandler(VSCODE_EXTENSION_ID.amazonq, context.extension.packageJSON.version, context)

    const vfs = new VirtualFileSystem()

    // Register an empty file that's used when a to open a diff
    vfs.registerProvider(
        vscode.Uri.from({ scheme: amazonQDiffScheme, path: 'empty' }),
        new VirtualMemoryFile(new Uint8Array())
    )

    // Hide the Amazon Q tree in toolkit explorer
    await setContext('aws.toolkit.amazonq.dismissed', true)

    // set context var to check if its SageMaker AI or not
    await setContext('aws.isSageMaker', isSageMaker())

    // set context var to check if its SageMaker Unified Studio or not
    await setContext('aws.isSageMakerUnifiedStudio', isSageMaker('SMUS'))

    // reload webviews
    await vscode.commands.executeCommand('workbench.action.webview.reloadWebviewAction')

    if (authUtils.ExtensionUse.instance.isFirstUse()) {
        // Give time for the extension to finish initializing.
        globals.clock.setTimeout(async () => {
            CommonAuthWebview.authSource = ExtStartUpSources.firstStartUp
            void focusAmazonQPanel.execute(placeholder, ExtStartUpSources.firstStartUp)
        }, 1000)
    }

    context.subscriptions.push(
        Experiments.instance.onDidChange(async (event) => {
            if (event.key === 'amazonqChatLSP' || event.key === 'amazonqLSPInline') {
                await vscode.window
                    .showInformationMessage(
                        'Amazon Q LSP setting has changed. Reload VS Code for the changes to take effect.',
                        'Reload Now'
                    )
                    .then(async (selection) => {
                        if (selection === 'Reload Now') {
                            await vscode.commands.executeCommand('workbench.action.reloadWindow')
                        }
                    })
            }
        })
    )
}

export async function deactivateCommon() {
    await shutdownCodeWhisperer()
}<|MERGE_RESOLUTION|>--- conflicted
+++ resolved
@@ -33,11 +33,7 @@
     maybeShowMinVscodeWarning,
     Experiments,
     isSageMaker,
-<<<<<<< HEAD
-    isAmazonLinux2,
-=======
     Commands,
->>>>>>> 8f0d76a5
 } from 'aws-core-vscode/shared'
 import { ExtStartUpSources } from 'aws-core-vscode/telemetry'
 import { VSCODE_EXTENSION_ID } from 'aws-core-vscode/utils'
@@ -128,17 +124,6 @@
 
     // This contains every lsp agnostic things (auth, security scan, code scan)
     await activateCodeWhisperer(extContext as ExtContext)
-<<<<<<< HEAD
-    if (
-        (Experiments.instance.get('amazonqLSP', true) || Auth.instance.isInternalAmazonUser()) &&
-        (!isAmazonLinux2() || hasGlibcPatch())
-    ) {
-        // start the Amazon Q LSP for internal users first
-        // for AL2, start LSP if glibc patch is found
-        await activateAmazonqLsp(context)
-    }
-=======
->>>>>>> 8f0d76a5
     if (!Experiments.instance.get('amazonqLSPInline', false)) {
         await activateInlineCompletion()
     }
