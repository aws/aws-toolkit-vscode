/*!
 * Copyright Amazon.com, Inc. or its affiliates. All Rights Reserved.
 * SPDX-License-Identifier: Apache-2.0
 */

<<<<<<< HEAD
import { Auth, AuthUtils, CredentialsStore, LoginManager, initializeAuth } from 'aws-core-vscode/auth'
=======
import { CredentialsStore, LoginManager, authUtils, initializeAuth } from 'aws-core-vscode/auth'
>>>>>>> 6bcc387e
import { activate as activateCodeWhisperer, shutdown as shutdownCodeWhisperer } from 'aws-core-vscode/codewhisperer'
import { makeEndpointsProvider, registerGenericCommands } from 'aws-core-vscode'
import { CommonAuthWebview } from 'aws-core-vscode/login'
import {
    amazonQDiffScheme,
    DefaultAWSClientBuilder,
    DefaultAwsContext,
    ExtContext,
    RegionProvider,
    Settings,
    VirtualFileSystem,
    VirtualMemoryFile,
    activateLogger,
    activateTelemetry,
    env,
    errors,
    fs,
    getLogger,
    getMachineId,
    globals,
    initialize,
    initializeComputeRegion,
    messages,
    placeholder,
    setContext,
    setupUninstallHandler,
    maybeShowMinVscodeWarning,
    Experiments,
    isSageMaker,
    Commands,
} from 'aws-core-vscode/shared'
import { ExtStartUpSources } from 'aws-core-vscode/telemetry'
import { VSCODE_EXTENSION_ID } from 'aws-core-vscode/utils'
import { join } from 'path'
import * as semver from 'semver'
import * as vscode from 'vscode'
import { registerCommands } from './commands'
import { focusAmazonQPanel } from 'aws-core-vscode/codewhispererChat'
import { activate as activateAmazonqLsp } from './lsp/activation'
import { activate as activateInlineCompletion } from './app/inline/activation'
import { isAmazonInternalOs } from 'aws-core-vscode/shared'

export const amazonQContextPrefix = 'amazonq'

/**
 * Activation code for Amazon Q that will we want in all environments (eg Node.js, web mode)
 */
export async function activateAmazonQCommon(context: vscode.ExtensionContext, isWeb: boolean) {
    initialize(context, isWeb)
    const homeDirLogs = await fs.init(context, (homeDir) => {
        void messages.showViewLogsMessage(`Invalid home directory (check $HOME): "${homeDir}"`)
    })
    errors.init(fs.getUsername(), env.isAutomation())
    await initializeComputeRegion()

    globals.contextPrefix = 'amazonq.' // todo: disconnect from above line

    // Avoid activation if older toolkit is installed
    // Amazon Q is only compatible with AWS Toolkit >= 3.0.0
    // Or AWS Toolkit with a development version. Example: 2.19.0-3413gv
    const toolkit = vscode.extensions.getExtension(VSCODE_EXTENSION_ID.awstoolkit)
    if (toolkit) {
        const toolkitVersion = semver.coerce(toolkit.packageJSON.version)
        // XXX: can't use `SemVer.prerelease` because Toolkit "prerelease" (git sha) is not a valid
        // semver prerelease: it may start with a number.
        const isDevVersion = toolkit.packageJSON.version.toString().includes('-')
        if (toolkitVersion && toolkitVersion.major < 3 && !isDevVersion) {
            await vscode.commands
                .executeCommand('workbench.extensions.installExtension', VSCODE_EXTENSION_ID.awstoolkit)
                .then(
                    () =>
                        vscode.window
                            .showInformationMessage(
                                `The Amazon Q extension is incompatible with AWS Toolkit ${
                                    toolkitVersion as any
                                } and older. Your AWS Toolkit was updated to version 3.0 or later.`,
                                'Reload Now'
                            )
                            .then(async (resp) => {
                                if (resp === 'Reload Now') {
                                    await vscode.commands.executeCommand('workbench.action.reloadWindow')
                                }
                            }),
                    (reason) => {
                        getLogger().error('workbench.extensions.installExtension failed: %O', reason)
                    }
                )
            return
        }
    }

    void maybeShowMinVscodeWarning('1.83.0')

    globals.machineId = await getMachineId()
    globals.awsContext = new DefaultAwsContext()
    globals.sdkClientBuilder = new DefaultAWSClientBuilder(globals.awsContext)
    globals.manifestPaths.endpoints = context.asAbsolutePath(join('resources', 'endpoints.json'))
    globals.regionProvider = RegionProvider.fromEndpointsProvider(makeEndpointsProvider())

    const qLogChannel = vscode.window.createOutputChannel('Amazon Q Logs', { log: true })
    await activateLogger(context, amazonQContextPrefix, qLogChannel)
    globals.logOutputChannel = qLogChannel
    globals.loginManager = new LoginManager(globals.awsContext, new CredentialsStore())

    if (homeDirLogs.length > 0) {
        getLogger().error('fs.init: invalid env vars found: %O', homeDirLogs)
    }

    await activateTelemetry(context, globals.awsContext, Settings.instance, 'Amazon Q For VS Code')

    await initializeAuth(globals.loginManager)

    const extContext = {
        extensionContext: context,
    }

    await activateAmazonqLsp(context)

    // This contains every lsp agnostic things (auth, security scan, code scan)
    await activateCodeWhisperer(extContext as ExtContext)
<<<<<<< HEAD
    if (
        (Experiments.instance.get('amazonqLSP', false) || Auth.instance.isInternalAmazonUser()) &&
        !isAmazonInternalOs()
    ) {
        // start the Amazon Q LSP for internal users first
        await activateAmazonqLsp(context)
    }
=======

>>>>>>> 6bcc387e
    if (!Experiments.instance.get('amazonqLSPInline', false)) {
        await activateInlineCompletion()
    }

    // Generic extension commands
    registerGenericCommands(context, amazonQContextPrefix)

    // Create status bar and reference log UI elements
    void Commands.tryExecute('aws.amazonq.refreshStatusBar')
    void Commands.tryExecute('aws.amazonq.updateReferenceLog')

    // Amazon Q specific commands
    registerCommands(context)

    // Handle Amazon Q Extension un-installation.
    setupUninstallHandler(VSCODE_EXTENSION_ID.amazonq, context.extension.packageJSON.version, context)

    const vfs = new VirtualFileSystem()

    // Register an empty file that's used when a to open a diff
    vfs.registerProvider(
        vscode.Uri.from({ scheme: amazonQDiffScheme, path: 'empty' }),
        new VirtualMemoryFile(new Uint8Array())
    )

    // Hide the Amazon Q tree in toolkit explorer
    await setContext('aws.toolkit.amazonq.dismissed', true)

    // set context var to check if its SageMaker AI or not
    await setContext('aws.isSageMaker', isSageMaker())

    // set context var to check if its SageMaker Unified Studio or not
    await setContext('aws.isSageMakerUnifiedStudio', isSageMaker('SMUS'))

    // reload webviews
    await vscode.commands.executeCommand('workbench.action.webview.reloadWebviewAction')

    if (authUtils.ExtensionUse.instance.isFirstUse()) {
        // Give time for the extension to finish initializing.
        globals.clock.setTimeout(async () => {
            CommonAuthWebview.authSource = ExtStartUpSources.firstStartUp
            void focusAmazonQPanel.execute(placeholder, ExtStartUpSources.firstStartUp)
        }, 1000)
    }

    context.subscriptions.push(
        Experiments.instance.onDidChange(async (event) => {
            if (event.key === 'amazonqChatLSP' || event.key === 'amazonqLSPInline') {
                await vscode.window
                    .showInformationMessage(
                        'Amazon Q LSP setting has changed. Reload VS Code for the changes to take effect.',
                        'Reload Now'
                    )
                    .then(async (selection) => {
                        if (selection === 'Reload Now') {
                            await vscode.commands.executeCommand('workbench.action.reloadWindow')
                        }
                    })
            }
        })
    )
}

export async function deactivateCommon() {
    await shutdownCodeWhisperer()
}<|MERGE_RESOLUTION|>--- conflicted
+++ resolved
@@ -3,11 +3,7 @@
  * SPDX-License-Identifier: Apache-2.0
  */
 
-<<<<<<< HEAD
-import { Auth, AuthUtils, CredentialsStore, LoginManager, initializeAuth } from 'aws-core-vscode/auth'
-=======
 import { CredentialsStore, LoginManager, authUtils, initializeAuth } from 'aws-core-vscode/auth'
->>>>>>> 6bcc387e
 import { activate as activateCodeWhisperer, shutdown as shutdownCodeWhisperer } from 'aws-core-vscode/codewhisperer'
 import { makeEndpointsProvider, registerGenericCommands } from 'aws-core-vscode'
 import { CommonAuthWebview } from 'aws-core-vscode/login'
@@ -128,17 +124,7 @@
 
     // This contains every lsp agnostic things (auth, security scan, code scan)
     await activateCodeWhisperer(extContext as ExtContext)
-<<<<<<< HEAD
-    if (
-        (Experiments.instance.get('amazonqLSP', false) || Auth.instance.isInternalAmazonUser()) &&
-        !isAmazonInternalOs()
-    ) {
-        // start the Amazon Q LSP for internal users first
-        await activateAmazonqLsp(context)
-    }
-=======
 
->>>>>>> 6bcc387e
     if (!Experiments.instance.get('amazonqLSPInline', false)) {
         await activateInlineCompletion()
     }
