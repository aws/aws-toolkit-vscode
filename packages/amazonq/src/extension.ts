--- conflicted
+++ resolved
@@ -123,11 +123,7 @@
     await activateCodeWhisperer(extContext as ExtContext)
     if (
         (Experiments.instance.get('amazonqLSP', true) || Auth.instance.isInternalAmazonUser()) &&
-<<<<<<< HEAD
-        !isAmazonInternalOs()
-=======
         (!isAmazonInternalOs() || (await hasGlibcPatch()))
->>>>>>> 2d898fba
     ) {
         // start the Amazon Q LSP for internal users first
         // for AL2, start LSP if glibc patch is found
