<<<<<<< HEAD
=======
## 1.20.0 2024-08-08

- **Bug Fix** Amazon Q /dev: include a retry option for the same prompt after folder reselection
- **Bug Fix** Ignore virtual environment when indexing workspace
- **Feature** Amazon Q Code Transformation: show pro tier users estimated cost of /transform on projects over 100K lines
- **Feature** Amazon Q Code Transformation: warn user if absolute file paths are found in the pom.xml

## 1.19.0 2024-08-01

- **Bug Fix** Amazon Q Chat: Fixing issue with an incorrect input cursor position in the prompt text box
- **Bug Fix** Amazon Q Chat: Fixing issue with the max tabs notification not being dismissible.
- **Bug Fix** Amazon Q Chat: Showing/hiding the scrollbars is now controlled by the OS settings
- **Bug Fix** Q chat may stop responding after processing Python/Java code
- **Feature** Amazon q /dev: i18n support for messaging

## 1.18.0 2024-07-29

- **Bug Fix** Security Scan: Fixed an issue scans were not able to succeed on Java projects with .class files
- **Bug Fix** FileNotFound error causing early SSO expiration

## 1.17.0 2024-07-25

- **Bug Fix** Amazon Q Dev and Transform introduction text formatted incorrectly
- **Bug Fix** Amazon Q /dev: update error message for code gen timeout and include backfill for error name
- **Bug Fix** Sign-in page may fail to render in rare circumstances.

## 1.16.0 2024-07-18

- **Bug Fix** Amazon q /dev: include granular error handling for code generation failed state
- **Bug Fix** Amazon Q Code Transformation: always show build logs from last job run
- **Bug Fix** Unexpected SSO expiration on Windows due to EPERM

>>>>>>> cfc6099e
## 1.15.0 2024-07-15

- **Bug Fix** Amazon Q Chat: Fixes a bug when the prompt input exceeds the width of the chat box it's not always wrapped correctly.
- **Bug Fix** Amazon Q: Corrected a miswording in the Amazon Q: Share Content With AWS setting.
- **Bug Fix** Amazon Q Chat: Fixes a bug when user input contains 4 or more spaces at the beginning of the line for multiline inputs, that line appears like a code block instead of a paragraph

## 1.14.0 2024-07-11

- **Feature** Amazon Q/dev proactively show code generation iterations

## 1.13.0 2024-07-11

- **Bug Fix** AD/LDAP users may see "uv_os_get_passwd ENOENT" error on startup #5277
- **Feature** Add support for [Amazon Q Chat Workspace Context](https://docs.aws.amazon.com/amazonq/latest/qdeveloper-ug/workspace-context.html). Customers can use `@workspace` to ask questions regarding local workspace.

## 1.12.0 2024-07-08

- **Bug Fix** Amazon Q Security Scans: Fixed unnecessary yellow lines appearing in both auto scans and project scans.
- **Bug Fix** Amazon Q Chat: Fixed prompt input becomes invisible if an html special character is inserted
- **Bug Fix** Amazon Q Chat: Fixed button font sizes are too big
- **Bug Fix** Amazon Q Chat: Fixed buttons don't show borders inside a message
- **Bug Fix** Amazon Q Code Transform: Link UI messages to troubleshooting docs
- **Bug Fix** Amazon Q /dev command: improve user error messages
- **Bug Fix** Amazon Q Chat: Fixed button texts are cropped too short
- **Bug Fix** Amazon Q Chat: Fixed prompt input and selected command horizontal alignment
- **Bug Fix** Amazon Q Chat: Fixed prompt input becomes invisible when multine text inserted with paste
- **Feature** Q feature dev: Only use relevant code and related files

## 1.11.0 2024-06-27

- **Bug Fix** Amazon Q Chat: Fix for inline buttons don't have borders
- **Bug Fix** Amazon Q Chat: Fix for some edge cases when followups appear on top without styles
- **Bug Fix** Amazon Q Chat: Fix for prompt input removes whole word if it starts with @ character but there is no context selected
- **Bug Fix** Amazon Q Chat: Fix for prompt input doesn't show multi line content properly after it reaches 10-15 lines
- **Bug Fix** Amazon Q /dev command: Fix in progress experience for ongoing backend calls

## 1.10.0 2024-06-21

- **Bug Fix** Security Scan: Fixes an issue where project-scans time out for larger projects.
- **Bug Fix** Amazon Q /dev command: Fix file rejections for files outside of src/
- **Bug Fix** Feature Development: update /dev welcome message
- **Bug Fix** Amazon Q Chat: Fixed broken code blocks with typewriter text in list items.
- **Feature** UX: New style for the login window
- **Removal** Auth: No longer share SSO sessions with AWS Toolkit.

## 1.9.0 2024-06-14

- **Bug Fix** Amazon Q inline suggestions: remember `Pause Auto-Suggestions` after IDE restart
- **Bug Fix** Amazon Q /dev command: stop showing spinner when there is an error.
- **Bug Fix** Security Scan: Fixes an issue where auto-scans cause the editor to become unresponsive for larger projects.
- **Bug Fix** Fix(Amazon Q Code Transformation): show more detailed error messages for proxy issues
- **Feature** Amazon Q Code Transform: Allow user to view transformation build log

## 1.8.0 2024-06-07

- **Bug Fix** fix(featureDev): fix file rejection for multi-workspaces
- **Feature** The `Send to Amazon Q` [context menu](https://github.com/aws/aws-toolkit-vscode/assets/371007/ce4c61a4-1b58-48ee-8500-56667d45dd7d) was renamed to `Amazon Q`
- **Feature** Amazon Q Transform: Increase project upload size limit to 2GB
- **Feature** feat(featureDev): generated plan being shown from top
- **Feature** Add additional commands for Amazon Q.

## 1.7.0 2024-05-30

- **Bug Fix** Feature Development: File rejection is not rejecting a file when code is generated
- **Bug Fix** Security Scan: Improved accuracy when applying security fixes
- **Bug Fix** Amazon Q Code Transformation: show more specific error messages on failure cases
- **Feature** Security Scan: Support for scanning files outside of workspaces.
- **Feature** Amazon Q now publishes to Open VSX: https://open-vsx.org/namespace/amazonwebservices

## 1.6.0 2024-05-21

- **Bug Fix** Amazon Q Chat: Inside chat body, if there is a code block inside a list item it shows <br/> tags
- **Bug Fix** Amazon Q Chat: Prompt input field allows additional input beyond the character limit
- **Bug Fix** Amazon Q Chat: Prompt input field not getting focus when chat window opens

## 1.5.0 2024-05-17

- **Bug Fix** Security Scan: Fixes an issue when scanning projects with binary files
- **Bug Fix** Fixes an issue where the /dev chat wouldn't let customers modify the source folder when exceeding the size limit
- **Bug Fix** Security Scan: Improved error notifications
- **Feature** Security Scan: Added custom command to run the security scan.
- **Feature** Security Scan: "View details" and "Explain" options can now be accessed from the problems panel

## 1.4.0 2024-05-13

- **Bug Fix** Auth: No longer request AWS account scopes during login.
- **Bug Fix** Security Scan: Fixes an issue where scans fail for projects with Terraform files
- **Bug Fix** Amazon Q Code Transform: Show additional status messages to align with experience when JAVA_HOME set incorrectly.
- **Feature** UX: Added keyboard navigation to login screen.
- **Feature** New SSO Authorization Code flow for faster logins
- **Feature** Transform: Add human intervention to help update dependencies during transformation.

## 1.3.0 2024-05-08

- **Bug Fix** modifying the root folder for /dev now modifies it
- **Bug Fix** Q chat may stop responding after processing Javascript/Typescript code
- **Bug Fix** Completion may fail unexpected if user opened many tabs
- **Feature** Inline Suggestions: Only display the 'Open Chat' CodeLens if the user is signed into Amazon Q.
- **Feature** Security Scan: Scans can now be run without an open editor
- **Feature** Security Scan: Multi-root workspace support

## 1.2.0 2024-05-07

- **Bug Fix** Fix bug when Amazon Q chat sends code selection while user has no selection
- **Bug Fix** Amazon Q Code Transformation: make jobId visible in job history tab at start of job and allow summary.md + icons to be saved when accepting changes
- **Bug Fix** Amazon Q Chat: Typewriter animator parts showing up in code fields inside listitems
- **Bug Fix** Security Scan: Addresses a bug where security issues sometimes appear multiple times
- **Feature** Update cross file context config for Q inline suggestion
- **Feature** Amazon Q: Security scans now support C, C++, and PHP files

## 1.1.0 2024-04-30

- **Bug Fix** Amazon Q Chat: Fixed markdown is not getting parsed inside list items.
- **Bug Fix** Amazon Q Chat: Copy to clipboard on code blocks doesn't work
- **Bug Fix** Fixed a crash when trying to use Q /dev on large projects or projects containing files with unsupported encoding.

## 1.0.0 2024-04-29

- **Bug Fix** Code Transformation: Address various issues in TransformationHub UX.
- **Bug Fix** Code Transformation: Transform may fail if JAVA_HOME has leading or trailing whitespace
- **Bug Fix** Chat: Q panel doesn't fit to its parent
- **Bug Fix** Feature Development: update welcome message and menu item description for /dev command
- **Bug Fix** Code Transformation: show error messages in chat
- **Bug Fix** Code Transformation: Proposed changes not updated when multiple transformation jobs run in sequence.
- **Bug Fix** Feature Development: Update error message for monthly conversation limit reach
- **Bug Fix** Code Transformation: Omit Maven metadata files when uploading dependencies to fix certain build failures in backend.
- **Feature** Code Transformation: Refreshed UI during CodeTransformation
- **Feature** Chat: cmd + i to open chat
- **Feature** Right Click + no code selected shows Q context menu
- **Feature** Security Scan: Scans can now run on all files in the project
- **Feature** Chat: Updates quick action commands style and groupings
- **Feature** Code Transformation: add details about expected changes in transformation plan
- **Feature** Enable Amazon Q feature development and Amazon Q transform capabilities (/dev and /transform) for AWS Builder ID users.
- **Feature** Initial release
- **Feature** Chat: Added metric parameters to recordAddMessage telemetry event.
- **Feature** Security Scan: Scans can now run automatically when file changes are made
- **Feature** Chat: brief CodeLens to advertise chat
- **Feature** Security Scan: Send security issue to chat for explanation and fix
<|MERGE_RESOLUTION|>--- conflicted
+++ resolved
@@ -1,5 +1,3 @@
-<<<<<<< HEAD
-=======
 ## 1.20.0 2024-08-08
 
 - **Bug Fix** Amazon Q /dev: include a retry option for the same prompt after folder reselection
@@ -32,7 +30,6 @@
 - **Bug Fix** Amazon Q Code Transformation: always show build logs from last job run
 - **Bug Fix** Unexpected SSO expiration on Windows due to EPERM
 
->>>>>>> cfc6099e
 ## 1.15.0 2024-07-15
 
 - **Bug Fix** Amazon Q Chat: Fixes a bug when the prompt input exceeds the width of the chat box it's not always wrapped correctly.
