--- conflicted
+++ resolved
@@ -1,5 +1,3 @@
-<<<<<<< HEAD
-=======
 ## 1.72.0 2025-06-11
 
 - **Feature** Launch LSP with bundled artifacts as fallback
@@ -17,7 +15,6 @@
 - **Bug Fix** /transform: avoid prompting user for target JDK path unnecessarily
 - **Removal** /transform: remove option to select multiple diffs
 
->>>>>>> c462e03d
 ## 1.68.0 2025-05-15
 
 - **Bug Fix** Fix Error: 'Amazon Q service is not signed in'
