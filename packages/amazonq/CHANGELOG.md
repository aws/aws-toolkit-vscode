--- conflicted
+++ resolved
@@ -1,8 +1,4 @@
-<<<<<<< HEAD
-## 1.45.0-SNAPSHOT 2025-01-30
-=======
 ## 1.45.0 2025-01-30
->>>>>>> 82cae414
 
 - **Bug Fix** Allow AB users with an overridden customization to go back to the default customization
 - **Bug Fix** For security reasons, disabled auto linkify for link texts coming in markdown other than [TEXT](URL) format
