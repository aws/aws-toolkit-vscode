<<<<<<< HEAD
=======
## 1.88.0 2025-08-06

- **Feature** Amazon Q Chat provides error explanations and fixes when hovering or right-clicking on error indicators and messages
- **Feature** /transform: Show transformation history in Transformation Hub and allow users to resume jobs

## 1.87.0 2025-07-31

- Miscellaneous non-user-facing changes

## 1.86.0 2025-07-30

- **Bug Fix** Let Enter invoke auto completion more consistently
- **Bug Fix** Faster and more responsive inline completion UX
- **Bug Fix** Use documentChangeEvent as auto trigger condition

>>>>>>> 4d567411
## 1.85.0 2025-07-19

- Miscellaneous non-user-facing changes

## 1.84.0 2025-07-17

- **Bug Fix** Slightly delay rendering inline completion when user is typing
- **Bug Fix** Render first response before receiving all paginated inline completion results
- **Feature** Explain and Fix for any issue in Code Issues panel will pull the experience into chat. Also no more view details tab.

## 1.83.0 2025-07-09

- **Feature** Amazon Q /test, /doc, and /dev capabilities integrated into Agentic coding.
- **Feature** Added image support to Amazon Q chat, users can now upload images from their local file system
- **Removal** Deprecate "amazon q is generating..." UI for inline suggestion

## 1.82.0 2025-07-07

- **Bug Fix** Prompt re-authenticate if auto trigger failed with expired token

## 1.81.0 2025-07-02

- **Bug Fix** Stop auto inline completion when deleting code

## 1.80.0 2025-07-01

- Miscellaneous non-user-facing changes

## 1.79.0 2025-06-25

- **Bug Fix** Added automatic system certificate detection and VSCode proxy settings support
- **Bug Fix** Improved Amazon Linux 2 support with better SageMaker environment detection
- **Feature** /transform: run all builds client-side

## 1.78.0 2025-06-20

- **Bug Fix** Resolve missing chat options in Amazon Q chat interface.

## 1.77.0 2025-06-18

- Miscellaneous non-user-facing changes

## 1.76.0 2025-06-18

- **Bug Fix** /transform: only show lines of code statistic in plan
- **Feature** Add model selection feature
- **Feature** Pin context items in chat and manage workspace rules

## 1.75.0 2025-06-13

- Miscellaneous non-user-facing changes

## 1.74.0 2025-06-12

- Miscellaneous non-user-facing changes

## 1.73.0 2025-06-11

- **Feature** Add MCP Server Support

## 1.72.0 2025-06-11

- **Feature** Launch LSP with bundled artifacts as fallback

## 1.71.0 2025-06-04

- Miscellaneous non-user-facing changes

## 1.70.0 2025-05-28

- **Removal** Disable local workspace LSP

## 1.69.0 2025-05-22

- **Bug Fix** /transform: avoid prompting user for target JDK path unnecessarily
- **Removal** /transform: remove option to select multiple diffs

## 1.68.0 2025-05-15

- **Bug Fix** Fix Error: 'Amazon Q service is not signed in'
- **Bug Fix** Fix Error: 'Amazon Q Profile is not selected for IDC connection type'
- **Feature** Add inline completion support for abap language

## 1.67.0 2025-05-14

- **Bug Fix** Previous and subsequent cells are used as context for completion in a Jupyter notebook
- **Bug Fix** Support chat in AL2 aarch64

## 1.66.0 2025-05-09

- **Bug Fix** Avoid inline completion 'Improperly formed request' errors when file is too large
- **Bug Fix** Named agent tabs sometimes open with unnecessary input options

## 1.65.0 2025-05-05

- **Feature** Support selecting customizations across all Q profiles with automatic profile switching for enterprise users
- **Feature** Memorize and autofill users' last Sso login profile

## 1.64.0 2025-05-02

- **Bug Fix** Enable Amazon Q LSP in AL2 instances

## 1.63.0 2025-05-01

- **Bug Fix** Q profile selection hangs when a region is blocked
- **Feature** Agentic coding experience: Amazon Q can now write code and run shell commands on your behalf

## 1.62.0 2025-04-25

- **Bug Fix** Toast message to warn users if Developer Profile is not selected
- **Bug Fix** Fix users can not log in successfully with 2+ IDE instnaces open due to throttle error throw by the service

## 1.61.0 2025-04-22

- **Bug Fix** Some users not signaled they needed to select a Region Profile to get features working
- **bugfix** /review: disable auto-review by default

## 1.60.0 2025-04-18

- **Bug Fix** Users might be bound to a customization which they dont have access with the selected profile and it causes service throwing 403 when using inline suggestion and chat features

## 1.59.0 2025-04-11

- **Bug Fix** Code fix line number or file is sometimes not accurate
- **Bug Fix** Fix Q agents will fail for /transform /dev /test features if IdC kms key is configured with 400 error

## 1.58.0 2025-04-11

- **Bug Fix** inline chat activates properly when using 'aws.experiments.amazonqChatLSP' feature flag
- **Bug Fix** Amazon Q Chat: code blocks in responses flicker, switching tabs during answer streaming makes expand button disappear
- **Bug Fix** Amazon Q Chat: tab bar buttons disappear when closing non-active tab
- **Bug Fix** Amazon Q Chat: chat history list does not truncate markdown

## 1.57.0 2025-04-10

- **Bug Fix** Fix bug where generate fix does not work
- **Bug Fix** Fix bug where review shows 0 findings

## 1.56.0 2025-04-09

- **Bug Fix** Improve status message while loading Amazon Q Profiles during login
- **Bug Fix** "failed to run command" error

## 1.55.0 2025-04-09

- **Bug Fix** Amazon Q Chat: Update chat history icon
- **Bug Fix** Amazon Q Chat: chat occasionally freezes and displays gray screen
- **Bug Fix** Amazon Q Chat: Set owner-only permissions for chat history and saved prompt files
- **Feature** `/test` generates tests in all languages, not only Java/Python
- **Feature** Amazon Q chat: Click export icon to save chat transcript in Markdown or HTML
- **Feature** SageMaker: Disable the unsupported agentic commands and welcome prompt
- **Feature** Amazon Q Chat: Add `@code` context for PHP, Ruby, Scala, Shell, and Swift projects
- **Feature** Enterprise users can choose their preferred Amazon Q profile to improve personalization and workflow across different business regions

## 1.54.0 2025-04-03

- **Bug Fix** Amazon Q chat: `@prompts` not added to context
- **Feature** Amazon Q chat: View and search chat history
- **Feature** SageMaker Unified Studio: Disable Sign out
- **Feature** SageMaker Unified Studio: Update Q Chat Introduction message
- **Feature** /review: automatically generate fix without clicking Generate Fix button
- **Feature** Amazon Q chat: Automatically persist chats between IDE sessions
- **Feature** Save user command execution logs to plugin output.
- **Feature** Amazon Q chat: Code blocks in chat messages have a max-height of 21 lines and can be scrolled inside

## 1.53.0 2025-03-28

- **Bug Fix** Amazon Q Chat: Choosing a nested subfolder for `/doc` on Windows results in `The folder you chose did not contain any source files` error
- **Feature** Add support for Code search in Q chat
- **Feature** (Experimental) Amazon Q inline code suggestions via Amazon Q Language Server. (enable with `aws.experiments.amazonqLSP: true`)
- **Feature** Command Palette: Add `Amazon Q: Open Chat` command.

## 1.52.0 2025-03-20

- **Bug Fix** Amazon Q chat: @Folders and @Files are missing `@` prefix in chat history
- **Bug Fix** /review: Code Issues ellipses menu displays AWS Toolkit options, if installed.
- **Bug Fix** Amazon Q chat: Progress indicator height is stretched
- **Bug Fix** Amazon Q chat: Long descriptions in context list are cut off
- **Bug Fix** Amazon Q chat: Improve responses for saved prompts and workspace rules
- **Bug Fix** /test: show descriptive error message
- **Bug Fix** Code Review: Fixed a bug where issues are double counted in the Q chat
- **Bug Fix** Amazon Q chat: Animation timings are too long
- **Bug Fix** Fix inline completion failure due to context length exceeding the threshold
- **Feature** /review: passing referenceTrackerConfiguration to StartCodeFixJob
- **Feature** /review: rename setting `showInlineCodeSuggestionsWithCodeReferences` to `showCodeWithReferences`

## 1.51.0 2025-03-12

- **Bug Fix** increase scan timeout to reduce front-end timeout errors
- **Bug Fix** Amazon Q chat: Create a new prompt form does not autofocus or submit with Enter press
- **Bug Fix** /review: Zip files are created with the wrong file path for file scans in multifolder workspaces.
- **Bug Fix** /review: Invalid file path characters caused some detections to be skipped on Windows
- **Feature** Amazon Q Chat: You can now keep a "library" of prompt files in your home directory under `~/.aws/amazonq/prompts` and then quickly add them to the context using `@` on any project you’re working on. Prompt files are in markdown (`.md`) format.
- **Feature** /review: show code diff for fix preview
- **Feature** /test: display test plan summary in chat after generating tests

## 1.50.0 2025-03-06

- **Bug Fix** /doc: Usage in multiple chat tabs may cause unexpected behavior.
- **Bug Fix** /review: subsequent reviews weren't possible
- **Feature** Amazon Q chat: Use `@` to add folders, files, and saved prompts as context
- **Feature** Amazon Q chat: increase chat input height to 3 lines
- **Feature** Amazon Q chat: Show list of files sent as context in chat response
- **Feature** Amazon Q chat: Add support for `.md` file rules in workspace-level `.amazonq/rules` directory
- **Test** add Q Chat /review command test coverage

## 1.49.0 2025-02-27

- **Bug Fix** Amazon Q /test: Unit test generation displays an inaccurate diff view for non-primary packages in the workspace.
- **Bug Fix** Amazon Q /doc: Fix uploading file method throwing incorrect workspace too large error message
- **Bug Fix** /transform: skip running tests locally when user chooses to do so
- **Bug Fix** /review: ignored lines should not show up in scan issues
- **Bug Fix** /test: update capability card text

## 1.48.0 2025-02-20

- **Bug Fix** /dev and /doc: Multi-root workspace with duplicate files causes infinite 'Uploading code...' loop
- **Bug Fix** Amazon Q /doc: update workspace too large error message 
- **Bug Fix** /review: Auto-review should not remove issues from manual reviews
- **Bug Fix** /transform: allow View Summary button to work even after accepting diff
- **Bug Fix** Amazon Q /test: Fixing the issue of target file does not exist.
- **Feature** Amazon Q /doc: Add support for infrastructure diagrams

## 1.47.0 2025-02-13

- **Bug Fix** `Send to prompt` and other context menu options not sent if chat was closed
- **Bug Fix** Amazon Q /test: Truncating user input to 4096 characters for unit test generation.
- **Bug Fix** Amazon Q /test: Q identify active test file and infer source file for test generation.
- **Bug Fix** /review: Code review starts automatically when invoked from menu
- **Feature** Amazon Q /dev: support `.hbs`, `.gjs`, `.gts`, `.astro`, `.mdx`, `.svelte`, `.erb`, `.rake` files
- **Feature** /transform: automatically download results when ready
- **Feature** /transform: support Java 21 transformations
- **Removal** Reverted prefetch logic to enable more stable inline completion

## 1.46.0 2025-02-05

- **Bug Fix** Citation links are not clickable as numbers, but appear as non-clickable texts
- **Bug Fix** Fix language server start failure in AL2023 ARM64
- **Bug Fix** /review: Auto-review issues did not populate code issues list
- **Bug Fix** Amazon Q: Fix code upload error when using /dev or /doc on Remote SSH
- **Bug Fix** /test placeholder text aligned across IDEs
- **Bug Fix** Inline: Typos in the first example suggestion
- **Feature** Inline suggestions: Pre-fetch recommendations to reduce suggestion latency.
- **Feature** Added github issue link and description to the chat answer feedback form

## 1.45.0 2025-01-30

- **Bug Fix** Allow AB users with an overridden customization to go back to the default customization
- **Bug Fix** For security reasons, disabled auto linkify for link texts coming in markdown other than [TEXT](URL) format
- **Feature** Add setting to allow Q /dev to run code and test commands

## 1.44.0 2025-01-23

- **Bug Fix** Amazon Q: word duplication when pressing tab on context selector fixed
- **Bug Fix** Amazon Q /doc: Prevent users from requesting changes if no iterations remain
- **Bug Fix** `/test`: view diffs by clicking files in the file tree, aligning the behavior with the 'View Diff' button.
- **Bug Fix** /review: Improved error handling for code fix operations
- **Bug Fix** Amazon Q: cursor no longer jumps after navigating prompt history
- **Bug Fix** Improve the text description of workspace index settings
- **Bug Fix** Notifications: 'Dismiss' command visible in command palette.
- **Bug Fix** /transform: replace icons in Transformation Hub with text
- **Bug Fix** Amazon Q /doc: Ask for user prompt if error occurs while updating documentation
- **Feature** Amazon Q: increase chat current active file context char limit to 40k
- **Feature** /review: Code issues can be grouped by file location or severity

## 1.43.0 2025-01-15

- **Bug Fix** Auth: Valid StartURL not accepted at login
- **Bug Fix** Fix inline completion supplementalContext length exceeding maximum in certain cases
- **Bug Fix** Amazon Q /test: Unit test generation completed message shows after accept/reject action
- **Bug Fix** /test: for unsupported languages was sometimes unreliable
- **Bug Fix** User-selected customizations are sometimes not being persisted.
- **Bug Fix** Amazon q /dev: Remove hard-coded limits and instead rely server-side data to communicate number of code generations remaining
- **Feature** Adds capability to send new context commands to AB groups
- **Feature** feat(amazonq): Add error message for updated README too large
- **Feature** Enhance Q inline completion context fetching for better suggestion quality

## 1.42.0 2025-01-09

- **Bug Fix** Amazon Q /doc: Improve button text phrasing
- **Bug Fix** Amazon Q /dev: Fix issue when files are deleted while preparing context
- **Bug Fix** Amazon Q Code Transformation: allow POSTGRESQL as target DB for SQL conversions
- **Bug Fix** Fix context menu displaying when typing @, even though input is disallowed
- **Bug Fix** Amazon Q can update mvn and gradle build files
- **Bug Fix** /transform: use correct documentation link in SQL conversion help message
- **Bug Fix** Up/down history navigation only triggering on first/last line of prompt input
- **Bug Fix** Amazon Q /test: Fix to redirect /test to generate tests in chat for external files out of workspace scope.
- **Bug Fix** /review: Code block extends beyond page margins in code issue detail view
- **Bug Fix** Amazon Q Code Transformation: retry project upload up to 3 times
- **Feature** Amazon Q Code Transformation: add view summary button in chat
- **Feature** Amazon Q: new code syntax highlighter for improved accuracy
- **Removal** Settings: No longer migrate old CodeWhisperer settings or initialize telemetry setting from AWS Toolkit.

## 1.41.0 2024-12-17

- **Bug Fix** /review: Apply fix removes other issues in the same file.
- **Bug Fix** Fix(Amazon Q Code Transformation): show correct diff when running consecutive transformations
- **Bug Fix** Improve when the welcome page is shown in amazon q chat
- **Bug Fix** Code Review: Cleaned up output logs when running /review
- **Bug Fix** Code Review: Fixed a bug where applying a fix did not update the positions of other issues in the same file.
- **Bug Fix** Chat: When navigating to previous prompts, code attachments are sometimes displayed incorrectly
- **Bug Fix** /review: Diagnostics in the problems panel are mapped to the wrong code
- **Bug Fix** Fix opentabs context possibly timeout due to race condition of misuse of different timeout functionalities
- **Bug Fix** Auth: SSO session was bad, but no reauth prompt given
- **Bug Fix** Reduce frequency of system status poll
- **Bug Fix** Chat: When writing a prompt without sending it, navigating via up/down arrows sometimes deletes the unsent prompt.
- **Bug Fix** Code Review: Fixed a bug where projects with repeated path names did not scan properly.
- **Feature** /review: Code fix automatically scrolls into view after generation.
- **Feature** Chat: improve font size and line-height in footer (below prompt input field)

## 1.40.0 2024-12-10

- **Bug Fix** Improved LLM code review for file review.
- **Bug Fix** @workspace is missing from the welcome to q chat tab
- **Bug Fix** Fix chat syntax highlighting when using several different themes
- **Bug Fix** Amazon Q /doc: progress bar persists after cancelling README creation
- **Bug Fix** Code Review: Fixed a bug where some issues are missing from the code issues view for workspaces with custom names
- **Bug Fix** Amazon Q /doc: Prompt user to choose a folder in chat
- **Bug Fix** Amazon Q /dev not adding Dockerfiles in nested folders
- **Bug Fix** Improved Code Fix generation for code review issues
- **Bug Fix** Fix the quick start buttons on the explore page to show amazon q colours on hover
- **Feature** Q feature dev: recognize .bms, .pli code files
- **Feature** Amazon Q Code Transformation: show job ID in Transformation Hub
- **Feature** UI improvements to Amazon Q Chat: New splash loader animation, initial streaming card animation, improved button colours
- **Feature** Add acknowledgement button for amazon q chat disclaimer
- **Feature** Navigate through prompt history by using the up/down arrows
- **Feature** Amazon Q: Simplify log channel

## 1.39.0 2024-12-03

- **Feature** Added a getting started page for exploring amazon q agents
- **Feature** `/test` in Q chat to generate unit tests for java and python
- **Feature** `/doc` in Q chat to generate and update documentation for your project
- **Feature** Amazon Q Code Scan is now Amazon Q Code Review
- **Feature** `/review` in Q chat to scan your code for vulnerabilities and quality issues, and generate fixes
- **Feature** Security Scan: New TreeView to display security scan issues and vulnerabilities detected in your project. The TreeView provides an organized and hierarchical view of the scan results, making it easier to navigate and prioritize the issues that need to be addressed.
- **Feature** Security Scan: Added ability to suppress or ignore security issues

## 1.38.0 2024-11-27

- **Feature** Amazon Q /dev: support `Dockerfile` files
- **Feature** Introduce @workspace command to enhance context fetching for Chat
- **Feature** Feature(Amazon Q Code Transformation): allow users to view results in 5 smaller diffs

## 1.37.0 2024-11-22

- **Bug Fix** Amazon Q Feature Dev: display limit reached error message
- **Bug Fix** Amazon Q chat: `@workspace` command shown in all tab types
- **Bug Fix** Chat container exceeds width of container
- **Bug Fix** amazon q inline: skip indexing when no workspace folders are found
- **Bug Fix** file details and name unneccessary cropping
- **Bug Fix** Amazon Q /dev: update diff window behavior after a change is accepted
- **Feature** Amazon Q /dev: support `.gradle` files
- **Feature** Code Transform: Enable support for Java 17 projects.
- **Feature** Notifications: Support for delivering critical alerts and product updates
- **Feature** Retrieve and display a customization name when a customization is overridden in an AB test
- **Feature** Feature(Amazon Q Code Transformation): support conversions of embedded SQL from Oracle to PostgreSQL

## 1.36.0 2024-11-14

- **Bug Fix** Fix broken inline suggestion auto-trigger on Systemverfilog files if users dont have systemverilog extension installed and enabled
- **Bug Fix** tutorial always showing on start
- **Feature** Enable default `@workspace` context of Amazon Q chat for certain users
- **Feature** Amazon Q /dev: Add an action to accept individual files

## 1.35.0 2024-11-11

- **Breaking Change** Change focus chat keybind to win+alt+i on Windows, cmd+alt+i on macOS, and meta+alt+i on Linux
- **Bug Fix** Fix suboptimal inline suggestions from Amazon Q caused by improperly formatted supplemental context
- **Bug Fix** Fix empty chunks being sent to service and get validationException

## 1.34.0 2024-11-07

- **Bug Fix** Align example help text with prompt message in chat
- **Bug Fix** Improve `@workspace` index auto pause start strategy. 
- **Feature** Allow users to View and Apply diff when they explictily send code to Amazon Q using - Fix, Refactor, Optimize and Send To Prompt.
- **Feature** Security Scan: Auto-scan now supports JSX, TSX, Kotlin, Scala, and Shell files.

## 1.33.0 2024-10-30

- **Bug Fix** Amazon Q /dev: fix for stop button showing for Code Transformation

## 1.32.0 2024-10-29

- **Bug Fix** Remove warning when no input is provided to inline chat input box
- **Bug Fix** Use Sagemaker environment IAM Credentials for Code Completion when they're available
- **Bug Fix** Inline: Code completion not working for Sagemaker Pro Tier users.
- **Bug Fix** Disable /transform and /dev commands for sagemaker users as they're not supported
- **Feature** Amazon SageMaker Studio: Enable Free Tier Chat for IAM users

## 1.31.0 2024-10-29

- **Breaking Change** Change keybind for focusing chat to ctrl+win+i on Windows, ctrl+cmd+i on macOS and ctrl+meta+i on Linux
- **Bug Fix** Inline Suggestions: Occasional `ValidationException` if user context has too many characters.
- **Bug Fix** Update `@workspace` index when adding or deleting a file
- **Bug Fix** fixed device code detection when running auth through tunneled vscode
- **Feature** Use inline chat to select code and transform it with natural language instructions
- **Feature** Amazon Q /dev: Add stop generation action
- **Feature** Provide more frequent updates about code changes made by agent

## 1.30.0 2024-10-17

- **Bug Fix** Various fixes and changes

## 1.29.0 2024-10-10

- **Bug Fix** Amazon Q /dev: include telemetry for workspace usage when generating new files
- **Bug Fix** Amazon Q extension may fail to start if AWS Toolkit extension fails to start
- **Bug Fix** Start language server by default
- **Bug Fix** Amazon Q Feature Dev: Add error messages when the upload URL expires
- **Bug Fix** Amazon Q (/dev): view diffs of previous /dev iterations
- **Bug Fix** Q dev handle no change required
- **Deprecation** The next release of this extension will require VS Code 1.83.0 or newer.
- **Feature** Automatically pause and resume @workspace indexing when OS CPU load is high
- **Feature** Add buttons to code blocks to view and accept diffs.
- **Feature** Inline completion for more json files, and all yaml files
- **Feature** Show a one-time warning if new VS Code is required
- **Removal** Minimum required VSCode version is now 1.83

## 1.28.0 2024-10-03

- **Bug Fix** Amazon Q /dev: define first folder as a root path for LLM-created files when using workspaces
- **Feature** Amazon Q Code Transformation: allow users to skip running tests
- **Feature** Amazon Q Developer: Updated legal disclaimer text

## 1.27.0 2024-09-27

- **Bug Fix** Security Scan: Fixes an issue that incorrectly removes hardcoded credentials detections from auto scans.

## 1.26.0 2024-09-19

- **Bug Fix** Security Scan: Fixed an issue where the wrong icon was used in the status bar menu.
- **Bug Fix** Disable Amazon Q LSP in AL2
- **Bug Fix** Amazon Q Chat: Fix shifted chat contents when closing and opening chat panel back
- **Bug Fix** Security Scan: Minor styling improvements in the security issue webview panel
- **Bug Fix** Amazon Q Chat: Fix tooltip remaining on screen when closing and opening chat panel back
- **Bug Fix** Auth: Login state not updating across multiple VS Code windows.
- **Feature** Support @workspace queries for specific files like `@workspace what does test.ts do? `. 

## 1.25.0 2024-09-12

- **Bug Fix** Amazon Q Chat: Fixed inline code blocks are not vertically aligned with texts
- **Feature** Record telemetry event when Amazon Q extension is uninstalled.
- **Feature** Improve workspace indexing by only index files that are changed since last indexing
- **Removal** Amazon Q Feature dev: Remove approach generation flow

## 1.24.0 2024-09-05

- **Bug Fix** Network errors causing premature SSO logout
- **Bug Fix** Fix SyntaxError causing premature expiration (edge case)
- **Bug Fix** Amazon Q Code Transformation: show instructions for finding JDK path on Linux
- **Bug Fix** UI: 'Start using Amazon Q' may display even if the user is signed in.
- **Bug Fix** Add getFeature and isEnabled utility methods to FeatureConfigProvider
- **Feature** Amazon Q /dev: include in progress state agent in code generation
- **Feature** Reduce workspace CPU indexing time by 50%

## 1.23.0 2024-08-29

- **Bug Fix** Fix bug when undo inline suggestion causes command not found
- **Bug Fix** Auth: `SyntaxError` causing unexpected SSO logout
- **Bug Fix** Amazon Q Code Transformation: allow symlinks for JDK path
- **Bug Fix** Fix bug where text with inline code copied from Amazon Q Chat had new line breaks around the inline code text
- **Bug Fix** Fix bug with code indentation and nested list formatting in chat response prompt
- **Bug Fix** Fix bug when disabled commands does not get filtered in quick actions
- **Bug Fix** Auth: Users may be silently logged out due to network issues when starting the extension.
- **Feature** Support AB testing

## 1.22.0 2024-08-22

- **Bug Fix** Avoid refreshing code suggestion for paginated response
- **Bug Fix** Update login logo styling
- **Bug Fix** Correct indentation when insert Q chat code at cursor position
- **Feature** Add notification for extended session to IdC users
- **Feature** Support more programming languages for workspace index

## 1.21.0 2024-08-15

- **Bug Fix** Q feature dev: update file extension list and minor UI fixes

## 1.20.0 2024-08-08

- **Bug Fix** Amazon Q /dev: include a retry option for the same prompt after folder reselection
- **Bug Fix** Ignore virtual environment when indexing workspace
- **Feature** Amazon Q Code Transformation: show pro tier users estimated cost of /transform on projects over 100K lines
- **Feature** Amazon Q Code Transformation: warn user if absolute file paths are found in the pom.xml

## 1.19.0 2024-08-01

- **Bug Fix** Amazon Q Chat: Fixing issue with an incorrect input cursor position in the prompt text box
- **Bug Fix** Amazon Q Chat: Fixing issue with the max tabs notification not being dismissible.
- **Bug Fix** Amazon Q Chat: Showing/hiding the scrollbars is now controlled by the OS settings
- **Bug Fix** Q chat may stop responding after processing Python/Java code
- **Feature** Amazon q /dev: i18n support for messaging

## 1.18.0 2024-07-29

- **Bug Fix** Security Scan: Fixed an issue scans were not able to succeed on Java projects with .class files
- **Bug Fix** FileNotFound error causing early SSO expiration

## 1.17.0 2024-07-25

- **Bug Fix** Amazon Q Dev and Transform introduction text formatted incorrectly
- **Bug Fix** Amazon Q /dev: update error message for code gen timeout and include backfill for error name
- **Bug Fix** Sign-in page may fail to render in rare circumstances.

## 1.16.0 2024-07-18

- **Bug Fix** Amazon q /dev: include granular error handling for code generation failed state
- **Bug Fix** Amazon Q Code Transformation: always show build logs from last job run
- **Bug Fix** Unexpected SSO expiration on Windows due to EPERM

## 1.15.0 2024-07-15

- **Bug Fix** Amazon Q Chat: Fixes a bug when the prompt input exceeds the width of the chat box it's not always wrapped correctly.
- **Bug Fix** Amazon Q: Corrected a miswording in the Amazon Q: Share Content With AWS setting.
- **Bug Fix** Amazon Q Chat: Fixes a bug when user input contains 4 or more spaces at the beginning of the line for multiline inputs, that line appears like a code block instead of a paragraph

## 1.14.0 2024-07-11

- **Feature** Amazon Q/dev proactively show code generation iterations

## 1.13.0 2024-07-11

- **Bug Fix** AD/LDAP users may see "uv_os_get_passwd ENOENT" error on startup #5277
- **Feature** Add support for [Amazon Q Chat Workspace Context](https://docs.aws.amazon.com/amazonq/latest/qdeveloper-ug/workspace-context.html). Customers can use `@workspace` to ask questions regarding local workspace.

## 1.12.0 2024-07-08

- **Bug Fix** Amazon Q Security Scans: Fixed unnecessary yellow lines appearing in both auto scans and project scans.
- **Bug Fix** Amazon Q Chat: Fixed prompt input becomes invisible if an html special character is inserted
- **Bug Fix** Amazon Q Chat: Fixed button font sizes are too big
- **Bug Fix** Amazon Q Chat: Fixed buttons don't show borders inside a message
- **Bug Fix** Amazon Q Code Transform: Link UI messages to troubleshooting docs
- **Bug Fix** Amazon Q /dev command: improve user error messages
- **Bug Fix** Amazon Q Chat: Fixed button texts are cropped too short
- **Bug Fix** Amazon Q Chat: Fixed prompt input and selected command horizontal alignment
- **Bug Fix** Amazon Q Chat: Fixed prompt input becomes invisible when multine text inserted with paste
- **Feature** Q feature dev: Only use relevant code and related files

## 1.11.0 2024-06-27

- **Bug Fix** Amazon Q Chat: Fix for inline buttons don't have borders
- **Bug Fix** Amazon Q Chat: Fix for some edge cases when followups appear on top without styles
- **Bug Fix** Amazon Q Chat: Fix for prompt input removes whole word if it starts with @ character but there is no context selected
- **Bug Fix** Amazon Q Chat: Fix for prompt input doesn't show multi line content properly after it reaches 10-15 lines
- **Bug Fix** Amazon Q /dev command: Fix in progress experience for ongoing backend calls

## 1.10.0 2024-06-21

- **Bug Fix** Security Scan: Fixes an issue where project-scans time out for larger projects.
- **Bug Fix** Amazon Q /dev command: Fix file rejections for files outside of src/
- **Bug Fix** Feature Development: update /dev welcome message
- **Bug Fix** Amazon Q Chat: Fixed broken code blocks with typewriter text in list items.
- **Feature** UX: New style for the login window
- **Removal** Auth: No longer share SSO sessions with AWS Toolkit.

## 1.9.0 2024-06-14

- **Bug Fix** Amazon Q inline suggestions: remember `Pause Auto-Suggestions` after IDE restart
- **Bug Fix** Amazon Q /dev command: stop showing spinner when there is an error.
- **Bug Fix** Security Scan: Fixes an issue where auto-scans cause the editor to become unresponsive for larger projects.
- **Bug Fix** Fix(Amazon Q Code Transformation): show more detailed error messages for proxy issues
- **Feature** Amazon Q Code Transform: Allow user to view transformation build log

## 1.8.0 2024-06-07

- **Bug Fix** fix(featureDev): fix file rejection for multi-workspaces
- **Feature** The `Send to Amazon Q` [context menu](https://github.com/aws/aws-toolkit-vscode/assets/371007/ce4c61a4-1b58-48ee-8500-56667d45dd7d) was renamed to `Amazon Q`
- **Feature** Amazon Q Transform: Increase project upload size limit to 2GB
- **Feature** feat(featureDev): generated plan being shown from top
- **Feature** Add additional commands for Amazon Q.

## 1.7.0 2024-05-30

- **Bug Fix** Feature Development: File rejection is not rejecting a file when code is generated
- **Bug Fix** Security Scan: Improved accuracy when applying security fixes
- **Bug Fix** Amazon Q Code Transformation: show more specific error messages on failure cases
- **Feature** Security Scan: Support for scanning files outside of workspaces.
- **Feature** Amazon Q now publishes to Open VSX: https://open-vsx.org/namespace/amazonwebservices

## 1.6.0 2024-05-21

- **Bug Fix** Amazon Q Chat: Inside chat body, if there is a code block inside a list item it shows <br/> tags
- **Bug Fix** Amazon Q Chat: Prompt input field allows additional input beyond the character limit
- **Bug Fix** Amazon Q Chat: Prompt input field not getting focus when chat window opens

## 1.5.0 2024-05-17

- **Bug Fix** Security Scan: Fixes an issue when scanning projects with binary files
- **Bug Fix** Fixes an issue where the /dev chat wouldn't let customers modify the source folder when exceeding the size limit
- **Bug Fix** Security Scan: Improved error notifications
- **Feature** Security Scan: Added custom command to run the security scan.
- **Feature** Security Scan: "View details" and "Explain" options can now be accessed from the problems panel

## 1.4.0 2024-05-13

- **Bug Fix** Auth: No longer request AWS account scopes during login.
- **Bug Fix** Security Scan: Fixes an issue where scans fail for projects with Terraform files
- **Bug Fix** Amazon Q Code Transform: Show additional status messages to align with experience when JAVA_HOME set incorrectly.
- **Feature** UX: Added keyboard navigation to login screen.
- **Feature** New SSO Authorization Code flow for faster logins
- **Feature** Transform: Add human intervention to help update dependencies during transformation.

## 1.3.0 2024-05-08

- **Bug Fix** modifying the root folder for /dev now modifies it
- **Bug Fix** Q chat may stop responding after processing Javascript/Typescript code
- **Bug Fix** Completion may fail unexpected if user opened many tabs
- **Feature** Inline Suggestions: Only display the 'Open Chat' CodeLens if the user is signed into Amazon Q.
- **Feature** Security Scan: Scans can now be run without an open editor
- **Feature** Security Scan: Multi-root workspace support

## 1.2.0 2024-05-07

- **Bug Fix** Fix bug when Amazon Q chat sends code selection while user has no selection
- **Bug Fix** Amazon Q Code Transformation: make jobId visible in job history tab at start of job and allow summary.md + icons to be saved when accepting changes
- **Bug Fix** Amazon Q Chat: Typewriter animator parts showing up in code fields inside listitems
- **Bug Fix** Security Scan: Addresses a bug where security issues sometimes appear multiple times
- **Feature** Update cross file context config for Q inline suggestion
- **Feature** Amazon Q: Security scans now support C, C++, and PHP files

## 1.1.0 2024-04-30

- **Bug Fix** Amazon Q Chat: Fixed markdown is not getting parsed inside list items.
- **Bug Fix** Amazon Q Chat: Copy to clipboard on code blocks doesn't work
- **Bug Fix** Fixed a crash when trying to use Q /dev on large projects or projects containing files with unsupported encoding.

## 1.0.0 2024-04-29

- **Bug Fix** Code Transformation: Address various issues in TransformationHub UX.
- **Bug Fix** Code Transformation: Transform may fail if JAVA_HOME has leading or trailing whitespace
- **Bug Fix** Chat: Q panel doesn't fit to its parent
- **Bug Fix** Feature Development: update welcome message and menu item description for /dev command
- **Bug Fix** Code Transformation: show error messages in chat
- **Bug Fix** Code Transformation: Proposed changes not updated when multiple transformation jobs run in sequence.
- **Bug Fix** Feature Development: Update error message for monthly conversation limit reach
- **Bug Fix** Code Transformation: Omit Maven metadata files when uploading dependencies to fix certain build failures in backend.
- **Feature** Code Transformation: Refreshed UI during CodeTransformation
- **Feature** Chat: cmd + i to open chat
- **Feature** Right Click + no code selected shows Q context menu
- **Feature** Security Scan: Scans can now run on all files in the project
- **Feature** Chat: Updates quick action commands style and groupings
- **Feature** Code Transformation: add details about expected changes in transformation plan
- **Feature** Enable Amazon Q feature development and Amazon Q transform capabilities (/dev and /transform) for AWS Builder ID users.
- **Feature** Initial release
- **Feature** Chat: Added metric parameters to recordAddMessage telemetry event.
- **Feature** Security Scan: Scans can now run automatically when file changes are made
- **Feature** Chat: brief CodeLens to advertise chat
- **Feature** Security Scan: Send security issue to chat for explanation and fix
<|MERGE_RESOLUTION|>--- conflicted
+++ resolved
@@ -1,5 +1,3 @@
-<<<<<<< HEAD
-=======
 ## 1.88.0 2025-08-06
 
 - **Feature** Amazon Q Chat provides error explanations and fixes when hovering or right-clicking on error indicators and messages
@@ -15,7 +13,6 @@
 - **Bug Fix** Faster and more responsive inline completion UX
 - **Bug Fix** Use documentChangeEvent as auto trigger condition
 
->>>>>>> 4d567411
 ## 1.85.0 2025-07-19
 
 - Miscellaneous non-user-facing changes
