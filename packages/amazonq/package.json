--- conflicted
+++ resolved
@@ -2,11 +2,7 @@
     "name": "amazon-q-vscode",
     "displayName": "Amazon Q",
     "description": "Amazon Q is your generative AI-powered assistant across the software development lifecycle.",
-<<<<<<< HEAD
     "version": "1.9.4-LSP",
-=======
-    "version": "1.8.0-SNAPSHOT",
->>>>>>> 1fe559d2
     "extensionKind": [
         "workspace"
     ],
