--- conflicted
+++ resolved
@@ -2,11 +2,7 @@
     "name": "amazon-q-vscode",
     "displayName": "Amazon Q",
     "description": "The most capable generative AI-powered assistant for building, operating, and transforming software, with advanced capabilities for managing data and AI",
-<<<<<<< HEAD
-    "version": "1.65.0-SNAPSHOT",
-=======
     "version": "1.66.0-SNAPSHOT",
->>>>>>> b49a69f6
     "extensionKind": [
         "workspace"
     ],
