--- conflicted
+++ resolved
@@ -2,11 +2,7 @@
     "name": "amazon-q-vscode",
     "displayName": "Amazon Q",
     "description": "The most capable generative AI-powered assistant for building, operating, and transforming software, with advanced capabilities for managing data and AI",
-<<<<<<< HEAD
-    "version": "1.69.0-ge74400a",
-=======
     "version": "1.70.0-SNAPSHOT",
->>>>>>> f92321e3
     "extensionKind": [
         "workspace"
     ],
@@ -813,18 +809,6 @@
                 "command": "aws.amazonq.clearCache",
                 "title": "%AWS.amazonq.clearCache%",
                 "category": "%AWS.amazonq.title%"
-            },
-            {
-                "command": "aws.amazonq.inline.acceptEdit",
-                "title": "%aws.amazonq.inline.acceptEdit%"
-            },
-            {
-                "command": "aws.amazonq.inline.rejectEdit",
-                "title": "%aws.amazonq.inline.rejectEdit%"
-            },
-            {
-                "command": "aws.amazonq.toggleNextEditPredictionPanel",
-                "title": "%aws.amazonq.toggleNextEditPredictionPanel%"
             }
         ],
         "keybindings": [
@@ -914,16 +898,6 @@
                 "command": "aws.amazonq.inline.waitForUserDecisionRejectAll",
                 "key": "escape",
                 "when": "editorTextFocus && aws.codewhisperer.connected && amazonq.inline.codelensShortcutEnabled"
-            },
-            {
-                "command": "aws.amazonq.inline.acceptEdit",
-                "key": "tab",
-                "when": "editorTextFocus"
-            },
-            {
-                "command": "aws.amazonq.inline.rejectEdit",
-                "key": "escape",
-                "when": "editorTextFocus"
             }
         ],
         "icons": {
