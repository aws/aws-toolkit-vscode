{
    "name": "amazon-q-vscode",
<<<<<<< HEAD
    "displayName": "Standalone Test",
    "description": "",
    "version": "0.21.0-SNAPSHOT",
=======
    "displayName": "Amazon Q",
    "description": "Amazon Q is your generative AI-powered assistant across the software development lifecycle.",
    "version": "1.2.0-SNAPSHOT",
>>>>>>> 629a519f
    "extensionKind": [
        "workspace"
    ],
    "publisher": "amazonwebservices",
    "icon": "resources/marketplace/amazonq-icon-256x256.png",
    "license": "Apache-2.0",
<<<<<<< HEAD
=======
    "repository": {
        "type": "git",
        "url": "https://github.com/aws/aws-toolkit-vscode"
    },
    "bugs": {
        "url": "https://github.com/aws/aws-toolkit-vscode/issues"
    },
>>>>>>> 629a519f
    "galleryBanner": {
        "color": "#232F3E",
        "theme": "dark"
    },
<<<<<<< HEAD
    "categories": [],
    "keywords": [],
    "preview": true,
    "qna": false,
=======
    "categories": [
        "Programming Languages",
        "Education",
        "Snippets",
        "Machine Learning"
    ],
    "keywords": [
        "AWS",
        "Codewhisperer",
        "AI",
        "Assistant",
        "Chatbot"
    ],
    "preview": false,
    "qna": "https://github.com/aws/aws-toolkit-vscode/issues",
>>>>>>> 629a519f
    "activationEvents": [
        "onStartupFinished",
        "onUri",
        "onCommand:aws.amazonq.accept",
        "onView:aws.codeWhisperer.securityPanel"
    ],
    "main": "./dist/src/extension",
    "scripts": {
        "vscode:prepublish": "npm run clean && npm run buildScripts && webpack --mode production",
        "buildScripts": "npm run generateNonCodeFiles && npm run copyFiles && npm run syncPackageJson",
        "generateNonCodeFiles": "ts-node ../../scripts/generateNonCodeFiles.ts",
        "copyFiles": "ts-node ./scripts/build/copyFiles.ts",
        "syncPackageJson": "ts-node ./scripts/build/syncPackageJson.ts",
        "clean": "ts-node ../../scripts/clean.ts dist/ LICENSE NOTICE",
        "compile": "npm run clean && npm run buildScripts && webpack --mode development",
        "package": "ts-node ../../scripts/package.ts",
        "format": "prettier --ignore-path ../../.prettierignore --check src scripts",
        "formatfix": "prettier --ignore-path ../../.prettierignore --write src scripts",
        "lint": "echo 'Nothing to lint yet!'",
        "watch": "npm run clean && npm run buildScripts -- --vueHr && tsc -watch -p ./",
        "serve": "webpack serve --config-name mainServe --mode development",
        "newChange": "ts-node ../../scripts/newChange.ts",
        "createRelease": "ts-node ../../scripts/createRelease.ts"
    },
    "dependencies": {
        "aws-core-vscode": "file:../core/"
    },
    "devDependencies": {},
    "contributesComments": {
        "configuration": {
            "properties": "Any settings also defined in packages/core/package.json will override same-named settings in this file."
        }
    },
    "contributes": {
        "configuration": {
            "type": "object",
            "title": "%AWS.amazonq.productName%",
            "cloud9": {
                "cn": {
                    "title": "%AWS.amazonq.productName.cn%"
                }
            },
            "properties": {
                "amazonQ.telemetry": {
                    "type": "boolean",
                    "default": true,
                    "markdownDescription": "%AWS.configuration.description.amazonq.telemetry%"
                },
                "amazonQ.suppressPrompts": {
                    "type": "object",
                    "description": "%AWS.configuration.description.suppressPrompts%",
                    "default": {},
                    "properties": {
                        "createCredentialsProfile": {
                            "type": "boolean",
                            "default": false
                        },
                        "codeWhispererNewWelcomeMessage": {
                            "type": "boolean",
                            "default": false
                        },
                        "codeWhispererConnectionExpired": {
                            "type": "boolean",
                            "default": false
                        },
                        "amazonQWelcomePage": {
                            "type": "boolean",
                            "default": false
                        }
                    },
                    "additionalProperties": false
                },
                "amazonQ.showInlineCodeSuggestionsWithCodeReferences": {
                    "type": "boolean",
                    "markdownDescription": "%AWS.configuration.description.amazonq%",
                    "default": true
                },
                "amazonQ.importRecommendationForInlineCodeSuggestions": {
                    "type": "boolean",
                    "description": "%AWS.configuration.description.amazonq.importRecommendation%",
                    "default": true
                },
                "amazonQ.shareContentWithAWS": {
                    "type": "boolean",
                    "markdownDescription": "%AWS.configuration.description.amazonq.shareContentWithAWS%",
                    "default": true,
                    "scope": "application"
                }
            }
        },
        "viewsContainers": {
            "activitybar": [
                {
                    "id": "amazonq",
                    "title": "%AWS.amazonq.title%",
                    "icon": "resources/amazonq-logo.svg"
                }
            ],
            "panel": [
                {
                    "id": "aws-codewhisperer-reference-log",
                    "title": "Code Reference Log",
                    "icon": "media/aws-logo.svg"
                },
                {
                    "id": "aws-codewhisperer-transformation-hub",
                    "title": "Transformation Hub",
                    "icon": "media/aws-logo.svg"
                }
            ]
        },
        "views": {
            "amazonq": [
                {
                    "type": "webview",
                    "id": "aws.amazonq.AmazonCommonAuth",
                    "name": "%AWS.amazonq.login%",
                    "when": "!isCloud9 && !aws.isSageMaker && aws.amazonq.showLoginView"
                },
                {
                    "type": "webview",
                    "id": "aws.AmazonQChatView",
                    "name": "%AWS.amazonq.chat%",
                    "when": "!isCloud9 && !aws.isSageMaker && !aws.amazonq.showLoginView"
                },
                {
                    "id": "aws.AmazonQNeverShowBadge",
                    "name": "",
                    "when": "false"
                }
            ],
            "aws-codewhisperer-reference-log": [
                {
                    "type": "webview",
                    "id": "aws.codeWhisperer.referenceLog",
                    "name": ""
                }
            ],
            "aws-codewhisperer-transformation-hub": [
                {
                    "type": "webview",
                    "id": "aws.amazonq.transformationHub",
                    "name": "Status",
                    "when": "gumby.wasQCodeTransformationUsed"
                },
                {
                    "id": "aws.amazonq.transformationProposedChangesTree",
                    "name": "Proposed Changes",
                    "when": "gumby.transformationProposalReviewInProgress"
                }
            ]
        },
        "viewsWelcome": [
            {
                "view": "aws.amazonq.transformationProposedChangesTree",
                "contents": "Project transformation is complete.\n[Download Proposed Changes](command:aws.amazonq.transformationHub.reviewChanges.startReview)",
                "when": "gumby.reviewState == NotStarted"
            },
            {
                "view": "aws.amazonq.transformationProposedChangesTree",
                "contents": "Project transformation is complete.\n Downloading the proposed changes...",
                "when": "gumby.reviewState == PreparingReview"
            }
        ],
        "submenus": [
            {
                "label": "%AWS.submenu.amazonqEditorContextSubmenu.title%",
                "id": "amazonqEditorContextSubmenu"
            },
            {
                "label": "%AWS.generic.feedback%",
                "id": "aws.amazonq.submenu.feedback"
            },
            {
                "label": "%AWS.generic.help%",
                "id": "aws.amazonq.submenu.help"
            }
        ],
        "menus": {
            "commandPalette": [
                {
                    "command": "aws.amazonq.signout",
                    "when": "false"
                },
                {
                    "command": "aws.amazonq.reconnect",
                    "when": "false"
                },
                {
                    "command": "aws.amazonq.openReferencePanel",
                    "when": "false"
                },
                {
                    "command": "aws.amazonq.auth.addConnection",
                    "when": "false"
                },
                {
                    "command": "aws.amazonq.auth.switchConnections",
                    "when": "false"
                },
                {
                    "command": "aws.amazonq.auth.signout",
                    "when": "false"
                },
                {
                    "command": "aws.amazonq.auth.help",
                    "when": "false"
                },
                {
                    "command": "aws.amazonq.auth.manageConnections",
                    "when": "false"
                },
                {
                    "command": "amazonq.dev.openMenu",
                    "when": "aws.isDevMode || isCloud9"
                },
                {
                    "command": "aws.amazonq.learnMore",
                    "when": "false"
                }
            ],
            "view/title": [
                {
                    "command": "aws.amazonq.startTransformationInHub",
                    "when": "view == aws.amazonq.transformationHub",
                    "group": "navigation@1"
                },
                {
                    "command": "aws.amazonq.stopTransformationInHub",
                    "when": "view == aws.amazonq.transformationHub",
                    "group": "navigation@2"
                },
                {
                    "command": "aws.amazonq.showPlanProgressInHub",
                    "when": "view == aws.amazonq.transformationHub",
                    "group": "navigation@3"
                },
                {
                    "command": "aws.amazonq.showHistoryInHub",
                    "when": "view == aws.amazonq.transformationHub",
                    "group": "navigation@4"
                },
                {
                    "command": "aws.amazonq.transformationHub.summary.reveal",
                    "when": "view == aws.amazonq.transformationHub"
                },
                {
                    "command": "aws.amazonq.transformationHub.reviewChanges.reveal",
                    "when": "view == aws.amazonq.transformationHub"
                },
                {
                    "command": "aws.amazonq.showTransformationPlanInHub",
                    "when": "view == aws.amazonq.transformationHub"
                },
                {
                    "command": "aws.amazonq.transformationHub.reviewChanges.acceptChanges",
                    "when": "view == aws.amazonq.transformationProposedChangesTree && gumby.reviewState == InReview",
                    "group": "navigation@1"
                },
                {
                    "command": "aws.amazonq.transformationHub.reviewChanges.rejectChanges",
                    "when": "view == aws.amazonq.transformationProposedChangesTree && gumby.reviewState == InReview",
                    "group": "navigation@2"
                },
                {
                    "command": "aws.amazonq.openReferencePanel",
                    "when": "view == aws.AmazonQChatView",
                    "group": "0_topAmazonQ@1"
                },
                {
                    "command": "aws.amazonq.learnMore",
                    "when": "view == aws.AmazonQChatView || view == aws.amazonq.AmazonCommonAuth",
                    "group": "1_amazonQ@1"
                },
                {
                    "command": "aws.amazonq.signout",
                    "when": "(view == aws.AmazonQChatView) && aws.codewhisperer.connected",
                    "group": "2_amazonQ@4"
                },
                {
                    "command": "aws.amazonq.reconnect",
                    "when": "(view == aws.AmazonQChatView) && aws.codewhisperer.connectionExpired",
                    "group": "2_amazonQ@3"
                },
                {
                    "submenu": "aws.amazonq.submenu.feedback",
                    "when": "view == aws.AmazonQChatView || view == aws.amazonq.AmazonCommonAuth",
                    "group": "y_toolkitMeta@1"
                },
                {
                    "submenu": "aws.amazonq.submenu.help",
                    "when": "view == aws.AmazonQChatView || view == aws.amazonq.AmazonCommonAuth",
                    "group": "y_toolkitMeta@2"
                }
            ],
            "amazonqEditorContextSubmenu": [
                {
                    "command": "aws.amazonq.explainCode",
                    "group": "cw_chat@1"
                },
                {
                    "command": "aws.amazonq.refactorCode",
                    "group": "cw_chat@2"
                },
                {
                    "command": "aws.amazonq.fixCode",
                    "group": "cw_chat@3"
                },
                {
                    "command": "aws.amazonq.optimizeCode",
                    "group": "cw_chat@4"
                },
                {
                    "command": "aws.amazonq.sendToPrompt",
                    "group": "cw_chat@5"
                }
            ],
            "editor/context": [
                {
                    "submenu": "amazonqEditorContextSubmenu",
                    "group": "cw_chat"
                }
            ],
            "aws.amazonq.submenu.feedback": [
                {
                    "command": "aws.amazonq.submitFeedback",
                    "when": "!aws.isWebExtHost",
                    "group": "1_feedback@1"
                },
                {
                    "command": "aws.amazonq.createIssueOnGitHub",
                    "group": "1_feedback@2"
                }
            ],
            "aws.amazonq.submenu.help": [
                {
                    "command": "aws.amazonq.github",
                    "group": "1_help@3"
                },
                {
                    "command": "aws.amazonq.aboutExtension",
                    "group": "1_help@4"
                },
                {
                    "command": "aws.amazonq.viewLogs",
                    "group": "1_help@5"
                }
            ]
        },
        "commands": [
            {
                "command": "aws.amazonq.explainCode",
                "title": "%AWS.command.amazonq.explainCode%",
                "category": "%AWS.amazonq.title%"
            },
            {
                "command": "aws.amazonq.refactorCode",
                "title": "%AWS.command.amazonq.refactorCode%",
                "category": "%AWS.amazonq.title%"
            },
            {
                "command": "aws.amazonq.fixCode",
                "title": "%AWS.command.amazonq.fixCode%",
                "category": "%AWS.amazonq.title%"
            },
            {
                "command": "aws.amazonq.optimizeCode",
                "title": "%AWS.command.amazonq.optimizeCode%",
                "category": "%AWS.amazonq.title%"
            },
            {
                "command": "aws.amazonq.sendToPrompt",
                "title": "%AWS.command.amazonq.sendToPrompt%",
                "category": "%AWS.amazonq.title%"
            },
            {
                "command": "aws.amazonq.login",
                "title": "%AWS.command.login%",
                "category": "%AWS.amazonq.title%",
                "cloud9": {
                    "cn": {
                        "title": "%AWS.command.login.cn%",
                        "category": "%AWS.amazonq.title.cn%"
                    }
                },
                "enablement": "false"
            },
            {
                "command": "aws.amazonq.credentials.profile.create",
                "title": "%AWS.command.credentials.profile.create%",
                "category": "%AWS.amazonq.title%",
                "cloud9": {
                    "cn": {
                        "category": "%AWS.amazonq.title.cn%"
                    }
                },
                "enablement": "false"
            },
            {
                "command": "aws.amazonq.credentials.edit",
                "title": "%AWS.command.credentials.edit%",
                "category": "%AWS.amazonq.title%",
                "cloud9": {
                    "cn": {
                        "category": "%AWS.amazonq.title.cn%"
                    }
                },
                "enablement": "false"
            },
            {
                "command": "aws.amazonq.logout",
                "title": "%AWS.command.logout%",
                "category": "%AWS.amazonq.title%",
                "cloud9": {
                    "cn": {
                        "category": "%AWS.amazonq.title.cn%"
                    }
                },
                "enablement": "false"
            },
            {
                "command": "aws.amazonq.auth.addConnection",
                "title": "%AWS.command.auth.addConnection%",
                "category": "%AWS.amazonq.title%"
            },
            {
                "command": "aws.amazonq.auth.manageConnections",
                "title": "%AWS.command.auth.showConnectionsPage%",
                "category": "%AWS.amazonq.title%"
            },
            {
                "command": "aws.amazonq.reconnect",
                "title": "%AWS.command.codewhisperer.reconnect%",
                "category": "%AWS.amazonq.title%"
            },
            {
                "command": "aws.amazonq.openReferencePanel",
                "title": "%AWS.command.codewhisperer.openReferencePanel%",
                "category": "%AWS.amazonq.title%"
            },
            {
                "command": "aws.amazonq.transformationHub.reviewChanges.acceptChanges",
                "title": "%AWS.command.q.transform.acceptChanges%"
            },
            {
                "command": "aws.amazonq.transformationHub.reviewChanges.rejectChanges",
                "title": "%AWS.command.q.transform.rejectChanges%"
            },
            {
                "command": "aws.amazonq.transformationHub.summary.reveal",
                "title": "%AWS.command.q.transform.showChangeSummary%",
                "enablement": "gumby.isSummaryAvailable"
            },
            {
                "command": "aws.amazonq.transformationHub.reviewChanges.reveal",
                "title": "%AWS.command.q.transform.showChanges%",
                "enablement": "gumby.reviewState == InReview"
            },
            {
                "command": "aws.amazonq.showTransformationPlanInHub",
                "title": "%AWS.command.q.transform.showTransformationPlan%",
                "enablement": "gumby.isPlanAvailable"
            },
            {
                "command": "aws.amazonq.auth.switchConnections",
                "title": "%AWS.command.auth.switchConnections%",
                "category": "%AWS.amazonq.title%"
            },
            {
                "command": "aws.amazonq.auth.signout",
                "title": "%AWS.command.auth.signout%",
                "category": "%AWS.amazonq.title%",
                "enablement": "!isCloud9"
            },
            {
                "command": "aws.amazonq.auth.help",
                "title": "%AWS.generic.viewDocs%",
                "category": "%AWS.amazonq.title%",
                "icon": "$(question)"
            },
            {
                "command": "aws.amazonq.createIssueOnGitHub",
                "title": "%AWS.command.createIssueOnGitHub%",
                "category": "%AWS.amazonq.title%",
                "cloud9": {
                    "cn": {
                        "category": "%AWS.amazonq.title.cn%"
                    }
                }
            },
            {
                "command": "aws.amazonq.submitFeedback",
                "title": "%AWS.command.submitFeedback%",
                "enablement": "!aws.isWebExtHost",
                "category": "%AWS.amazonq.title%",
                "icon": "$(comment)",
                "cloud9": {
                    "cn": {
                        "category": "%AWS.amazonq.title.cn%"
                    }
                }
            },
            {
                "command": "aws.amazonq.viewLogs",
                "title": "%AWS.command.viewLogs%",
                "category": "%AWS.amazonq.title%"
            },
            {
                "command": "aws.amazonq.github",
                "title": "%AWS.command.github%",
                "category": "%AWS.amazonq.title%",
                "cloud9": {
                    "cn": {
                        "category": "%AWS.amazonq.title.cn%"
                    }
                }
            },
            {
                "command": "aws.amazonq.aboutExtension",
                "title": "%AWS.command.aboutToolkit%",
                "category": "%AWS.amazonq.title%"
            },
            {
                "command": "aws.amazonq.invokeInlineCompletion",
                "title": "%AWS.command.codewhisperer.title%",
                "category": "%AWS.amazonq.title%"
            },
            {
                "command": "aws.amazonq.configure",
                "title": "%AWS.command.codewhisperer.configure%",
                "category": "%AWS.amazonq.title%",
                "icon": "$(gear)",
                "cloud9": {
                    "cn": {
                        "category": "%AWS.amazonq.title.cn%"
                    }
                }
            },
            {
                "command": "aws.amazonq.introduction",
                "title": "%AWS.command.codewhisperer.introduction%",
                "category": "%AWS.amazonq.title%",
                "icon": "$(question)",
                "cloud9": {
                    "cn": {
                        "category": "%AWS.amazonq.productName.cn%"
                    }
                }
            },
            {
                "command": "aws.amazonq.signout",
                "title": "%AWS.command.codewhisperer.signout%",
                "category": "%AWS.amazonq.title%",
                "icon": "$(debug-disconnect)"
            },
            {
                "command": "aws.amazonq.learnMore",
                "title": "%AWS.amazonq.learnMore%",
                "category": "%AWS.amazonq.title%"
            },
            {
                "command": "amazonq.dev.openMenu",
                "title": "Open Developer Menu",
                "category": "Amazon Q (Developer)",
                "enablement": "aws.isDevMode"
            },
            {
                "command": "aws.amazonq.startTransformationInHub",
                "title": "Start Transformation",
                "icon": "$(play)",
                "enablement": "gumby.isTransformAvailable"
            },
            {
                "command": "aws.amazonq.stopTransformationInHub",
                "title": "Stop Transformation",
                "icon": "$(stop)",
                "enablement": "gumby.isStopButtonAvailable"
            },
            {
                "command": "aws.amazonq.showPlanProgressInHub",
                "title": "Show Transformation Status",
                "icon": "$(checklist)"
            },
            {
                "command": "aws.amazonq.showHistoryInHub",
                "title": "Show Job Status",
                "icon": "$(history)"
            }
        ],
        "keybindings": [
            {
                "command": "_aws.amazonq.focusChat.keybinding",
                "win": "win+i",
                "mac": "cmd+i",
                "linux": "meta+i"
            },
            {
                "command": "aws.amazonq.explainCode",
                "win": "win+alt+e",
                "mac": "cmd+alt+e",
                "linux": "meta+alt+e"
            },
            {
                "command": "aws.amazonq.refactorCode",
                "win": "win+alt+u",
                "mac": "cmd+alt+u",
                "linux": "meta+alt+u"
            },
            {
                "command": "aws.amazonq.fixCode",
                "win": "win+alt+y",
                "mac": "cmd+alt+y",
                "linux": "meta+alt+y"
            },
            {
                "command": "aws.amazonq.optimizeCode",
                "win": "win+alt+a",
                "mac": "cmd+alt+a",
                "linux": "meta+alt+a"
            },
            {
                "command": "aws.amazonq.sendToPrompt",
                "key": "win+alt+q",
                "mac": "cmd+alt+q",
                "linux": "meta+alt+q"
            },
            {
                "command": "aws.amazonq.invokeInlineCompletion",
                "key": "alt+c",
                "mac": "alt+c",
                "when": "editorTextFocus && aws.codewhisperer.connected || isCloud9 && editorTextFocus"
            },
            {
                "command": "aws.amazonq.rejectCodeSuggestion",
                "key": "escape",
                "mac": "escape",
                "when": "inlineSuggestionVisible && !editorReadonly && aws.codewhisperer.connected || isCloud9 && suggestWidgetVisible && !editorReadonly"
            },
            {
                "command": "aws.amazonq.dismissTutorial",
                "key": "escape",
                "mac": "escape",
                "when": "aws.codewhisperer.tutorial.workInProgress && !inlineSuggestionVisible && !suggestWidgetVisible"
            },
            {
                "key": "right",
                "command": "editor.action.inlineSuggest.showNext",
                "when": "inlineSuggestionVisible && !editorReadonly && aws.codewhisperer.connected"
            },
            {
                "key": "left",
                "command": "editor.action.inlineSuggest.showPrevious",
                "when": "inlineSuggestionVisible && !editorReadonly && aws.codewhisperer.connected"
            }
        ],
        "icons": {
            "aws-amazonq-q-gradient": {
                "description": "AWS Contributed Icon",
                "default": {
                    "fontPath": "./resources/fonts/aws-toolkit-icons.woff",
                    "fontCharacter": "\\f1aa"
                }
            },
            "aws-amazonq-q-squid-ink": {
                "description": "AWS Contributed Icon",
                "default": {
                    "fontPath": "./resources/fonts/aws-toolkit-icons.woff",
                    "fontCharacter": "\\f1ab"
                }
            },
            "aws-amazonq-q-white": {
                "description": "AWS Contributed Icon",
                "default": {
                    "fontPath": "./resources/fonts/aws-toolkit-icons.woff",
                    "fontCharacter": "\\f1ac"
                }
            },
            "aws-amazonq-transform-landing-page-icon": {
                "description": "AWS Contributed Icon",
                "default": {
                    "fontPath": "./resources/fonts/aws-toolkit-icons.woff",
                    "fontCharacter": "\\f1ad"
                }
            },
            "aws-codewhisperer-icon-black": {
                "description": "AWS Contributed Icon",
                "default": {
                    "fontPath": "./resources/fonts/aws-toolkit-icons.woff",
                    "fontCharacter": "\\f1b5"
                }
            },
            "aws-codewhisperer-icon-white": {
                "description": "AWS Contributed Icon",
                "default": {
                    "fontPath": "./resources/fonts/aws-toolkit-icons.woff",
                    "fontCharacter": "\\f1b6"
                }
            },
            "aws-codewhisperer-learn": {
                "description": "AWS Contributed Icon",
                "default": {
                    "fontPath": "./resources/fonts/aws-toolkit-icons.woff",
                    "fontCharacter": "\\f1b7"
                }
            },
            "aws-generic-attach-file": {
                "description": "AWS Contributed Icon",
                "default": {
                    "fontPath": "./resources/fonts/aws-toolkit-icons.woff",
                    "fontCharacter": "\\f1bc"
                }
            },
            "aws-mynah-MynahIconBlack": {
                "description": "AWS Contributed Icon",
                "default": {
                    "fontPath": "./resources/fonts/aws-toolkit-icons.woff",
                    "fontCharacter": "\\f1c1"
                }
            },
            "aws-mynah-MynahIconWhite": {
                "description": "AWS Contributed Icon",
                "default": {
                    "fontPath": "./resources/fonts/aws-toolkit-icons.woff",
                    "fontCharacter": "\\f1c2"
                }
            },
            "aws-mynah-logo": {
                "description": "AWS Contributed Icon",
                "default": {
                    "fontPath": "./resources/fonts/aws-toolkit-icons.woff",
                    "fontCharacter": "\\f1c3"
                }
            }
        },
        "walkthroughs": [
            {
                "id": "aws.amazonq.walkthrough",
                "title": "Meet Amazon Q",
                "description": "Your AI assistant",
                "steps": [
                    {
                        "id": "aws.amazonq.walkthrough.chat",
                        "title": "Ask using chat",
                        "description": "Amazon Q answers software development questions, writes code based on your current file, and cites sources.\n\nUse the right-click menu for quick commands.\n\n**TIP: Drag and drop the Q panel to dock on the right**",
                        "media": {
                            "markdown": "./resources/walkthrough/amazonq/chat.md"
                        },
                        "completionEvents": []
                    },
                    {
                        "id": "aws.amazonq.walkthrough.inlineSuggestions",
                        "title": "Get inline code suggestions",
                        "description": "Amazon Q suggests code as you type based on your open files. Accepted suggestions from licensed code will go into the Code Reference Log.\n\n[Try inline code examples](command:aws.amazonq.gettingStarted)\n\n**TIP: Invoke manually with opt/alt + c**",
                        "media": {
                            "markdown": "./resources/walkthrough/amazonq/inline.md"
                        }
                    },
                    {
                        "id": "aws.amazonq.walkthrough.securityScan",
                        "title": "Check for security vulnerabilities",
                        "description": "Amazon Q scans your code to identify security vulnerabilities and suggests fixes.\n\nStart a scan from the status bar menu.\n\n**TIP: identifies vulnerabilities in Python, Typescript, Ruby, AWS CDK, and more**",
                        "media": {
                            "markdown": "./resources/walkthrough/amazonq/scans.md"
                        }
                    },
                    {
                        "id": "aws.amazonq.walkthrough.settings",
                        "title": "Access actions and options",
                        "description": "Pause inline suggestions, open the Code Reference Log, access Settings, and more from the Amazon Q menu.\n\n[Open the status bar menu](command:_aws.amazonq.walkthrough.listCommands)",
                        "media": {
                            "markdown": "./resources/walkthrough/amazonq/menu.md"
                        },
                        "completionEvents": [
                            "onCommand:_aws.amazonq.walkthrough.listCommands"
                        ]
                    }
                ]
            }
        ]
    },
    "engines": {
        "npm": "^10.1.0",
        "vscode": "^1.68.0"
    }
}<|MERGE_RESOLUTION|>--- conflicted
+++ resolved
@@ -1,22 +1,14 @@
 {
     "name": "amazon-q-vscode",
-<<<<<<< HEAD
-    "displayName": "Standalone Test",
-    "description": "",
-    "version": "0.21.0-SNAPSHOT",
-=======
     "displayName": "Amazon Q",
     "description": "Amazon Q is your generative AI-powered assistant across the software development lifecycle.",
     "version": "1.2.0-SNAPSHOT",
->>>>>>> 629a519f
     "extensionKind": [
         "workspace"
     ],
     "publisher": "amazonwebservices",
     "icon": "resources/marketplace/amazonq-icon-256x256.png",
     "license": "Apache-2.0",
-<<<<<<< HEAD
-=======
     "repository": {
         "type": "git",
         "url": "https://github.com/aws/aws-toolkit-vscode"
@@ -24,17 +16,10 @@
     "bugs": {
         "url": "https://github.com/aws/aws-toolkit-vscode/issues"
     },
->>>>>>> 629a519f
     "galleryBanner": {
         "color": "#232F3E",
         "theme": "dark"
     },
-<<<<<<< HEAD
-    "categories": [],
-    "keywords": [],
-    "preview": true,
-    "qna": false,
-=======
     "categories": [
         "Programming Languages",
         "Education",
@@ -50,7 +35,6 @@
     ],
     "preview": false,
     "qna": "https://github.com/aws/aws-toolkit-vscode/issues",
->>>>>>> 629a519f
     "activationEvents": [
         "onStartupFinished",
         "onUri",
