{
    "name": "amazon-q-vscode",
    "displayName": "Amazon Q",
    "description": "Amazon Q is your generative AI-powered assistant across the software development lifecycle.",
    "version": "1.25.0-SNAPSHOT",
    "extensionKind": [
        "workspace"
    ],
    "publisher": "amazonwebservices",
    "icon": "resources/marketplace/amazonq-icon-256x256.png",
    "license": "Apache-2.0",
    "repository": {
        "type": "git",
        "url": "https://github.com/aws/aws-toolkit-vscode"
    },
    "bugs": {
        "url": "https://github.com/aws/aws-toolkit-vscode/issues"
    },
    "galleryBanner": {
        "color": "#232F3E",
        "theme": "dark"
    },
    "categories": [
        "AI",
        "Chat",
        "Programming Languages",
        "Education",
        "Machine Learning"
    ],
    "keywords": [
        "AWS",
        "Codewhisperer",
        "AI",
        "Assistant",
        "Chatbot"
    ],
    "preview": false,
    "qna": "https://github.com/aws/aws-toolkit-vscode/issues",
    "activationEvents": [
        "onStartupFinished",
        "onUri",
        "onCommand:aws.amazonq.accept",
        "onView:aws.codeWhisperer.securityPanel"
    ],
    "main": "./dist/src/extensionNode",
    "browser": "./dist/src/extensionWeb",
    "scripts": {
        "vscode:prepublish": "npm run clean && npm run buildScripts && webpack --mode production",
        "buildScripts": "npm run generateNonCodeFiles && npm run copyFiles && npm run generateIcons && npm run generateSettings && npm run syncPackageJson && tsc -p ./ --noEmit",
        "generateNonCodeFiles": "ts-node ../../scripts/generateNonCodeFiles.ts",
        "copyFiles": "ts-node ./scripts/build/copyFiles.ts",
        "syncPackageJson": "ts-node ./scripts/build/syncPackageJson.ts",
        "clean": "ts-node ../../scripts/clean.ts dist/ LICENSE NOTICE",
        "compile": "npm run clean && npm run buildScripts && webpack --mode development",
        "compileOnly": "tsc -p ./",
        "package": "ts-node ../../scripts/package.ts",
        "lint": "true",
        "watch": "npm run clean && npm run buildScripts && tsc -watch -p ./",
        "testCompile": "npm run clean && npm run buildScripts && npm run compileOnly",
        "test": "npm run testCompile && c8 --allowExternal ts-node ../core/scripts/test/test.ts dist/test/unit/index.js ../core/dist/src/testFixtures/workspaceFolder",
        "testE2E": "npm run testCompile && c8 --allowExternal ts-node ../core/scripts/test/testE2E.ts dist/test/e2e/index.js ../core/dist/src/testFixtures/workspaceFolder",
        "webRun": "npx @vscode/test-web --open-devtools --browserOption=--disable-web-security --waitForDebugger=9222 --extensionDevelopmentPath=. .",
        "webWatch": "npm run clean && npm run buildScripts && webpack --mode development --watch",
        "serve": "webpack serve --config-name mainServe --mode development",
        "newChange": "ts-node ../../scripts/newChange.ts",
        "createRelease": "ts-node ../../scripts/createRelease.ts",
        "generateIcons": "ts-node ../../scripts/generateIcons.ts",
        "generateSettings": "ts-node ../../scripts/generateSettings.ts"
    },
    "dependencies": {
        "aws-core-vscode": "file:../core/"
    },
    "devDependencies": {},
    "contributesComments": {
        "configuration": {
            "properties": "Any settings also defined in packages/core/package.json will override same-named settings in this file."
        }
    },
    "contributes": {
        "configuration": {
            "type": "object",
            "title": "%AWS.amazonq.productName%",
            "properties": {
                "amazonQ.telemetry": {
                    "type": "boolean",
                    "default": true,
                    "markdownDescription": "%AWS.configuration.description.amazonq.telemetry%"
                },
                "amazonQ.suppressPrompts": {
                    "type": "object",
                    "description": "%AWS.configuration.description.suppressPrompts%",
                    "default": {},
                    "properties": {
                        "createCredentialsProfile": {
                            "type": "boolean",
                            "default": false
                        },
                        "codeWhispererNewWelcomeMessage": {
                            "type": "boolean",
                            "default": false
                        },
                        "codeWhispererConnectionExpired": {
                            "type": "boolean",
                            "default": false
                        },
                        "amazonQWelcomePage": {
                            "type": "boolean",
                            "default": false
<<<<<<< HEAD
=======
                        },
                        "amazonQSessionConfigurationMessage": {
                            "type": "boolean",
                            "default": false
                        },
                        "ssoCacheError": {
                            "type": "boolean",
                            "default": false
>>>>>>> e291f426
                        }
                    },
                    "additionalProperties": false
                },
                "amazonQ.showInlineCodeSuggestionsWithCodeReferences": {
                    "type": "boolean",
                    "markdownDescription": "%AWS.configuration.description.amazonq%",
                    "default": true
                },
                "amazonQ.importRecommendationForInlineCodeSuggestions": {
                    "type": "boolean",
                    "description": "%AWS.configuration.description.amazonq.importRecommendation%",
                    "default": true
                },
                "amazonQ.shareContentWithAWS": {
                    "type": "boolean",
                    "markdownDescription": "%AWS.configuration.description.amazonq.shareContentWithAWS%",
                    "default": true,
                    "scope": "application"
                },
                "amazonQ.workspaceIndex": {
                    "type": "boolean",
                    "markdownDescription": "%AWS.configuration.description.amazonq.workspaceIndex%",
                    "default": false,
                    "scope": "application"
                },
                "amazonQ.workspaceIndexWorkerThreads": {
                    "type": "number",
                    "markdownDescription": "%AWS.configuration.description.amazonq.workspaceIndexWorkerThreads%",
                    "default": 0,
                    "scope": "application"
                },
                "amazonQ.workspaceIndexUseGPU": {
                    "type": "boolean",
                    "markdownDescription": "%AWS.configuration.description.amazonq.workspaceIndexUseGPU%",
                    "default": false,
                    "scope": "application"
                },
                "amazonQ.workspaceIndexMaxSize": {
                    "type": "number",
                    "markdownDescription": "%AWS.configuration.description.amazonq.workspaceIndexMaxSize%",
                    "default": 250,
                    "scope": "application"
                }
            }
        },
        "viewsContainers": {
            "activitybar": [
                {
                    "id": "amazonq",
                    "title": "%AWS.amazonq.title%",
                    "icon": "resources/amazonq-logo.svg"
                }
            ],
            "panel": [
                {
                    "id": "aws-codewhisperer-reference-log",
                    "title": "Code Reference Log",
                    "icon": "media/aws-logo.svg"
                },
                {
                    "id": "aws-codewhisperer-transformation-hub",
                    "title": "Transformation Hub",
                    "icon": "media/aws-logo.svg"
                }
            ]
        },
        "views": {
            "amazonq": [
                {
                    "type": "webview",
                    "id": "aws.amazonq.AmazonCommonAuth",
                    "name": "%AWS.amazonq.login%",
                    "when": "!aws.isSageMaker && !aws.isWebExtHost && aws.amazonq.showLoginView"
                },
                {
                    "type": "webview",
                    "id": "aws.AmazonQChatView",
                    "name": "%AWS.amazonq.chat%",
                    "when": "!aws.isSageMaker && !aws.isWebExtHost && !aws.amazonq.showLoginView"
                },
                {
                    "id": "aws.AmazonQNeverShowBadge",
                    "name": "",
                    "when": "false"
                }
            ],
            "aws-codewhisperer-reference-log": [
                {
                    "type": "webview",
                    "id": "aws.codeWhisperer.referenceLog",
                    "name": ""
                }
            ],
            "aws-codewhisperer-transformation-hub": [
                {
                    "type": "webview",
                    "id": "aws.amazonq.transformationHub",
                    "name": "Status",
                    "when": "gumby.wasQCodeTransformationUsed"
                },
                {
                    "id": "aws.amazonq.transformationProposedChangesTree",
                    "name": "Proposed Changes",
                    "when": "gumby.transformationProposalReviewInProgress"
                }
            ]
        },
        "viewsWelcome": [
            {
                "view": "aws.amazonq.transformationProposedChangesTree",
                "contents": "Project transformation is complete.\n[Download Proposed Changes](command:aws.amazonq.transformationHub.reviewChanges.startReview)",
                "when": "gumby.reviewState == NotStarted"
            },
            {
                "view": "aws.amazonq.transformationProposedChangesTree",
                "contents": "Project transformation is complete.\n Downloading the proposed changes...",
                "when": "gumby.reviewState == PreparingReview"
            }
        ],
        "submenus": [
            {
                "label": "%AWS.submenu.amazonqEditorContextSubmenu.title%",
                "id": "amazonqEditorContextSubmenu"
            },
            {
                "label": "%AWS.generic.feedback%",
                "id": "aws.amazonq.submenu.feedback"
            },
            {
                "label": "%AWS.generic.help%",
                "id": "aws.amazonq.submenu.help"
            }
        ],
        "menus": {
            "commandPalette": [
                {
                    "command": "aws.amazonq.reconnect",
                    "when": "false"
                },
                {
                    "command": "amazonq.dev.openMenu",
                    "when": "aws.isDevMode"
                },
                {
                    "command": "aws.amazonq.learnMore",
                    "when": "false"
                }
            ],
            "view/title": [
                {
                    "command": "aws.amazonq.stopTransformationInHub",
                    "when": "view == aws.amazonq.transformationHub",
                    "group": "navigation@1"
                },
                {
                    "command": "aws.amazonq.showPlanProgressInHub",
                    "when": "view == aws.amazonq.transformationHub",
                    "group": "navigation@2"
                },
                {
                    "command": "aws.amazonq.showHistoryInHub",
                    "when": "view == aws.amazonq.transformationHub",
                    "group": "navigation@3"
                },
                {
                    "command": "aws.amazonq.transformationHub.summary.reveal",
                    "when": "view == aws.amazonq.transformationHub"
                },
                {
                    "command": "aws.amazonq.transformationHub.reviewChanges.reveal",
                    "when": "view == aws.amazonq.transformationHub"
                },
                {
                    "command": "aws.amazonq.showTransformationPlanInHub",
                    "when": "view == aws.amazonq.transformationHub"
                },
                {
                    "command": "aws.amazonq.transformationHub.reviewChanges.acceptChanges",
                    "when": "view == aws.amazonq.transformationProposedChangesTree && gumby.reviewState == InReview",
                    "group": "navigation@1"
                },
                {
                    "command": "aws.amazonq.transformationHub.reviewChanges.rejectChanges",
                    "when": "view == aws.amazonq.transformationProposedChangesTree && gumby.reviewState == InReview",
                    "group": "navigation@2"
                },
                {
                    "command": "aws.amazonq.openReferencePanel",
                    "when": "view == aws.AmazonQChatView",
                    "group": "0_topAmazonQ@1"
                },
                {
                    "command": "aws.amazonq.learnMore",
                    "when": "view == aws.AmazonQChatView || view == aws.amazonq.AmazonCommonAuth",
                    "group": "1_amazonQ@1"
                },
                {
                    "command": "aws.amazonq.signout",
                    "when": "(view == aws.AmazonQChatView) && aws.codewhisperer.connected",
                    "group": "2_amazonQ@4"
                },
                {
                    "command": "aws.amazonq.reconnect",
                    "when": "(view == aws.AmazonQChatView) && aws.codewhisperer.connectionExpired",
                    "group": "2_amazonQ@3"
                },
                {
                    "submenu": "aws.amazonq.submenu.feedback",
                    "when": "view == aws.AmazonQChatView || view == aws.amazonq.AmazonCommonAuth",
                    "group": "y_toolkitMeta@1"
                },
                {
                    "submenu": "aws.amazonq.submenu.help",
                    "when": "view == aws.AmazonQChatView || view == aws.amazonq.AmazonCommonAuth",
                    "group": "y_toolkitMeta@2"
                }
            ],
            "amazonqEditorContextSubmenu": [
                {
                    "command": "aws.amazonq.explainCode",
                    "group": "cw_chat@1"
                },
                {
                    "command": "aws.amazonq.refactorCode",
                    "group": "cw_chat@2"
                },
                {
                    "command": "aws.amazonq.fixCode",
                    "group": "cw_chat@3"
                },
                {
                    "command": "aws.amazonq.optimizeCode",
                    "group": "cw_chat@4"
                },
                {
                    "command": "aws.amazonq.sendToPrompt",
                    "group": "cw_chat@5"
                },
                {
                    "command": "aws.amazonq.testCode",
                    "group": "cw_chat@6"
                }
            ],
            "editor/context": [
                {
                    "submenu": "amazonqEditorContextSubmenu",
                    "group": "cw_chat"
                }
            ],
            "aws.amazonq.submenu.feedback": [
                {
                    "command": "aws.amazonq.submitFeedback",
                    "when": "!aws.isWebExtHost",
                    "group": "1_feedback@1"
                },
                {
                    "command": "aws.amazonq.createIssueOnGitHub",
                    "group": "1_feedback@2"
                }
            ],
            "aws.amazonq.submenu.help": [
                {
                    "command": "aws.amazonq.github",
                    "group": "1_help@3"
                },
                {
                    "command": "aws.amazonq.aboutExtension",
                    "group": "1_help@4"
                },
                {
                    "command": "aws.amazonq.viewLogs",
                    "group": "1_help@5"
                }
            ]
        },
        "commands": [
            {
                "command": "aws.amazonq.explainCode",
                "title": "%AWS.command.amazonq.explainCode%",
                "category": "%AWS.amazonq.title%",
                "enablement": "aws.codewhisperer.connected"
            },
            {
                "command": "aws.amazonq.security.scan",
                "title": "%AWS.command.amazonq.security.scan%",
                "category": "%AWS.amazonq.title%",
                "enablement": "aws.codewhisperer.connected"
            },
            {
                "command": "aws.amazonq.refactorCode",
                "title": "%AWS.command.amazonq.refactorCode%",
                "category": "%AWS.amazonq.title%",
                "enablement": "aws.codewhisperer.connected"
            },
            {
                "command": "aws.amazonq.fixCode",
                "title": "%AWS.command.amazonq.fixCode%",
                "category": "%AWS.amazonq.title%",
                "enablement": "aws.codewhisperer.connected"
            },
            {
                "command": "aws.amazonq.optimizeCode",
                "title": "%AWS.command.amazonq.optimizeCode%",
                "category": "%AWS.amazonq.title%",
                "enablement": "aws.codewhisperer.connected"
            },
            {
                "command": "aws.amazonq.sendToPrompt",
                "title": "%AWS.command.amazonq.sendToPrompt%",
                "category": "%AWS.amazonq.title%",
                "enablement": "aws.codewhisperer.connected"
            },
            {
                "command": "aws.amazonq.testCode",
                "title": "%AWS.command.amazonq.testCode%",
                "category": "%AWS.amazonq.title%",
                "enablement": "aws.codewhisperer.connected"
            },
            {
                "command": "aws.amazonq.reconnect",
                "title": "%AWS.command.codewhisperer.reconnect%",
                "category": "%AWS.amazonq.title%",
                "enablement": "aws.codewhisperer.connected"
            },
            {
                "command": "aws.amazonq.openReferencePanel",
                "title": "%AWS.command.codewhisperer.openReferencePanel%",
                "category": "%AWS.amazonq.title%",
                "enablement": "aws.codewhisperer.connected"
            },
            {
                "command": "aws.amazonq.transformationHub.reviewChanges.acceptChanges",
                "title": "%AWS.command.q.transform.acceptChanges%"
            },
            {
                "command": "aws.amazonq.transformationHub.reviewChanges.rejectChanges",
                "title": "%AWS.command.q.transform.rejectChanges%"
            },
            {
                "command": "aws.amazonq.transformationHub.summary.reveal",
                "title": "%AWS.command.q.transform.showChangeSummary%",
                "enablement": "gumby.isSummaryAvailable"
            },
            {
                "command": "aws.amazonq.transformationHub.reviewChanges.reveal",
                "title": "%AWS.command.q.transform.showChanges%",
                "enablement": "gumby.reviewState == InReview"
            },
            {
                "command": "aws.amazonq.showTransformationPlanInHub",
                "title": "%AWS.command.q.transform.showTransformationPlan%",
                "enablement": "gumby.isPlanAvailable"
            },
            {
                "command": "aws.amazonq.createIssueOnGitHub",
                "title": "%AWS.command.createIssueOnGitHub%",
                "category": "%AWS.amazonq.title%"
            },
            {
                "command": "aws.amazonq.submitFeedback",
                "title": "%AWS.command.submitFeedback%",
                "enablement": "!aws.isWebExtHost",
                "category": "%AWS.amazonq.title%",
                "icon": "$(comment)"
            },
            {
                "command": "aws.amazonq.viewLogs",
                "title": "%AWS.command.viewLogs%",
                "category": "%AWS.amazonq.title%"
            },
            {
                "command": "aws.amazonq.github",
                "title": "%AWS.command.github%",
                "category": "%AWS.amazonq.title%"
            },
            {
                "command": "aws.amazonq.aboutExtension",
                "title": "%AWS.command.aboutToolkit%",
                "category": "%AWS.amazonq.title%"
            },
            {
                "command": "aws.amazonq.invokeInlineCompletion",
                "title": "%AWS.command.codewhisperer.title%",
                "category": "%AWS.amazonq.title%",
                "enablement": "aws.codewhisperer.connected"
            },
            {
                "command": "aws.amazonq.configure",
                "title": "%AWS.command.codewhisperer.configure%",
                "category": "%AWS.amazonq.title%",
                "icon": "$(gear)"
            },
            {
                "command": "aws.amazonq.introduction",
                "title": "%AWS.command.codewhisperer.introduction%",
                "category": "%AWS.amazonq.title%",
                "icon": "$(question)"
            },
            {
                "command": "aws.amazonq.signout",
                "title": "%AWS.command.codewhisperer.signout%",
                "category": "%AWS.amazonq.title%",
                "icon": "$(debug-disconnect)",
                "enablement": "aws.codewhisperer.connected"
            },
            {
                "command": "aws.amazonq.learnMore",
                "title": "%AWS.amazonq.learnMore%",
                "category": "%AWS.amazonq.title%"
            },
            {
                "command": "amazonq.dev.openMenu",
                "title": "Open Developer Menu",
                "category": "Amazon Q (Developer)",
                "enablement": "aws.isDevMode"
            },
            {
                "command": "aws.amazonq.stopTransformationInHub",
                "title": "Stop Transformation",
                "icon": "$(stop)",
                "enablement": "gumby.isStopButtonAvailable"
            },
            {
                "command": "aws.amazonq.showPlanProgressInHub",
                "title": "Show Transformation Status",
                "icon": "$(checklist)"
            },
            {
                "command": "aws.amazonq.showHistoryInHub",
                "title": "Show Job Status",
                "icon": "$(history)"
            },
            {
                "command": "aws.amazonq.selectCustomization",
                "title": "%AWS.codewhisperer.customization.notification.new_customizations.select%",
                "category": "%AWS.amazonq.title%",
                "enablement": "aws.codewhisperer.connected"
            },
            {
                "command": "aws.amazonq.gettingStarted",
                "title": "Try inline suggestion examples",
                "category": "%AWS.amazonq.title%",
                "enablement": "aws.codewhisperer.connected"
            },
            {
                "command": "aws.amazonq.toggleCodeSuggestion",
                "title": "%AWS.amazonq.toggleCodeSuggestion%",
                "category": "%AWS.amazonq.title%",
                "enablement": "aws.codewhisperer.connected"
            },
            {
                "command": "aws.codeWhisperer.toggleCodeScan",
                "title": "%AWS.amazonq.toggleCodeScan%",
                "category": "%AWS.amazonq.title%",
                "enablement": "aws.codewhisperer.connected"
            }
        ],
        "keybindings": [
            {
                "command": "_aws.amazonq.focusChat.keybinding",
                "win": "win+i",
                "mac": "cmd+i",
                "linux": "meta+i"
            },
            {
                "command": "aws.amazonq.explainCode",
                "win": "win+alt+e",
                "mac": "cmd+alt+e",
                "linux": "meta+alt+e"
            },
            {
                "command": "aws.amazonq.refactorCode",
                "win": "win+alt+u",
                "mac": "cmd+alt+u",
                "linux": "meta+alt+u"
            },
            {
                "command": "aws.amazonq.fixCode",
                "win": "win+alt+y",
                "mac": "cmd+alt+y",
                "linux": "meta+alt+y"
            },
            {
                "command": "aws.amazonq.optimizeCode",
                "win": "win+alt+a",
                "mac": "cmd+alt+a",
                "linux": "meta+alt+a"
            },
            {
                "command": "aws.amazonq.sendToPrompt",
                "key": "win+alt+q",
                "mac": "cmd+alt+q",
                "linux": "meta+alt+q"
            },
            {
                "command": "aws.amazonq.testCode",
                "key": "win+alt+t",
                "mac": "cmd+alt+t",
                "linux": "meta+alt+t"
            },
            {
                "command": "aws.amazonq.invokeInlineCompletion",
                "key": "alt+c",
                "mac": "alt+c",
                "when": "editorTextFocus && aws.codewhisperer.connected"
            },
            {
                "command": "aws.amazonq.rejectCodeSuggestion",
                "key": "escape",
                "mac": "escape",
                "when": "inlineSuggestionVisible && !editorReadonly && aws.codewhisperer.connected"
            },
            {
                "command": "aws.amazonq.dismissTutorial",
                "key": "escape",
                "mac": "escape",
                "when": "aws.codewhisperer.tutorial.workInProgress && !inlineSuggestionVisible && !suggestWidgetVisible"
            },
            {
                "key": "right",
                "command": "editor.action.inlineSuggest.showNext",
                "when": "inlineSuggestionVisible && !editorReadonly && aws.codewhisperer.connected"
            },
            {
                "key": "left",
                "command": "editor.action.inlineSuggest.showPrevious",
                "when": "inlineSuggestionVisible && !editorReadonly && aws.codewhisperer.connected"
            }
        ],
        "icons": {
            "aws-amazonq-q-gradient": {
                "description": "AWS Contributed Icon",
                "default": {
                    "fontPath": "./resources/fonts/aws-toolkit-icons.woff",
                    "fontCharacter": "\\f1aa"
                }
            },
            "aws-amazonq-q-squid-ink": {
                "description": "AWS Contributed Icon",
                "default": {
                    "fontPath": "./resources/fonts/aws-toolkit-icons.woff",
                    "fontCharacter": "\\f1ab"
                }
            },
            "aws-amazonq-q-white": {
                "description": "AWS Contributed Icon",
                "default": {
                    "fontPath": "./resources/fonts/aws-toolkit-icons.woff",
                    "fontCharacter": "\\f1ac"
                }
            },
            "aws-amazonq-transform-arrow-dark": {
                "description": "AWS Contributed Icon",
                "default": {
                    "fontPath": "./resources/fonts/aws-toolkit-icons.woff",
                    "fontCharacter": "\\f1ad"
                }
            },
            "aws-amazonq-transform-arrow-light": {
                "description": "AWS Contributed Icon",
                "default": {
                    "fontPath": "./resources/fonts/aws-toolkit-icons.woff",
                    "fontCharacter": "\\f1ae"
                }
            },
            "aws-amazonq-transform-default-dark": {
                "description": "AWS Contributed Icon",
                "default": {
                    "fontPath": "./resources/fonts/aws-toolkit-icons.woff",
                    "fontCharacter": "\\f1af"
                }
            },
            "aws-amazonq-transform-default-light": {
                "description": "AWS Contributed Icon",
                "default": {
                    "fontPath": "./resources/fonts/aws-toolkit-icons.woff",
                    "fontCharacter": "\\f1b0"
                }
            },
            "aws-amazonq-transform-dependencies-dark": {
                "description": "AWS Contributed Icon",
                "default": {
                    "fontPath": "./resources/fonts/aws-toolkit-icons.woff",
                    "fontCharacter": "\\f1b1"
                }
            },
            "aws-amazonq-transform-dependencies-light": {
                "description": "AWS Contributed Icon",
                "default": {
                    "fontPath": "./resources/fonts/aws-toolkit-icons.woff",
                    "fontCharacter": "\\f1b2"
                }
            },
            "aws-amazonq-transform-file-dark": {
                "description": "AWS Contributed Icon",
                "default": {
                    "fontPath": "./resources/fonts/aws-toolkit-icons.woff",
                    "fontCharacter": "\\f1b3"
                }
            },
            "aws-amazonq-transform-file-light": {
                "description": "AWS Contributed Icon",
                "default": {
                    "fontPath": "./resources/fonts/aws-toolkit-icons.woff",
                    "fontCharacter": "\\f1b4"
                }
            },
            "aws-amazonq-transform-logo": {
                "description": "AWS Contributed Icon",
                "default": {
                    "fontPath": "./resources/fonts/aws-toolkit-icons.woff",
                    "fontCharacter": "\\f1b5"
                }
            },
            "aws-amazonq-transform-step-into-dark": {
                "description": "AWS Contributed Icon",
                "default": {
                    "fontPath": "./resources/fonts/aws-toolkit-icons.woff",
                    "fontCharacter": "\\f1b6"
                }
            },
            "aws-amazonq-transform-step-into-light": {
                "description": "AWS Contributed Icon",
                "default": {
                    "fontPath": "./resources/fonts/aws-toolkit-icons.woff",
                    "fontCharacter": "\\f1b7"
                }
            },
            "aws-amazonq-transform-variables-dark": {
                "description": "AWS Contributed Icon",
                "default": {
                    "fontPath": "./resources/fonts/aws-toolkit-icons.woff",
                    "fontCharacter": "\\f1b8"
                }
            },
            "aws-amazonq-transform-variables-light": {
                "description": "AWS Contributed Icon",
                "default": {
                    "fontPath": "./resources/fonts/aws-toolkit-icons.woff",
                    "fontCharacter": "\\f1b9"
                }
            },
            "aws-applicationcomposer-icon": {
                "description": "AWS Contributed Icon",
                "default": {
                    "fontPath": "./resources/fonts/aws-toolkit-icons.woff",
                    "fontCharacter": "\\f1ba"
                }
            },
            "aws-applicationcomposer-icon-dark": {
                "description": "AWS Contributed Icon",
                "default": {
                    "fontPath": "./resources/fonts/aws-toolkit-icons.woff",
                    "fontCharacter": "\\f1bb"
                }
            },
            "aws-apprunner-service": {
                "description": "AWS Contributed Icon",
                "default": {
                    "fontPath": "./resources/fonts/aws-toolkit-icons.woff",
                    "fontCharacter": "\\f1bc"
                }
            },
            "aws-cdk-logo": {
                "description": "AWS Contributed Icon",
                "default": {
                    "fontPath": "./resources/fonts/aws-toolkit-icons.woff",
                    "fontCharacter": "\\f1bd"
                }
            },
            "aws-cloudformation-stack": {
                "description": "AWS Contributed Icon",
                "default": {
                    "fontPath": "./resources/fonts/aws-toolkit-icons.woff",
                    "fontCharacter": "\\f1be"
                }
            },
            "aws-cloudwatch-log-group": {
                "description": "AWS Contributed Icon",
                "default": {
                    "fontPath": "./resources/fonts/aws-toolkit-icons.woff",
                    "fontCharacter": "\\f1bf"
                }
            },
            "aws-codecatalyst-logo": {
                "description": "AWS Contributed Icon",
                "default": {
                    "fontPath": "./resources/fonts/aws-toolkit-icons.woff",
                    "fontCharacter": "\\f1c0"
                }
            },
            "aws-codewhisperer-icon-black": {
                "description": "AWS Contributed Icon",
                "default": {
                    "fontPath": "./resources/fonts/aws-toolkit-icons.woff",
                    "fontCharacter": "\\f1c1"
                }
            },
            "aws-codewhisperer-icon-white": {
                "description": "AWS Contributed Icon",
                "default": {
                    "fontPath": "./resources/fonts/aws-toolkit-icons.woff",
                    "fontCharacter": "\\f1c2"
                }
            },
            "aws-codewhisperer-learn": {
                "description": "AWS Contributed Icon",
                "default": {
                    "fontPath": "./resources/fonts/aws-toolkit-icons.woff",
                    "fontCharacter": "\\f1c3"
                }
            },
            "aws-ecr-registry": {
                "description": "AWS Contributed Icon",
                "default": {
                    "fontPath": "./resources/fonts/aws-toolkit-icons.woff",
                    "fontCharacter": "\\f1c4"
                }
            },
            "aws-ecs-cluster": {
                "description": "AWS Contributed Icon",
                "default": {
                    "fontPath": "./resources/fonts/aws-toolkit-icons.woff",
                    "fontCharacter": "\\f1c5"
                }
            },
            "aws-ecs-container": {
                "description": "AWS Contributed Icon",
                "default": {
                    "fontPath": "./resources/fonts/aws-toolkit-icons.woff",
                    "fontCharacter": "\\f1c6"
                }
            },
            "aws-ecs-service": {
                "description": "AWS Contributed Icon",
                "default": {
                    "fontPath": "./resources/fonts/aws-toolkit-icons.woff",
                    "fontCharacter": "\\f1c7"
                }
            },
            "aws-generic-attach-file": {
                "description": "AWS Contributed Icon",
                "default": {
                    "fontPath": "./resources/fonts/aws-toolkit-icons.woff",
                    "fontCharacter": "\\f1c8"
                }
            },
            "aws-iot-certificate": {
                "description": "AWS Contributed Icon",
                "default": {
                    "fontPath": "./resources/fonts/aws-toolkit-icons.woff",
                    "fontCharacter": "\\f1c9"
                }
            },
            "aws-iot-policy": {
                "description": "AWS Contributed Icon",
                "default": {
                    "fontPath": "./resources/fonts/aws-toolkit-icons.woff",
                    "fontCharacter": "\\f1ca"
                }
            },
            "aws-iot-thing": {
                "description": "AWS Contributed Icon",
                "default": {
                    "fontPath": "./resources/fonts/aws-toolkit-icons.woff",
                    "fontCharacter": "\\f1cb"
                }
            },
            "aws-lambda-function": {
                "description": "AWS Contributed Icon",
                "default": {
                    "fontPath": "./resources/fonts/aws-toolkit-icons.woff",
                    "fontCharacter": "\\f1cc"
                }
            },
            "aws-mynah-MynahIconBlack": {
                "description": "AWS Contributed Icon",
                "default": {
                    "fontPath": "./resources/fonts/aws-toolkit-icons.woff",
                    "fontCharacter": "\\f1cd"
                }
            },
            "aws-mynah-MynahIconWhite": {
                "description": "AWS Contributed Icon",
                "default": {
                    "fontPath": "./resources/fonts/aws-toolkit-icons.woff",
                    "fontCharacter": "\\f1ce"
                }
            },
            "aws-mynah-logo": {
                "description": "AWS Contributed Icon",
                "default": {
                    "fontPath": "./resources/fonts/aws-toolkit-icons.woff",
                    "fontCharacter": "\\f1cf"
                }
            },
            "aws-redshift-cluster": {
                "description": "AWS Contributed Icon",
                "default": {
                    "fontPath": "./resources/fonts/aws-toolkit-icons.woff",
                    "fontCharacter": "\\f1d0"
                }
            },
            "aws-redshift-cluster-connected": {
                "description": "AWS Contributed Icon",
                "default": {
                    "fontPath": "./resources/fonts/aws-toolkit-icons.woff",
                    "fontCharacter": "\\f1d1"
                }
            },
            "aws-redshift-database": {
                "description": "AWS Contributed Icon",
                "default": {
                    "fontPath": "./resources/fonts/aws-toolkit-icons.woff",
                    "fontCharacter": "\\f1d2"
                }
            },
            "aws-redshift-redshift-cluster-connected": {
                "description": "AWS Contributed Icon",
                "default": {
                    "fontPath": "./resources/fonts/aws-toolkit-icons.woff",
                    "fontCharacter": "\\f1d3"
                }
            },
            "aws-redshift-schema": {
                "description": "AWS Contributed Icon",
                "default": {
                    "fontPath": "./resources/fonts/aws-toolkit-icons.woff",
                    "fontCharacter": "\\f1d4"
                }
            },
            "aws-redshift-table": {
                "description": "AWS Contributed Icon",
                "default": {
                    "fontPath": "./resources/fonts/aws-toolkit-icons.woff",
                    "fontCharacter": "\\f1d5"
                }
            },
            "aws-s3-bucket": {
                "description": "AWS Contributed Icon",
                "default": {
                    "fontPath": "./resources/fonts/aws-toolkit-icons.woff",
                    "fontCharacter": "\\f1d6"
                }
            },
            "aws-s3-create-bucket": {
                "description": "AWS Contributed Icon",
                "default": {
                    "fontPath": "./resources/fonts/aws-toolkit-icons.woff",
                    "fontCharacter": "\\f1d7"
                }
            },
            "aws-schemas-registry": {
                "description": "AWS Contributed Icon",
                "default": {
                    "fontPath": "./resources/fonts/aws-toolkit-icons.woff",
                    "fontCharacter": "\\f1d8"
                }
            },
            "aws-schemas-schema": {
                "description": "AWS Contributed Icon",
                "default": {
                    "fontPath": "./resources/fonts/aws-toolkit-icons.woff",
                    "fontCharacter": "\\f1d9"
                }
            },
            "aws-stepfunctions-preview": {
                "description": "AWS Contributed Icon",
                "default": {
                    "fontPath": "./resources/fonts/aws-toolkit-icons.woff",
                    "fontCharacter": "\\f1da"
                }
            }
        },
        "walkthroughs": [
            {
                "id": "aws.amazonq.walkthrough",
                "title": "Meet Amazon Q",
                "description": "Your generative AI-powered assistant across the software development lifecycle.",
                "steps": [
                    {
                        "id": "aws.amazonq.walkthrough.inlineSuggestions",
                        "title": "Get inline code suggestions",
                        "description": "Amazon Q suggests code as you type based on your open files. Accepted suggestions from licensed code will go into the Code Reference Log.\n\n[Try Example](command:_aws.amazonq.walkthrough.inlineSuggestionsExample)\n\n**TIP: Invoke manually with opt/alt + c**",
                        "media": {
                            "markdown": "./resources/walkthrough/amazonq/inline.md"
                        },
                        "completionEvents": [
                            "onCommand:_aws.amazonq.walkthrough.inlineSuggestionsExample"
                        ]
                    },
                    {
                        "id": "aws.amazonq.walkthrough.chat",
                        "title": "Ask using chat",
                        "description": "Amazon Q answers software development questions, writes code based on your current file, and cites sources.\n\nUse the right-click menu for quick commands.\n\n**TIP: Drag and drop the Q panel to dock on the right**",
                        "media": {
                            "markdown": "./resources/walkthrough/amazonq/chat.md"
                        },
                        "completionEvents": []
                    },
                    {
                        "id": "aws.amazonq.walkthrough.securityScan",
                        "title": "Check for security vulnerabilities",
                        "description": "Amazon Q scans your code to identify security vulnerabilities and suggests fixes.\n\nStart a scan from the status bar menu.\n\n[Scan your current project](command:_aws.amazonq.walkthrough.securityScanExample)\n\nIdentifies vulnerabilities in Python, Typescript, Ruby, AWS CDK, and [more](https://docs.aws.amazon.com/amazonq/latest/qdeveloper-ug/q-language-ide-support.html#security-scans-language-support)",
                        "media": {
                            "markdown": "./resources/walkthrough/amazonq/scans.md"
                        },
                        "completionEvents": [
                            "onCommand:_aws.amazonq.walkthrough.securityScanExample"
                        ]
                    },
                    {
                        "id": "aws.amazonq.walkthrough.settings",
                        "title": "Access actions and options",
                        "description": "Pause inline suggestions, open the Code Reference Log, access Settings, and more from the Amazon Q menu.\n\n[Open the status bar menu](command:_aws.amazonq.walkthrough.listCommands)",
                        "media": {
                            "markdown": "./resources/walkthrough/amazonq/menu.md"
                        },
                        "completionEvents": [
                            "onCommand:_aws.amazonq.walkthrough.listCommands"
                        ]
                    }
                ]
            }
        ]
    },
    "engines": {
        "npm": "^10.1.0",
        "vscode": "^1.68.0"
    }
}<|MERGE_RESOLUTION|>--- conflicted
+++ resolved
@@ -106,8 +106,6 @@
                         "amazonQWelcomePage": {
                             "type": "boolean",
                             "default": false
-<<<<<<< HEAD
-=======
                         },
                         "amazonQSessionConfigurationMessage": {
                             "type": "boolean",
@@ -116,7 +114,6 @@
                         "ssoCacheError": {
                             "type": "boolean",
                             "default": false
->>>>>>> e291f426
                         }
                     },
                     "additionalProperties": false
