--- conflicted
+++ resolved
@@ -2,11 +2,7 @@
     "name": "amazon-q-vscode",
     "displayName": "Amazon Q",
     "description": "The most capable generative AI–powered assistant for software development.",
-<<<<<<< HEAD
-    "version": "1.103.0-SNAPSHOT",
-=======
     "version": "1.104.0-SNAPSHOT",
->>>>>>> 37fc6954
     "extensionKind": [
         "workspace"
     ],
@@ -1391,110 +1387,75 @@
                     "fontCharacter": "\\f1e0"
                 }
             },
-<<<<<<< HEAD
+            "aws-sagemaker-code-editor": {
+                "description": "AWS Contributed Icon",
+                "default": {
+                    "fontPath": "./resources/fonts/aws-toolkit-icons.woff",
+                    "fontCharacter": "\\f1e1"
+                }
+            },
+            "aws-sagemaker-jupyter-lab": {
+                "description": "AWS Contributed Icon",
+                "default": {
+                    "fontPath": "./resources/fonts/aws-toolkit-icons.woff",
+                    "fontCharacter": "\\f1e2"
+                }
+            },
             "aws-sagemakerunifiedstudio-catalog": {
-=======
-            "aws-sagemaker-code-editor": {
->>>>>>> 37fc6954
-                "description": "AWS Contributed Icon",
-                "default": {
-                    "fontPath": "./resources/fonts/aws-toolkit-icons.woff",
-                    "fontCharacter": "\\f1e1"
-                }
-            },
-<<<<<<< HEAD
+                "description": "AWS Contributed Icon",
+                "default": {
+                    "fontPath": "./resources/fonts/aws-toolkit-icons.woff",
+                    "fontCharacter": "\\f1e3"
+                }
+            },
             "aws-sagemakerunifiedstudio-spaces": {
-=======
-            "aws-sagemaker-jupyter-lab": {
->>>>>>> 37fc6954
-                "description": "AWS Contributed Icon",
-                "default": {
-                    "fontPath": "./resources/fonts/aws-toolkit-icons.woff",
-                    "fontCharacter": "\\f1e2"
-                }
-            },
-<<<<<<< HEAD
+                "description": "AWS Contributed Icon",
+                "default": {
+                    "fontPath": "./resources/fonts/aws-toolkit-icons.woff",
+                    "fontCharacter": "\\f1e4"
+                }
+            },
             "aws-sagemakerunifiedstudio-spaces-dark": {
-=======
-            "aws-sagemakerunifiedstudio-catalog": {
->>>>>>> 37fc6954
-                "description": "AWS Contributed Icon",
-                "default": {
-                    "fontPath": "./resources/fonts/aws-toolkit-icons.woff",
-                    "fontCharacter": "\\f1e3"
-                }
-            },
-<<<<<<< HEAD
+                "description": "AWS Contributed Icon",
+                "default": {
+                    "fontPath": "./resources/fonts/aws-toolkit-icons.woff",
+                    "fontCharacter": "\\f1e5"
+                }
+            },
             "aws-sagemakerunifiedstudio-symbol-int": {
-=======
-            "aws-sagemakerunifiedstudio-spaces": {
->>>>>>> 37fc6954
-                "description": "AWS Contributed Icon",
-                "default": {
-                    "fontPath": "./resources/fonts/aws-toolkit-icons.woff",
-                    "fontCharacter": "\\f1e4"
-                }
-            },
-<<<<<<< HEAD
+                "description": "AWS Contributed Icon",
+                "default": {
+                    "fontPath": "./resources/fonts/aws-toolkit-icons.woff",
+                    "fontCharacter": "\\f1e6"
+                }
+            },
             "aws-sagemakerunifiedstudio-table": {
-=======
-            "aws-sagemakerunifiedstudio-spaces-dark": {
->>>>>>> 37fc6954
-                "description": "AWS Contributed Icon",
-                "default": {
-                    "fontPath": "./resources/fonts/aws-toolkit-icons.woff",
-                    "fontCharacter": "\\f1e5"
-                }
-            },
-<<<<<<< HEAD
+                "description": "AWS Contributed Icon",
+                "default": {
+                    "fontPath": "./resources/fonts/aws-toolkit-icons.woff",
+                    "fontCharacter": "\\f1e7"
+                }
+            },
             "aws-schemas-registry": {
-=======
-            "aws-sagemakerunifiedstudio-symbol-int": {
->>>>>>> 37fc6954
-                "description": "AWS Contributed Icon",
-                "default": {
-                    "fontPath": "./resources/fonts/aws-toolkit-icons.woff",
-                    "fontCharacter": "\\f1e6"
-                }
-            },
-<<<<<<< HEAD
+                "description": "AWS Contributed Icon",
+                "default": {
+                    "fontPath": "./resources/fonts/aws-toolkit-icons.woff",
+                    "fontCharacter": "\\f1e8"
+                }
+            },
             "aws-schemas-schema": {
-=======
-            "aws-sagemakerunifiedstudio-table": {
->>>>>>> 37fc6954
-                "description": "AWS Contributed Icon",
-                "default": {
-                    "fontPath": "./resources/fonts/aws-toolkit-icons.woff",
-                    "fontCharacter": "\\f1e7"
-                }
-            },
-<<<<<<< HEAD
+                "description": "AWS Contributed Icon",
+                "default": {
+                    "fontPath": "./resources/fonts/aws-toolkit-icons.woff",
+                    "fontCharacter": "\\f1e9"
+                }
+            },
             "aws-stepfunctions-preview": {
-=======
-            "aws-schemas-registry": {
->>>>>>> 37fc6954
-                "description": "AWS Contributed Icon",
-                "default": {
-                    "fontPath": "./resources/fonts/aws-toolkit-icons.woff",
-                    "fontCharacter": "\\f1e8"
-                }
-<<<<<<< HEAD
-=======
-            },
-            "aws-schemas-schema": {
-                "description": "AWS Contributed Icon",
-                "default": {
-                    "fontPath": "./resources/fonts/aws-toolkit-icons.woff",
-                    "fontCharacter": "\\f1e9"
-                }
-            },
-            "aws-stepfunctions-preview": {
                 "description": "AWS Contributed Icon",
                 "default": {
                     "fontPath": "./resources/fonts/aws-toolkit-icons.woff",
                     "fontCharacter": "\\f1ea"
                 }
->>>>>>> 37fc6954
             }
         },
         "walkthroughs": [
