{
    "name": "amazon-q-vscode",
    "displayName": "Amazon Q",
<<<<<<< HEAD
    "description": "The most capable generative AI-powered assistant for building, operating, and transforming software, with advanced capabilities for managing data and AI",
    "version": "1.86.0-SNAPSHOT",
=======
    "description": "The most capable generative AI–powered assistant for software development.",
    "version": "1.88.0-SNAPSHOT",
>>>>>>> 64edd0e1
    "extensionKind": [
        "workspace"
    ],
    "publisher": "amazonwebservices",
    "icon": "resources/marketplace/amazonq-icon-256x256.png",
    "license": "Apache-2.0",
    "repository": {
        "type": "git",
        "url": "https://github.com/aws/aws-toolkit-vscode"
    },
    "bugs": {
        "url": "https://github.com/aws/aws-toolkit-vscode/issues"
    },
    "galleryBanner": {
        "color": "#232F3E",
        "theme": "dark"
    },
    "categories": [
        "AI",
        "Chat",
        "Programming Languages",
        "Education",
        "Machine Learning"
    ],
    "keywords": [
        "AWS",
        "Codewhisperer",
        "AI",
        "Assistant",
        "Chatbot",
        "Q Developer"
    ],
    "preview": false,
    "qna": "https://github.com/aws/aws-toolkit-vscode/issues",
    "activationEvents": [
        "onStartupFinished",
        "onUri",
        "onCommand:aws.amazonq.accept",
        "onView:aws.codeWhisperer.securityPanel"
    ],
    "main": "./dist/src/extensionNode",
    "browser": "./dist/src/extensionWeb",
    "scripts": {
        "vscode:prepublish": "npm run clean && npm run buildScripts && webpack --mode production",
        "buildScripts": "npm run generateNonCodeFiles && npm run copyFiles && npm run generateIcons && npm run generateSettings && tsc -p ./ --noEmit",
        "generateNonCodeFiles": "ts-node ../../scripts/generateNonCodeFiles.ts",
        "copyFiles": "ts-node ./scripts/build/copyFiles.ts",
        "clean": "ts-node ../../scripts/clean.ts dist/ LICENSE NOTICE",
        "compile": "npm run clean && npm run buildScripts && webpack",
        "compileDev": "npm run testCompile && webpack --mode development",
        "compileOnly": "tsc -p ./",
        "package": "ts-node ../../scripts/package.ts",
        "lint": "true",
        "watch": "npm run clean && npm run buildScripts && tsc -watch -p ./",
        "testCompile": "npm run clean && npm run buildScripts && npm run compileOnly",
        "test": "npm run testCompile && c8 --allowExternal ts-node ../core/scripts/test/launchTest.ts unit dist/test/unit/index.js ../core/dist/src/testFixtures/workspaceFolder",
        "testE2E": "npm run testCompile && c8 --allowExternal ts-node ../core/scripts/test/launchTest.ts e2e dist/test/e2e/index.js ../core/dist/src/testFixtures/workspaceFolder",
        "testWeb": "npm run compileDev && c8 --allowExternal ts-node ../core/scripts/test/launchTest.ts web dist/test/web/testRunnerWebCore.js",
        "webRun": "npx @vscode/test-web --open-devtools --browserOption=--disable-web-security --waitForDebugger=9222 --extensionDevelopmentPath=. .",
        "webWatch": "npm run clean && npm run buildScripts && webpack --mode development --watch",
        "serve": "webpack serve --config-name mainServe --mode development",
        "newChange": "ts-node ../../scripts/newChange.ts",
        "createRelease": "ts-node ../../scripts/createRelease.ts",
        "generateIcons": "ts-node ../../scripts/generateIcons.ts",
        "generateSettings": "ts-node ../../scripts/generateSettings.ts"
    },
    "contributesComments": {
        "configuration": {
            "properties": "Any settings also defined in packages/core/package.json will override same-named settings in this file."
        }
    },
    "contributes": {
        "configuration": {
            "type": "object",
            "title": "%AWS.amazonq.productName%",
            "properties": {
                "amazonQ.telemetry": {
                    "type": "boolean",
                    "default": true,
                    "markdownDescription": "%AWS.configuration.description.amazonq.telemetry%"
                },
                "amazonQ.suppressPrompts": {
                    "type": "object",
                    "description": "%AWS.configuration.description.suppressPrompts%",
                    "default": {},
                    "properties": {
                        "createCredentialsProfile": {
                            "type": "boolean",
                            "default": false
                        },
                        "codeWhispererNewWelcomeMessage": {
                            "type": "boolean",
                            "default": false
                        },
                        "codeWhispererConnectionExpired": {
                            "type": "boolean",
                            "default": false
                        },
                        "amazonQWelcomePage": {
                            "type": "boolean",
                            "default": false
                        },
                        "amazonQSessionConfigurationMessage": {
                            "type": "boolean",
                            "default": false
                        },
                        "minIdeVersion": {
                            "type": "boolean",
                            "default": false
                        },
                        "ssoCacheError": {
                            "type": "boolean",
                            "default": false
                        },
                        "amazonQLspManifestMessage": {
                            "type": "boolean",
                            "default": false
                        },
                        "amazonQWorkspaceLspManifestMessage": {
                            "type": "boolean",
                            "default": false
                        },
                        "amazonQChatDisclaimer": {
                            "type": "boolean",
                            "default": false
                        },
                        "amazonQChatPairProgramming": {
                            "type": "boolean",
                            "default": false
                        },
                        "amazonQSelectDeveloperProfile": {
                            "type": "boolean",
                            "default": false
                        }
                    },
                    "additionalProperties": false
                },
                "amazonQ.showCodeWithReferences": {
                    "type": "boolean",
                    "markdownDescription": "%AWS.configuration.description.amazonq%",
                    "default": true
                },
                "amazonQ.allowFeatureDevelopmentToRunCodeAndTests": {
                    "markdownDescription": "%AWS.configuration.description.featureDevelopment.allowRunningCodeAndTests%",
                    "type": "object",
                    "default": {}
                },
                "amazonQ.importRecommendationForInlineCodeSuggestions": {
                    "type": "boolean",
                    "description": "%AWS.configuration.description.amazonq.importRecommendation%",
                    "default": true
                },
                "amazonQ.shareContentWithAWS": {
                    "type": "boolean",
                    "markdownDescription": "%AWS.configuration.description.amazonq.shareContentWithAWS%",
                    "default": true,
                    "scope": "application"
                },
                "amazonQ.workspaceIndex": {
                    "type": "boolean",
                    "markdownDescription": "%AWS.configuration.description.amazonq.workspaceIndex%",
                    "default": false,
                    "scope": "application"
                },
                "amazonQ.workspaceIndexWorkerThreads": {
                    "type": "number",
                    "markdownDescription": "%AWS.configuration.description.amazonq.workspaceIndexWorkerThreads%",
                    "default": 0,
                    "scope": "application"
                },
                "amazonQ.workspaceIndexUseGPU": {
                    "type": "boolean",
                    "markdownDescription": "%AWS.configuration.description.amazonq.workspaceIndexUseGPU%",
                    "default": false,
                    "scope": "application"
                },
                "amazonQ.workspaceIndexMaxSize": {
                    "type": "number",
                    "markdownDescription": "%AWS.configuration.description.amazonq.workspaceIndexMaxSize%",
                    "default": 2048,
                    "scope": "application"
                },
                "amazonQ.workspaceIndexMaxFileSize": {
                    "type": "number",
                    "markdownDescription": "%AWS.configuration.description.amazonq.workspaceIndexMaxFileSize%",
                    "default": 10,
                    "scope": "application"
                },
                "amazonQ.workspaceIndexCacheDirPath": {
                    "type": "string",
                    "markdownDescription": "%AWS.configuration.description.amazonq.workspaceIndexCacheDirPath%",
                    "default": null,
                    "scope": "application"
                },
                "amazonQ.workspaceIndexIgnoreFilePatterns": {
                    "type": "array",
                    "markdownDescription": "%AWS.configuration.description.amazonq.workspaceIndexIgnoreFilePatterns%",
                    "default": [],
                    "scope": "application"
                },
                "amazonQ.ignoredSecurityIssues": {
                    "type": "array",
                    "markdownDescription": "%AWS.configuration.description.amazonq.ignoredSecurityIssues%",
                    "scope": "window",
                    "items": {
                        "type": "string"
                    }
                },
                "amazonQ.proxy.certificateAuthority": {
                    "type": "string",
                    "markdownDescription": "%AWS.configuration.description.amazonq.proxy.certificateAuthority%",
                    "default": null,
                    "scope": "application"
                }
            }
        },
        "viewsContainers": {
            "activitybar": [
                {
                    "id": "amazonq",
                    "title": "%AWS.amazonq.title%",
                    "icon": "resources/amazonq-logo.svg"
                }
            ],
            "panel": [
                {
                    "id": "aws-codewhisperer-reference-log",
                    "title": "Code Reference Log",
                    "icon": "media/aws-logo.svg"
                },
                {
                    "id": "aws-codewhisperer-transformation-hub",
                    "title": "Transformation Hub",
                    "icon": "media/aws-logo.svg"
                }
            ]
        },
        "views": {
            "amazonq": [
                {
                    "id": "aws.amazonq.notifications",
                    "name": "%AWS.notifications.title%",
                    "when": "!(isCloud9 || aws.isSageMaker) && aws.amazonq.notifications.show"
                },
                {
                    "type": "webview",
                    "id": "aws.amazonq.AmazonCommonAuth",
                    "name": "%AWS.amazonq.login%",
                    "when": "!aws.isWebExtHost && aws.amazonq.showLoginView"
                },
                {
                    "type": "tree",
                    "id": "aws.amazonq.SecurityIssuesTree",
                    "name": "%AWS.amazonq.security%",
                    "when": "!aws.isSageMaker && !aws.isWebExtHost && !aws.amazonq.showLoginView",
                    "visibility": "collapsed"
                },
                {
                    "type": "webview",
                    "id": "aws.amazonq.AmazonQChatView",
                    "name": "%AWS.amazonq.chat%",
                    "when": "!aws.isWebExtHost && !aws.amazonq.showLoginView"
                }
            ],
            "aws-codewhisperer-reference-log": [
                {
                    "type": "webview",
                    "id": "aws.codeWhisperer.referenceLog",
                    "name": ""
                }
            ],
            "aws-codewhisperer-transformation-hub": [
                {
                    "type": "webview",
                    "id": "aws.amazonq.transformationHub",
                    "name": "Status",
                    "when": "gumby.wasQCodeTransformationUsed"
                },
                {
                    "id": "aws.amazonq.transformationProposedChangesTree",
                    "name": "Proposed Changes",
                    "when": "gumby.transformationProposalReviewInProgress"
                }
            ]
        },
        "viewsWelcome": [
            {
                "view": "aws.amazonq.transformationProposedChangesTree",
                "contents": "Project transformation is complete.\n[Download Proposed Changes](command:aws.amazonq.transformationHub.reviewChanges.startReview)",
                "when": "gumby.reviewState == NotStarted"
            },
            {
                "view": "aws.amazonq.transformationProposedChangesTree",
                "contents": "Project transformation is complete.\n Downloading the proposed changes...",
                "when": "gumby.reviewState == PreparingReview"
            },
            {
                "view": "aws.amazonq.SecurityIssuesTree",
                "contents": "No code issues have been detected in the workspace.",
                "when": "!aws.amazonq.security.noMatches"
            },
            {
                "view": "aws.amazonq.SecurityIssuesTree",
                "contents": "No matches.\n[Clear Filters](command:aws.amazonq.securityIssuesTreeFilter.clearFilters)",
                "when": "aws.amazonq.security.noMatches"
            }
        ],
        "submenus": [
            {
                "label": "%AWS.submenu.amazonqEditorContextSubmenu.title%",
                "id": "amazonqEditorContextSubmenu"
            },
            {
                "label": "%AWS.generic.feedback%",
                "id": "aws.amazonq.submenu.feedback"
            },
            {
                "label": "%AWS.generic.help%",
                "id": "aws.amazonq.submenu.help"
            },
            {
                "label": "%AWS.generic.moreActions%",
                "id": "aws.amazonq.submenu.securityIssueMoreActions",
                "icon": "$(ellipsis)"
            }
        ],
        "menus": {
            "commandPalette": [
                {
                    "command": "aws.amazonq.reconnect",
                    "when": "false"
                },
                {
                    "command": "amazonq.dev.openMenu",
                    "when": "aws.isDevMode"
                },
                {
                    "command": "aws.amazonq.learnMore",
                    "when": "false"
                }
            ],
            "view/title": [
                {
                    "command": "aws.amazonq.stopTransformationInHub",
                    "when": "view == aws.amazonq.transformationHub",
                    "group": "navigation@1"
                },
                {
                    "command": "aws.amazonq.showPlanProgressInHub",
                    "when": "view == aws.amazonq.transformationHub",
                    "group": "navigation@2"
                },
                {
                    "command": "aws.amazonq.showHistoryInHub",
                    "when": "view == aws.amazonq.transformationHub",
                    "group": "navigation@3"
                },
                {
                    "command": "aws.amazonq.showTransformationPlanInHub",
                    "when": "view == aws.amazonq.transformationHub",
                    "group": "navigation@4"
                },
                {
                    "command": "aws.amazonq.transformationHub.summary.reveal",
                    "when": "view == aws.amazonq.transformationHub",
                    "group": "navigation@5"
                },
                {
                    "command": "aws.amazonq.transformationHub.reviewChanges.acceptChanges",
                    "when": "view == aws.amazonq.transformationProposedChangesTree && gumby.reviewState == InReview",
                    "group": "navigation@1"
                },
                {
                    "command": "aws.amazonq.transformationHub.reviewChanges.rejectChanges",
                    "when": "view == aws.amazonq.transformationProposedChangesTree && gumby.reviewState == InReview",
                    "group": "navigation@2"
                },
                {
                    "command": "aws.amazonq.openReferencePanel",
                    "when": "view == aws.amazonq.AmazonQChatView",
                    "group": "0_topAmazonQ@1"
                },
                {
                    "command": "aws.amazonq.selectRegionProfile",
                    "when": "view == aws.amazonq.AmazonQChatView && aws.amazonq.connectedSsoIdc == true",
                    "group": "1_amazonQ@1"
                },
                {
                    "command": "aws.amazonq.manageSubscription",
                    "when": "(view == aws.amazonq.AmazonQChatView) && aws.codewhisperer.connected",
                    "group": "1_amazonQ@2"
                },
                {
                    "command": "aws.amazonq.learnMore",
                    "when": "view =~ /^aws\\.amazonq/",
                    "group": "1_amazonQ@3"
                },
                {
                    "command": "aws.amazonq.signout",
                    "when": "(view == aws.amazonq.AmazonQChatView) && aws.codewhisperer.connected && !aws.isSageMakerUnifiedStudio",
                    "group": "2_amazonQ@4"
                },
                {
                    "command": "aws.amazonq.showLogs",
                    "when": "!aws.isSageMakerUnifiedStudio",
                    "group": "1_amazonQ@5"
                },
                {
                    "command": "aws.amazonq.reconnect",
                    "when": "(view == aws.amazonq.AmazonQChatView) && aws.codewhisperer.connectionExpired",
                    "group": "2_amazonQ@3"
                },
                {
                    "submenu": "aws.amazonq.submenu.feedback",
                    "when": "view =~ /^aws\\.amazonq/",
                    "group": "y_toolkitMeta@1"
                },
                {
                    "submenu": "aws.amazonq.submenu.help",
                    "when": "view =~ /^aws\\.amazonq/",
                    "group": "y_toolkitMeta@2"
                },
                {
                    "command": "aws.amazonq.codescan.showGroupingStrategy",
                    "when": "view == aws.amazonq.SecurityIssuesTree",
                    "group": "navigation@1"
                },
                {
                    "command": "aws.amazonq.security.showFilters",
                    "when": "view == aws.amazonq.SecurityIssuesTree",
                    "group": "navigation@2"
                }
            ],
            "view/item/context": [
                {
                    "command": "_aws.amazonq.notifications.dismiss",
                    "when": "viewItem == amazonqNotificationStartUp",
                    "group": "inline@1"
                },
                {
                    "command": "aws.amazonq.openSecurityIssuePanel",
                    "when": "false && view == aws.amazonq.SecurityIssuesTree && (viewItem == issueWithoutFix || viewItem == issueWithFix || viewItem == issueWithFixDisabled)",
                    "group": "inline@4"
                },
                {
                    "command": "aws.amazonq.security.explain",
                    "when": "view == aws.amazonq.SecurityIssuesTree && (viewItem == issueWithoutFix || viewItem == issueWithFix || viewItem == issueWithFixDisabled)",
                    "group": "inline@4"
                },
                {
                    "command": "aws.amazonq.security.generateFix",
                    "when": "view == aws.amazonq.SecurityIssuesTree && (viewItem == issueWithoutFix || viewItem == issueWithFix || viewItem == issueWithFixDisabled)",
                    "group": "inline@5"
                },
                {
                    "command": "aws.amazonq.security.ignore",
                    "when": "view == aws.amazonq.SecurityIssuesTree && (viewItem == issueWithoutFix || viewItem == issueWithFix || viewItem == issueWithFixDisabled)",
                    "group": "inline@6"
                },
                {
                    "submenu": "aws.amazonq.submenu.securityIssueMoreActions",
                    "when": "view == aws.amazonq.SecurityIssuesTree && (viewItem == issueWithoutFix || viewItem == issueWithFix || viewItem == issueWithFixDisabled)",
                    "group": "inline@7"
                }
            ],
            "amazonqEditorContextSubmenu": [
                {
                    "command": "aws.amazonq.explainCode",
                    "group": "cw_chat@1"
                },
                {
                    "command": "aws.amazonq.refactorCode",
                    "group": "cw_chat@2"
                },
                {
                    "command": "aws.amazonq.fixCode",
                    "group": "cw_chat@3"
                },
                {
                    "command": "aws.amazonq.optimizeCode",
                    "group": "cw_chat@4"
                },
                {
                    "command": "aws.amazonq.generateUnitTests",
                    "when": "!aws.isSageMaker",
                    "group": "cw_chat@5"
                },
                {
                    "command": "aws.amazonq.sendToPrompt",
                    "group": "cw_chat@6"
                },
                {
                    "command": "aws.amazonq.inline.invokeChat",
                    "group": "cw_chat@7"
                }
            ],
            "editor/context": [
                {
                    "submenu": "amazonqEditorContextSubmenu",
                    "group": "cw_chat"
                }
            ],
            "aws.amazonq.submenu.feedback": [
                {
                    "command": "aws.amazonq.submitFeedback",
                    "when": "!aws.isWebExtHost",
                    "group": "1_feedback@1"
                },
                {
                    "command": "aws.amazonq.createIssueOnGitHub",
                    "group": "1_feedback@2"
                }
            ],
            "aws.amazonq.submenu.help": [
                {
                    "command": "aws.amazonq.walkthrough.show",
                    "group": "1_help@1"
                },
                {
                    "command": "aws.amazonq.github",
                    "group": "1_help@2"
                },
                {
                    "command": "aws.amazonq.aboutExtension",
                    "group": "1_help@3"
                },
                {
                    "command": "aws.amazonq.viewLogs",
                    "group": "1_help@4"
                }
            ],
            "aws.amazonq.submenu.securityIssueMoreActions": [
                {
                    "command": "aws.amazonq.security.explain",
                    "when": "false",
                    "group": "1_more@1"
                },
                {
                    "command": "aws.amazonq.applySecurityFix",
                    "when": "false && view == aws.amazonq.SecurityIssuesTree && viewItem == issueWithFix",
                    "group": "1_more@3"
                },
                {
                    "command": "aws.amazonq.security.regenerateFix",
                    "when": "false && view == aws.amazonq.SecurityIssuesTree && viewItem == issueWithFix",
                    "group": "1_more@4"
                },
                {
                    "command": "aws.amazonq.security.ignoreAll",
                    "group": "1_more@5"
                }
            ]
        },
        "commands": [
            {
                "command": "aws.amazonq.stopCmdExecution",
                "title": "Stop Amazon Q",
                "category": "%AWS.amazonq.title%"
            },
            {
                "command": "aws.amazonq.runCmdExecution",
                "title": "Run Amazon Q Tool",
                "category": "%AWS.amazonq.title%"
            },
            {
                "command": "aws.amazonq.rejectCmdExecution",
                "title": "Reject Amazon Q Tool",
                "category": "%AWS.amazonq.title%"
            },
            {
                "command": "_aws.amazonq.notifications.dismiss",
                "title": "%AWS.generic.dismiss%",
                "category": "%AWS.amazonq.title%",
                "enablement": "view == aws.amazonq.notifications",
                "icon": "$(remove-close)"
            },
            {
                "command": "aws.amazonq.explainCode",
                "title": "%AWS.command.amazonq.explainCode%",
                "category": "%AWS.amazonq.title%",
                "enablement": "aws.codewhisperer.connected"
            },
            {
                "command": "aws.amazonq.security.scan-statusbar",
                "title": "%AWS.command.amazonq.security.scan%",
                "category": "%AWS.amazonq.title%",
                "enablement": "aws.codewhisperer.connected && !aws.isSageMaker"
            },
            {
                "command": "aws.amazonq.refactorCode",
                "title": "%AWS.command.amazonq.refactorCode%",
                "category": "%AWS.amazonq.title%",
                "enablement": "aws.codewhisperer.connected"
            },
            {
                "command": "aws.amazonq.fixCode",
                "title": "%AWS.command.amazonq.fixCode%",
                "category": "%AWS.amazonq.title%",
                "enablement": "aws.codewhisperer.connected"
            },
            {
                "command": "aws.amazonq.optimizeCode",
                "title": "%AWS.command.amazonq.optimizeCode%",
                "category": "%AWS.amazonq.title%",
                "enablement": "aws.codewhisperer.connected"
            },
            {
                "command": "aws.amazonq.sendToPrompt",
                "title": "%AWS.command.amazonq.sendToPrompt%",
                "category": "%AWS.amazonq.title%",
                "enablement": "aws.codewhisperer.connected"
            },
            {
                "command": "aws.amazonq.generateUnitTests",
                "title": "%AWS.command.amazonq.generateUnitTests%",
                "category": "%AWS.amazonq.title%",
                "enablement": "aws.codewhisperer.connected && !aws.isSageMaker"
            },
            {
                "command": "aws.amazonq.reconnect",
                "title": "%AWS.command.codewhisperer.reconnect%",
                "category": "%AWS.amazonq.title%",
                "enablement": "aws.codewhisperer.connected"
            },
            {
                "command": "aws.amazonq.openReferencePanel",
                "title": "%AWS.command.codewhisperer.openReferencePanel%",
                "category": "%AWS.amazonq.title%",
                "enablement": "aws.codewhisperer.connected"
            },
            {
                "command": "aws.amazonq.showLogs",
                "title": "%AWS.command.codewhisperer.showLogs%",
                "category": "%AWS.amazonq.title%"
            },
            {
                "command": "aws.amazonq.selectRegionProfile",
                "title": "Change Profile",
                "category": "%AWS.amazonq.title%",
                "enablement": "aws.codewhisperer.connected"
            },
            {
                "command": "aws.amazonq.transformationHub.reviewChanges.acceptChanges",
                "title": "%AWS.command.q.transform.acceptChanges%"
            },
            {
                "command": "aws.amazonq.transformationHub.reviewChanges.rejectChanges",
                "title": "%AWS.command.q.transform.rejectChanges%"
            },
            {
                "command": "aws.amazonq.transformationHub.summary.reveal",
                "title": "%AWS.command.q.transform.showChangeSummary%",
                "enablement": "gumby.isSummaryAvailable"
            },
            {
                "command": "aws.amazonq.showTransformationPlanInHub",
                "title": "%AWS.command.q.transform.showTransformationPlan%",
                "enablement": "gumby.isPlanAvailable"
            },
            {
                "command": "aws.amazonq.createIssueOnGitHub",
                "title": "%AWS.command.createIssueOnGitHub%",
                "category": "%AWS.amazonq.title%"
            },
            {
                "command": "aws.amazonq.submitFeedback",
                "title": "%AWS.command.submitFeedback%",
                "enablement": "!aws.isWebExtHost",
                "category": "%AWS.amazonq.title%",
                "icon": "$(comment)"
            },
            {
                "command": "aws.amazonq.viewLogs",
                "title": "%AWS.command.viewLogs%",
                "category": "%AWS.amazonq.title%"
            },
            {
                "command": "aws.amazonq.github",
                "title": "%AWS.command.github%",
                "category": "%AWS.amazonq.title%"
            },
            {
                "command": "aws.amazonq.aboutExtension",
                "title": "%AWS.command.aboutToolkit%",
                "category": "%AWS.amazonq.title%"
            },
            {
                "command": "aws.amazonq.invokeInlineCompletion",
                "title": "%AWS.command.codewhisperer.title%",
                "category": "%AWS.amazonq.title%",
                "enablement": "aws.codewhisperer.connected"
            },
            {
                "command": "aws.amazonq.configure",
                "title": "%AWS.command.codewhisperer.configure%",
                "category": "%AWS.amazonq.title%",
                "icon": "$(gear)"
            },
            {
                "command": "aws.amazonq.introduction",
                "title": "%AWS.command.codewhisperer.introduction%",
                "category": "%AWS.amazonq.title%",
                "icon": "$(question)"
            },
            {
                "command": "aws.amazonq.manageSubscription",
                "title": "%AWS.command.manageSubscription%",
                "category": "%AWS.amazonq.title%",
                "icon": "$(gear)",
                "enablement": "aws.codewhisperer.connected && !aws.amazonq.connectedSsoIdc"
            },
            {
                "command": "aws.amazonq.signout",
                "title": "%AWS.command.codewhisperer.signout%",
                "category": "%AWS.amazonq.title%",
                "icon": "$(debug-disconnect)",
                "enablement": "aws.codewhisperer.connected && !aws.isSageMakerUnifiedStudio"
            },
            {
                "command": "aws.amazonq.learnMore",
                "title": "%AWS.amazonq.learnMore%",
                "category": "%AWS.amazonq.title%"
            },
            {
                "command": "amazonq.dev.openMenu",
                "title": "Open Developer Menu",
                "category": "Amazon Q (Developer)",
                "enablement": "aws.isDevMode"
            },
            {
                "command": "aws.amazonq.stopTransformationInHub",
                "title": "%AWS.command.q.transform.stopJobInHub%",
                "enablement": "gumby.isStopButtonAvailable"
            },
            {
                "command": "aws.amazonq.showPlanProgressInHub",
                "title": "%AWS.command.q.transform.viewJobProgress%"
            },
            {
                "command": "aws.amazonq.showHistoryInHub",
                "title": "%AWS.command.q.transform.viewJobHistory%"
            },
            {
                "command": "aws.amazonq.selectCustomization",
                "title": "%AWS.codewhisperer.customization.notification.new_customizations.select%",
                "category": "%AWS.amazonq.title%",
                "enablement": "aws.codewhisperer.connected"
            },
            {
                "command": "aws.amazonq.gettingStarted",
                "title": "Try inline suggestion examples",
                "category": "%AWS.amazonq.title%",
                "enablement": "aws.codewhisperer.connected"
            },
            {
                "command": "aws.amazonq.toggleCodeSuggestion",
                "title": "%AWS.amazonq.toggleCodeSuggestion%",
                "category": "%AWS.amazonq.title%",
                "enablement": "aws.codewhisperer.connected"
            },
            {
                "command": "aws.codeWhisperer.toggleCodeScan",
                "title": "%AWS.amazonq.toggleCodeScan%",
                "category": "%AWS.amazonq.title%",
                "enablement": "aws.codewhisperer.connected"
            },
            {
                "command": "aws.amazonq.securityIssuesTreeFilter.clearFilters",
                "title": "Clear Filters",
                "enablement": "view == aws.amazonq.SecurityIssuesTree"
            },
            {
                "command": "aws.amazonq.security.generateFix",
                "title": "%AWS.command.amazonq.generateFix%",
                "icon": "$(wrench)",
                "enablement": "view == aws.amazonq.SecurityIssuesTree"
            },
            {
                "command": "aws.amazonq.applySecurityFix",
                "title": "%AWS.command.amazonq.acceptFix%",
                "icon": "$(check)",
                "enablement": "view == aws.amazonq.SecurityIssuesTree"
            },
            {
                "command": "aws.amazonq.security.regenerateFix",
                "title": "%AWS.command.amazonq.regenerateFix%",
                "icon": "$(lightbulb-autofix)",
                "enablement": "view == aws.amazonq.SecurityIssuesTree"
            },
            {
                "command": "aws.amazonq.openSecurityIssuePanel",
                "title": "%AWS.command.amazonq.viewDetails%",
                "icon": "$(search)",
                "enablement": "view == aws.amazonq.SecurityIssuesTree"
            },
            {
                "command": "aws.amazonq.security.explain",
                "title": "%AWS.command.amazonq.explainIssue%",
                "icon": "$(search)",
                "enablement": "view == aws.amazonq.SecurityIssuesTree"
            },
            {
                "command": "aws.amazonq.security.ignore",
                "title": "%AWS.command.amazonq.ignoreIssue%",
                "icon": "$(circle-slash)",
                "enablement": "view == aws.amazonq.SecurityIssuesTree"
            },
            {
                "command": "aws.amazonq.security.ignoreAll",
                "title": "%AWS.command.amazonq.ignoreAllIssues%",
                "enablement": "view == aws.amazonq.SecurityIssuesTree"
            },
            {
                "command": "aws.amazonq.security.showFilters",
                "title": "%AWS.command.amazonq.filterIssues%",
                "icon": "$(filter)",
                "enablement": "view == aws.amazonq.SecurityIssuesTree"
            },
            {
                "command": "aws.amazonq.codescan.showGroupingStrategy",
                "title": "%AWS.command.amazonq.groupIssues%",
                "icon": "$(list-filter)",
                "enablement": "view == aws.amazonq.SecurityIssuesTree"
            },
            {
                "command": "aws.amazonq.inline.invokeChat",
                "title": "%AWS.amazonq.inline.invokeChat%",
                "category": "%AWS.amazonq.title%",
                "enablement": "aws.codewhisperer.connected"
            },
            {
                "command": "aws.amazonq.focusChat",
                "title": "%AWS.amazonq.openChat%",
                "category": "%AWS.amazonq.title%"
            },
            {
                "command": "aws.amazonq.walkthrough.show",
                "title": "%AWS.amazonq.welcomeWalkthrough%"
            },
            {
                "command": "aws.amazonq.clearCache",
                "title": "%AWS.amazonq.clearCache%",
                "category": "%AWS.amazonq.title%"
            },
            {
                "command": "aws.amazonq.inline.acceptEdit",
                "title": "%AWS.amazonq.inline.acceptEdit%",
                "category": "%AWS.amazonq.title%",
                "enablement": "aws.codewhisperer.connected"
            },
            {
                "command": "aws.amazonq.inline.rejectEdit",
                "title": "%AWS.amazonq.inline.rejectEdit%",
                "category": "%AWS.amazonq.title%",
                "enablement": "aws.codewhisperer.connected"
            },
            {
                "command": "aws.amazonq.toggleNextEditPredictionPanel",
                "title": "%AWS.amazonq.toggleNextEditPredictionPanel%",
                "category": "%AWS.amazonq.title%",
                "enablement": "aws.codewhisperer.connected"
            }
        ],
        "keybindings": [
            {
                "command": "aws.amazonq.stopCmdExecution",
                "key": "ctrl+shift+backspace",
                "mac": "cmd+shift+backspace",
                "when": "aws.amazonq.amazonqChatLSP.isFocus"
            },
            {
                "command": "aws.amazonq.runCmdExecution",
                "key": "ctrl+shift+enter",
                "mac": "cmd+shift+enter",
                "when": "aws.amazonq.amazonqChatLSP.isFocus"
            },
            {
                "command": "aws.amazonq.rejectCmdExecution",
                "key": "ctrl+shift+r",
                "mac": "cmd+shift+r",
                "when": "aws.amazonq.amazonqChatLSP.isFocus"
            },
            {
                "command": "_aws.amazonq.focusChat.keybinding",
                "win": "win+alt+i",
                "mac": "cmd+alt+i",
                "linux": "meta+alt+i"
            },
            {
                "command": "aws.amazonq.inline.debugAcceptEdit",
                "key": "ctrl+alt+a",
                "mac": "cmd+alt+a",
                "when": "editorTextFocus"
            },
            {
                "command": "aws.amazonq.inline.debugRejectEdit",
                "key": "ctrl+alt+r",
                "mac": "cmd+alt+r",
                "when": "editorTextFocus"
            },
            {
                "command": "aws.amazonq.explainCode",
                "win": "win+alt+e",
                "mac": "cmd+alt+e",
                "linux": "meta+alt+e"
            },
            {
                "command": "aws.amazonq.refactorCode",
                "win": "win+alt+u",
                "mac": "cmd+alt+u",
                "linux": "meta+alt+u"
            },
            {
                "command": "aws.amazonq.fixCode",
                "win": "win+alt+y",
                "mac": "cmd+alt+y",
                "linux": "meta+alt+y"
            },
            {
                "command": "aws.amazonq.optimizeCode",
                "win": "win+alt+a",
                "mac": "cmd+alt+a",
                "linux": "meta+alt+a"
            },
            {
                "command": "aws.amazonq.sendToPrompt",
                "key": "win+alt+q",
                "mac": "cmd+alt+q",
                "linux": "meta+alt+q"
            },
            {
                "command": "aws.amazonq.generateUnitTests",
                "key": "win+alt+t",
                "mac": "cmd+alt+t",
                "linux": "meta+alt+t"
            },
            {
                "command": "aws.amazonq.invokeInlineCompletion",
                "key": "alt+c",
                "mac": "alt+c",
                "when": "editorTextFocus && aws.codewhisperer.connected"
            },
            {
                "command": "aws.amazonq.rejectCodeSuggestion",
                "key": "escape",
                "mac": "escape",
                "when": "inlineSuggestionVisible && !editorReadonly && aws.codewhisperer.connected"
            },
            {
                "command": "aws.amazonq.dismissTutorial",
                "key": "escape",
                "mac": "escape",
                "when": "aws.codewhisperer.tutorial.workInProgress && !inlineSuggestionVisible && !suggestWidgetVisible"
            },
            {
                "key": "right",
                "command": "aws.amazonq.showNext",
                "when": "inlineSuggestionVisible && !editorReadonly && aws.codewhisperer.connected"
            },
            {
                "key": "left",
                "command": "aws.amazonq.showPrev",
                "when": "inlineSuggestionVisible && !editorReadonly && aws.codewhisperer.connected"
            },
            {
                "command": "aws.amazonq.checkInlineSuggestionVisibility",
                "when": "inlineSuggestionVisible && !editorReadonly && aws.codewhisperer.connected"
            },
            {
                "command": "aws.amazonq.inline.invokeChat",
                "win": "ctrl+i",
                "mac": "cmd+i",
                "linux": "ctrl+i",
                "when": "editorTextFocus && aws.codewhisperer.connected"
            },
            {
                "command": "aws.amazonq.inline.waitForUserDecisionAcceptAll",
                "key": "enter",
                "when": "editorTextFocus && aws.codewhisperer.connected && amazonq.inline.codelensShortcutEnabled"
            },
            {
                "command": "aws.amazonq.inline.waitForUserDecisionRejectAll",
                "key": "escape",
                "when": "editorTextFocus && aws.codewhisperer.connected && amazonq.inline.codelensShortcutEnabled"
            },
            {
                "command": "aws.amazonq.inline.acceptEdit",
                "key": "tab",
                "when": "editorTextFocus && aws.amazonq.editSuggestionActive"
            },
            {
                "command": "aws.amazonq.inline.rejectEdit",
                "key": "escape",
                "when": "editorTextFocus && aws.amazonq.editSuggestionActive"
            }
        ],
        "icons": {
            "aws-amazonq-q-gradient": {
                "description": "AWS Contributed Icon",
                "default": {
                    "fontPath": "./resources/fonts/aws-toolkit-icons.woff",
                    "fontCharacter": "\\f1aa"
                }
            },
            "aws-amazonq-q-squid-ink": {
                "description": "AWS Contributed Icon",
                "default": {
                    "fontPath": "./resources/fonts/aws-toolkit-icons.woff",
                    "fontCharacter": "\\f1ab"
                }
            },
            "aws-amazonq-q-white": {
                "description": "AWS Contributed Icon",
                "default": {
                    "fontPath": "./resources/fonts/aws-toolkit-icons.woff",
                    "fontCharacter": "\\f1ac"
                }
            },
            "aws-amazonq-severity-critical": {
                "description": "AWS Contributed Icon",
                "default": {
                    "fontPath": "./resources/fonts/aws-toolkit-icons.woff",
                    "fontCharacter": "\\f1ad"
                }
            },
            "aws-amazonq-severity-high": {
                "description": "AWS Contributed Icon",
                "default": {
                    "fontPath": "./resources/fonts/aws-toolkit-icons.woff",
                    "fontCharacter": "\\f1ae"
                }
            },
            "aws-amazonq-severity-info": {
                "description": "AWS Contributed Icon",
                "default": {
                    "fontPath": "./resources/fonts/aws-toolkit-icons.woff",
                    "fontCharacter": "\\f1af"
                }
            },
            "aws-amazonq-severity-low": {
                "description": "AWS Contributed Icon",
                "default": {
                    "fontPath": "./resources/fonts/aws-toolkit-icons.woff",
                    "fontCharacter": "\\f1b0"
                }
            },
            "aws-amazonq-severity-medium": {
                "description": "AWS Contributed Icon",
                "default": {
                    "fontPath": "./resources/fonts/aws-toolkit-icons.woff",
                    "fontCharacter": "\\f1b1"
                }
            },
            "aws-amazonq-transform-arrow-dark": {
                "description": "AWS Contributed Icon",
                "default": {
                    "fontPath": "./resources/fonts/aws-toolkit-icons.woff",
                    "fontCharacter": "\\f1b2"
                }
            },
            "aws-amazonq-transform-arrow-light": {
                "description": "AWS Contributed Icon",
                "default": {
                    "fontPath": "./resources/fonts/aws-toolkit-icons.woff",
                    "fontCharacter": "\\f1b3"
                }
            },
            "aws-amazonq-transform-default-dark": {
                "description": "AWS Contributed Icon",
                "default": {
                    "fontPath": "./resources/fonts/aws-toolkit-icons.woff",
                    "fontCharacter": "\\f1b4"
                }
            },
            "aws-amazonq-transform-default-light": {
                "description": "AWS Contributed Icon",
                "default": {
                    "fontPath": "./resources/fonts/aws-toolkit-icons.woff",
                    "fontCharacter": "\\f1b5"
                }
            },
            "aws-amazonq-transform-dependencies-dark": {
                "description": "AWS Contributed Icon",
                "default": {
                    "fontPath": "./resources/fonts/aws-toolkit-icons.woff",
                    "fontCharacter": "\\f1b6"
                }
            },
            "aws-amazonq-transform-dependencies-light": {
                "description": "AWS Contributed Icon",
                "default": {
                    "fontPath": "./resources/fonts/aws-toolkit-icons.woff",
                    "fontCharacter": "\\f1b7"
                }
            },
            "aws-amazonq-transform-file-dark": {
                "description": "AWS Contributed Icon",
                "default": {
                    "fontPath": "./resources/fonts/aws-toolkit-icons.woff",
                    "fontCharacter": "\\f1b8"
                }
            },
            "aws-amazonq-transform-file-light": {
                "description": "AWS Contributed Icon",
                "default": {
                    "fontPath": "./resources/fonts/aws-toolkit-icons.woff",
                    "fontCharacter": "\\f1b9"
                }
            },
            "aws-amazonq-transform-logo": {
                "description": "AWS Contributed Icon",
                "default": {
                    "fontPath": "./resources/fonts/aws-toolkit-icons.woff",
                    "fontCharacter": "\\f1ba"
                }
            },
            "aws-amazonq-transform-step-into-dark": {
                "description": "AWS Contributed Icon",
                "default": {
                    "fontPath": "./resources/fonts/aws-toolkit-icons.woff",
                    "fontCharacter": "\\f1bb"
                }
            },
            "aws-amazonq-transform-step-into-light": {
                "description": "AWS Contributed Icon",
                "default": {
                    "fontPath": "./resources/fonts/aws-toolkit-icons.woff",
                    "fontCharacter": "\\f1bc"
                }
            },
            "aws-amazonq-transform-variables-dark": {
                "description": "AWS Contributed Icon",
                "default": {
                    "fontPath": "./resources/fonts/aws-toolkit-icons.woff",
                    "fontCharacter": "\\f1bd"
                }
            },
            "aws-amazonq-transform-variables-light": {
                "description": "AWS Contributed Icon",
                "default": {
                    "fontPath": "./resources/fonts/aws-toolkit-icons.woff",
                    "fontCharacter": "\\f1be"
                }
            },
            "aws-applicationcomposer-icon": {
                "description": "AWS Contributed Icon",
                "default": {
                    "fontPath": "./resources/fonts/aws-toolkit-icons.woff",
                    "fontCharacter": "\\f1bf"
                }
            },
            "aws-applicationcomposer-icon-dark": {
                "description": "AWS Contributed Icon",
                "default": {
                    "fontPath": "./resources/fonts/aws-toolkit-icons.woff",
                    "fontCharacter": "\\f1c0"
                }
            },
            "aws-apprunner-service": {
                "description": "AWS Contributed Icon",
                "default": {
                    "fontPath": "./resources/fonts/aws-toolkit-icons.woff",
                    "fontCharacter": "\\f1c1"
                }
            },
            "aws-cdk-logo": {
                "description": "AWS Contributed Icon",
                "default": {
                    "fontPath": "./resources/fonts/aws-toolkit-icons.woff",
                    "fontCharacter": "\\f1c2"
                }
            },
            "aws-cloudformation-stack": {
                "description": "AWS Contributed Icon",
                "default": {
                    "fontPath": "./resources/fonts/aws-toolkit-icons.woff",
                    "fontCharacter": "\\f1c3"
                }
            },
            "aws-cloudwatch-log-group": {
                "description": "AWS Contributed Icon",
                "default": {
                    "fontPath": "./resources/fonts/aws-toolkit-icons.woff",
                    "fontCharacter": "\\f1c4"
                }
            },
            "aws-codecatalyst-logo": {
                "description": "AWS Contributed Icon",
                "default": {
                    "fontPath": "./resources/fonts/aws-toolkit-icons.woff",
                    "fontCharacter": "\\f1c5"
                }
            },
            "aws-codewhisperer-icon-black": {
                "description": "AWS Contributed Icon",
                "default": {
                    "fontPath": "./resources/fonts/aws-toolkit-icons.woff",
                    "fontCharacter": "\\f1c6"
                }
            },
            "aws-codewhisperer-icon-white": {
                "description": "AWS Contributed Icon",
                "default": {
                    "fontPath": "./resources/fonts/aws-toolkit-icons.woff",
                    "fontCharacter": "\\f1c7"
                }
            },
            "aws-codewhisperer-learn": {
                "description": "AWS Contributed Icon",
                "default": {
                    "fontPath": "./resources/fonts/aws-toolkit-icons.woff",
                    "fontCharacter": "\\f1c8"
                }
            },
            "aws-ecr-registry": {
                "description": "AWS Contributed Icon",
                "default": {
                    "fontPath": "./resources/fonts/aws-toolkit-icons.woff",
                    "fontCharacter": "\\f1c9"
                }
            },
            "aws-ecs-cluster": {
                "description": "AWS Contributed Icon",
                "default": {
                    "fontPath": "./resources/fonts/aws-toolkit-icons.woff",
                    "fontCharacter": "\\f1ca"
                }
            },
            "aws-ecs-container": {
                "description": "AWS Contributed Icon",
                "default": {
                    "fontPath": "./resources/fonts/aws-toolkit-icons.woff",
                    "fontCharacter": "\\f1cb"
                }
            },
            "aws-ecs-service": {
                "description": "AWS Contributed Icon",
                "default": {
                    "fontPath": "./resources/fonts/aws-toolkit-icons.woff",
                    "fontCharacter": "\\f1cc"
                }
            },
            "aws-generic-attach-file": {
                "description": "AWS Contributed Icon",
                "default": {
                    "fontPath": "./resources/fonts/aws-toolkit-icons.woff",
                    "fontCharacter": "\\f1cd"
                }
            },
            "aws-iot-certificate": {
                "description": "AWS Contributed Icon",
                "default": {
                    "fontPath": "./resources/fonts/aws-toolkit-icons.woff",
                    "fontCharacter": "\\f1ce"
                }
            },
            "aws-iot-policy": {
                "description": "AWS Contributed Icon",
                "default": {
                    "fontPath": "./resources/fonts/aws-toolkit-icons.woff",
                    "fontCharacter": "\\f1cf"
                }
            },
            "aws-iot-thing": {
                "description": "AWS Contributed Icon",
                "default": {
                    "fontPath": "./resources/fonts/aws-toolkit-icons.woff",
                    "fontCharacter": "\\f1d0"
                }
            },
            "aws-lambda-create-stack": {
                "description": "AWS Contributed Icon",
                "default": {
                    "fontPath": "./resources/fonts/aws-toolkit-icons.woff",
                    "fontCharacter": "\\f1d1"
                }
            },
            "aws-lambda-create-stack-light": {
                "description": "AWS Contributed Icon",
                "default": {
                    "fontPath": "./resources/fonts/aws-toolkit-icons.woff",
                    "fontCharacter": "\\f1d2"
                }
            },
            "aws-lambda-function": {
                "description": "AWS Contributed Icon",
                "default": {
                    "fontPath": "./resources/fonts/aws-toolkit-icons.woff",
                    "fontCharacter": "\\f1d3"
                }
            },
            "aws-mynah-MynahIconBlack": {
                "description": "AWS Contributed Icon",
                "default": {
                    "fontPath": "./resources/fonts/aws-toolkit-icons.woff",
                    "fontCharacter": "\\f1d4"
                }
            },
            "aws-mynah-MynahIconWhite": {
                "description": "AWS Contributed Icon",
                "default": {
                    "fontPath": "./resources/fonts/aws-toolkit-icons.woff",
                    "fontCharacter": "\\f1d5"
                }
            },
            "aws-mynah-logo": {
                "description": "AWS Contributed Icon",
                "default": {
                    "fontPath": "./resources/fonts/aws-toolkit-icons.woff",
                    "fontCharacter": "\\f1d6"
                }
            },
            "aws-redshift-cluster": {
                "description": "AWS Contributed Icon",
                "default": {
                    "fontPath": "./resources/fonts/aws-toolkit-icons.woff",
                    "fontCharacter": "\\f1d7"
                }
            },
            "aws-redshift-cluster-connected": {
                "description": "AWS Contributed Icon",
                "default": {
                    "fontPath": "./resources/fonts/aws-toolkit-icons.woff",
                    "fontCharacter": "\\f1d8"
                }
            },
            "aws-redshift-database": {
                "description": "AWS Contributed Icon",
                "default": {
                    "fontPath": "./resources/fonts/aws-toolkit-icons.woff",
                    "fontCharacter": "\\f1d9"
                }
            },
            "aws-redshift-redshift-cluster-connected": {
                "description": "AWS Contributed Icon",
                "default": {
                    "fontPath": "./resources/fonts/aws-toolkit-icons.woff",
                    "fontCharacter": "\\f1da"
                }
            },
            "aws-redshift-schema": {
                "description": "AWS Contributed Icon",
                "default": {
                    "fontPath": "./resources/fonts/aws-toolkit-icons.woff",
                    "fontCharacter": "\\f1db"
                }
            },
            "aws-redshift-table": {
                "description": "AWS Contributed Icon",
                "default": {
                    "fontPath": "./resources/fonts/aws-toolkit-icons.woff",
                    "fontCharacter": "\\f1dc"
                }
            },
            "aws-s3-bucket": {
                "description": "AWS Contributed Icon",
                "default": {
                    "fontPath": "./resources/fonts/aws-toolkit-icons.woff",
                    "fontCharacter": "\\f1dd"
                }
            },
            "aws-s3-create-bucket": {
                "description": "AWS Contributed Icon",
                "default": {
                    "fontPath": "./resources/fonts/aws-toolkit-icons.woff",
                    "fontCharacter": "\\f1de"
                }
            },
            "aws-sagemaker-code-editor": {
                "description": "AWS Contributed Icon",
                "default": {
                    "fontPath": "./resources/fonts/aws-toolkit-icons.woff",
                    "fontCharacter": "\\f1df"
                }
            },
            "aws-sagemaker-jupyter-lab": {
                "description": "AWS Contributed Icon",
                "default": {
                    "fontPath": "./resources/fonts/aws-toolkit-icons.woff",
                    "fontCharacter": "\\f1e0"
                }
            },
            "aws-schemas-registry": {
                "description": "AWS Contributed Icon",
                "default": {
                    "fontPath": "./resources/fonts/aws-toolkit-icons.woff",
                    "fontCharacter": "\\f1e1"
                }
            },
            "aws-schemas-schema": {
                "description": "AWS Contributed Icon",
                "default": {
                    "fontPath": "./resources/fonts/aws-toolkit-icons.woff",
                    "fontCharacter": "\\f1e2"
                }
            },
            "aws-stepfunctions-preview": {
                "description": "AWS Contributed Icon",
                "default": {
                    "fontPath": "./resources/fonts/aws-toolkit-icons.woff",
                    "fontCharacter": "\\f1e3"
                }
            }
        },
        "walkthroughs": [
            {
                "id": "aws.amazonq.walkthrough",
                "title": "Meet Amazon Q",
                "description": "Your generative AI-powered assistant across the software development lifecycle.",
                "steps": [
                    {
                        "id": "aws.amazonq.walkthrough.inlineSuggestions",
                        "title": "Get inline code suggestions",
                        "description": "Amazon Q suggests code as you type based on your open files. Accepted suggestions from licensed code will go into the Code Reference Log.\n\n[Try Example](command:_aws.amazonq.walkthrough.inlineSuggestionsExample)\n\n**TIP: Invoke manually with opt/alt + c**",
                        "media": {
                            "markdown": "./resources/walkthrough/amazonq/inline.md"
                        },
                        "completionEvents": [
                            "onCommand:_aws.amazonq.walkthrough.inlineSuggestionsExample"
                        ]
                    },
                    {
                        "id": "aws.amazonq.walkthrough.chat",
                        "title": "Ask using chat",
                        "description": "Amazon Q answers software development questions, writes code based on your current file, and cites sources.\n\nUse the right-click menu for quick commands.\n\n**TIP: Drag and drop the Q panel to dock on the right**",
                        "media": {
                            "markdown": "./resources/walkthrough/amazonq/chat.md"
                        },
                        "completionEvents": []
                    },
                    {
                        "id": "aws.amazonq.walkthrough.securityScan",
                        "title": "Check for security vulnerabilities",
                        "description": "Amazon Q scans your code to identify security vulnerabilities and suggests fixes.\n\nStart a scan from the status bar menu.\n\n[Scan your current project](command:_aws.amazonq.walkthrough.securityScanExample)\n\nIdentifies vulnerabilities in Python, Typescript, Ruby, AWS CDK, and [more](https://docs.aws.amazon.com/amazonq/latest/qdeveloper-ug/q-language-ide-support.html#security-scans-language-support)",
                        "media": {
                            "markdown": "./resources/walkthrough/amazonq/scans.md"
                        },
                        "completionEvents": [
                            "onCommand:_aws.amazonq.walkthrough.securityScanExample"
                        ]
                    },
                    {
                        "id": "aws.amazonq.walkthrough.settings",
                        "title": "Access actions and options",
                        "description": "Pause inline suggestions, open the Code Reference Log, access Settings, and more from the Amazon Q menu.\n\n[Open the status bar menu](command:_aws.amazonq.walkthrough.listCommands)",
                        "media": {
                            "markdown": "./resources/walkthrough/amazonq/menu.md"
                        },
                        "completionEvents": [
                            "onCommand:_aws.amazonq.walkthrough.listCommands"
                        ]
                    }
                ]
            }
        ]
    },
    "engines": {
        "npm": "^10.1.0",
        "vscode": "^1.83.0"
    }
}<|MERGE_RESOLUTION|>--- conflicted
+++ resolved
@@ -1,13 +1,8 @@
 {
     "name": "amazon-q-vscode",
     "displayName": "Amazon Q",
-<<<<<<< HEAD
-    "description": "The most capable generative AI-powered assistant for building, operating, and transforming software, with advanced capabilities for managing data and AI",
-    "version": "1.86.0-SNAPSHOT",
-=======
     "description": "The most capable generative AI–powered assistant for software development.",
     "version": "1.88.0-SNAPSHOT",
->>>>>>> 64edd0e1
     "extensionKind": [
         "workspace"
     ],
