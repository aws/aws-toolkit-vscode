{
    "name": "amazon-q-vscode",
    "displayName": "Amazon Q",
    "description": "The most capable generative AI-powered assistant for building, operating, and transforming software, with advanced capabilities for managing data and AI",
<<<<<<< HEAD
    "version": "1.49.0-FALCON",
=======
    "version": "1.49.0-SNAPSHOT",
>>>>>>> daad8a05
    "extensionKind": [
        "workspace"
    ],
    "publisher": "amazonwebservices",
    "icon": "resources/marketplace/amazonq-icon-256x256.png",
    "license": "Apache-2.0",
    "repository": {
        "type": "git",
        "url": "https://github.com/aws/aws-toolkit-vscode"
    },
    "bugs": {
        "url": "https://github.com/aws/aws-toolkit-vscode/issues"
    },
    "galleryBanner": {
        "color": "#232F3E",
        "theme": "dark"
    },
    "categories": [
        "AI",
        "Chat",
        "Programming Languages",
        "Education",
        "Machine Learning"
    ],
    "keywords": [
        "AWS",
        "Codewhisperer",
        "AI",
        "Assistant",
        "Chatbot"
    ],
    "preview": false,
    "qna": "https://github.com/aws/aws-toolkit-vscode/issues",
    "activationEvents": [
        "onStartupFinished",
        "onUri",
        "onCommand:aws.amazonq.accept",
        "onView:aws.codeWhisperer.securityPanel"
    ],
    "main": "./dist/src/extensionNode",
    "browser": "./dist/src/extensionWeb",
    "scripts": {
        "vscode:prepublish": "npm run clean && npm run buildScripts && webpack --mode production",
        "buildScripts": "npm run generateNonCodeFiles && npm run copyFiles && npm run generateIcons && npm run generateSettings && tsc -p ./ --noEmit",
        "generateNonCodeFiles": "ts-node ../../scripts/generateNonCodeFiles.ts",
        "copyFiles": "ts-node ./scripts/build/copyFiles.ts",
        "clean": "ts-node ../../scripts/clean.ts dist/ LICENSE NOTICE",
        "compile": "npm run clean && npm run buildScripts && webpack",
        "compileDev": "npm run testCompile && webpack --mode development",
        "compileOnly": "tsc -p ./",
        "package": "ts-node ../../scripts/package.ts",
        "lint": "true",
        "watch": "npm run clean && npm run buildScripts && tsc -watch -p ./",
        "testCompile": "npm run clean && npm run buildScripts && npm run compileOnly",
        "test": "npm run testCompile && c8 --allowExternal ts-node ../core/scripts/test/launchTest.ts unit dist/test/unit/index.js ../core/dist/src/testFixtures/workspaceFolder",
        "testE2E": "npm run testCompile && c8 --allowExternal ts-node ../core/scripts/test/launchTest.ts e2e dist/test/e2e/index.js ../core/dist/src/testFixtures/workspaceFolder",
        "testWeb": "npm run compileDev && c8 --allowExternal ts-node ../core/scripts/test/launchTest.ts web dist/test/web/testRunnerWebCore.js",
        "webRun": "npx @vscode/test-web --open-devtools --browserOption=--disable-web-security --waitForDebugger=9222 --extensionDevelopmentPath=. .",
        "webWatch": "npm run clean && npm run buildScripts && webpack --mode development --watch",
        "serve": "webpack serve --config-name mainServe --mode development",
        "newChange": "ts-node ../../scripts/newChange.ts",
        "createRelease": "ts-node ../../scripts/createRelease.ts",
        "generateIcons": "ts-node ../../scripts/generateIcons.ts",
        "generateSettings": "ts-node ../../scripts/generateSettings.ts"
    },
    "dependencies": {
        "aws-core-vscode": "file:../core/"
    },
    "contributesComments": {
        "configuration": {
            "properties": "Any settings also defined in packages/core/package.json will override same-named settings in this file."
        }
    },
    "contributes": {
        "configuration": {
            "type": "object",
            "title": "%AWS.amazonq.productName%",
            "properties": {
                "amazonQ.telemetry": {
                    "type": "boolean",
                    "default": true,
                    "markdownDescription": "%AWS.configuration.description.amazonq.telemetry%"
                },
                "amazonQ.suppressPrompts": {
                    "type": "object",
                    "description": "%AWS.configuration.description.suppressPrompts%",
                    "default": {},
                    "properties": {
                        "createCredentialsProfile": {
                            "type": "boolean",
                            "default": false
                        },
                        "codeWhispererNewWelcomeMessage": {
                            "type": "boolean",
                            "default": false
                        },
                        "codeWhispererConnectionExpired": {
                            "type": "boolean",
                            "default": false
                        },
                        "amazonQWelcomePage": {
                            "type": "boolean",
                            "default": false
                        },
                        "amazonQSessionConfigurationMessage": {
                            "type": "boolean",
                            "default": false
                        },
                        "minIdeVersion": {
                            "type": "boolean",
                            "default": false
                        },
                        "ssoCacheError": {
                            "type": "boolean",
                            "default": false
                        }
                    },
                    "additionalProperties": false
                },
                "amazonQ.showInlineCodeSuggestionsWithCodeReferences": {
                    "type": "boolean",
                    "markdownDescription": "%AWS.configuration.description.amazonq%",
                    "default": true
                },
                "amazonQ.allowFeatureDevelopmentToRunCodeAndTests": {
                    "markdownDescription": "%AWS.configuration.description.featureDevelopment.allowRunningCodeAndTests%",
                    "type": "object",
                    "default": {}
                },
                "amazonQ.importRecommendationForInlineCodeSuggestions": {
                    "type": "boolean",
                    "description": "%AWS.configuration.description.amazonq.importRecommendation%",
                    "default": true
                },
                "amazonQ.shareContentWithAWS": {
                    "type": "boolean",
                    "markdownDescription": "%AWS.configuration.description.amazonq.shareContentWithAWS%",
                    "default": true,
                    "scope": "application"
                },
                "amazonQ.workspaceIndex": {
                    "type": "boolean",
                    "markdownDescription": "%AWS.configuration.description.amazonq.workspaceIndex%",
                    "default": false,
                    "scope": "application"
                },
                "amazonQ.workspaceIndexWorkerThreads": {
                    "type": "number",
                    "markdownDescription": "%AWS.configuration.description.amazonq.workspaceIndexWorkerThreads%",
                    "default": 0,
                    "scope": "application"
                },
                "amazonQ.workspaceIndexUseGPU": {
                    "type": "boolean",
                    "markdownDescription": "%AWS.configuration.description.amazonq.workspaceIndexUseGPU%",
                    "default": false,
                    "scope": "application"
                },
                "amazonQ.workspaceIndexMaxSize": {
                    "type": "number",
                    "markdownDescription": "%AWS.configuration.description.amazonq.workspaceIndexMaxSize%",
                    "default": 250,
                    "scope": "application"
                },
                "amazonQ.ignoredSecurityIssues": {
                    "type": "array",
                    "markdownDescription": "%AWS.configuration.description.amazonq.ignoredSecurityIssues%",
                    "scope": "window",
                    "items": {
                        "type": "string"
                    }
                }
            }
        },
        "viewsContainers": {
            "activitybar": [
                {
                    "id": "amazonq",
                    "title": "%AWS.amazonq.title%",
                    "icon": "resources/amazonq-logo.svg"
                }
            ],
            "panel": [
                {
                    "id": "aws-codewhisperer-reference-log",
                    "title": "Code Reference Log",
                    "icon": "media/aws-logo.svg"
                },
                {
                    "id": "aws-codewhisperer-transformation-hub",
                    "title": "Transformation Hub",
                    "icon": "media/aws-logo.svg"
                }
            ]
        },
        "views": {
            "amazonq": [
                {
                    "id": "aws.amazonq.notifications",
                    "name": "%AWS.notifications.title%",
                    "when": "!(isCloud9 || aws.isSageMaker) && aws.amazonq.notifications.show"
                },
                {
                    "type": "webview",
                    "id": "aws.amazonq.AmazonCommonAuth",
                    "name": "%AWS.amazonq.login%",
                    "when": "!aws.isWebExtHost && aws.amazonq.showLoginView"
                },
                {
                    "type": "tree",
                    "id": "aws.amazonq.SecurityIssuesTree",
                    "name": "%AWS.amazonq.security%",
                    "when": "!aws.isSageMaker && !aws.isWebExtHost && !aws.amazonq.showLoginView",
                    "visibility": "collapsed"
                },
                {
                    "type": "webview",
                    "id": "aws.AmazonQChatView",
                    "name": "%AWS.amazonq.chat%",
                    "when": "!aws.isWebExtHost && !aws.amazonq.showLoginView"
                }
            ],
            "aws-codewhisperer-reference-log": [
                {
                    "type": "webview",
                    "id": "aws.codeWhisperer.referenceLog",
                    "name": ""
                }
            ],
            "aws-codewhisperer-transformation-hub": [
                {
                    "type": "webview",
                    "id": "aws.amazonq.transformationHub",
                    "name": "Status",
                    "when": "gumby.wasQCodeTransformationUsed"
                },
                {
                    "id": "aws.amazonq.transformationProposedChangesTree",
                    "name": "Proposed Changes",
                    "when": "gumby.transformationProposalReviewInProgress"
                }
            ]
        },
        "viewsWelcome": [
            {
                "view": "aws.amazonq.transformationProposedChangesTree",
                "contents": "Project transformation is complete.\n[Download Proposed Changes](command:aws.amazonq.transformationHub.reviewChanges.startReview)",
                "when": "gumby.reviewState == NotStarted"
            },
            {
                "view": "aws.amazonq.transformationProposedChangesTree",
                "contents": "Project transformation is complete.\n Downloading the proposed changes...",
                "when": "gumby.reviewState == PreparingReview"
            },
            {
                "view": "aws.amazonq.SecurityIssuesTree",
                "contents": "No code issues have been detected in the workspace.",
                "when": "!aws.amazonq.security.noMatches"
            },
            {
                "view": "aws.amazonq.SecurityIssuesTree",
                "contents": "No matches.\n[Clear Filters](command:aws.amazonq.securityIssuesTreeFilter.clearFilters)",
                "when": "aws.amazonq.security.noMatches"
            }
        ],
        "submenus": [
            {
                "label": "%AWS.submenu.amazonqEditorContextSubmenu.title%",
                "id": "amazonqEditorContextSubmenu"
            },
            {
                "label": "%AWS.generic.feedback%",
                "id": "aws.amazonq.submenu.feedback"
            },
            {
                "label": "%AWS.generic.help%",
                "id": "aws.amazonq.submenu.help"
            },
            {
                "label": "%AWS.generic.moreActions%",
                "id": "aws.amazonq.submenu.securityIssueMoreActions",
                "icon": "$(ellipsis)"
            }
        ],
        "menus": {
            "commandPalette": [
                {
                    "command": "aws.amazonq.reconnect",
                    "when": "false"
                },
                {
                    "command": "amazonq.dev.openMenu",
                    "when": "aws.isDevMode"
                },
                {
                    "command": "aws.amazonq.learnMore",
                    "when": "false"
                }
            ],
            "view/title": [
                {
                    "command": "aws.amazonq.stopTransformationInHub",
                    "when": "view == aws.amazonq.transformationHub",
                    "group": "navigation@1"
                },
                {
                    "command": "aws.amazonq.showPlanProgressInHub",
                    "when": "view == aws.amazonq.transformationHub",
                    "group": "navigation@2"
                },
                {
                    "command": "aws.amazonq.showHistoryInHub",
                    "when": "view == aws.amazonq.transformationHub",
                    "group": "navigation@3"
                },
                {
                    "command": "aws.amazonq.showTransformationPlanInHub",
                    "when": "view == aws.amazonq.transformationHub",
                    "group": "navigation@4"
                },
                {
                    "command": "aws.amazonq.transformationHub.summary.reveal",
                    "when": "view == aws.amazonq.transformationHub",
                    "group": "navigation@5"
                },
                {
                    "command": "aws.amazonq.transformationHub.reviewChanges.acceptChanges",
                    "when": "view == aws.amazonq.transformationProposedChangesTree && gumby.reviewState == InReview",
                    "group": "navigation@1"
                },
                {
                    "command": "aws.amazonq.transformationHub.reviewChanges.rejectChanges",
                    "when": "view == aws.amazonq.transformationProposedChangesTree && gumby.reviewState == InReview",
                    "group": "navigation@2"
                },
                {
                    "command": "aws.amazonq.openReferencePanel",
                    "when": "view == aws.AmazonQChatView",
                    "group": "0_topAmazonQ@1"
                },
                {
                    "command": "aws.amazonq.learnMore",
                    "when": "view == aws.AmazonQChatView || view == aws.amazonq.AmazonCommonAuth",
                    "group": "1_amazonQ@1"
                },
                {
                    "command": "aws.amazonq.signout",
                    "when": "(view == aws.AmazonQChatView) && aws.codewhisperer.connected",
                    "group": "2_amazonQ@4"
                },
                {
                    "command": "aws.amazonq.reconnect",
                    "when": "(view == aws.AmazonQChatView) && aws.codewhisperer.connectionExpired",
                    "group": "2_amazonQ@3"
                },
                {
                    "submenu": "aws.amazonq.submenu.feedback",
                    "when": "view == aws.AmazonQChatView || view == aws.amazonq.AmazonCommonAuth",
                    "group": "y_toolkitMeta@1"
                },
                {
                    "submenu": "aws.amazonq.submenu.help",
                    "when": "view == aws.AmazonQChatView || view == aws.amazonq.AmazonCommonAuth",
                    "group": "y_toolkitMeta@2"
                },
                {
                    "command": "aws.amazonq.codescan.showGroupingStrategy",
                    "when": "view == aws.amazonq.SecurityIssuesTree",
                    "group": "navigation@1"
                },
                {
                    "command": "aws.amazonq.security.showFilters",
                    "when": "view == aws.amazonq.SecurityIssuesTree",
                    "group": "navigation@2"
                }
            ],
            "view/item/context": [
                {
                    "command": "_aws.amazonq.notifications.dismiss",
                    "when": "viewItem == amazonqNotificationStartUp",
                    "group": "inline@1"
                },
                {
                    "command": "aws.amazonq.openSecurityIssuePanel",
                    "when": "view == aws.amazonq.SecurityIssuesTree && (viewItem == issueWithoutFix || viewItem == issueWithFix)",
                    "group": "inline@4"
                },
                {
                    "command": "aws.amazonq.security.ignore",
                    "when": "view == aws.amazonq.SecurityIssuesTree && (viewItem == issueWithoutFix || viewItem == issueWithFix)",
                    "group": "inline@5"
                },
                {
                    "command": "aws.amazonq.security.generateFix",
                    "when": "view == aws.amazonq.SecurityIssuesTree && viewItem == issueWithoutFix",
                    "group": "inline@6"
                },
                {
                    "submenu": "aws.amazonq.submenu.securityIssueMoreActions",
                    "when": "view == aws.amazonq.SecurityIssuesTree && (viewItem == issueWithoutFix || viewItem == issueWithFix)",
                    "group": "inline@7"
                }
            ],
            "amazonqEditorContextSubmenu": [
                {
                    "command": "aws.amazonq.explainCode",
                    "group": "cw_chat@1"
                },
                {
                    "command": "aws.amazonq.refactorCode",
                    "group": "cw_chat@2"
                },
                {
                    "command": "aws.amazonq.fixCode",
                    "group": "cw_chat@3"
                },
                {
                    "command": "aws.amazonq.optimizeCode",
                    "group": "cw_chat@4"
                },
                {
                    "command": "aws.amazonq.generateUnitTests",
                    "group": "cw_chat@5"
                },
                {
                    "command": "aws.amazonq.sendToPrompt",
                    "group": "cw_chat@6"
                },
                {
                    "command": "aws.amazonq.inline.invokeChat",
                    "group": "cw_chat@7"
                }
            ],
            "editor/context": [
                {
                    "submenu": "amazonqEditorContextSubmenu",
                    "group": "cw_chat"
                }
            ],
            "aws.amazonq.submenu.feedback": [
                {
                    "command": "aws.amazonq.submitFeedback",
                    "when": "!aws.isWebExtHost",
                    "group": "1_feedback@1"
                },
                {
                    "command": "aws.amazonq.createIssueOnGitHub",
                    "group": "1_feedback@2"
                }
            ],
            "aws.amazonq.submenu.help": [
                {
                    "command": "aws.amazonq.walkthrough.show",
                    "group": "1_help@1"
                },
                {
                    "command": "aws.amazonq.exploreAgents",
                    "group": "1_help@2"
                },
                {
                    "command": "aws.amazonq.github",
                    "group": "1_help@3"
                },
                {
                    "command": "aws.amazonq.aboutExtension",
                    "group": "1_help@4"
                },
                {
                    "command": "aws.amazonq.viewLogs",
                    "group": "1_help@5"
                }
            ],
            "aws.amazonq.submenu.securityIssueMoreActions": [
                {
                    "command": "aws.amazonq.security.explain",
                    "group": "1_more@1"
                },
                {
                    "command": "aws.amazonq.applySecurityFix",
                    "when": "view == aws.amazonq.SecurityIssuesTree && viewItem == issueWithFix",
                    "group": "1_more@3"
                },
                {
                    "command": "aws.amazonq.security.regenerateFix",
                    "when": "view == aws.amazonq.SecurityIssuesTree && viewItem == issueWithFix",
                    "group": "1_more@4"
                },
                {
                    "command": "aws.amazonq.security.ignoreAll",
                    "group": "1_more@5"
                }
            ]
        },
        "commands": [
            {
                "command": "_aws.amazonq.notifications.dismiss",
                "title": "%AWS.generic.dismiss%",
                "category": "%AWS.amazonq.title%",
                "enablement": "view == aws.amazonq.notifications",
                "icon": "$(remove-close)"
            },
            {
                "command": "aws.amazonq.explainCode",
                "title": "%AWS.command.amazonq.explainCode%",
                "category": "%AWS.amazonq.title%",
                "enablement": "aws.codewhisperer.connected"
            },
            {
                "command": "aws.amazonq.security.scan-statusbar",
                "title": "%AWS.command.amazonq.security.scan%",
                "category": "%AWS.amazonq.title%",
                "enablement": "aws.codewhisperer.connected"
            },
            {
                "command": "aws.amazonq.refactorCode",
                "title": "%AWS.command.amazonq.refactorCode%",
                "category": "%AWS.amazonq.title%",
                "enablement": "aws.codewhisperer.connected"
            },
            {
                "command": "aws.amazonq.fixCode",
                "title": "%AWS.command.amazonq.fixCode%",
                "category": "%AWS.amazonq.title%",
                "enablement": "aws.codewhisperer.connected"
            },
            {
                "command": "aws.amazonq.optimizeCode",
                "title": "%AWS.command.amazonq.optimizeCode%",
                "category": "%AWS.amazonq.title%",
                "enablement": "aws.codewhisperer.connected"
            },
            {
                "command": "aws.amazonq.sendToPrompt",
                "title": "%AWS.command.amazonq.sendToPrompt%",
                "category": "%AWS.amazonq.title%",
                "enablement": "aws.codewhisperer.connected"
            },
            {
                "command": "aws.amazonq.generateUnitTests",
                "title": "%AWS.command.amazonq.generateUnitTests%",
                "category": "%AWS.amazonq.title%",
                "enablement": "aws.codewhisperer.connected"
            },
            {
                "command": "aws.amazonq.reconnect",
                "title": "%AWS.command.codewhisperer.reconnect%",
                "category": "%AWS.amazonq.title%",
                "enablement": "aws.codewhisperer.connected"
            },
            {
                "command": "aws.amazonq.openReferencePanel",
                "title": "%AWS.command.codewhisperer.openReferencePanel%",
                "category": "%AWS.amazonq.title%",
                "enablement": "aws.codewhisperer.connected"
            },
            {
                "command": "aws.amazonq.transformationHub.reviewChanges.acceptChanges",
                "title": "%AWS.command.q.transform.acceptChanges%"
            },
            {
                "command": "aws.amazonq.transformationHub.reviewChanges.rejectChanges",
                "title": "%AWS.command.q.transform.rejectChanges%"
            },
            {
                "command": "aws.amazonq.transformationHub.summary.reveal",
                "title": "%AWS.command.q.transform.showChangeSummary%",
                "enablement": "gumby.isSummaryAvailable"
            },
            {
                "command": "aws.amazonq.showTransformationPlanInHub",
                "title": "%AWS.command.q.transform.showTransformationPlan%",
                "enablement": "gumby.isPlanAvailable"
            },
            {
                "command": "aws.amazonq.createIssueOnGitHub",
                "title": "%AWS.command.createIssueOnGitHub%",
                "category": "%AWS.amazonq.title%"
            },
            {
                "command": "aws.amazonq.submitFeedback",
                "title": "%AWS.command.submitFeedback%",
                "enablement": "!aws.isWebExtHost",
                "category": "%AWS.amazonq.title%",
                "icon": "$(comment)"
            },
            {
                "command": "aws.amazonq.viewLogs",
                "title": "%AWS.command.viewLogs%",
                "category": "%AWS.amazonq.title%"
            },
            {
                "command": "aws.amazonq.github",
                "title": "%AWS.command.github%",
                "category": "%AWS.amazonq.title%"
            },
            {
                "command": "aws.amazonq.aboutExtension",
                "title": "%AWS.command.aboutToolkit%",
                "category": "%AWS.amazonq.title%"
            },
            {
                "command": "aws.amazonq.invokeInlineCompletion",
                "title": "%AWS.command.codewhisperer.title%",
                "category": "%AWS.amazonq.title%",
                "enablement": "aws.codewhisperer.connected"
            },
            {
                "command": "aws.amazonq.configure",
                "title": "%AWS.command.codewhisperer.configure%",
                "category": "%AWS.amazonq.title%",
                "icon": "$(gear)"
            },
            {
                "command": "aws.amazonq.introduction",
                "title": "%AWS.command.codewhisperer.introduction%",
                "category": "%AWS.amazonq.title%",
                "icon": "$(question)"
            },
            {
                "command": "aws.amazonq.signout",
                "title": "%AWS.command.codewhisperer.signout%",
                "category": "%AWS.amazonq.title%",
                "icon": "$(debug-disconnect)",
                "enablement": "aws.codewhisperer.connected"
            },
            {
                "command": "aws.amazonq.learnMore",
                "title": "%AWS.amazonq.learnMore%",
                "category": "%AWS.amazonq.title%"
            },
            {
                "command": "amazonq.dev.openMenu",
                "title": "Open Developer Menu",
                "category": "Amazon Q (Developer)",
                "enablement": "aws.isDevMode"
            },
            {
                "command": "aws.amazonq.stopTransformationInHub",
                "title": "%AWS.command.q.transform.stopJobInHub%",
                "enablement": "gumby.isStopButtonAvailable"
            },
            {
                "command": "aws.amazonq.showPlanProgressInHub",
                "title": "%AWS.command.q.transform.viewJobProgress%"
            },
            {
                "command": "aws.amazonq.showHistoryInHub",
                "title": "%AWS.command.q.transform.viewJobStatus%"
            },
            {
                "command": "aws.amazonq.selectCustomization",
                "title": "%AWS.codewhisperer.customization.notification.new_customizations.select%",
                "category": "%AWS.amazonq.title%",
                "enablement": "aws.codewhisperer.connected"
            },
            {
                "command": "aws.amazonq.gettingStarted",
                "title": "Try inline suggestion examples",
                "category": "%AWS.amazonq.title%",
                "enablement": "aws.codewhisperer.connected"
            },
            {
                "command": "aws.amazonq.toggleCodeSuggestion",
                "title": "%AWS.amazonq.toggleCodeSuggestion%",
                "category": "%AWS.amazonq.title%",
                "enablement": "aws.codewhisperer.connected"
            },
            {
                "command": "aws.codeWhisperer.toggleCodeScan",
                "title": "%AWS.amazonq.toggleCodeScan%",
                "category": "%AWS.amazonq.title%",
                "enablement": "aws.codewhisperer.connected"
            },
            {
                "command": "aws.amazonq.securityIssuesTreeFilter.clearFilters",
                "title": "Clear Filters",
                "enablement": "view == aws.amazonq.SecurityIssuesTree"
            },
            {
                "command": "aws.amazonq.security.generateFix",
                "title": "%AWS.command.amazonq.generateFix%",
                "icon": "$(wrench)",
                "enablement": "view == aws.amazonq.SecurityIssuesTree"
            },
            {
                "command": "aws.amazonq.applySecurityFix",
                "title": "%AWS.command.amazonq.acceptFix%",
                "icon": "$(check)",
                "enablement": "view == aws.amazonq.SecurityIssuesTree"
            },
            {
                "command": "aws.amazonq.security.regenerateFix",
                "title": "%AWS.command.amazonq.regenerateFix%",
                "icon": "$(lightbulb-autofix)",
                "enablement": "view == aws.amazonq.SecurityIssuesTree"
            },
            {
                "command": "aws.amazonq.openSecurityIssuePanel",
                "title": "%AWS.command.amazonq.viewDetails%",
                "icon": "$(search)",
                "enablement": "view == aws.amazonq.SecurityIssuesTree"
            },
            {
                "command": "aws.amazonq.security.explain",
                "title": "%AWS.command.amazonq.explainIssue%",
                "enablement": "view == aws.amazonq.SecurityIssuesTree"
            },
            {
                "command": "aws.amazonq.security.ignore",
                "title": "%AWS.command.amazonq.ignoreIssue%",
                "icon": "$(circle-slash)",
                "enablement": "view == aws.amazonq.SecurityIssuesTree"
            },
            {
                "command": "aws.amazonq.security.ignoreAll",
                "title": "%AWS.command.amazonq.ignoreAllIssues%",
                "enablement": "view == aws.amazonq.SecurityIssuesTree"
            },
            {
                "command": "aws.amazonq.security.showFilters",
                "title": "%AWS.command.amazonq.filterIssues%",
                "icon": "$(filter)",
                "enablement": "view == aws.amazonq.SecurityIssuesTree"
            },
            {
                "command": "aws.amazonq.codescan.showGroupingStrategy",
                "title": "%AWS.command.amazonq.groupIssues%",
                "icon": "$(list-filter)",
                "enablement": "view == aws.amazonq.SecurityIssuesTree"
            },
            {
                "command": "aws.amazonq.inline.invokeChat",
                "title": "%AWS.amazonq.inline.invokeChat%",
                "category": "%AWS.amazonq.title%",
                "enablement": "aws.codewhisperer.connected"
            },
            {
                "command": "aws.amazonq.exploreAgents",
                "title": "%AWS.amazonq.exploreAgents%",
                "category": "%AWS.amazonq.title%",
                "enablement": "aws.codewhisperer.connected"
            },
            {
                "command": "aws.amazonq.walkthrough.show",
                "title": "%AWS.amazonq.welcomeWalkthrough%"
            }
        ],
        "keybindings": [
            {
                "command": "_aws.amazonq.focusChat.keybinding",
                "win": "win+alt+i",
                "mac": "cmd+alt+i",
                "linux": "meta+alt+i"
            },
            {
                "command": "aws.amazonq.explainCode",
                "win": "win+alt+e",
                "mac": "cmd+alt+e",
                "linux": "meta+alt+e"
            },
            {
                "command": "aws.amazonq.refactorCode",
                "win": "win+alt+u",
                "mac": "cmd+alt+u",
                "linux": "meta+alt+u"
            },
            {
                "command": "aws.amazonq.fixCode",
                "win": "win+alt+y",
                "mac": "cmd+alt+y",
                "linux": "meta+alt+y"
            },
            {
                "command": "aws.amazonq.optimizeCode",
                "win": "win+alt+a",
                "mac": "cmd+alt+a",
                "linux": "meta+alt+a"
            },
            {
                "command": "aws.amazonq.sendToPrompt",
                "key": "win+alt+q",
                "mac": "cmd+alt+q",
                "linux": "meta+alt+q"
            },
            {
                "command": "aws.amazonq.generateUnitTests",
                "key": "win+alt+t",
                "mac": "cmd+alt+t",
                "linux": "meta+alt+t"
            },
            {
                "command": "aws.amazonq.invokeInlineCompletion",
                "key": "alt+c",
                "mac": "alt+c",
                "when": "editorTextFocus && aws.codewhisperer.connected"
            },
            {
                "command": "aws.amazonq.rejectCodeSuggestion",
                "key": "escape",
                "mac": "escape",
                "when": "inlineSuggestionVisible && !editorReadonly && aws.codewhisperer.connected"
            },
            {
                "command": "aws.amazonq.dismissTutorial",
                "key": "escape",
                "mac": "escape",
                "when": "aws.codewhisperer.tutorial.workInProgress && !inlineSuggestionVisible && !suggestWidgetVisible"
            },
            {
                "key": "right",
                "command": "editor.action.inlineSuggest.showNext",
                "when": "inlineSuggestionVisible && !editorReadonly && aws.codewhisperer.connected"
            },
            {
                "key": "left",
                "command": "editor.action.inlineSuggest.showPrevious",
                "when": "inlineSuggestionVisible && !editorReadonly && aws.codewhisperer.connected"
            },
            {
                "command": "aws.amazonq.inline.invokeChat",
                "win": "ctrl+i",
                "mac": "cmd+i",
                "linux": "ctrl+i",
                "when": "editorTextFocus && aws.codewhisperer.connected"
            },
            {
                "command": "aws.amazonq.inline.waitForUserDecisionAcceptAll",
                "key": "enter",
                "when": "editorTextFocus && aws.codewhisperer.connected && amazonq.inline.codelensShortcutEnabled"
            },
            {
                "command": "aws.amazonq.inline.waitForUserDecisionRejectAll",
                "key": "escape",
                "when": "editorTextFocus && aws.codewhisperer.connected && amazonq.inline.codelensShortcutEnabled"
            }
        ],
        "icons": {
            "aws-amazonq-q-gradient": {
                "description": "AWS Contributed Icon",
                "default": {
                    "fontPath": "./resources/fonts/aws-toolkit-icons.woff",
                    "fontCharacter": "\\f1aa"
                }
            },
            "aws-amazonq-q-squid-ink": {
                "description": "AWS Contributed Icon",
                "default": {
                    "fontPath": "./resources/fonts/aws-toolkit-icons.woff",
                    "fontCharacter": "\\f1ab"
                }
            },
            "aws-amazonq-q-white": {
                "description": "AWS Contributed Icon",
                "default": {
                    "fontPath": "./resources/fonts/aws-toolkit-icons.woff",
                    "fontCharacter": "\\f1ac"
                }
            },
            "aws-amazonq-severity-critical": {
                "description": "AWS Contributed Icon",
                "default": {
                    "fontPath": "./resources/fonts/aws-toolkit-icons.woff",
                    "fontCharacter": "\\f1ad"
                }
            },
            "aws-amazonq-severity-high": {
                "description": "AWS Contributed Icon",
                "default": {
                    "fontPath": "./resources/fonts/aws-toolkit-icons.woff",
                    "fontCharacter": "\\f1ae"
                }
            },
            "aws-amazonq-severity-info": {
                "description": "AWS Contributed Icon",
                "default": {
                    "fontPath": "./resources/fonts/aws-toolkit-icons.woff",
                    "fontCharacter": "\\f1af"
                }
            },
            "aws-amazonq-severity-low": {
                "description": "AWS Contributed Icon",
                "default": {
                    "fontPath": "./resources/fonts/aws-toolkit-icons.woff",
                    "fontCharacter": "\\f1b0"
                }
            },
            "aws-amazonq-severity-medium": {
                "description": "AWS Contributed Icon",
                "default": {
                    "fontPath": "./resources/fonts/aws-toolkit-icons.woff",
                    "fontCharacter": "\\f1b1"
                }
            },
            "aws-amazonq-transform-arrow-dark": {
                "description": "AWS Contributed Icon",
                "default": {
                    "fontPath": "./resources/fonts/aws-toolkit-icons.woff",
                    "fontCharacter": "\\f1b2"
                }
            },
            "aws-amazonq-transform-arrow-light": {
                "description": "AWS Contributed Icon",
                "default": {
                    "fontPath": "./resources/fonts/aws-toolkit-icons.woff",
                    "fontCharacter": "\\f1b3"
                }
            },
            "aws-amazonq-transform-default-dark": {
                "description": "AWS Contributed Icon",
                "default": {
                    "fontPath": "./resources/fonts/aws-toolkit-icons.woff",
                    "fontCharacter": "\\f1b4"
                }
            },
            "aws-amazonq-transform-default-light": {
                "description": "AWS Contributed Icon",
                "default": {
                    "fontPath": "./resources/fonts/aws-toolkit-icons.woff",
                    "fontCharacter": "\\f1b5"
                }
            },
            "aws-amazonq-transform-dependencies-dark": {
                "description": "AWS Contributed Icon",
                "default": {
                    "fontPath": "./resources/fonts/aws-toolkit-icons.woff",
                    "fontCharacter": "\\f1b6"
                }
            },
            "aws-amazonq-transform-dependencies-light": {
                "description": "AWS Contributed Icon",
                "default": {
                    "fontPath": "./resources/fonts/aws-toolkit-icons.woff",
                    "fontCharacter": "\\f1b7"
                }
            },
            "aws-amazonq-transform-file-dark": {
                "description": "AWS Contributed Icon",
                "default": {
                    "fontPath": "./resources/fonts/aws-toolkit-icons.woff",
                    "fontCharacter": "\\f1b8"
                }
            },
            "aws-amazonq-transform-file-light": {
                "description": "AWS Contributed Icon",
                "default": {
                    "fontPath": "./resources/fonts/aws-toolkit-icons.woff",
                    "fontCharacter": "\\f1b9"
                }
            },
            "aws-amazonq-transform-logo": {
                "description": "AWS Contributed Icon",
                "default": {
                    "fontPath": "./resources/fonts/aws-toolkit-icons.woff",
                    "fontCharacter": "\\f1ba"
                }
            },
            "aws-amazonq-transform-step-into-dark": {
                "description": "AWS Contributed Icon",
                "default": {
                    "fontPath": "./resources/fonts/aws-toolkit-icons.woff",
                    "fontCharacter": "\\f1bb"
                }
            },
            "aws-amazonq-transform-step-into-light": {
                "description": "AWS Contributed Icon",
                "default": {
                    "fontPath": "./resources/fonts/aws-toolkit-icons.woff",
                    "fontCharacter": "\\f1bc"
                }
            },
            "aws-amazonq-transform-variables-dark": {
                "description": "AWS Contributed Icon",
                "default": {
                    "fontPath": "./resources/fonts/aws-toolkit-icons.woff",
                    "fontCharacter": "\\f1bd"
                }
            },
            "aws-amazonq-transform-variables-light": {
                "description": "AWS Contributed Icon",
                "default": {
                    "fontPath": "./resources/fonts/aws-toolkit-icons.woff",
                    "fontCharacter": "\\f1be"
                }
            },
            "aws-applicationcomposer-icon": {
                "description": "AWS Contributed Icon",
                "default": {
                    "fontPath": "./resources/fonts/aws-toolkit-icons.woff",
                    "fontCharacter": "\\f1bf"
                }
            },
            "aws-applicationcomposer-icon-dark": {
                "description": "AWS Contributed Icon",
                "default": {
                    "fontPath": "./resources/fonts/aws-toolkit-icons.woff",
                    "fontCharacter": "\\f1c0"
                }
            },
            "aws-apprunner-service": {
                "description": "AWS Contributed Icon",
                "default": {
                    "fontPath": "./resources/fonts/aws-toolkit-icons.woff",
                    "fontCharacter": "\\f1c1"
                }
            },
            "aws-cdk-logo": {
                "description": "AWS Contributed Icon",
                "default": {
                    "fontPath": "./resources/fonts/aws-toolkit-icons.woff",
                    "fontCharacter": "\\f1c2"
                }
            },
            "aws-cloudformation-stack": {
                "description": "AWS Contributed Icon",
                "default": {
                    "fontPath": "./resources/fonts/aws-toolkit-icons.woff",
                    "fontCharacter": "\\f1c3"
                }
            },
            "aws-cloudwatch-log-group": {
                "description": "AWS Contributed Icon",
                "default": {
                    "fontPath": "./resources/fonts/aws-toolkit-icons.woff",
                    "fontCharacter": "\\f1c4"
                }
            },
            "aws-codecatalyst-logo": {
                "description": "AWS Contributed Icon",
                "default": {
                    "fontPath": "./resources/fonts/aws-toolkit-icons.woff",
                    "fontCharacter": "\\f1c5"
                }
            },
            "aws-codewhisperer-icon-black": {
                "description": "AWS Contributed Icon",
                "default": {
                    "fontPath": "./resources/fonts/aws-toolkit-icons.woff",
                    "fontCharacter": "\\f1c6"
                }
            },
            "aws-codewhisperer-icon-white": {
                "description": "AWS Contributed Icon",
                "default": {
                    "fontPath": "./resources/fonts/aws-toolkit-icons.woff",
                    "fontCharacter": "\\f1c7"
                }
            },
            "aws-codewhisperer-learn": {
                "description": "AWS Contributed Icon",
                "default": {
                    "fontPath": "./resources/fonts/aws-toolkit-icons.woff",
                    "fontCharacter": "\\f1c8"
                }
            },
            "aws-ecr-registry": {
                "description": "AWS Contributed Icon",
                "default": {
                    "fontPath": "./resources/fonts/aws-toolkit-icons.woff",
                    "fontCharacter": "\\f1c9"
                }
            },
            "aws-ecs-cluster": {
                "description": "AWS Contributed Icon",
                "default": {
                    "fontPath": "./resources/fonts/aws-toolkit-icons.woff",
                    "fontCharacter": "\\f1ca"
                }
            },
            "aws-ecs-container": {
                "description": "AWS Contributed Icon",
                "default": {
                    "fontPath": "./resources/fonts/aws-toolkit-icons.woff",
                    "fontCharacter": "\\f1cb"
                }
            },
            "aws-ecs-service": {
                "description": "AWS Contributed Icon",
                "default": {
                    "fontPath": "./resources/fonts/aws-toolkit-icons.woff",
                    "fontCharacter": "\\f1cc"
                }
            },
            "aws-generic-attach-file": {
                "description": "AWS Contributed Icon",
                "default": {
                    "fontPath": "./resources/fonts/aws-toolkit-icons.woff",
                    "fontCharacter": "\\f1cd"
                }
            },
            "aws-iot-certificate": {
                "description": "AWS Contributed Icon",
                "default": {
                    "fontPath": "./resources/fonts/aws-toolkit-icons.woff",
                    "fontCharacter": "\\f1ce"
                }
            },
            "aws-iot-policy": {
                "description": "AWS Contributed Icon",
                "default": {
                    "fontPath": "./resources/fonts/aws-toolkit-icons.woff",
                    "fontCharacter": "\\f1cf"
                }
            },
            "aws-iot-thing": {
                "description": "AWS Contributed Icon",
                "default": {
                    "fontPath": "./resources/fonts/aws-toolkit-icons.woff",
                    "fontCharacter": "\\f1d0"
                }
            },
            "aws-lambda-function": {
                "description": "AWS Contributed Icon",
                "default": {
                    "fontPath": "./resources/fonts/aws-toolkit-icons.woff",
                    "fontCharacter": "\\f1d1"
                }
            },
            "aws-mynah-MynahIconBlack": {
                "description": "AWS Contributed Icon",
                "default": {
                    "fontPath": "./resources/fonts/aws-toolkit-icons.woff",
                    "fontCharacter": "\\f1d2"
                }
            },
            "aws-mynah-MynahIconWhite": {
                "description": "AWS Contributed Icon",
                "default": {
                    "fontPath": "./resources/fonts/aws-toolkit-icons.woff",
                    "fontCharacter": "\\f1d3"
                }
            },
            "aws-mynah-logo": {
                "description": "AWS Contributed Icon",
                "default": {
                    "fontPath": "./resources/fonts/aws-toolkit-icons.woff",
                    "fontCharacter": "\\f1d4"
                }
            },
            "aws-redshift-cluster": {
                "description": "AWS Contributed Icon",
                "default": {
                    "fontPath": "./resources/fonts/aws-toolkit-icons.woff",
                    "fontCharacter": "\\f1d5"
                }
            },
            "aws-redshift-cluster-connected": {
                "description": "AWS Contributed Icon",
                "default": {
                    "fontPath": "./resources/fonts/aws-toolkit-icons.woff",
                    "fontCharacter": "\\f1d6"
                }
            },
            "aws-redshift-database": {
                "description": "AWS Contributed Icon",
                "default": {
                    "fontPath": "./resources/fonts/aws-toolkit-icons.woff",
                    "fontCharacter": "\\f1d7"
                }
            },
            "aws-redshift-redshift-cluster-connected": {
                "description": "AWS Contributed Icon",
                "default": {
                    "fontPath": "./resources/fonts/aws-toolkit-icons.woff",
                    "fontCharacter": "\\f1d8"
                }
            },
            "aws-redshift-schema": {
                "description": "AWS Contributed Icon",
                "default": {
                    "fontPath": "./resources/fonts/aws-toolkit-icons.woff",
                    "fontCharacter": "\\f1d9"
                }
            },
            "aws-redshift-table": {
                "description": "AWS Contributed Icon",
                "default": {
                    "fontPath": "./resources/fonts/aws-toolkit-icons.woff",
                    "fontCharacter": "\\f1da"
                }
            },
            "aws-s3-bucket": {
                "description": "AWS Contributed Icon",
                "default": {
                    "fontPath": "./resources/fonts/aws-toolkit-icons.woff",
                    "fontCharacter": "\\f1db"
                }
            },
            "aws-s3-create-bucket": {
                "description": "AWS Contributed Icon",
                "default": {
                    "fontPath": "./resources/fonts/aws-toolkit-icons.woff",
                    "fontCharacter": "\\f1dc"
                }
            },
            "aws-schemas-registry": {
                "description": "AWS Contributed Icon",
                "default": {
                    "fontPath": "./resources/fonts/aws-toolkit-icons.woff",
                    "fontCharacter": "\\f1dd"
                }
            },
            "aws-schemas-schema": {
                "description": "AWS Contributed Icon",
                "default": {
                    "fontPath": "./resources/fonts/aws-toolkit-icons.woff",
                    "fontCharacter": "\\f1de"
                }
            },
            "aws-stepfunctions-preview": {
                "description": "AWS Contributed Icon",
                "default": {
                    "fontPath": "./resources/fonts/aws-toolkit-icons.woff",
                    "fontCharacter": "\\f1df"
                }
            }
        },
        "walkthroughs": [
            {
                "id": "aws.amazonq.walkthrough",
                "title": "Meet Amazon Q",
                "description": "Your generative AI-powered assistant across the software development lifecycle.",
                "steps": [
                    {
                        "id": "aws.amazonq.walkthrough.inlineSuggestions",
                        "title": "Get inline code suggestions",
                        "description": "Amazon Q suggests code as you type based on your open files. Accepted suggestions from licensed code will go into the Code Reference Log.\n\n[Try Example](command:_aws.amazonq.walkthrough.inlineSuggestionsExample)\n\n**TIP: Invoke manually with opt/alt + c**",
                        "media": {
                            "markdown": "./resources/walkthrough/amazonq/inline.md"
                        },
                        "completionEvents": [
                            "onCommand:_aws.amazonq.walkthrough.inlineSuggestionsExample"
                        ]
                    },
                    {
                        "id": "aws.amazonq.walkthrough.chat",
                        "title": "Ask using chat",
                        "description": "Amazon Q answers software development questions, writes code based on your current file, and cites sources.\n\nUse the right-click menu for quick commands.\n\n**TIP: Drag and drop the Q panel to dock on the right**",
                        "media": {
                            "markdown": "./resources/walkthrough/amazonq/chat.md"
                        },
                        "completionEvents": []
                    },
                    {
                        "id": "aws.amazonq.walkthrough.securityScan",
                        "title": "Check for security vulnerabilities",
                        "description": "Amazon Q scans your code to identify security vulnerabilities and suggests fixes.\n\nStart a scan from the status bar menu.\n\n[Scan your current project](command:_aws.amazonq.walkthrough.securityScanExample)\n\nIdentifies vulnerabilities in Python, Typescript, Ruby, AWS CDK, and [more](https://docs.aws.amazon.com/amazonq/latest/qdeveloper-ug/q-language-ide-support.html#security-scans-language-support)",
                        "media": {
                            "markdown": "./resources/walkthrough/amazonq/scans.md"
                        },
                        "completionEvents": [
                            "onCommand:_aws.amazonq.walkthrough.securityScanExample"
                        ]
                    },
                    {
                        "id": "aws.amazonq.walkthrough.settings",
                        "title": "Access actions and options",
                        "description": "Pause inline suggestions, open the Code Reference Log, access Settings, and more from the Amazon Q menu.\n\n[Open the status bar menu](command:_aws.amazonq.walkthrough.listCommands)",
                        "media": {
                            "markdown": "./resources/walkthrough/amazonq/menu.md"
                        },
                        "completionEvents": [
                            "onCommand:_aws.amazonq.walkthrough.listCommands"
                        ]
                    }
                ]
            }
        ]
    },
    "engines": {
        "npm": "^10.1.0",
        "vscode": "^1.83.0"
    }
}<|MERGE_RESOLUTION|>--- conflicted
+++ resolved
@@ -2,11 +2,8 @@
     "name": "amazon-q-vscode",
     "displayName": "Amazon Q",
     "description": "The most capable generative AI-powered assistant for building, operating, and transforming software, with advanced capabilities for managing data and AI",
-<<<<<<< HEAD
-    "version": "1.49.0-FALCON",
-=======
+
     "version": "1.49.0-SNAPSHOT",
->>>>>>> daad8a05
     "extensionKind": [
         "workspace"
     ],
