{
    "name": "amazon-q-vscode",
    "displayName": "Amazon Q",
    "description": "The most capable generative AI-powered assistant for building, operating, and transforming software, with advanced capabilities for managing data and AI",
    "version": "1.67.0-SNAPSHOT",
    "extensionKind": [
        "workspace"
    ],
    "publisher": "amazonwebservices",
    "icon": "resources/marketplace/amazonq-icon-256x256.png",
    "license": "Apache-2.0",
    "repository": {
        "type": "git",
        "url": "https://github.com/aws/aws-toolkit-vscode"
    },
    "bugs": {
        "url": "https://github.com/aws/aws-toolkit-vscode/issues"
    },
    "galleryBanner": {
        "color": "#232F3E",
        "theme": "dark"
    },
    "categories": [
        "AI",
        "Chat",
        "Programming Languages",
        "Education",
        "Machine Learning"
    ],
    "keywords": [
        "AWS",
        "Codewhisperer",
        "AI",
        "Assistant",
        "Chatbot",
        "Q Developer"
    ],
    "preview": false,
    "qna": "https://github.com/aws/aws-toolkit-vscode/issues",
    "activationEvents": [
        "onStartupFinished",
        "onUri",
        "onCommand:aws.amazonq.accept",
        "onView:aws.codeWhisperer.securityPanel"
    ],
    "main": "./dist/src/extensionNode",
    "browser": "./dist/src/extensionWeb",
    "scripts": {
        "vscode:prepublish": "npm run clean && npm run buildScripts && webpack --mode production",
        "buildScripts": "npm run generateNonCodeFiles && npm run copyFiles && npm run generateIcons && npm run generateSettings && tsc -p ./ --noEmit",
        "generateNonCodeFiles": "ts-node ../../scripts/generateNonCodeFiles.ts",
        "copyFiles": "ts-node ./scripts/build/copyFiles.ts",
        "clean": "ts-node ../../scripts/clean.ts dist/ LICENSE NOTICE",
        "compile": "npm run clean && npm run buildScripts && webpack",
        "compileDev": "npm run testCompile && webpack --mode development",
        "compileOnly": "tsc -p ./",
        "package": "ts-node ../../scripts/package.ts",
        "lint": "true",
        "watch": "npm run clean && npm run buildScripts && tsc -watch -p ./",
        "testCompile": "npm run clean && npm run buildScripts && npm run compileOnly",
        "test": "npm run testCompile && c8 --allowExternal ts-node ../core/scripts/test/launchTest.ts unit dist/test/unit/index.js ../core/dist/src/testFixtures/workspaceFolder",
<<<<<<< HEAD
        "testE2E": "npm run testCompile && c8 --allowExternal ts-node ../core/scripts/test/launchTest.ts e2e dist/test/e2e/index.js ../core/dist/src/testFixtures/workspaceFolder",
=======
        "testWeb": "npm run compileDev && c8 --allowExternal ts-node ../core/scripts/test/launchTest.ts web dist/test/web/testRunnerWebCore.js",
>>>>>>> 4e1d059b
        "webRun": "npx @vscode/test-web --open-devtools --browserOption=--disable-web-security --waitForDebugger=9222 --extensionDevelopmentPath=. .",
        "webWatch": "npm run clean && npm run buildScripts && webpack --mode development --watch",
        "serve": "webpack serve --config-name mainServe --mode development",
        "newChange": "ts-node ../../scripts/newChange.ts",
        "createRelease": "ts-node ../../scripts/createRelease.ts",
        "generateIcons": "ts-node ../../scripts/generateIcons.ts",
        "generateSettings": "ts-node ../../scripts/generateSettings.ts"
    },
    "dependencies": {
        "aws-core-vscode": "file:../core/"
    },
    "contributesComments": {
        "configuration": {
            "properties": "Any settings also defined in packages/core/package.json will override same-named settings in this file."
        }
    },
    "contributes": {
        "configuration": {
            "type": "object",
            "title": "%AWS.amazonq.productName%",
            "properties": {
                "amazonQ.telemetry": {
                    "type": "boolean",
                    "default": true,
                    "markdownDescription": "%AWS.configuration.description.amazonq.telemetry%"
                },
                "amazonQ.suppressPrompts": {
                    "type": "object",
                    "description": "%AWS.configuration.description.suppressPrompts%",
                    "default": {},
                    "properties": {
                        "createCredentialsProfile": {
                            "type": "boolean",
                            "default": false
                        },
                        "codeWhispererNewWelcomeMessage": {
                            "type": "boolean",
                            "default": false
                        },
                        "codeWhispererConnectionExpired": {
                            "type": "boolean",
                            "default": false
                        },
                        "amazonQWelcomePage": {
                            "type": "boolean",
                            "default": false
                        },
                        "amazonQSessionConfigurationMessage": {
                            "type": "boolean",
                            "default": false
                        },
                        "minIdeVersion": {
                            "type": "boolean",
                            "default": false
                        },
                        "ssoCacheError": {
                            "type": "boolean",
                            "default": false
                        },
                        "amazonQLspManifestMessage": {
                            "type": "boolean",
                            "default": false
                        },
                        "amazonQWorkspaceLspManifestMessage": {
                            "type": "boolean",
                            "default": false
                        },
                        "amazonQChatDisclaimer": {
                            "type": "boolean",
                            "default": false
                        },
                        "amazonQChatPairProgramming": {
                            "type": "boolean",
                            "default": false
                        },
                        "amazonQSelectDeveloperProfile": {
                            "type": "boolean",
                            "default": false
                        }
                    },
                    "additionalProperties": false
                },
                "amazonQ.showCodeWithReferences": {
                    "type": "boolean",
                    "markdownDescription": "%AWS.configuration.description.amazonq%",
                    "default": true
                },
                "amazonQ.allowFeatureDevelopmentToRunCodeAndTests": {
                    "markdownDescription": "%AWS.configuration.description.featureDevelopment.allowRunningCodeAndTests%",
                    "type": "object",
                    "default": {}
                },
                "amazonQ.importRecommendationForInlineCodeSuggestions": {
                    "type": "boolean",
                    "description": "%AWS.configuration.description.amazonq.importRecommendation%",
                    "default": true
                },
                "amazonQ.shareContentWithAWS": {
                    "type": "boolean",
                    "markdownDescription": "%AWS.configuration.description.amazonq.shareContentWithAWS%",
                    "default": true,
                    "scope": "application"
                },
                "amazonQ.workspaceIndex": {
                    "type": "boolean",
                    "markdownDescription": "%AWS.configuration.description.amazonq.workspaceIndex%",
                    "default": false,
                    "scope": "application"
                },
                "amazonQ.workspaceIndexWorkerThreads": {
                    "type": "number",
                    "markdownDescription": "%AWS.configuration.description.amazonq.workspaceIndexWorkerThreads%",
                    "default": 0,
                    "scope": "application"
                },
                "amazonQ.workspaceIndexUseGPU": {
                    "type": "boolean",
                    "markdownDescription": "%AWS.configuration.description.amazonq.workspaceIndexUseGPU%",
                    "default": false,
                    "scope": "application"
                },
                "amazonQ.workspaceIndexMaxSize": {
                    "type": "number",
                    "markdownDescription": "%AWS.configuration.description.amazonq.workspaceIndexMaxSize%",
                    "default": 2048,
                    "scope": "application"
                },
                "amazonQ.workspaceIndexMaxFileSize": {
                    "type": "number",
                    "markdownDescription": "%AWS.configuration.description.amazonq.workspaceIndexMaxFileSize%",
                    "default": 10,
                    "scope": "application"
                },
                "amazonQ.workspaceIndexCacheDirPath": {
                    "type": "string",
                    "markdownDescription": "%AWS.configuration.description.amazonq.workspaceIndexCacheDirPath%",
                    "default": null,
                    "scope": "application"
                },
                "amazonQ.workspaceIndexIgnoreFilePatterns": {
                    "type": "array",
                    "markdownDescription": "%AWS.configuration.description.amazonq.workspaceIndexIgnoreFilePatterns%",
                    "default": [],
                    "scope": "application"
                },
                "amazonQ.ignoredSecurityIssues": {
                    "type": "array",
                    "markdownDescription": "%AWS.configuration.description.amazonq.ignoredSecurityIssues%",
                    "scope": "window",
                    "items": {
                        "type": "string"
                    }
                }
            }
        },
        "viewsContainers": {
            "activitybar": [
                {
                    "id": "amazonq",
                    "title": "%AWS.amazonq.title%",
                    "icon": "resources/amazonq-logo.svg"
                }
            ],
            "panel": [
                {
                    "id": "aws-codewhisperer-reference-log",
                    "title": "Code Reference Log",
                    "icon": "media/aws-logo.svg"
                },
                {
                    "id": "aws-codewhisperer-transformation-hub",
                    "title": "Transformation Hub",
                    "icon": "media/aws-logo.svg"
                }
            ]
        },
        "views": {
            "amazonq": [
                {
                    "id": "aws.amazonq.notifications",
                    "name": "%AWS.notifications.title%",
                    "when": "!(isCloud9 || aws.isSageMaker) && aws.amazonq.notifications.show"
                },
                {
                    "type": "webview",
                    "id": "aws.amazonq.AmazonCommonAuth",
                    "name": "%AWS.amazonq.login%",
                    "when": "!aws.isWebExtHost && aws.amazonq.showLoginView"
                },
                {
                    "type": "tree",
                    "id": "aws.amazonq.SecurityIssuesTree",
                    "name": "%AWS.amazonq.security%",
                    "when": "!aws.isSageMaker && !aws.isWebExtHost && !aws.amazonq.showLoginView",
                    "visibility": "collapsed"
                },
                {
                    "type": "webview",
                    "id": "aws.amazonq.AmazonQChatView",
                    "name": "%AWS.amazonq.chat%",
                    "when": "!aws.isWebExtHost && !aws.amazonq.showLoginView"
                }
            ],
            "aws-codewhisperer-reference-log": [
                {
                    "type": "webview",
                    "id": "aws.codeWhisperer.referenceLog",
                    "name": ""
                }
            ],
            "aws-codewhisperer-transformation-hub": [
                {
                    "type": "webview",
                    "id": "aws.amazonq.transformationHub",
                    "name": "Status",
                    "when": "gumby.wasQCodeTransformationUsed"
                },
                {
                    "id": "aws.amazonq.transformationProposedChangesTree",
                    "name": "Proposed Changes",
                    "when": "gumby.transformationProposalReviewInProgress"
                }
            ]
        },
        "viewsWelcome": [
            {
                "view": "aws.amazonq.transformationProposedChangesTree",
                "contents": "Project transformation is complete.\n[Download Proposed Changes](command:aws.amazonq.transformationHub.reviewChanges.startReview)",
                "when": "gumby.reviewState == NotStarted"
            },
            {
                "view": "aws.amazonq.transformationProposedChangesTree",
                "contents": "Project transformation is complete.\n Downloading the proposed changes...",
                "when": "gumby.reviewState == PreparingReview"
            },
            {
                "view": "aws.amazonq.SecurityIssuesTree",
                "contents": "No code issues have been detected in the workspace.",
                "when": "!aws.amazonq.security.noMatches"
            },
            {
                "view": "aws.amazonq.SecurityIssuesTree",
                "contents": "No matches.\n[Clear Filters](command:aws.amazonq.securityIssuesTreeFilter.clearFilters)",
                "when": "aws.amazonq.security.noMatches"
            }
        ],
        "submenus": [
            {
                "label": "%AWS.submenu.amazonqEditorContextSubmenu.title%",
                "id": "amazonqEditorContextSubmenu"
            },
            {
                "label": "%AWS.generic.feedback%",
                "id": "aws.amazonq.submenu.feedback"
            },
            {
                "label": "%AWS.generic.help%",
                "id": "aws.amazonq.submenu.help"
            },
            {
                "label": "%AWS.generic.moreActions%",
                "id": "aws.amazonq.submenu.securityIssueMoreActions",
                "icon": "$(ellipsis)"
            }
        ],
        "menus": {
            "commandPalette": [
                {
                    "command": "aws.amazonq.reconnect",
                    "when": "false"
                },
                {
                    "command": "amazonq.dev.openMenu",
                    "when": "aws.isDevMode"
                },
                {
                    "command": "aws.amazonq.learnMore",
                    "when": "false"
                }
            ],
            "view/title": [
                {
                    "command": "aws.amazonq.stopTransformationInHub",
                    "when": "view == aws.amazonq.transformationHub",
                    "group": "navigation@1"
                },
                {
                    "command": "aws.amazonq.showPlanProgressInHub",
                    "when": "view == aws.amazonq.transformationHub",
                    "group": "navigation@2"
                },
                {
                    "command": "aws.amazonq.showHistoryInHub",
                    "when": "view == aws.amazonq.transformationHub",
                    "group": "navigation@3"
                },
                {
                    "command": "aws.amazonq.showTransformationPlanInHub",
                    "when": "view == aws.amazonq.transformationHub",
                    "group": "navigation@4"
                },
                {
                    "command": "aws.amazonq.transformationHub.summary.reveal",
                    "when": "view == aws.amazonq.transformationHub",
                    "group": "navigation@5"
                },
                {
                    "command": "aws.amazonq.transformationHub.reviewChanges.acceptChanges",
                    "when": "view == aws.amazonq.transformationProposedChangesTree && gumby.reviewState == InReview",
                    "group": "navigation@1"
                },
                {
                    "command": "aws.amazonq.transformationHub.reviewChanges.rejectChanges",
                    "when": "view == aws.amazonq.transformationProposedChangesTree && gumby.reviewState == InReview",
                    "group": "navigation@2"
                },
                {
                    "command": "aws.amazonq.openReferencePanel",
                    "when": "view == aws.amazonq.AmazonQChatView",
                    "group": "0_topAmazonQ@1"
                },
                {
                    "command": "aws.amazonq.learnMore",
                    "when": "view =~ /^aws\\.amazonq/",
                    "group": "1_amazonQ@1"
                },
                {
                    "command": "aws.amazonq.selectRegionProfile",
                    "when": "view == aws.amazonq.AmazonQChatView && aws.amazonq.connectedSsoIdc == true",
                    "group": "1_amazonQ@1"
                },
                {
                    "command": "aws.amazonq.signout",
                    "when": "(view == aws.amazonq.AmazonQChatView) && aws.codewhisperer.connected && !aws.isSageMakerUnifiedStudio",
                    "group": "2_amazonQ@4"
                },
                {
                    "command": "aws.amazonq.reconnect",
                    "when": "(view == aws.amazonq.AmazonQChatView) && aws.codewhisperer.connectionExpired",
                    "group": "2_amazonQ@3"
                },
                {
                    "submenu": "aws.amazonq.submenu.feedback",
                    "when": "view =~ /^aws\\.amazonq/",
                    "group": "y_toolkitMeta@1"
                },
                {
                    "submenu": "aws.amazonq.submenu.help",
                    "when": "view =~ /^aws\\.amazonq/",
                    "group": "y_toolkitMeta@2"
                },
                {
                    "command": "aws.amazonq.codescan.showGroupingStrategy",
                    "when": "view == aws.amazonq.SecurityIssuesTree",
                    "group": "navigation@1"
                },
                {
                    "command": "aws.amazonq.security.showFilters",
                    "when": "view == aws.amazonq.SecurityIssuesTree",
                    "group": "navigation@2"
                }
            ],
            "view/item/context": [
                {
                    "command": "_aws.amazonq.notifications.dismiss",
                    "when": "viewItem == amazonqNotificationStartUp",
                    "group": "inline@1"
                },
                {
                    "command": "aws.amazonq.openSecurityIssuePanel",
                    "when": "view == aws.amazonq.SecurityIssuesTree && (viewItem == issueWithoutFix || viewItem == issueWithFix || viewItem == issueWithFixDisabled)",
                    "group": "inline@4"
                },
                {
                    "command": "aws.amazonq.security.ignore",
                    "when": "view == aws.amazonq.SecurityIssuesTree && (viewItem == issueWithoutFix || viewItem == issueWithFix || viewItem == issueWithFixDisabled)",
                    "group": "inline@5"
                },
                {
                    "command": "aws.amazonq.security.generateFix",
                    "when": "view == aws.amazonq.SecurityIssuesTree && viewItem == issueWithoutFix",
                    "group": "inline@6"
                },
                {
                    "submenu": "aws.amazonq.submenu.securityIssueMoreActions",
                    "when": "view == aws.amazonq.SecurityIssuesTree && (viewItem == issueWithoutFix || viewItem == issueWithFix || viewItem == issueWithFixDisabled)",
                    "group": "inline@7"
                }
            ],
            "amazonqEditorContextSubmenu": [
                {
                    "command": "aws.amazonq.explainCode",
                    "group": "cw_chat@1"
                },
                {
                    "command": "aws.amazonq.refactorCode",
                    "group": "cw_chat@2"
                },
                {
                    "command": "aws.amazonq.fixCode",
                    "group": "cw_chat@3"
                },
                {
                    "command": "aws.amazonq.optimizeCode",
                    "group": "cw_chat@4"
                },
                {
                    "command": "aws.amazonq.generateUnitTests",
                    "when": "!aws.isSageMaker",
                    "group": "cw_chat@5"
                },
                {
                    "command": "aws.amazonq.sendToPrompt",
                    "group": "cw_chat@6"
                },
                {
                    "command": "aws.amazonq.inline.invokeChat",
                    "group": "cw_chat@7"
                }
            ],
            "editor/context": [
                {
                    "submenu": "amazonqEditorContextSubmenu",
                    "group": "cw_chat"
                }
            ],
            "aws.amazonq.submenu.feedback": [
                {
                    "command": "aws.amazonq.submitFeedback",
                    "when": "!aws.isWebExtHost",
                    "group": "1_feedback@1"
                },
                {
                    "command": "aws.amazonq.createIssueOnGitHub",
                    "group": "1_feedback@2"
                }
            ],
            "aws.amazonq.submenu.help": [
                {
                    "command": "aws.amazonq.walkthrough.show",
                    "group": "1_help@1"
                },
                {
                    "command": "aws.amazonq.exploreAgents",
                    "when": "!aws.isSageMaker",
                    "group": "1_help@2"
                },
                {
                    "command": "aws.amazonq.github",
                    "group": "1_help@3"
                },
                {
                    "command": "aws.amazonq.aboutExtension",
                    "group": "1_help@4"
                },
                {
                    "command": "aws.amazonq.viewLogs",
                    "group": "1_help@5"
                }
            ],
            "aws.amazonq.submenu.securityIssueMoreActions": [
                {
                    "command": "aws.amazonq.security.explain",
                    "group": "1_more@1"
                },
                {
                    "command": "aws.amazonq.applySecurityFix",
                    "when": "view == aws.amazonq.SecurityIssuesTree && viewItem == issueWithFix",
                    "group": "1_more@3"
                },
                {
                    "command": "aws.amazonq.security.regenerateFix",
                    "when": "view == aws.amazonq.SecurityIssuesTree && viewItem == issueWithFix",
                    "group": "1_more@4"
                },
                {
                    "command": "aws.amazonq.security.ignoreAll",
                    "group": "1_more@5"
                }
            ]
        },
        "commands": [
            {
                "command": "_aws.amazonq.notifications.dismiss",
                "title": "%AWS.generic.dismiss%",
                "category": "%AWS.amazonq.title%",
                "enablement": "view == aws.amazonq.notifications",
                "icon": "$(remove-close)"
            },
            {
                "command": "aws.amazonq.explainCode",
                "title": "%AWS.command.amazonq.explainCode%",
                "category": "%AWS.amazonq.title%",
                "enablement": "aws.codewhisperer.connected"
            },
            {
                "command": "aws.amazonq.security.scan-statusbar",
                "title": "%AWS.command.amazonq.security.scan%",
                "category": "%AWS.amazonq.title%",
                "enablement": "aws.codewhisperer.connected && !aws.isSageMaker"
            },
            {
                "command": "aws.amazonq.refactorCode",
                "title": "%AWS.command.amazonq.refactorCode%",
                "category": "%AWS.amazonq.title%",
                "enablement": "aws.codewhisperer.connected"
            },
            {
                "command": "aws.amazonq.fixCode",
                "title": "%AWS.command.amazonq.fixCode%",
                "category": "%AWS.amazonq.title%",
                "enablement": "aws.codewhisperer.connected"
            },
            {
                "command": "aws.amazonq.optimizeCode",
                "title": "%AWS.command.amazonq.optimizeCode%",
                "category": "%AWS.amazonq.title%",
                "enablement": "aws.codewhisperer.connected"
            },
            {
                "command": "aws.amazonq.sendToPrompt",
                "title": "%AWS.command.amazonq.sendToPrompt%",
                "category": "%AWS.amazonq.title%",
                "enablement": "aws.codewhisperer.connected"
            },
            {
                "command": "aws.amazonq.generateUnitTests",
                "title": "%AWS.command.amazonq.generateUnitTests%",
                "category": "%AWS.amazonq.title%",
                "enablement": "aws.codewhisperer.connected && !aws.isSageMaker"
            },
            {
                "command": "aws.amazonq.reconnect",
                "title": "%AWS.command.codewhisperer.reconnect%",
                "category": "%AWS.amazonq.title%",
                "enablement": "aws.codewhisperer.connected"
            },
            {
                "command": "aws.amazonq.openReferencePanel",
                "title": "%AWS.command.codewhisperer.openReferencePanel%",
                "category": "%AWS.amazonq.title%",
                "enablement": "aws.codewhisperer.connected"
            },
            {
                "command": "aws.amazonq.selectRegionProfile",
                "title": "Change Profile",
                "category": "%AWS.amazonq.title%",
                "enablement": "aws.codewhisperer.connected"
            },
            {
                "command": "aws.amazonq.transformationHub.reviewChanges.acceptChanges",
                "title": "%AWS.command.q.transform.acceptChanges%"
            },
            {
                "command": "aws.amazonq.transformationHub.reviewChanges.rejectChanges",
                "title": "%AWS.command.q.transform.rejectChanges%"
            },
            {
                "command": "aws.amazonq.transformationHub.summary.reveal",
                "title": "%AWS.command.q.transform.showChangeSummary%",
                "enablement": "gumby.isSummaryAvailable"
            },
            {
                "command": "aws.amazonq.showTransformationPlanInHub",
                "title": "%AWS.command.q.transform.showTransformationPlan%",
                "enablement": "gumby.isPlanAvailable"
            },
            {
                "command": "aws.amazonq.createIssueOnGitHub",
                "title": "%AWS.command.createIssueOnGitHub%",
                "category": "%AWS.amazonq.title%"
            },
            {
                "command": "aws.amazonq.submitFeedback",
                "title": "%AWS.command.submitFeedback%",
                "enablement": "!aws.isWebExtHost",
                "category": "%AWS.amazonq.title%",
                "icon": "$(comment)"
            },
            {
                "command": "aws.amazonq.viewLogs",
                "title": "%AWS.command.viewLogs%",
                "category": "%AWS.amazonq.title%"
            },
            {
                "command": "aws.amazonq.github",
                "title": "%AWS.command.github%",
                "category": "%AWS.amazonq.title%"
            },
            {
                "command": "aws.amazonq.aboutExtension",
                "title": "%AWS.command.aboutToolkit%",
                "category": "%AWS.amazonq.title%"
            },
            {
                "command": "aws.amazonq.invokeInlineCompletion",
                "title": "%AWS.command.codewhisperer.title%",
                "category": "%AWS.amazonq.title%",
                "enablement": "aws.codewhisperer.connected"
            },
            {
                "command": "aws.amazonq.configure",
                "title": "%AWS.command.codewhisperer.configure%",
                "category": "%AWS.amazonq.title%",
                "icon": "$(gear)"
            },
            {
                "command": "aws.amazonq.introduction",
                "title": "%AWS.command.codewhisperer.introduction%",
                "category": "%AWS.amazonq.title%",
                "icon": "$(question)"
            },
            {
                "command": "aws.amazonq.signout",
                "title": "%AWS.command.codewhisperer.signout%",
                "category": "%AWS.amazonq.title%",
                "icon": "$(debug-disconnect)",
                "enablement": "aws.codewhisperer.connected && !aws.isSageMakerUnifiedStudio"
            },
            {
                "command": "aws.amazonq.learnMore",
                "title": "%AWS.amazonq.learnMore%",
                "category": "%AWS.amazonq.title%"
            },
            {
                "command": "amazonq.dev.openMenu",
                "title": "Open Developer Menu",
                "category": "Amazon Q (Developer)",
                "enablement": "aws.isDevMode"
            },
            {
                "command": "aws.amazonq.stopTransformationInHub",
                "title": "%AWS.command.q.transform.stopJobInHub%",
                "enablement": "gumby.isStopButtonAvailable"
            },
            {
                "command": "aws.amazonq.showPlanProgressInHub",
                "title": "%AWS.command.q.transform.viewJobProgress%"
            },
            {
                "command": "aws.amazonq.showHistoryInHub",
                "title": "%AWS.command.q.transform.viewJobStatus%"
            },
            {
                "command": "aws.amazonq.selectCustomization",
                "title": "%AWS.codewhisperer.customization.notification.new_customizations.select%",
                "category": "%AWS.amazonq.title%",
                "enablement": "aws.codewhisperer.connected"
            },
            {
                "command": "aws.amazonq.gettingStarted",
                "title": "Try inline suggestion examples",
                "category": "%AWS.amazonq.title%",
                "enablement": "aws.codewhisperer.connected"
            },
            {
                "command": "aws.amazonq.toggleCodeSuggestion",
                "title": "%AWS.amazonq.toggleCodeSuggestion%",
                "category": "%AWS.amazonq.title%",
                "enablement": "aws.codewhisperer.connected"
            },
            {
                "command": "aws.codeWhisperer.toggleCodeScan",
                "title": "%AWS.amazonq.toggleCodeScan%",
                "category": "%AWS.amazonq.title%",
                "enablement": "aws.codewhisperer.connected"
            },
            {
                "command": "aws.amazonq.securityIssuesTreeFilter.clearFilters",
                "title": "Clear Filters",
                "enablement": "view == aws.amazonq.SecurityIssuesTree"
            },
            {
                "command": "aws.amazonq.security.generateFix",
                "title": "%AWS.command.amazonq.generateFix%",
                "icon": "$(wrench)",
                "enablement": "view == aws.amazonq.SecurityIssuesTree"
            },
            {
                "command": "aws.amazonq.applySecurityFix",
                "title": "%AWS.command.amazonq.acceptFix%",
                "icon": "$(check)",
                "enablement": "view == aws.amazonq.SecurityIssuesTree"
            },
            {
                "command": "aws.amazonq.security.regenerateFix",
                "title": "%AWS.command.amazonq.regenerateFix%",
                "icon": "$(lightbulb-autofix)",
                "enablement": "view == aws.amazonq.SecurityIssuesTree"
            },
            {
                "command": "aws.amazonq.openSecurityIssuePanel",
                "title": "%AWS.command.amazonq.viewDetails%",
                "icon": "$(search)",
                "enablement": "view == aws.amazonq.SecurityIssuesTree"
            },
            {
                "command": "aws.amazonq.security.explain",
                "title": "%AWS.command.amazonq.explainIssue%",
                "enablement": "view == aws.amazonq.SecurityIssuesTree"
            },
            {
                "command": "aws.amazonq.security.ignore",
                "title": "%AWS.command.amazonq.ignoreIssue%",
                "icon": "$(circle-slash)",
                "enablement": "view == aws.amazonq.SecurityIssuesTree"
            },
            {
                "command": "aws.amazonq.security.ignoreAll",
                "title": "%AWS.command.amazonq.ignoreAllIssues%",
                "enablement": "view == aws.amazonq.SecurityIssuesTree"
            },
            {
                "command": "aws.amazonq.security.showFilters",
                "title": "%AWS.command.amazonq.filterIssues%",
                "icon": "$(filter)",
                "enablement": "view == aws.amazonq.SecurityIssuesTree"
            },
            {
                "command": "aws.amazonq.codescan.showGroupingStrategy",
                "title": "%AWS.command.amazonq.groupIssues%",
                "icon": "$(list-filter)",
                "enablement": "view == aws.amazonq.SecurityIssuesTree"
            },
            {
                "command": "aws.amazonq.inline.invokeChat",
                "title": "%AWS.amazonq.inline.invokeChat%",
                "category": "%AWS.amazonq.title%",
                "enablement": "aws.codewhisperer.connected"
            },
            {
                "command": "aws.amazonq.focusChat",
                "title": "%AWS.amazonq.openChat%",
                "category": "%AWS.amazonq.title%"
            },
            {
                "command": "aws.amazonq.exploreAgents",
                "title": "%AWS.amazonq.exploreAgents%",
                "category": "%AWS.amazonq.title%",
                "enablement": "aws.codewhisperer.connected && !aws.isSageMaker"
            },
            {
                "command": "aws.amazonq.walkthrough.show",
                "title": "%AWS.amazonq.welcomeWalkthrough%"
            }
        ],
        "keybindings": [
            {
                "command": "_aws.amazonq.focusChat.keybinding",
                "win": "win+alt+i",
                "mac": "cmd+alt+i",
                "linux": "meta+alt+i"
            },
            {
                "command": "aws.amazonq.explainCode",
                "win": "win+alt+e",
                "mac": "cmd+alt+e",
                "linux": "meta+alt+e"
            },
            {
                "command": "aws.amazonq.refactorCode",
                "win": "win+alt+u",
                "mac": "cmd+alt+u",
                "linux": "meta+alt+u"
            },
            {
                "command": "aws.amazonq.fixCode",
                "win": "win+alt+y",
                "mac": "cmd+alt+y",
                "linux": "meta+alt+y"
            },
            {
                "command": "aws.amazonq.optimizeCode",
                "win": "win+alt+a",
                "mac": "cmd+alt+a",
                "linux": "meta+alt+a"
            },
            {
                "command": "aws.amazonq.sendToPrompt",
                "key": "win+alt+q",
                "mac": "cmd+alt+q",
                "linux": "meta+alt+q"
            },
            {
                "command": "aws.amazonq.generateUnitTests",
                "key": "win+alt+t",
                "mac": "cmd+alt+t",
                "linux": "meta+alt+t"
            },
            {
                "command": "aws.amazonq.invokeInlineCompletion",
                "key": "alt+c",
                "mac": "alt+c",
                "when": "editorTextFocus && aws.codewhisperer.connected"
            },
            {
                "command": "aws.amazonq.rejectCodeSuggestion",
                "key": "escape",
                "mac": "escape",
                "when": "inlineSuggestionVisible && !editorReadonly && aws.codewhisperer.connected"
            },
            {
                "command": "aws.amazonq.dismissTutorial",
                "key": "escape",
                "mac": "escape",
                "when": "aws.codewhisperer.tutorial.workInProgress && !inlineSuggestionVisible && !suggestWidgetVisible"
            },
            {
                "key": "right",
                "command": "editor.action.inlineSuggest.showNext",
                "when": "inlineSuggestionVisible && !editorReadonly && aws.codewhisperer.connected"
            },
            {
                "key": "left",
                "command": "editor.action.inlineSuggest.showPrevious",
                "when": "inlineSuggestionVisible && !editorReadonly && aws.codewhisperer.connected"
            },
            {
                "command": "aws.amazonq.inline.invokeChat",
                "win": "ctrl+i",
                "mac": "cmd+i",
                "linux": "ctrl+i",
                "when": "editorTextFocus && aws.codewhisperer.connected"
            },
            {
                "command": "aws.amazonq.inline.waitForUserDecisionAcceptAll",
                "key": "enter",
                "when": "editorTextFocus && aws.codewhisperer.connected && amazonq.inline.codelensShortcutEnabled"
            },
            {
                "command": "aws.amazonq.inline.waitForUserDecisionRejectAll",
                "key": "escape",
                "when": "editorTextFocus && aws.codewhisperer.connected && amazonq.inline.codelensShortcutEnabled"
            }
        ],
        "icons": {
            "aws-amazonq-q-gradient": {
                "description": "AWS Contributed Icon",
                "default": {
                    "fontPath": "./resources/fonts/aws-toolkit-icons.woff",
                    "fontCharacter": "\\f1aa"
                }
            },
            "aws-amazonq-q-squid-ink": {
                "description": "AWS Contributed Icon",
                "default": {
                    "fontPath": "./resources/fonts/aws-toolkit-icons.woff",
                    "fontCharacter": "\\f1ab"
                }
            },
            "aws-amazonq-q-white": {
                "description": "AWS Contributed Icon",
                "default": {
                    "fontPath": "./resources/fonts/aws-toolkit-icons.woff",
                    "fontCharacter": "\\f1ac"
                }
            },
            "aws-amazonq-severity-critical": {
                "description": "AWS Contributed Icon",
                "default": {
                    "fontPath": "./resources/fonts/aws-toolkit-icons.woff",
                    "fontCharacter": "\\f1ad"
                }
            },
            "aws-amazonq-severity-high": {
                "description": "AWS Contributed Icon",
                "default": {
                    "fontPath": "./resources/fonts/aws-toolkit-icons.woff",
                    "fontCharacter": "\\f1ae"
                }
            },
            "aws-amazonq-severity-info": {
                "description": "AWS Contributed Icon",
                "default": {
                    "fontPath": "./resources/fonts/aws-toolkit-icons.woff",
                    "fontCharacter": "\\f1af"
                }
            },
            "aws-amazonq-severity-low": {
                "description": "AWS Contributed Icon",
                "default": {
                    "fontPath": "./resources/fonts/aws-toolkit-icons.woff",
                    "fontCharacter": "\\f1b0"
                }
            },
            "aws-amazonq-severity-medium": {
                "description": "AWS Contributed Icon",
                "default": {
                    "fontPath": "./resources/fonts/aws-toolkit-icons.woff",
                    "fontCharacter": "\\f1b1"
                }
            },
            "aws-amazonq-transform-arrow-dark": {
                "description": "AWS Contributed Icon",
                "default": {
                    "fontPath": "./resources/fonts/aws-toolkit-icons.woff",
                    "fontCharacter": "\\f1b2"
                }
            },
            "aws-amazonq-transform-arrow-light": {
                "description": "AWS Contributed Icon",
                "default": {
                    "fontPath": "./resources/fonts/aws-toolkit-icons.woff",
                    "fontCharacter": "\\f1b3"
                }
            },
            "aws-amazonq-transform-default-dark": {
                "description": "AWS Contributed Icon",
                "default": {
                    "fontPath": "./resources/fonts/aws-toolkit-icons.woff",
                    "fontCharacter": "\\f1b4"
                }
            },
            "aws-amazonq-transform-default-light": {
                "description": "AWS Contributed Icon",
                "default": {
                    "fontPath": "./resources/fonts/aws-toolkit-icons.woff",
                    "fontCharacter": "\\f1b5"
                }
            },
            "aws-amazonq-transform-dependencies-dark": {
                "description": "AWS Contributed Icon",
                "default": {
                    "fontPath": "./resources/fonts/aws-toolkit-icons.woff",
                    "fontCharacter": "\\f1b6"
                }
            },
            "aws-amazonq-transform-dependencies-light": {
                "description": "AWS Contributed Icon",
                "default": {
                    "fontPath": "./resources/fonts/aws-toolkit-icons.woff",
                    "fontCharacter": "\\f1b7"
                }
            },
            "aws-amazonq-transform-file-dark": {
                "description": "AWS Contributed Icon",
                "default": {
                    "fontPath": "./resources/fonts/aws-toolkit-icons.woff",
                    "fontCharacter": "\\f1b8"
                }
            },
            "aws-amazonq-transform-file-light": {
                "description": "AWS Contributed Icon",
                "default": {
                    "fontPath": "./resources/fonts/aws-toolkit-icons.woff",
                    "fontCharacter": "\\f1b9"
                }
            },
            "aws-amazonq-transform-logo": {
                "description": "AWS Contributed Icon",
                "default": {
                    "fontPath": "./resources/fonts/aws-toolkit-icons.woff",
                    "fontCharacter": "\\f1ba"
                }
            },
            "aws-amazonq-transform-step-into-dark": {
                "description": "AWS Contributed Icon",
                "default": {
                    "fontPath": "./resources/fonts/aws-toolkit-icons.woff",
                    "fontCharacter": "\\f1bb"
                }
            },
            "aws-amazonq-transform-step-into-light": {
                "description": "AWS Contributed Icon",
                "default": {
                    "fontPath": "./resources/fonts/aws-toolkit-icons.woff",
                    "fontCharacter": "\\f1bc"
                }
            },
            "aws-amazonq-transform-variables-dark": {
                "description": "AWS Contributed Icon",
                "default": {
                    "fontPath": "./resources/fonts/aws-toolkit-icons.woff",
                    "fontCharacter": "\\f1bd"
                }
            },
            "aws-amazonq-transform-variables-light": {
                "description": "AWS Contributed Icon",
                "default": {
                    "fontPath": "./resources/fonts/aws-toolkit-icons.woff",
                    "fontCharacter": "\\f1be"
                }
            },
            "aws-applicationcomposer-icon": {
                "description": "AWS Contributed Icon",
                "default": {
                    "fontPath": "./resources/fonts/aws-toolkit-icons.woff",
                    "fontCharacter": "\\f1bf"
                }
            },
            "aws-applicationcomposer-icon-dark": {
                "description": "AWS Contributed Icon",
                "default": {
                    "fontPath": "./resources/fonts/aws-toolkit-icons.woff",
                    "fontCharacter": "\\f1c0"
                }
            },
            "aws-apprunner-service": {
                "description": "AWS Contributed Icon",
                "default": {
                    "fontPath": "./resources/fonts/aws-toolkit-icons.woff",
                    "fontCharacter": "\\f1c1"
                }
            },
            "aws-cdk-logo": {
                "description": "AWS Contributed Icon",
                "default": {
                    "fontPath": "./resources/fonts/aws-toolkit-icons.woff",
                    "fontCharacter": "\\f1c2"
                }
            },
            "aws-cloudformation-stack": {
                "description": "AWS Contributed Icon",
                "default": {
                    "fontPath": "./resources/fonts/aws-toolkit-icons.woff",
                    "fontCharacter": "\\f1c3"
                }
            },
            "aws-cloudwatch-log-group": {
                "description": "AWS Contributed Icon",
                "default": {
                    "fontPath": "./resources/fonts/aws-toolkit-icons.woff",
                    "fontCharacter": "\\f1c4"
                }
            },
            "aws-codecatalyst-logo": {
                "description": "AWS Contributed Icon",
                "default": {
                    "fontPath": "./resources/fonts/aws-toolkit-icons.woff",
                    "fontCharacter": "\\f1c5"
                }
            },
            "aws-codewhisperer-icon-black": {
                "description": "AWS Contributed Icon",
                "default": {
                    "fontPath": "./resources/fonts/aws-toolkit-icons.woff",
                    "fontCharacter": "\\f1c6"
                }
            },
            "aws-codewhisperer-icon-white": {
                "description": "AWS Contributed Icon",
                "default": {
                    "fontPath": "./resources/fonts/aws-toolkit-icons.woff",
                    "fontCharacter": "\\f1c7"
                }
            },
            "aws-codewhisperer-learn": {
                "description": "AWS Contributed Icon",
                "default": {
                    "fontPath": "./resources/fonts/aws-toolkit-icons.woff",
                    "fontCharacter": "\\f1c8"
                }
            },
            "aws-ecr-registry": {
                "description": "AWS Contributed Icon",
                "default": {
                    "fontPath": "./resources/fonts/aws-toolkit-icons.woff",
                    "fontCharacter": "\\f1c9"
                }
            },
            "aws-ecs-cluster": {
                "description": "AWS Contributed Icon",
                "default": {
                    "fontPath": "./resources/fonts/aws-toolkit-icons.woff",
                    "fontCharacter": "\\f1ca"
                }
            },
            "aws-ecs-container": {
                "description": "AWS Contributed Icon",
                "default": {
                    "fontPath": "./resources/fonts/aws-toolkit-icons.woff",
                    "fontCharacter": "\\f1cb"
                }
            },
            "aws-ecs-service": {
                "description": "AWS Contributed Icon",
                "default": {
                    "fontPath": "./resources/fonts/aws-toolkit-icons.woff",
                    "fontCharacter": "\\f1cc"
                }
            },
            "aws-generic-attach-file": {
                "description": "AWS Contributed Icon",
                "default": {
                    "fontPath": "./resources/fonts/aws-toolkit-icons.woff",
                    "fontCharacter": "\\f1cd"
                }
            },
            "aws-iot-certificate": {
                "description": "AWS Contributed Icon",
                "default": {
                    "fontPath": "./resources/fonts/aws-toolkit-icons.woff",
                    "fontCharacter": "\\f1ce"
                }
            },
            "aws-iot-policy": {
                "description": "AWS Contributed Icon",
                "default": {
                    "fontPath": "./resources/fonts/aws-toolkit-icons.woff",
                    "fontCharacter": "\\f1cf"
                }
            },
            "aws-iot-thing": {
                "description": "AWS Contributed Icon",
                "default": {
                    "fontPath": "./resources/fonts/aws-toolkit-icons.woff",
                    "fontCharacter": "\\f1d0"
                }
            },
            "aws-lambda-function": {
                "description": "AWS Contributed Icon",
                "default": {
                    "fontPath": "./resources/fonts/aws-toolkit-icons.woff",
                    "fontCharacter": "\\f1d1"
                }
            },
            "aws-mynah-MynahIconBlack": {
                "description": "AWS Contributed Icon",
                "default": {
                    "fontPath": "./resources/fonts/aws-toolkit-icons.woff",
                    "fontCharacter": "\\f1d2"
                }
            },
            "aws-mynah-MynahIconWhite": {
                "description": "AWS Contributed Icon",
                "default": {
                    "fontPath": "./resources/fonts/aws-toolkit-icons.woff",
                    "fontCharacter": "\\f1d3"
                }
            },
            "aws-mynah-logo": {
                "description": "AWS Contributed Icon",
                "default": {
                    "fontPath": "./resources/fonts/aws-toolkit-icons.woff",
                    "fontCharacter": "\\f1d4"
                }
            },
            "aws-redshift-cluster": {
                "description": "AWS Contributed Icon",
                "default": {
                    "fontPath": "./resources/fonts/aws-toolkit-icons.woff",
                    "fontCharacter": "\\f1d5"
                }
            },
            "aws-redshift-cluster-connected": {
                "description": "AWS Contributed Icon",
                "default": {
                    "fontPath": "./resources/fonts/aws-toolkit-icons.woff",
                    "fontCharacter": "\\f1d6"
                }
            },
            "aws-redshift-database": {
                "description": "AWS Contributed Icon",
                "default": {
                    "fontPath": "./resources/fonts/aws-toolkit-icons.woff",
                    "fontCharacter": "\\f1d7"
                }
            },
            "aws-redshift-redshift-cluster-connected": {
                "description": "AWS Contributed Icon",
                "default": {
                    "fontPath": "./resources/fonts/aws-toolkit-icons.woff",
                    "fontCharacter": "\\f1d8"
                }
            },
            "aws-redshift-schema": {
                "description": "AWS Contributed Icon",
                "default": {
                    "fontPath": "./resources/fonts/aws-toolkit-icons.woff",
                    "fontCharacter": "\\f1d9"
                }
            },
            "aws-redshift-table": {
                "description": "AWS Contributed Icon",
                "default": {
                    "fontPath": "./resources/fonts/aws-toolkit-icons.woff",
                    "fontCharacter": "\\f1da"
                }
            },
            "aws-s3-bucket": {
                "description": "AWS Contributed Icon",
                "default": {
                    "fontPath": "./resources/fonts/aws-toolkit-icons.woff",
                    "fontCharacter": "\\f1db"
                }
            },
            "aws-s3-create-bucket": {
                "description": "AWS Contributed Icon",
                "default": {
                    "fontPath": "./resources/fonts/aws-toolkit-icons.woff",
                    "fontCharacter": "\\f1dc"
                }
            },
            "aws-schemas-registry": {
                "description": "AWS Contributed Icon",
                "default": {
                    "fontPath": "./resources/fonts/aws-toolkit-icons.woff",
                    "fontCharacter": "\\f1dd"
                }
            },
            "aws-schemas-schema": {
                "description": "AWS Contributed Icon",
                "default": {
                    "fontPath": "./resources/fonts/aws-toolkit-icons.woff",
                    "fontCharacter": "\\f1de"
                }
            },
            "aws-stepfunctions-preview": {
                "description": "AWS Contributed Icon",
                "default": {
                    "fontPath": "./resources/fonts/aws-toolkit-icons.woff",
                    "fontCharacter": "\\f1df"
                }
            }
        },
        "walkthroughs": [
            {
                "id": "aws.amazonq.walkthrough",
                "title": "Meet Amazon Q",
                "description": "Your generative AI-powered assistant across the software development lifecycle.",
                "steps": [
                    {
                        "id": "aws.amazonq.walkthrough.inlineSuggestions",
                        "title": "Get inline code suggestions",
                        "description": "Amazon Q suggests code as you type based on your open files. Accepted suggestions from licensed code will go into the Code Reference Log.\n\n[Try Example](command:_aws.amazonq.walkthrough.inlineSuggestionsExample)\n\n**TIP: Invoke manually with opt/alt + c**",
                        "media": {
                            "markdown": "./resources/walkthrough/amazonq/inline.md"
                        },
                        "completionEvents": [
                            "onCommand:_aws.amazonq.walkthrough.inlineSuggestionsExample"
                        ]
                    },
                    {
                        "id": "aws.amazonq.walkthrough.chat",
                        "title": "Ask using chat",
                        "description": "Amazon Q answers software development questions, writes code based on your current file, and cites sources.\n\nUse the right-click menu for quick commands.\n\n**TIP: Drag and drop the Q panel to dock on the right**",
                        "media": {
                            "markdown": "./resources/walkthrough/amazonq/chat.md"
                        },
                        "completionEvents": []
                    },
                    {
                        "id": "aws.amazonq.walkthrough.securityScan",
                        "title": "Check for security vulnerabilities",
                        "description": "Amazon Q scans your code to identify security vulnerabilities and suggests fixes.\n\nStart a scan from the status bar menu.\n\n[Scan your current project](command:_aws.amazonq.walkthrough.securityScanExample)\n\nIdentifies vulnerabilities in Python, Typescript, Ruby, AWS CDK, and [more](https://docs.aws.amazon.com/amazonq/latest/qdeveloper-ug/q-language-ide-support.html#security-scans-language-support)",
                        "media": {
                            "markdown": "./resources/walkthrough/amazonq/scans.md"
                        },
                        "completionEvents": [
                            "onCommand:_aws.amazonq.walkthrough.securityScanExample"
                        ]
                    },
                    {
                        "id": "aws.amazonq.walkthrough.settings",
                        "title": "Access actions and options",
                        "description": "Pause inline suggestions, open the Code Reference Log, access Settings, and more from the Amazon Q menu.\n\n[Open the status bar menu](command:_aws.amazonq.walkthrough.listCommands)",
                        "media": {
                            "markdown": "./resources/walkthrough/amazonq/menu.md"
                        },
                        "completionEvents": [
                            "onCommand:_aws.amazonq.walkthrough.listCommands"
                        ]
                    }
                ]
            }
        ]
    },
    "engines": {
        "npm": "^10.1.0",
        "vscode": "^1.83.0"
    }
}<|MERGE_RESOLUTION|>--- conflicted
+++ resolved
@@ -59,11 +59,7 @@
         "watch": "npm run clean && npm run buildScripts && tsc -watch -p ./",
         "testCompile": "npm run clean && npm run buildScripts && npm run compileOnly",
         "test": "npm run testCompile && c8 --allowExternal ts-node ../core/scripts/test/launchTest.ts unit dist/test/unit/index.js ../core/dist/src/testFixtures/workspaceFolder",
-<<<<<<< HEAD
-        "testE2E": "npm run testCompile && c8 --allowExternal ts-node ../core/scripts/test/launchTest.ts e2e dist/test/e2e/index.js ../core/dist/src/testFixtures/workspaceFolder",
-=======
         "testWeb": "npm run compileDev && c8 --allowExternal ts-node ../core/scripts/test/launchTest.ts web dist/test/web/testRunnerWebCore.js",
->>>>>>> 4e1d059b
         "webRun": "npx @vscode/test-web --open-devtools --browserOption=--disable-web-security --waitForDebugger=9222 --extensionDevelopmentPath=. .",
         "webWatch": "npm run clean && npm run buildScripts && webpack --mode development --watch",
         "serve": "webpack serve --config-name mainServe --mode development",
