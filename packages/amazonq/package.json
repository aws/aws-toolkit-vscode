--- conflicted
+++ resolved
@@ -2,11 +2,7 @@
     "name": "amazon-q-vscode",
     "displayName": "Amazon Q",
     "description": "Amazon Q is your generative AI-powered assistant across the software development lifecycle.",
-<<<<<<< HEAD
-    "version": "1.9.10-BETA",
-=======
-    "version": "1.9.0-SNAPSHOT",
->>>>>>> fc225cc6
+    "version": "1.10.1-BETA",
     "extensionKind": [
         "workspace"
     ],
