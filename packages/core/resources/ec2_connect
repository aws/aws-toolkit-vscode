#!/usr/bin/env bash

# Usage:
#   When connecting to a dev environment
#       AWS_REGION=… AWS_SSM_CLI=… STREAM_URL=… TOKEN=… LOG_FILE_LOCATION==… LOG_LEVEL=… ./ec2_connect 

set -e
set -u

_DATE_CMD=true

if command > /dev/null 2>&1 -v date; then
    _DATE_CMD=date
elif command > /dev/null 2>&1 -v /bin/date; then
    _DATE_CMD=/bin/date
fi

_log() {
    echo "$("$_DATE_CMD" '+%Y/%m/%d %H:%M:%S')" "$@" >> "${LOG_FILE_LOCATION}" 2>&1
}

_require_nolog() {
    if [ -z "${1:-}" ] || [ -z "${2:-}" ]; then
        _log "error: missing required arg: $1"
        exit 1
    fi
}

_require() {
    _require_nolog "$@"
    _log "$1=$2"
}

_ec2() {
    # Function inputs
    local AWS_SSM_CLI=$1
    local AWS_REGION=$2
    local STREAM_URL=$3
    local TOKEN=$4
    local SESSION_ID=$4

    exec "$AWS_SSM_CLI" "{\"streamUrl\":\"$STREAM_URL\",\"tokenValue\":\"$TOKEN\",\"sessionId\":\"$SESSION_ID\"}" "$AWS_REGION" "StartSession"
}

_main() {
    _log "=============================================================================="
    _require LOG_LEVEL "${LOG_LEVEL:-}"
    _require AWS_REGION "${AWS_REGION:-}"
<<<<<<< HEAD
=======
    _require_nolog STREAM_URL "${STREAM_URL:-}"
    _require_nolog TOKEN "${TOKEN:-}"
>>>>>>> 24b1585c
    _require SESSION_ID "${SESSION_ID:-}"
    _require_nolog STREAM_URL "${STREAM_URL:-}"
    _require_nolog TOKEN "${TOKEN:-}"

    # Only log file paths when debug level is set in toolkit. 
    if [ "${LOG_LEVEL:-}" -le 2 ]; then
        _require AWS_SSM_CLI "${AWS_SSM_CLI:-}"
        _require LOG_FILE_LOCATION "${LOG_FILE_LOCATION:-}"
    else
        _require_nolog AWS_SSM_CLI "${AWS_SSM_CLI:-}"
        _require_nolog LOG_FILE_LOCATION "${LOG_FILE_LOCATION:-}"
    fi

    _ec2 "$AWS_SSM_CLI" "$AWS_REGION" "$STREAM_URL" "$TOKEN" "$SESSION_ID"
}

_main<|MERGE_RESOLUTION|>--- conflicted
+++ resolved
@@ -46,11 +46,7 @@
     _log "=============================================================================="
     _require LOG_LEVEL "${LOG_LEVEL:-}"
     _require AWS_REGION "${AWS_REGION:-}"
-<<<<<<< HEAD
-=======
-    _require_nolog STREAM_URL "${STREAM_URL:-}"
-    _require_nolog TOKEN "${TOKEN:-}"
->>>>>>> 24b1585c
+
     _require SESSION_ID "${SESSION_ID:-}"
     _require_nolog STREAM_URL "${STREAM_URL:-}"
     _require_nolog TOKEN "${TOKEN:-}"
