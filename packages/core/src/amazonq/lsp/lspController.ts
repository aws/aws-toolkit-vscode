/*!
 * Copyright Amazon.com, Inc. or its affiliates. All Rights Reserved.
 * SPDX-License-Identifier: Apache-2.0
 */

import * as vscode from 'vscode'
import * as path from 'path'
import { chmodSync, createWriteStream } from 'fs'
import * as crypto from 'crypto'
import { getLogger } from '../../shared/logger/logger'
import { CurrentWsFolders, collectFilesForIndex } from '../../shared/utilities/workspaceUtils'
import fetch from 'node-fetch'
import request from '../../shared/request'
import { LspClient } from './lspClient'
import AdmZip from 'adm-zip'
import { RelevantTextDocument } from '@amzn/codewhisperer-streaming'
import { makeTemporaryToolkitFolder, tryRemoveFolder } from '../../shared/filesystemUtilities'
import { CodeWhispererSettings } from '../../codewhisperer/util/codewhispererSettings'
import { activate as activateLsp } from './lspClient'
import { telemetry } from '../../shared/telemetry'
import { isCloud9 } from '../../shared/extensionUtilities'
import { fs, globals, ToolkitError } from '../../shared'
import { AuthUtil } from '../../codewhisperer'
import { isWeb } from '../../shared/extensionGlobals'
import { getUserAgent } from '../../shared/telemetry/util'
import { isAmazonInternalOs } from '../../shared/vscode/env'
import { fs as fs2 } from '../../shared/fs/fs'

function getProjectPaths() {
    const workspaceFolders = vscode.workspace.workspaceFolders
    if (!workspaceFolders || workspaceFolders.length === 0) {
        throw new ToolkitError('No workspace folders found')
    }
    return workspaceFolders.map((folder) => folder.uri.fsPath)
}

export interface Chunk {
    readonly filePath: string
    readonly content: string
    readonly context?: string
    readonly relativePath?: string
    readonly programmingLanguage?: string
}

export interface Content {
    filename: string
    url: string
    hashes: string[]
    bytes: number
    serverVersion?: string
}

export interface Target {
    platform: string
    arch: string
    contents: Content[]
}

export interface Manifest {
    manifestSchemaVersion: string
    artifactId: string
    artifactDescription: string
    isManifestDeprecated: boolean
    versions: {
        serverVersion: string
        isDelisted: boolean
        targets: Target[]
    }[]
}
const manifestUrl = 'https://aws-toolkit-language-servers.amazonaws.com/q-context/manifest.json'
// this LSP client in Q extension is only going to work with these LSP server versions
const supportedLspServerVersions = ['0.1.9']

const nodeBinName = process.platform === 'win32' ? 'node.exe' : 'node'
/*
 * LSP Controller manages the status of Amazon Q LSP:
 * 1. Downloading, verifying and installing LSP using DEXP LSP manifest and CDN.
 * 2. Managing the LSP states. There are a couple of possible LSP states:
 *    Not installed. Installed. Running. Indexing. Indexing Done.
 * LSP Controller converts the input and output of LSP APIs.
 * The IDE extension code should invoke LSP API via this controller.
 * 3. It perform pre-process and post process of LSP APIs
 *    Pre-process the input to Index Files API
 *    Post-process the output from Query API
 */
export class LspController {
    static #instance: LspController
    private _isIndexingInProgress = false

    public static get instance() {
        return (this.#instance ??= new this())
    }
    constructor() {}

    isIndexingInProgress() {
        return this._isIndexingInProgress
    }

    async _download(localFile: string, remoteUrl: string) {
        const res = await fetch(remoteUrl, {
            headers: {
                'User-Agent': getUserAgent({ includePlatform: true, includeClientId: true }),
            },
        })
        if (!res.ok) {
            throw new ToolkitError(`Failed to download. Error: ${JSON.stringify(res)}`)
        }
        return new Promise((resolve, reject) => {
            const file = createWriteStream(localFile)
            res.body.pipe(file)
            res.body.on('error', (err) => {
                reject(err)
            })
            file.on('finish', () => {
                file.close(resolve)
            })
        })
    }

    async fetchManifest() {
        try {
            const resp = await request.fetch('GET', manifestUrl, {
                headers: {
                    'User-Agent': getUserAgent({ includePlatform: true, includeClientId: true }),
                },
            }).response
            if (!resp.ok) {
                throw new ToolkitError(`Failed to fetch manifest. Error: ${resp.statusText}`)
            }
            return resp.json()
        } catch (e: any) {
            throw new ToolkitError(`Failed to fetch manifest. Error: ${JSON.stringify(e)}`)
        }
    }

    async getFileSha384(filePath: string): Promise<string> {
        const fileBuffer = await fs.readFile(filePath)
        const hash = crypto.createHash('sha384')
        hash.update(fileBuffer)
        return hash.digest('hex')
    }

    async isLspInstalled(context: vscode.ExtensionContext) {
        const localQServer = context.asAbsolutePath(path.join('resources', 'qserver'))
        const localNodeRuntime = context.asAbsolutePath(path.join('resources', nodeBinName))
        return (await fs.exists(localQServer)) && (await fs.exists(localNodeRuntime))
    }

    getQserverFromManifest(manifest: Manifest): Content | undefined {
        if (manifest.isManifestDeprecated) {
            return undefined
        }
        for (const version of manifest.versions) {
            if (version.isDelisted) {
                continue
            }
            if (!supportedLspServerVersions.includes(version.serverVersion)) {
                continue
            }
            for (const t of version.targets) {
                if (
                    (t.platform === process.platform || (t.platform === 'windows' && process.platform === 'win32')) &&
                    t.arch === process.arch
                ) {
                    for (const content of t.contents) {
                        if (content.filename.startsWith('qserver') && content.hashes.length > 0) {
                            content.serverVersion = version.serverVersion
                            return content
                        }
                    }
                }
            }
        }
        return undefined
    }

    getNodeRuntimeFromManifest(manifest: Manifest): Content | undefined {
        if (manifest.isManifestDeprecated) {
            return undefined
        }
        for (const version of manifest.versions) {
            if (version.isDelisted) {
                continue
            }
            if (!supportedLspServerVersions.includes(version.serverVersion)) {
                continue
            }
            for (const t of version.targets) {
                if (
                    (t.platform === process.platform || (t.platform === 'windows' && process.platform === 'win32')) &&
                    t.arch === process.arch
                ) {
                    for (const content of t.contents) {
                        if (content.filename.startsWith('node') && content.hashes.length > 0) {
                            content.serverVersion = version.serverVersion
                            return content
                        }
                    }
                }
            }
        }
        return undefined
    }

    private async hashMatch(filePath: string, content: Content) {
        const sha384 = await this.getFileSha384(filePath)
        if ('sha384:' + sha384 !== content.hashes[0]) {
            getLogger().error(
                `LspController: Downloaded file sha ${sha384} does not match manifest ${content.hashes[0]}.`
            )
            await fs.delete(filePath)
            return false
        }
        return true
    }

    async downloadAndCheckHash(filePath: string, content: Content) {
        await this._download(filePath, content.url)
        const match = await this.hashMatch(filePath, content)
        if (!match) {
            return false
        }
        return true
    }

    async tryInstallLsp(context: vscode.ExtensionContext): Promise<boolean> {
        let tempFolder = undefined
        try {
            if (await this.isLspInstalled(context)) {
                getLogger().info(`LspController: LSP already installed`)
                return true
            }
            // clean up previous downloaded LSP
            const qserverPath = context.asAbsolutePath(path.join('resources', 'qserver'))
            if (await fs.exists(qserverPath)) {
                await tryRemoveFolder(qserverPath)
            }
            // clean up previous downloaded node runtime
            const nodeRuntimePath = context.asAbsolutePath(path.join('resources', nodeBinName))
            if (await fs.exists(nodeRuntimePath)) {
                await fs.delete(nodeRuntimePath)
            }
            // fetch download url for qserver and node runtime
            const manifest: Manifest = (await this.fetchManifest()) as Manifest
            const qserverContent = this.getQserverFromManifest(manifest)
            const nodeRuntimeContent = this.getNodeRuntimeFromManifest(manifest)
            if (!qserverContent || !nodeRuntimeContent) {
                getLogger().info(`LspController: Did not find LSP URL for ${process.platform} ${process.arch}`)
                return false
            }

            tempFolder = await makeTemporaryToolkitFolder()

            // download lsp to temp folder
            const qserverZipTempPath = path.join(tempFolder, 'qserver.zip')
            const downloadOk = await this.downloadAndCheckHash(qserverZipTempPath, qserverContent)
            if (!downloadOk) {
                return false
            }
            const zip = new AdmZip(qserverZipTempPath)
            zip.extractAllTo(tempFolder)
            await fs.rename(path.join(tempFolder, 'qserver'), qserverPath)

            // download node runtime to temp folder
            const nodeRuntimeTempPath = path.join(tempFolder, nodeBinName)
            const downloadNodeOk = await this.downloadAndCheckHash(nodeRuntimeTempPath, nodeRuntimeContent)
            if (!downloadNodeOk) {
                return false
            }
<<<<<<< HEAD
            chmodSync(nodeRuntimeTempPath, 0o755)
            await fs.rename(nodeRuntimeTempPath, nodeRuntimePath)
=======
            await fs2.chmod(nodeRuntimeTempPath, 0o755)
            fs.moveSync(nodeRuntimeTempPath, nodeRuntimePath)
>>>>>>> 37d97c4b
            return true
        } catch (e) {
            getLogger().error(`LspController: Failed to setup LSP server ${e}`)
            return false
        } finally {
            // clean up temp folder
            if (tempFolder) {
                await tryRemoveFolder(tempFolder)
            }
        }
    }

    async query(s: string): Promise<RelevantTextDocument[]> {
        const chunks: Chunk[] | undefined = await LspClient.instance.query(s)
        const resp: RelevantTextDocument[] = []
        chunks?.forEach((chunk) => {
            const text = chunk.context ? chunk.context : chunk.content
            if (chunk.programmingLanguage) {
                resp.push({
                    text: text,
                    relativeFilePath: chunk.relativePath ? chunk.relativePath : path.basename(chunk.filePath),
                    programmingLanguage: {
                        languageName: chunk.programmingLanguage,
                    },
                })
            } else {
                resp.push({
                    text: text,
                    relativeFilePath: chunk.relativePath ? chunk.relativePath : path.basename(chunk.filePath),
                })
            }
        })
        return resp
    }

    async buildIndex() {
        getLogger().info(`LspController: Starting to build vector index of project`)
        const start = performance.now()
        const projPaths = getProjectPaths()
        projPaths.sort()
        try {
            if (projPaths.length === 0) {
                throw Error('No project')
            }
            this._isIndexingInProgress = true
            const projRoot = projPaths[0]
            const files = await collectFilesForIndex(
                projPaths,
                vscode.workspace.workspaceFolders as CurrentWsFolders,
                true,
                CodeWhispererSettings.instance.getMaxIndexSize() * 1024 * 1024
            )
            const totalSizeBytes = files.reduce(
                (accumulator, currentFile) => accumulator + currentFile.fileSizeBytes,
                0
            )
            getLogger().info(`LspController: Found ${files.length} files in current project ${getProjectPaths()}`)
            const resp = await LspClient.instance.indexFiles(
                files.map((f) => f.fileUri.fsPath),
                projRoot,
                false
            )
            if (resp) {
                getLogger().debug(`LspController: Finish building vector index of project`)
                const usage = await LspClient.instance.getLspServerUsage()
                telemetry.amazonq_indexWorkspace.emit({
                    duration: performance.now() - start,
                    result: 'Succeeded',
                    amazonqIndexFileCount: files.length,
                    amazonqIndexMemoryUsageInMB: usage ? usage.memoryUsage / (1024 * 1024) : undefined,
                    amazonqIndexCpuUsagePercentage: usage ? usage.cpuUsage : undefined,
                    amazonqIndexFileSizeInMB: totalSizeBytes / (1024 * 1024),
                    credentialStartUrl: AuthUtil.instance.startUrl,
                })
            } else {
                getLogger().error(`LspController: Failed to build vector index of project`)
                telemetry.amazonq_indexWorkspace.emit({
                    duration: performance.now() - start,
                    result: 'Failed',
                    amazonqIndexFileCount: 0,
                    amazonqIndexFileSizeInMB: 0,
                })
            }
        } catch (e) {
            getLogger().error(`LspController: Failed to build vector index of project`)
            telemetry.amazonq_indexWorkspace.emit({
                duration: performance.now() - start,
                result: 'Failed',
                amazonqIndexFileCount: 0,
                amazonqIndexFileSizeInMB: 0,
            })
        } finally {
            this._isIndexingInProgress = false
        }
    }

    async trySetupLsp(context: vscode.ExtensionContext) {
        if (isCloud9() || isWeb() || isAmazonInternalOs()) {
            getLogger().warn('LspController: Skipping LSP setup. LSP is not compatible with the current environment. ')
            // do not do anything if in Cloud9 or Web mode or in AL2 (AL2 does not support node v18+)
            return
        }
        setImmediate(async () => {
            if (!CodeWhispererSettings.instance.isLocalIndexEnabled()) {
                // only download LSP for users who did not turn on this feature
                // do not start LSP server
                await LspController.instance.tryInstallLsp(context)
                return
            }
            const ok = await LspController.instance.tryInstallLsp(context)
            if (!ok) {
                return
            }
            try {
                await activateLsp(context)
                getLogger().info('LspController: LSP activated')
                void LspController.instance.buildIndex()
                // log the LSP server CPU and Memory usage per 30 minutes.
                globals.clock.setInterval(
                    async () => {
                        const usage = await LspClient.instance.getLspServerUsage()
                        if (usage) {
                            getLogger().info(
                                `LspController: LSP server CPU ${usage.cpuUsage}%, LSP server Memory ${
                                    usage.memoryUsage / (1024 * 1024)
                                }MB  `
                            )
                        }
                    },
                    30 * 60 * 1000
                )
            } catch (e) {
                getLogger().error(`LspController: LSP failed to activate ${e}`)
            }
        })
    }
}<|MERGE_RESOLUTION|>--- conflicted
+++ resolved
@@ -5,7 +5,7 @@
 
 import * as vscode from 'vscode'
 import * as path from 'path'
-import { chmodSync, createWriteStream } from 'fs'
+import { createWriteStream } from 'fs'
 import * as crypto from 'crypto'
 import { getLogger } from '../../shared/logger/logger'
 import { CurrentWsFolders, collectFilesForIndex } from '../../shared/utilities/workspaceUtils'
@@ -24,7 +24,6 @@
 import { isWeb } from '../../shared/extensionGlobals'
 import { getUserAgent } from '../../shared/telemetry/util'
 import { isAmazonInternalOs } from '../../shared/vscode/env'
-import { fs as fs2 } from '../../shared/fs/fs'
 
 function getProjectPaths() {
     const workspaceFolders = vscode.workspace.workspaceFolders
@@ -267,13 +266,8 @@
             if (!downloadNodeOk) {
                 return false
             }
-<<<<<<< HEAD
-            chmodSync(nodeRuntimeTempPath, 0o755)
+            await fs.chmod(nodeRuntimeTempPath, 0o755)
             await fs.rename(nodeRuntimeTempPath, nodeRuntimePath)
-=======
-            await fs2.chmod(nodeRuntimeTempPath, 0o755)
-            fs.moveSync(nodeRuntimeTempPath, nodeRuntimePath)
->>>>>>> 37d97c4b
             return true
         } catch (e) {
             getLogger().error(`LspController: Failed to setup LSP server ${e}`)
