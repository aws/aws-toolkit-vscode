--- conflicted
+++ resolved
@@ -5,10 +5,6 @@
 
 import * as vscode from 'vscode'
 import * as path from 'path'
-<<<<<<< HEAD
-=======
-import { createWriteStream } from 'fs'
->>>>>>> 8734c524
 import * as crypto from 'crypto'
 import { createWriteStream } from 'fs'
 import { getLogger } from '../../shared/logger/logger'
@@ -28,10 +24,6 @@
 import { isWeb } from '../../shared/extensionGlobals'
 import { getUserAgent } from '../../shared/telemetry/util'
 import { isAmazonInternalOs } from '../../shared/vscode/env'
-<<<<<<< HEAD
-import { fs } from '../../shared/fs/fs'
-=======
->>>>>>> 8734c524
 
 function getProjectPaths() {
     const workspaceFolders = vscode.workspace.workspaceFolders
