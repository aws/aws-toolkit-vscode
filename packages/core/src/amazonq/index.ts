--- conflicted
+++ resolved
@@ -47,11 +47,7 @@
 export * as featureConfig from './webview/generators/featureConfig'
 export * as messageDispatcher from './webview/messages/messageDispatcher'
 import { FeatureContext } from '../shared/featureConfig'
-<<<<<<< HEAD
-export { EditorContentController } from './commons/controllers/contentController'
-=======
 export { EditorContentController, ViewDiffMessage } from './commons/controllers/contentController'
->>>>>>> 457efa4e
 
 /**
  * main from createMynahUI is a purely browser dependency. Due to this
