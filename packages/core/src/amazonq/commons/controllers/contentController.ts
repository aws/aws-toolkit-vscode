--- conflicted
+++ resolved
@@ -162,22 +162,12 @@
      * @param message the message from Amazon Q chat
      * @param scheme the URI scheme to use for the diff view
      */
-<<<<<<< HEAD
-    public async viewDiff(message: any, scheme: string = amazonQDiffScheme, reverseOrder = false) {
-=======
     public async viewDiff(message: ViewDiffMessage, scheme: string = amazonQDiffScheme) {
->>>>>>> 457efa4e
         const errorNotification = 'Unable to Open Diff.'
         const { filePath, fileText, selection } = extractFileAndCodeSelectionFromMessage(message)
 
         try {
             if (filePath && message?.code !== undefined && selection) {
-<<<<<<< HEAD
-                const originalFileUri = vscode.Uri.file(filePath)
-                const uri = await createTempFileForDiff(originalFileUri, message, selection, scheme)
-
-=======
->>>>>>> 457efa4e
                 // Register content provider and show diff
                 const contentProvider = new DiffContentProvider()
                 const disposable = vscode.workspace.registerTextDocumentContentProvider(scheme, contentProvider)
@@ -193,12 +183,8 @@
 
                 await vscode.commands.executeCommand(
                     'vscode.diff',
-<<<<<<< HEAD
-                    ...(reverseOrder ? [uri, originalFileUri] : [originalFileUri, uri]),
-=======
                     originalFileUri,
                     modifiedFileUri,
->>>>>>> 457efa4e
                     `${path.basename(filePath)} ${amazonQTabSuffix}`
                 )
 
