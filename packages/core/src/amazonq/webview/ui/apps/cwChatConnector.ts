/*!
 * Copyright Amazon.com, Inc. or its affiliates. All Rights Reserved.
 * SPDX-License-Identifier: Apache-2.0
 */

import {
    ChatItem,
    ChatItemButton,
    ChatItemFormItem,
    ChatItemType,
    MynahIconsType,
    MynahUIDataModel,
    QuickActionCommand,
} from '@aws/mynah-ui'
import { TabType } from '../storages/tabsStorage'
import { CWCChatItem } from '../connector'
import { BaseConnector, BaseConnectorProps } from './baseConnector'

export interface ConnectorProps extends BaseConnectorProps {
    onCWCContextCommandMessage: (message: CWCChatItem, command?: string) => string | undefined
    onContextCommandDataReceived: (data: MynahUIDataModel['contextCommands']) => void
    onShowCustomForm: (
        tabId: string,
        formItems?: ChatItemFormItem[],
        buttons?: ChatItemButton[],
        title?: string,
        description?: string
    ) => void
    onChatAnswerUpdated?: (tabID: string, message: ChatItem) => void
    onAsyncEventProgress: (
        tabID: string,
        inProgress: boolean,
        message: string,
        messageId: string | undefined,
<<<<<<< HEAD
        enableStopAction: boolean,
        isPromptInputDisabled: boolean
=======
        enableStopAction: boolean
>>>>>>> 1667c944
    ) => void
}

export class Connector extends BaseConnector {
    private readonly onCWCContextCommandMessage
    private readonly onContextCommandDataReceived
    private readonly onShowCustomForm
    private readonly onChatAnswerUpdated
    private readonly onAsyncEventProgress
    private chatItems: Map<string, Map<string, ChatItem>> = new Map() // tabId -> messageId -> ChatItem

    override getTabType(): TabType {
        return 'cwc'
    }

    constructor(props: ConnectorProps) {
        super(props)
        this.onCWCContextCommandMessage = props.onCWCContextCommandMessage
        this.onContextCommandDataReceived = props.onContextCommandDataReceived
        this.onShowCustomForm = props.onShowCustomForm
        this.onChatAnswerUpdated = props.onChatAnswerUpdated
        this.onAsyncEventProgress = props.onAsyncEventProgress
    }

    onSourceLinkClick = (tabID: string, messageId: string, link: string): void => {
        this.sendMessageToExtension({
            command: 'source-link-click',
            tabID,
            messageId,
            link,
            tabType: this.getTabType(),
        })
    }

    private processEditorContextCommandMessage = async (messageData: any): Promise<void> => {
        const triggerTabID = this.onCWCContextCommandMessage(
            {
                body: messageData.message,
                type: ChatItemType.PROMPT,
            },
            messageData.command
        )
        await this.sendTriggerTabIDReceived(
            messageData.triggerID,
            triggerTabID !== undefined ? triggerTabID : 'no-available-tabs'
        )
    }

    private sendTriggerTabIDReceived = async (triggerID: string, tabID: string): Promise<void> => {
        this.sendMessageToExtension({
            command: 'trigger-tabID-received',
            triggerID,
            tabID,
            tabType: this.getTabType(),
        })
    }

    private processChatMessage = async (messageData: any): Promise<void> => {
        if (this.onChatAnswerReceived === undefined) {
            return
        }
        if (
            messageData.message !== undefined ||
            messageData.relatedSuggestions !== undefined ||
            messageData.codeReference !== undefined
        ) {
            const followUps =
                messageData.followUps !== undefined && messageData.followUps.length > 0
                    ? {
                          text: messageData.followUpsHeader ?? 'Suggested follow up questions:',
                          options: messageData.followUps,
                      }
                    : undefined

            const answer: CWCChatItem = {
                type: messageData.messageType,
                messageId: messageData.messageID ?? messageData.triggerID,
                body: messageData.message,
                followUp: followUps,
                canBeVoted: messageData.canBeVoted ?? false,
                codeReference: messageData.codeReference,
                userIntent: messageData.userIntent,
                codeBlockLanguage: messageData.codeBlockLanguage,
                contextList: messageData.contextList,
                title: messageData.title,
                buttons: messageData.buttons ?? undefined,
                fileList: messageData.fileList ?? undefined,
                header: messageData.header ?? undefined,
                padding: messageData.padding ?? undefined,
                fullWidth: messageData.fullWidth ?? undefined,
                codeBlockActions: messageData.codeBlockActions ?? undefined,
            }

            if (messageData.relatedSuggestions !== undefined) {
                answer.relatedContent = {
                    title: 'Sources',
                    content: messageData.relatedSuggestions,
                }
            }

            if (answer.messageId) {
                this.storeChatItem(messageData.tabID, answer.messageId, answer)
            }
            this.onChatAnswerReceived(messageData.tabID, answer, messageData)

            // Exit the function if we received an answer from AI
            if (
                messageData.messageType === ChatItemType.SYSTEM_PROMPT ||
                messageData.messageType === ChatItemType.AI_PROMPT
            ) {
                await this.sendTriggerMessageProcessed(messageData.requestID)
            }

            return
        }
        if (messageData.messageType === ChatItemType.ANSWER) {
            const answer: CWCChatItem = {
                type: messageData.messageType,
                body: undefined,
                relatedContent: undefined,
                messageId: messageData.messageID,
                codeReference: messageData.codeReference,
                userIntent: messageData.userIntent,
                codeBlockLanguage: messageData.codeBlockLanguage,
                followUp:
                    messageData.followUps !== undefined && messageData.followUps.length > 0
                        ? {
                              text: 'Suggested follow up questions:',
                              options: messageData.followUps,
                          }
                        : undefined,
                buttons: messageData.buttons ?? undefined,
                canBeVoted: messageData.canBeVoted ?? false,
                header: messageData.header ?? undefined,
                padding: messageData.padding ?? undefined,
                fullWidth: messageData.fullWidth ?? undefined,
                codeBlockActions: messageData.codeBlockActions ?? undefined,
            }
            this.onChatAnswerReceived(messageData.tabID, answer, messageData)

            return
        }
    }

    private storeChatItem(tabId: string, messageId: string, item: ChatItem): void {
        if (!this.chatItems.has(tabId)) {
            this.chatItems.set(tabId, new Map())
        }
        this.chatItems.get(tabId)?.set(messageId, { ...item })
    }

    private getCurrentChatItem(tabId: string, messageId: string): ChatItem | undefined {
        return this.chatItems.get(tabId)?.get(messageId)
    }

    processContextCommandData(messageData: any) {
        if (messageData.data) {
            this.onContextCommandDataReceived(messageData.data)
        }
    }

    private showCustomFormMessage = (messageData: any) => {
        this.onShowCustomForm(
            messageData.tabID,
            messageData.formItems,
            messageData.buttons,
            messageData.title,
            messageData.description
        )
    }

    onFormTextualItemKeyPress = (
        tabId: string,
        event: KeyboardEvent,
        formData: Record<string, string>,
        itemId: string,
        eventId?: string
    ) => {
        if (itemId === 'prompt-name' && event.key === 'Enter') {
            event.preventDefault()
            this.sendMessageToExtension({
                command: 'form-action-click',
                action: {
                    id: 'submit-create-prompt',
                    formItemValues: formData,
                },
                tabType: this.getTabType(),
                tabID: tabId,
            })
            return true
        }
        return false
    }

    handleMessageReceive = async (messageData: any): Promise<void> => {
        if (messageData.type === 'chatMessage') {
            await this.processChatMessage(messageData)
            return
        }

        if (messageData.type === 'editorContextCommandMessage') {
            await this.processEditorContextCommandMessage(messageData)
            return
        }

        if (messageData.type === 'contextCommandData') {
            this.processContextCommandData(messageData)
            return
        }
        if (messageData.type === 'showCustomFormMessage') {
            this.showCustomFormMessage(messageData)
            return
        }

        if (messageData.type === 'customFormActionMessage') {
            this.onCustomFormAction(messageData.tabID, messageData.messageId, messageData.action)
            return
        }

        if (messageData.type === 'asyncEventProgressMessage') {
            const enableStopAction = true
            this.onAsyncEventProgress(
                messageData.tabID,
                messageData.inProgress,
                messageData.message ?? undefined,
                messageData.messageId ?? undefined,
<<<<<<< HEAD
                enableStopAction,
                false
=======
                enableStopAction
>>>>>>> 1667c944
            )
            return
        }
        // For other message types, call the base class handleMessageReceive
        await this.baseHandleMessageReceive(messageData)
    }

    onQuickCommandGroupActionClick = (tabID: string, action: { id: string }) => {
        this.sendMessageToExtension({
            command: 'quick-command-group-action-click',
            actionId: action.id,
            tabID,
            tabType: this.getTabType(),
        })
    }

    onContextSelected = (tabID: string, contextItem: QuickActionCommand) => {
        this.sendMessageToExtension({
            command: 'context-selected',
            contextItem,
            tabID,
            tabType: this.getTabType(),
        })
        if (contextItem.id === 'create-saved-prompt') {
            return false
        }
        return true
    }

    onCustomFormAction(
        tabId: string,
        messageId: string,
        action: {
            id: string
            text?: string | undefined
            formItemValues?: Record<string, string> | undefined
        }
    ) {
        if (action === undefined) {
            return
        }

        this.sendMessageToExtension({
            command: 'form-action-click',
            action: action,
            formSelectedValues: action.formItemValues,
            tabType: this.getTabType(),
            tabID: tabId,
        })

        if (
            !this.onChatAnswerUpdated ||
            !['accept-code-diff', 'reject-code-diff', 'run-shell-command', 'reject-shell-command'].includes(action.id)
        ) {
            return
        }

        // Can not assign body as "undefined" or "null" because both of these values will be overriden at main.ts in onChatAnswerUpdated
        // TODO: Refactor in next PR if necessary.
        const currentChatItem = this.getCurrentChatItem(tabId, messageId)
        const answer: ChatItem = {
            type: ChatItemType.ANSWER,
            messageId: messageId,
            buttons: [],
            body: undefined,
            header: currentChatItem?.header ? { ...currentChatItem.header } : {},
        }
        switch (action.id) {
            case 'accept-code-diff':
                if (answer.header) {
                    answer.header.status = {
                        icon: 'ok' as MynahIconsType,
                        text: 'Accepted',
                        status: 'success',
                    }
                    answer.header.buttons = []
                    answer.body = ' '
                }
                break
            case 'reject-code-diff':
                if (answer.header) {
                    answer.header.status = {
                        icon: 'cancel' as MynahIconsType,
                        text: 'Rejected',
                        status: 'error',
                    }
                    answer.header.buttons = []
                    answer.body = ' '
                }
                break
            case 'run-shell-command':
                answer.header = {
                    icon: 'code-block' as MynahIconsType,
                    body: 'shell',
                    status: {
                        icon: 'ok' as MynahIconsType,
                        text: 'Accepted',
                        status: 'success',
                    },
                }
                break
            case 'reject-shell-command':
                answer.header = {
                    icon: 'code-block' as MynahIconsType,
                    body: 'shell',
                    status: {
                        icon: 'cancel' as MynahIconsType,
                        text: 'Rejected',
                        status: 'error',
                    },
                }
                break
            default:
                break
        }

        if (currentChatItem && answer.messageId) {
            const updatedItem = { ...currentChatItem, ...answer }
            this.storeChatItem(tabId, answer.messageId, updatedItem)
        }

        this.onChatAnswerUpdated(tabId, answer)
    }

    onFileClick = (tabID: string, filePath: string, messageId?: string) => {
        this.sendMessageToExtension({
            command: 'file-click',
            tabID,
            messageId,
            filePath,
            tabType: 'cwc',
        })
    }
}<|MERGE_RESOLUTION|>--- conflicted
+++ resolved
@@ -32,12 +32,8 @@
         inProgress: boolean,
         message: string,
         messageId: string | undefined,
-<<<<<<< HEAD
         enableStopAction: boolean,
         isPromptInputDisabled: boolean
-=======
-        enableStopAction: boolean
->>>>>>> 1667c944
     ) => void
 }
 
@@ -264,12 +260,8 @@
                 messageData.inProgress,
                 messageData.message ?? undefined,
                 messageData.messageId ?? undefined,
-<<<<<<< HEAD
                 enableStopAction,
                 false
-=======
-                enableStopAction
->>>>>>> 1667c944
             )
             return
         }
