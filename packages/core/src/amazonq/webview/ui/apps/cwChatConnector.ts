/*!
 * Copyright Amazon.com, Inc. or its affiliates. All Rights Reserved.
 * SPDX-License-Identifier: Apache-2.0
 */

import {
    ChatItem,
    ChatItemButton,
    ChatItemFormItem,
    ChatItemType,
    MynahIconsType,
    MynahUIDataModel,
    QuickActionCommand,
} from '@aws/mynah-ui'
import { TabType } from '../storages/tabsStorage'
import { CWCChatItem } from '../connector'
import { BaseConnector, BaseConnectorProps } from './baseConnector'

export interface ConnectorProps extends BaseConnectorProps {
    onCWCContextCommandMessage: (message: CWCChatItem, command?: string) => string | undefined
    onContextCommandDataReceived: (data: MynahUIDataModel['contextCommands']) => void
    onShowCustomForm: (
        tabId: string,
        formItems?: ChatItemFormItem[],
        buttons?: ChatItemButton[],
        title?: string,
        description?: string
    ) => void
    onChatAnswerUpdated?: (tabID: string, message: ChatItem) => void
    onAsyncEventProgress: (
        tabID: string,
        inProgress: boolean,
        message: string,
        messageId: string | undefined,
        enableStopAction: boolean,
        isPromptInputDisabled: boolean
    ) => void
}

export class Connector extends BaseConnector {
    private readonly onCWCContextCommandMessage
    private readonly onContextCommandDataReceived
    private readonly onShowCustomForm
    private readonly onChatAnswerUpdated
    private readonly onAsyncEventProgress
    private chatItems: Map<string, Map<string, ChatItem>> = new Map() // tabId -> messageId -> ChatItem

    override getTabType(): TabType {
        return 'cwc'
    }

    constructor(props: ConnectorProps) {
        super(props)
        this.onCWCContextCommandMessage = props.onCWCContextCommandMessage
        this.onContextCommandDataReceived = props.onContextCommandDataReceived
        this.onShowCustomForm = props.onShowCustomForm
        this.onChatAnswerUpdated = props.onChatAnswerUpdated
        this.onAsyncEventProgress = props.onAsyncEventProgress
    }

    onSourceLinkClick = (tabID: string, messageId: string, link: string): void => {
        this.sendMessageToExtension({
            command: 'source-link-click',
            tabID,
            messageId,
            link,
            tabType: this.getTabType(),
        })
    }

    private processEditorContextCommandMessage = async (messageData: any): Promise<void> => {
        const triggerTabID = this.onCWCContextCommandMessage(
            {
                body: messageData.message,
                type: ChatItemType.PROMPT,
            },
            messageData.command
        )
        await this.sendTriggerTabIDReceived(
            messageData.triggerID,
            triggerTabID !== undefined ? triggerTabID : 'no-available-tabs'
        )
    }

    private sendTriggerTabIDReceived = async (triggerID: string, tabID: string): Promise<void> => {
        this.sendMessageToExtension({
            command: 'trigger-tabID-received',
            triggerID,
            tabID,
            tabType: this.getTabType(),
        })
    }

    private processChatMessage = async (messageData: any): Promise<void> => {
        if (this.onChatAnswerReceived === undefined) {
            return
        }
        if (
            messageData.message !== undefined ||
            messageData.relatedSuggestions !== undefined ||
            messageData.codeReference !== undefined
        ) {
            const followUps =
                messageData.followUps !== undefined && messageData.followUps.length > 0
                    ? {
                          text: messageData.followUpsHeader ?? 'Suggested follow up questions:',
                          options: messageData.followUps,
                      }
                    : undefined

            const answer: CWCChatItem = {
                type: messageData.messageType,
                messageId: messageData.messageID ?? messageData.triggerID,
                body: messageData.message,
                followUp: followUps,
                canBeVoted: messageData.canBeVoted ?? false,
                codeReference: messageData.codeReference,
                userIntent: messageData.userIntent,
                codeBlockLanguage: messageData.codeBlockLanguage,
                contextList: messageData.contextList,
                title: messageData.title,
                buttons: messageData.buttons ?? undefined,
                fileList: messageData.fileList ?? undefined,
                header: messageData.header ?? undefined,
                padding: messageData.padding ?? undefined,
                fullWidth: messageData.fullWidth ?? undefined,
                codeBlockActions: messageData.codeBlockActions ?? undefined,
                rootFolderTitle: messageData.rootFolderTitle ?? undefined,
            }

            if (messageData.relatedSuggestions !== undefined) {
                answer.relatedContent = {
                    title: 'Sources',
                    content: messageData.relatedSuggestions,
                }
            }

            if (answer.messageId) {
                this.storeChatItem(messageData.tabID, answer.messageId, answer)
            }
            this.onChatAnswerReceived(messageData.tabID, answer, messageData)

            // Exit the function if we received an answer from AI
            if (
                messageData.messageType === ChatItemType.SYSTEM_PROMPT ||
                messageData.messageType === ChatItemType.AI_PROMPT
            ) {
                await this.sendTriggerMessageProcessed(messageData.requestID)
            }

            return
        }
        if (messageData.messageType === ChatItemType.ANSWER) {
            const answer: CWCChatItem = {
                type: messageData.messageType,
                body: undefined,
                relatedContent: undefined,
                messageId: messageData.messageID,
                codeReference: messageData.codeReference,
                userIntent: messageData.userIntent,
                codeBlockLanguage: messageData.codeBlockLanguage,
                followUp:
                    messageData.followUps !== undefined && messageData.followUps.length > 0
                        ? {
                              text: 'Suggested follow up questions:',
                              options: messageData.followUps,
                          }
                        : undefined,
                buttons: messageData.buttons ?? undefined,
                canBeVoted: messageData.canBeVoted ?? false,
                header: messageData.header ?? undefined,
                padding: messageData.padding ?? undefined,
                fullWidth: messageData.fullWidth ?? undefined,
                codeBlockActions: messageData.codeBlockActions ?? undefined,
            }
            this.onChatAnswerReceived(messageData.tabID, answer, messageData)

            return
        }
    }

    private processToolMessage = async (messageData: any): Promise<void> => {
        if (this.onChatAnswerUpdated === undefined) {
            return
        }
        const answer: CWCChatItem = {
            type: messageData.messageType,
            messageId: messageData.messageID ?? messageData.triggerID,
            body: messageData.message,
            followUp: messageData.followUps,
            canBeVoted: messageData.canBeVoted ?? false,
            codeReference: messageData.codeReference,
            userIntent: messageData.contextList,
            codeBlockLanguage: messageData.codeBlockLanguage,
            contextList: messageData.contextList,
            title: messageData.title,
            buttons: messageData.buttons,
            fileList: messageData.fileList,
            header: messageData.header ?? undefined,
            padding: messageData.padding ?? undefined,
            fullWidth: messageData.fullWidth ?? undefined,
            codeBlockActions: messageData.codeBlockActions ?? undefined,
            rootFolderTitle: messageData.rootFolderTitle,
        }
        this.onChatAnswerUpdated(messageData.tabID, answer)
        return
    }

    private storeChatItem(tabId: string, messageId: string, item: ChatItem): void {
        if (!this.chatItems.has(tabId)) {
            this.chatItems.set(tabId, new Map())
        }
        this.chatItems.get(tabId)?.set(messageId, { ...item })
    }

    private getCurrentChatItem(tabId: string, messageId: string | undefined): ChatItem | undefined {
        if (!messageId) {
            return
        }
        return this.chatItems.get(tabId)?.get(messageId)
    }

    processContextCommandData(messageData: any) {
        if (messageData.data) {
            this.onContextCommandDataReceived(messageData.data)
        }
    }

    private showCustomFormMessage = (messageData: any) => {
        this.onShowCustomForm(
            messageData.tabID,
            messageData.formItems,
            messageData.buttons,
            messageData.title,
            messageData.description
        )
    }

    onFormTextualItemKeyPress = (
        tabId: string,
        event: KeyboardEvent,
        formData: Record<string, string>,
        itemId: string,
        eventId?: string
    ) => {
        if (itemId === 'prompt-name' && event.key === 'Enter') {
            event.preventDefault()
            this.sendMessageToExtension({
                command: 'form-action-click',
                action: {
                    id: 'submit-create-prompt',
                    formItemValues: formData,
                },
                tabType: this.getTabType(),
                tabID: tabId,
            })
            return true
        }
        return false
    }

    handleMessageReceive = async (messageData: any): Promise<void> => {
        if (messageData.type === 'chatMessage') {
            await this.processChatMessage(messageData)
            return
        }

        if (messageData.type === 'toolMessage') {
            await this.processToolMessage(messageData)
            return
        }

        if (messageData.type === 'editorContextCommandMessage') {
            await this.processEditorContextCommandMessage(messageData)
            return
        }

        if (messageData.type === 'contextCommandData') {
            this.processContextCommandData(messageData)
            return
        }
        if (messageData.type === 'showCustomFormMessage') {
            this.showCustomFormMessage(messageData)
            return
        }

        if (messageData.type === 'customFormActionMessage') {
            this.onCustomFormAction(messageData.tabID, messageData.messageId, messageData.action, messageData.triggerId)
            return
        }

        if (messageData.type === 'asyncEventProgressMessage') {
<<<<<<< HEAD
=======
            const enableStopAction = false
            const isPromptInputDisabled = true
>>>>>>> db646376
            this.onAsyncEventProgress(
                messageData.tabID,
                messageData.inProgress,
                messageData.message ?? undefined,
                messageData.messageId ?? undefined,
<<<<<<< HEAD
                messageData.inProgress,
                false
=======
                enableStopAction,
                isPromptInputDisabled
>>>>>>> db646376
            )
            return
        }
        // For other message types, call the base class handleMessageReceive
        await this.baseHandleMessageReceive(messageData)
    }

    onQuickCommandGroupActionClick = (tabID: string, action: { id: string }) => {
        this.sendMessageToExtension({
            command: 'quick-command-group-action-click',
            actionId: action.id,
            tabID,
            tabType: this.getTabType(),
        })
    }

    onContextSelected = (tabID: string, contextItem: QuickActionCommand) => {
        this.sendMessageToExtension({
            command: 'context-selected',
            contextItem,
            tabID,
            tabType: this.getTabType(),
        })
        if (contextItem.id === 'create-saved-prompt') {
            return false
        }
        return true
    }

    onCustomFormAction(
        tabId: string,
        messageId: string | undefined,
        action: {
            id: string
            text?: string | undefined
            formItemValues?: Record<string, string> | undefined
        },
        triggerId: string
    ) {
        if (action === undefined) {
            return
        }

        if (messageId?.startsWith('tooluse_')) {
            action.formItemValues = { ...action.formItemValues, toolUseId: messageId }
        }

        this.sendMessageToExtension({
            command: 'form-action-click',
            action: action,
            formSelectedValues: action.formItemValues,
            tabType: this.getTabType(),
            tabID: tabId,
            triggerId: triggerId,
        })

        if (
            !this.onChatAnswerUpdated ||
            !['accept-code-diff', 'reject-code-diff', 'run-shell-command', 'reject-shell-command'].includes(action.id)
        ) {
            return
        }

        // Can not assign body as "undefined" or "null" because both of these values will be overriden at main.ts in onChatAnswerUpdated
        // TODO: Refactor in next PR if necessary.
        const currentChatItem = this.getCurrentChatItem(tabId, messageId)
        const answer: ChatItem = {
            type: ChatItemType.ANSWER,
            messageId: messageId,
            buttons: [],
            body: undefined,
            header: currentChatItem?.header ? { ...currentChatItem.header } : {},
        }
        switch (action.id) {
            case 'accept-code-diff':
                if (answer.header) {
                    answer.header.status = {
                        icon: 'ok' as MynahIconsType,
                        text: 'Accepted',
                        status: 'success',
                    }
                    answer.header.buttons = []
                    answer.body = ' '
                }
                break
            case 'reject-code-diff':
                if (answer.header) {
                    answer.header.status = {
                        icon: 'cancel' as MynahIconsType,
                        text: 'Rejected',
                        status: 'error',
                    }
                    answer.header.buttons = []
                    answer.body = ' '
                }
                break
            case 'run-shell-command':
                answer.header = {
                    body: 'shell',
                    status: {
                        icon: 'ok' as MynahIconsType,
                        text: 'Accepted',
                        status: 'success',
                    },
                }
                break
            case 'reject-shell-command':
                answer.header = {
                    body: 'shell',
                    status: {
                        icon: 'cancel' as MynahIconsType,
                        text: 'Rejected',
                        status: 'error',
                    },
                }
                break
            default:
                break
        }

        if (currentChatItem && answer.messageId) {
            const updatedItem = { ...currentChatItem, ...answer }
            this.storeChatItem(tabId, answer.messageId, updatedItem)
        }

        this.onChatAnswerUpdated(tabId, answer)
    }

    onFileClick = (tabID: string, filePath: string, messageId?: string) => {
        this.sendMessageToExtension({
            command: 'file-click',
            tabID,
            messageId,
            filePath,
            tabType: 'cwc',
        })
    }
}<|MERGE_RESOLUTION|>--- conflicted
+++ resolved
@@ -290,23 +290,14 @@
         }
 
         if (messageData.type === 'asyncEventProgressMessage') {
-<<<<<<< HEAD
-=======
-            const enableStopAction = false
             const isPromptInputDisabled = true
->>>>>>> db646376
             this.onAsyncEventProgress(
                 messageData.tabID,
                 messageData.inProgress,
                 messageData.message ?? undefined,
                 messageData.messageId ?? undefined,
-<<<<<<< HEAD
                 messageData.inProgress,
-                false
-=======
-                enableStopAction,
                 isPromptInputDisabled
->>>>>>> db646376
             )
             return
         }
