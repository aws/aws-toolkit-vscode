--- conflicted
+++ resolved
@@ -331,11 +331,12 @@
                     ...(item.followUp !== undefined ? { followUp: item.followUp } : {}),
                     ...(item.footer !== undefined ? { footer: item.footer } : {}),
                     ...(item.canBeVoted !== undefined ? { canBeVoted: item.canBeVoted } : {}),
-<<<<<<< HEAD
                     ...(item.fileList !== undefined ? { fileList: item.fileList } : {}),
-=======
                     ...(item.header !== undefined ? { header: item.header } : {}),
->>>>>>> cc41a7fa
+                    ...(item.buttons !== undefined ? { buttons: item.buttons } : {}),
+                    ...(item.fullWidth !== undefined ? { fullWidth: item.fullWidth } : {}),
+                    ...(item.padding !== undefined ? { padding: item.padding } : {}),
+                    ...(item.codeBlockActions !== undefined ? { codeBlockActions: item.codeBlockActions } : {}),
                 })
             } else {
                 mynahUI.updateLastChatAnswer(tabID, {
@@ -345,6 +346,10 @@
                     ...(item.footer !== undefined ? { footer: item.footer } : {}),
                     ...(item.canBeVoted !== undefined ? { canBeVoted: item.canBeVoted } : {}),
                     ...(item.header !== undefined ? { header: item.header } : {}),
+                    ...(item.buttons !== undefined ? { buttons: item.buttons } : {}),
+                    ...(item.fullWidth !== undefined ? { fullWidth: item.fullWidth } : {}),
+                    ...(item.padding !== undefined ? { padding: item.padding } : {}),
+                    ...(item.codeBlockActions !== undefined ? { codeBlockActions: item.codeBlockActions } : {}),
                 })
             }
         },
