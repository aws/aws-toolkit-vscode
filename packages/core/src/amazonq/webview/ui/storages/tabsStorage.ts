--- conflicted
+++ resolved
@@ -4,11 +4,7 @@
  */
 
 export type TabStatus = 'free' | 'busy' | 'dead'
-<<<<<<< HEAD
-const TabTypes = ['cwc', 'gumby', 'review', 'agentWalkthrough', 'welcome', 'unknown'] as const
-=======
 const TabTypes = ['cwc', 'gumby', 'review', 'welcome', 'unknown'] as const
->>>>>>> 0fcd624a
 export type TabType = (typeof TabTypes)[number]
 export function isTabType(value: string): value is TabType {
     return (TabTypes as readonly string[]).includes(value)
