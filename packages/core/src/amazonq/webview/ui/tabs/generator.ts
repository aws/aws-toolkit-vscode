/*!
 * Copyright Amazon.com, Inc. or its affiliates. All Rights Reserved.
 * SPDX-License-Identifier: Apache-2.0
 */

import { ChatItemType, MynahUIDataModel } from '@aws/mynah-ui'
import { TabType } from '../storages/tabsStorage'
import { FollowUpGenerator } from '../followUps/generator'
import { QuickActionGenerator } from '../quickActions/generator'

export interface TabDataGeneratorProps {
    isFeatureDevEnabled: boolean
    isGumbyEnabled: boolean
}

export class TabDataGenerator {
    private followUpsGenerator: FollowUpGenerator
    public quickActionsGenerator: QuickActionGenerator

    private tabTitle: Map<TabType, string> = new Map([
        ['unknown', 'Chat'],
        ['cwc', 'Chat'],
        ['featuredev', 'Q - Dev'],
        ['gumby', 'Q - Code Transformation'],
    ])

    private tabInputPlaceholder: Map<TabType, string> = new Map([
        ['unknown', 'Ask a question or enter "/" for quick actions'],
        ['cwc', 'Ask a question or enter "/" for quick actions'],
        ['featuredev', 'Briefly describe a task or issue'],
<<<<<<< HEAD
        ['gumby', 'Chat input disabled. Please make a selection to continue.'],
=======
        ['gumby', 'Chat is disabled during Code Transformation.'],
>>>>>>> eb023448
    ])

    private tabWelcomeMessage: Map<TabType, string> = new Map([
        [
            'unknown',
            `Hi, I'm Amazon Q. I can answer your software development questions. 
        Ask me to explain, debug, or optimize your code. 
        You can enter \`/\` to see a list of quick actions.`,
        ],
        [
            'cwc',
            `Hi, I'm Amazon Q. I can answer your software development questions. 
        Ask me to explain, debug, or optimize your code. 
        You can enter \`/\` to see a list of quick actions.`,
        ],
        [
            'featuredev',
            `Welcome to /dev. 

Here I can provide code suggestions across files in your current project.

Before I begin generating code, let's agree on an implementation plan. What change would you like to make?
`,
        ],
        [
            'gumby',
            `Welcome to Code Transformation!

I can help you upgrade your Java 8 and 11 codebases to Java 17.`,
        ],
    ])

    constructor(props: TabDataGeneratorProps) {
        this.followUpsGenerator = new FollowUpGenerator()
        this.quickActionsGenerator = new QuickActionGenerator({
            isFeatureDevEnabled: props.isFeatureDevEnabled,
            isGumbyEnabled: props.isGumbyEnabled,
        })
    }

<<<<<<< HEAD
    public getTabData(
        tabType: TabType,
        needWelcomeMessages: boolean,
        needFollowUp: boolean = true,
        taskName?: string,
        needConfirmationClose: boolean = false
    ): MynahUIDataModel {
=======
    public getTabData(tabType: TabType, needWelcomeMessages: boolean, taskName?: string): MynahUIDataModel {
>>>>>>> eb023448
        const tabData: MynahUIDataModel = {
            tabTitle: taskName ?? this.tabTitle.get(tabType),
            promptInputInfo:
                'Use of Amazon Q is subject to the [AWS Responsible AI Policy](https://aws.amazon.com/machine-learning/responsible-ai/policy/).',
            quickActionCommands: this.quickActionsGenerator.generateForTab(tabType),
            promptInputPlaceholder: this.tabInputPlaceholder.get(tabType),
            chatItems: needWelcomeMessages
                ? [
                      {
                          type: ChatItemType.ANSWER,
                          body: this.tabWelcomeMessage.get(tabType),
                      },
                      {
                          type: ChatItemType.ANSWER,
                          followUp: this.followUpsGenerator.generateWelcomeBlockForTab(tabType),
                      },
                  ]
                : [],
        }
<<<<<<< HEAD

        if (needConfirmationClose) {
            tabData.tabCloseConfirmationMessage =
                'Are you sure want to close the tab? Closing the tab would mean that your running job will stop.'
            tabData.tabCloseConfirmationCloseButton = 'Close tab'
            tabData.tabCloseConfirmationKeepButton = 'Keep tab'
        }

=======
>>>>>>> eb023448
        return tabData
    }
}<|MERGE_RESOLUTION|>--- conflicted
+++ resolved
@@ -28,11 +28,7 @@
         ['unknown', 'Ask a question or enter "/" for quick actions'],
         ['cwc', 'Ask a question or enter "/" for quick actions'],
         ['featuredev', 'Briefly describe a task or issue'],
-<<<<<<< HEAD
-        ['gumby', 'Chat input disabled. Please make a selection to continue.'],
-=======
         ['gumby', 'Chat is disabled during Code Transformation.'],
->>>>>>> eb023448
     ])
 
     private tabWelcomeMessage: Map<TabType, string> = new Map([
@@ -73,17 +69,7 @@
         })
     }
 
-<<<<<<< HEAD
-    public getTabData(
-        tabType: TabType,
-        needWelcomeMessages: boolean,
-        needFollowUp: boolean = true,
-        taskName?: string,
-        needConfirmationClose: boolean = false
-    ): MynahUIDataModel {
-=======
     public getTabData(tabType: TabType, needWelcomeMessages: boolean, taskName?: string): MynahUIDataModel {
->>>>>>> eb023448
         const tabData: MynahUIDataModel = {
             tabTitle: taskName ?? this.tabTitle.get(tabType),
             promptInputInfo:
@@ -103,17 +89,6 @@
                   ]
                 : [],
         }
-<<<<<<< HEAD
-
-        if (needConfirmationClose) {
-            tabData.tabCloseConfirmationMessage =
-                'Are you sure want to close the tab? Closing the tab would mean that your running job will stop.'
-            tabData.tabCloseConfirmationCloseButton = 'Close tab'
-            tabData.tabCloseConfirmationKeepButton = 'Keep tab'
-        }
-
-=======
->>>>>>> eb023448
         return tabData
     }
 }