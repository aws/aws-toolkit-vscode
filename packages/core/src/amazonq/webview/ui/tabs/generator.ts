/*!
 * Copyright Amazon.com, Inc. or its affiliates. All Rights Reserved.
 * SPDX-License-Identifier: Apache-2.0
 */

import { ChatItemType, MynahUIDataModel } from '@aws/mynah-ui'
import { TabType } from '../storages/tabsStorage'
import { FollowUpGenerator } from '../followUps/generator'
import { QuickActionGenerator } from '../quickActions/generator'
import { TabTypeDataMap } from './constants'

export interface TabDataGeneratorProps {
    isFeatureDevEnabled: boolean
    isGumbyEnabled: boolean
}

export class TabDataGenerator {
    private followUpsGenerator: FollowUpGenerator
    public quickActionsGenerator: QuickActionGenerator

<<<<<<< HEAD
    private tabTitle: Map<TabType, string> = new Map([
        ['unknown', 'Chat'],
        ['cwc', 'Chat'],
        ['featuredev', 'Q - Dev'],
        ['gumby', 'Q - Code Transformation'],
    ])

    private tabInputPlaceholder: Map<TabType, string> = new Map([
        ['unknown', 'Ask a question or enter "/" for quick actions'],
        ['cwc', 'Ask a question or enter "/" for quick actions'],
        ['featuredev', 'Describe your task or issue in as much detail as possible'],
        ['gumby', 'Open a new tab to chat with Q'],
    ])

    private tabWelcomeMessage: Map<TabType, string> = new Map([
        [
            'unknown',
            `Hi, I'm Amazon Q. I can answer your software development questions. 
        Ask me to explain, debug, or optimize your code. 
        You can enter \`/\` to see a list of quick actions.`,
        ],
        [
            'cwc',
            `Hi, I'm Amazon Q. I can answer your software development questions. 
        Ask me to explain, debug, or optimize your code.
        You can enter \`/\` to see a list of quick actions. Add @workspace to beginning of your message to include your entire workspace as context.`,
        ],
        [
            'featuredev',
            `Hi, I'm the Amazon Q Developer Agent for software development.

I can generate code to implement new functionality across your workspace. We'll start by discussing an implementation plan, and then we can review and regenerate code based on your feedback. 
            
To get started, describe the task you are trying to accomplish.
`,
        ],
        [
            'gumby',
            `Welcome to Code Transformation!

I can help you upgrade your Java 8 and 11 codebases to Java 17.`,
        ],
    ])

=======
>>>>>>> 1f3ef6b1
    constructor(props: TabDataGeneratorProps) {
        this.followUpsGenerator = new FollowUpGenerator()
        this.quickActionsGenerator = new QuickActionGenerator({
            isFeatureDevEnabled: props.isFeatureDevEnabled,
            isGumbyEnabled: props.isGumbyEnabled,
        })
    }

    public getTabData(tabType: TabType, needWelcomeMessages: boolean, taskName?: string): MynahUIDataModel {
        const tabData: MynahUIDataModel = {
            tabTitle: taskName ?? TabTypeDataMap[tabType].title,
            promptInputInfo:
                'Use of Amazon Q is subject to the [AWS Responsible AI Policy](https://aws.amazon.com/machine-learning/responsible-ai/policy/).',
            quickActionCommands: this.quickActionsGenerator.generateForTab(tabType),
<<<<<<< HEAD
            promptInputPlaceholder: this.tabInputPlaceholder.get(tabType),
            contextCommands: [
                {
                    groupName: 'Metion code',
                    commands: [
                        {
                            command: '@workspace',
                            description: '(BETA) Reference all code in workspace.',
                        },
                    ],
                },
            ],
=======
            promptInputPlaceholder: TabTypeDataMap[tabType].placeholder,
>>>>>>> 1f3ef6b1
            chatItems: needWelcomeMessages
                ? [
                      {
                          type: ChatItemType.ANSWER,
                          body: TabTypeDataMap[tabType].welcome,
                      },
                      {
                          type: ChatItemType.ANSWER,
                          followUp: this.followUpsGenerator.generateWelcomeBlockForTab(tabType),
                      },
                  ]
                : [],
        }
        return tabData
    }
}<|MERGE_RESOLUTION|>--- conflicted
+++ resolved
@@ -18,53 +18,6 @@
     private followUpsGenerator: FollowUpGenerator
     public quickActionsGenerator: QuickActionGenerator
 
-<<<<<<< HEAD
-    private tabTitle: Map<TabType, string> = new Map([
-        ['unknown', 'Chat'],
-        ['cwc', 'Chat'],
-        ['featuredev', 'Q - Dev'],
-        ['gumby', 'Q - Code Transformation'],
-    ])
-
-    private tabInputPlaceholder: Map<TabType, string> = new Map([
-        ['unknown', 'Ask a question or enter "/" for quick actions'],
-        ['cwc', 'Ask a question or enter "/" for quick actions'],
-        ['featuredev', 'Describe your task or issue in as much detail as possible'],
-        ['gumby', 'Open a new tab to chat with Q'],
-    ])
-
-    private tabWelcomeMessage: Map<TabType, string> = new Map([
-        [
-            'unknown',
-            `Hi, I'm Amazon Q. I can answer your software development questions. 
-        Ask me to explain, debug, or optimize your code. 
-        You can enter \`/\` to see a list of quick actions.`,
-        ],
-        [
-            'cwc',
-            `Hi, I'm Amazon Q. I can answer your software development questions. 
-        Ask me to explain, debug, or optimize your code.
-        You can enter \`/\` to see a list of quick actions. Add @workspace to beginning of your message to include your entire workspace as context.`,
-        ],
-        [
-            'featuredev',
-            `Hi, I'm the Amazon Q Developer Agent for software development.
-
-I can generate code to implement new functionality across your workspace. We'll start by discussing an implementation plan, and then we can review and regenerate code based on your feedback. 
-            
-To get started, describe the task you are trying to accomplish.
-`,
-        ],
-        [
-            'gumby',
-            `Welcome to Code Transformation!
-
-I can help you upgrade your Java 8 and 11 codebases to Java 17.`,
-        ],
-    ])
-
-=======
->>>>>>> 1f3ef6b1
     constructor(props: TabDataGeneratorProps) {
         this.followUpsGenerator = new FollowUpGenerator()
         this.quickActionsGenerator = new QuickActionGenerator({
@@ -79,8 +32,7 @@
             promptInputInfo:
                 'Use of Amazon Q is subject to the [AWS Responsible AI Policy](https://aws.amazon.com/machine-learning/responsible-ai/policy/).',
             quickActionCommands: this.quickActionsGenerator.generateForTab(tabType),
-<<<<<<< HEAD
-            promptInputPlaceholder: this.tabInputPlaceholder.get(tabType),
+            promptInputPlaceholder: TabTypeDataMap[tabType].placeholder,
             contextCommands: [
                 {
                     groupName: 'Metion code',
@@ -92,9 +44,6 @@
                     ],
                 },
             ],
-=======
-            promptInputPlaceholder: TabTypeDataMap[tabType].placeholder,
->>>>>>> 1f3ef6b1
             chatItems: needWelcomeMessages
                 ? [
                       {
