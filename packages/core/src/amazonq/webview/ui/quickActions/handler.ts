/*!
 * Copyright Amazon.com, Inc. or its affiliates. All Rights Reserved.
 * SPDX-License-Identifier: Apache-2.0
 */

import { ChatItemType, ChatPrompt, MynahUI, NotificationType } from '@aws/mynah-ui'
import { TabDataGenerator } from '../tabs/generator'
import { Connector } from '../connector'
import { TabsStorage } from '../storages/tabsStorage'
import { uiComponentsTexts } from '../texts/constants'

export interface QuickActionsHandlerProps {
    mynahUI: MynahUI
    connector: Connector
    tabsStorage: TabsStorage
    isFeatureDevEnabled: boolean
    isGumbyEnabled: boolean
}

export class QuickActionHandler {
    private mynahUI: MynahUI
    private connector: Connector
    private tabsStorage: TabsStorage
    private tabDataGenerator: TabDataGenerator
    private isFeatureDevEnabled: boolean
    private isGumbyEnabled: boolean

    constructor(props: QuickActionsHandlerProps) {
        this.mynahUI = props.mynahUI
        this.connector = props.connector
        this.tabsStorage = props.tabsStorage
        this.tabDataGenerator = new TabDataGenerator({
            isFeatureDevEnabled: props.isFeatureDevEnabled,
            isGumbyEnabled: props.isGumbyEnabled,
        })
        this.isFeatureDevEnabled = props.isFeatureDevEnabled
        this.isGumbyEnabled = props.isGumbyEnabled
    }

    public handle(chatPrompt: ChatPrompt, tabID: string, eventId?: string) {
        this.tabsStorage.resetTabTimer(tabID)
        switch (chatPrompt.command) {
            case '/dev':
                this.handleFeatureDevCommand(chatPrompt, tabID, 'Q - Dev')
                break
            case '/help':
                this.handleHelpCommand(tabID)
                break
            case '/transform':
                this.handleGumbyCommand(tabID, eventId)
                break
            case '/clear':
                this.handleClearCommand(tabID)
                break
        }
    }

    private handleGumbyCommand(tabID: string, eventId: string | undefined) {
        if (!this.isGumbyEnabled) {
            return
        }

        let gumbyTabId: string | undefined = undefined

        this.tabsStorage.getTabs().forEach(tab => {
            if (tab.type === 'gumby') {
                gumbyTabId = tab.id
            }
        })

        if (gumbyTabId !== undefined) {
            this.mynahUI.selectTab(gumbyTabId, eventId || '')
            this.connector.onTabChange(gumbyTabId)
            return
        }

        let affectedTabId: string | undefined = tabID
        // if there is no gumby tab, open a new one
        if (this.tabsStorage.getTab(affectedTabId)?.type !== 'unknown') {
            affectedTabId = this.mynahUI.updateStore('', {
                loadingChat: true,
<<<<<<< HEAD
                promptInputDisabledState: true,
=======
>>>>>>> eb023448
            })
        }

        if (affectedTabId === undefined) {
            this.mynahUI.notify({
                content: uiComponentsTexts.noMoreTabsTooltip,
                type: NotificationType.WARNING,
            })
            return
        } else {
            this.tabsStorage.updateTabTypeFromUnknown(affectedTabId, 'gumby')
            this.connector.onKnownTabOpen(affectedTabId)
            this.connector.onUpdateTabType(affectedTabId)

            // reset chat history
            this.mynahUI.updateStore(affectedTabId, {
                chatItems: [],
            })

<<<<<<< HEAD
            this.mynahUI.updateStore(
                affectedTabId,
                this.tabDataGenerator.getTabData('gumby', true, false, undefined, true)
            )
=======
            this.mynahUI.updateStore(affectedTabId, this.tabDataGenerator.getTabData('gumby', true, undefined))
>>>>>>> eb023448

            // disable chat prompt
            this.mynahUI.updateStore(affectedTabId, {
                loadingChat: true,
<<<<<<< HEAD
                promptInputDisabledState: true,
=======
>>>>>>> eb023448
            })

            this.connector.transform(affectedTabId)
        }
    }

    private handleClearCommand(tabID: string) {
        this.mynahUI.updateStore(tabID, {
            chatItems: [],
        })
        this.connector.clearChat(tabID)
    }

    private handleHelpCommand(tabID: string) {
        // User entered help action, so change the tab type to 'cwc' if it's an unknown tab
        if (this.tabsStorage.getTab(tabID)?.type === 'unknown') {
            this.tabsStorage.updateTabTypeFromUnknown(tabID, 'cwc')
        }

        this.connector.help(tabID)
    }

    private handleFeatureDevCommand(chatPrompt: ChatPrompt, tabID: string, taskName: string) {
        if (!this.isFeatureDevEnabled) {
            return
        }

        let affectedTabId: string | undefined = tabID
        const realPromptText = chatPrompt.escapedPrompt?.trim() ?? ''
        if (this.tabsStorage.getTab(affectedTabId)?.type !== 'unknown') {
            affectedTabId = this.mynahUI.updateStore('', {})
        }
        if (affectedTabId === undefined) {
            this.mynahUI.notify({
                content: uiComponentsTexts.noMoreTabsTooltip,
                type: NotificationType.WARNING,
            })
            return
        } else {
            this.tabsStorage.updateTabTypeFromUnknown(affectedTabId, 'featuredev')
            this.connector.onKnownTabOpen(affectedTabId)
            this.connector.onUpdateTabType(affectedTabId)

            this.mynahUI.updateStore(affectedTabId, { chatItems: [] })
            this.mynahUI.updateStore(
                affectedTabId,
                this.tabDataGenerator.getTabData('featuredev', realPromptText === '', false, taskName)
            )

            if (realPromptText !== '') {
                this.mynahUI.addChatItem(affectedTabId, {
                    type: ChatItemType.PROMPT,
                    body: realPromptText,
                })

                this.mynahUI.addChatItem(affectedTabId, {
                    type: ChatItemType.ANSWER_STREAM,
                    body: '',
                })

                this.mynahUI.updateStore(affectedTabId, {
                    loadingChat: true,
                    promptInputDisabledState: true,
                })

                void this.connector.requestGenerativeAIAnswer(affectedTabId, {
                    chatMessage: realPromptText,
                })
            }
        }
    }
}<|MERGE_RESOLUTION|>--- conflicted
+++ resolved
@@ -79,10 +79,6 @@
         if (this.tabsStorage.getTab(affectedTabId)?.type !== 'unknown') {
             affectedTabId = this.mynahUI.updateStore('', {
                 loadingChat: true,
-<<<<<<< HEAD
-                promptInputDisabledState: true,
-=======
->>>>>>> eb023448
             })
         }
 
@@ -102,22 +98,11 @@
                 chatItems: [],
             })
 
-<<<<<<< HEAD
-            this.mynahUI.updateStore(
-                affectedTabId,
-                this.tabDataGenerator.getTabData('gumby', true, false, undefined, true)
-            )
-=======
             this.mynahUI.updateStore(affectedTabId, this.tabDataGenerator.getTabData('gumby', true, undefined))
->>>>>>> eb023448
 
             // disable chat prompt
             this.mynahUI.updateStore(affectedTabId, {
                 loadingChat: true,
-<<<<<<< HEAD
-                promptInputDisabledState: true,
-=======
->>>>>>> eb023448
             })
 
             this.connector.transform(affectedTabId)
