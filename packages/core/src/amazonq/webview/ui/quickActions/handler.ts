/*!
 * Copyright Amazon.com, Inc. or its affiliates. All Rights Reserved.
 * SPDX-License-Identifier: Apache-2.0
 */

import { ChatItemType, ChatPrompt, MynahUI, NotificationType, MynahIcons } from '@aws/mynah-ui'
import { TabDataGenerator } from '../tabs/generator'
import { Connector } from '../connector'
import { TabsStorage, TabType } from '../storages/tabsStorage'
import { uiComponentsTexts } from '../texts/constants'
import { MynahUIRef } from '../../../commons/types'

export interface QuickActionsHandlerProps {
    mynahUIRef: { mynahUI: MynahUI | undefined }
    connector: Connector
    tabsStorage: TabsStorage
    isFeatureDevEnabled: boolean
    isGumbyEnabled: boolean
    isScanEnabled: boolean
    isTestEnabled: boolean
    isDocEnabled: boolean
    hybridChat?: boolean
    disabledCommands?: string[]
}

export interface HandleCommandProps {
    tabID: string
    tabType: TabType
    isEnabled: boolean
    chatPrompt?: ChatPrompt
    eventId?: string
    taskName?: string
}
export class QuickActionHandler {
    private mynahUIRef: MynahUIRef
    private connector: Connector
    private tabsStorage: TabsStorage
    private tabDataGenerator: TabDataGenerator
    private isFeatureDevEnabled: boolean
    private isGumbyEnabled: boolean
    private isScanEnabled: boolean
    private isTestEnabled: boolean
    private isDocEnabled: boolean
    private isHybridChatEnabled: boolean

    constructor(props: QuickActionsHandlerProps) {
        this.mynahUIRef = props.mynahUIRef
        this.connector = props.connector
        this.tabsStorage = props.tabsStorage
        this.isDocEnabled = props.isDocEnabled
        this.tabDataGenerator = new TabDataGenerator({
            isFeatureDevEnabled: props.isFeatureDevEnabled,
            isGumbyEnabled: props.isGumbyEnabled,
            isScanEnabled: props.isScanEnabled,
            isTestEnabled: props.isTestEnabled,
            isDocEnabled: props.isDocEnabled,
            disabledCommands: props.disabledCommands,
        })
        this.isFeatureDevEnabled = props.isFeatureDevEnabled
        this.isGumbyEnabled = props.isGumbyEnabled
        this.isScanEnabled = props.isScanEnabled
        this.isTestEnabled = props.isTestEnabled
        this.isHybridChatEnabled = props.hybridChat ?? false
    }

    /**
     * Handle commands
     * Inside of the welcome page commands update the current tab
     * Outside of the welcome page commands create new tabs
     */
    public handle(chatPrompt: ChatPrompt, tabID: string, eventId?: string) {
        this.tabsStorage.resetTabTimer(tabID)
        switch (chatPrompt.command) {
            case '/dev':
                this.handleCommand({
                    chatPrompt,
                    tabID,
                    taskName: 'Q - Dev',
                    tabType: 'featuredev',
                    isEnabled: this.isFeatureDevEnabled,
                })
                break
            case '/help':
                this.handleHelpCommand(tabID)
                break
            case '/transform':
                this.handleGumbyCommand(tabID, eventId)
                break
            case '/review':
                this.handleScanCommand(tabID, eventId)
                break
            case '/test':
                this.handleTestCommand(chatPrompt, tabID, eventId)
                break
            case '/doc':
                this.handleCommand({
                    chatPrompt,
                    tabID,
                    taskName: 'Q - Doc',
                    tabType: 'doc',
                    isEnabled: this.isDocEnabled,
                })
                break
            case '/clear':
                this.handleClearCommand(tabID)
                break
        }
    }

    private handleScanCommand(tabID: string | undefined, eventId: string | undefined) {
        if (!this.isScanEnabled || !this.mynahUI) {
            return
        }
        let scanTabId: string | undefined = undefined

        for (const tab of this.tabsStorage.getTabs()) {
            if (tab.type === 'review') {
                scanTabId = tab.id
            }
        }

        if (scanTabId !== undefined) {
            this.mynahUI.selectTab(scanTabId, eventId || '')
            this.connector.onTabChange(scanTabId)
            this.connector.scans(scanTabId)
            return
        }

<<<<<<< HEAD
        // if there is no scan tab, open a new one
        const affectedTabId: string | undefined = this.addTab(tabID)
=======
        /**
         * status bar -> "full project scan is now /review" doesn't have a tab ID
         * since it's called via a command so we need to manually create one
         */
        if (!tabID) {
            tabID = this.mynahUI.updateStore('', {})
        }
>>>>>>> 457efa4e

        // if there is no scan tab, open a new one
        const affectedTabId: string | undefined = this.addTab(tabID)

        if (affectedTabId === undefined) {
            this.mynahUI.notify({
                content: uiComponentsTexts.noMoreTabsTooltip,
                type: NotificationType.WARNING,
            })
            return
        } else {
            this.tabsStorage.updateTabTypeFromUnknown(affectedTabId, 'review')
            this.connector.onKnownTabOpen(affectedTabId)
            this.connector.onUpdateTabType(affectedTabId)

            // reset chat history
            this.mynahUI.updateStore(affectedTabId, {
                chatItems: [],
            })

            this.mynahUI.updateStore(affectedTabId, this.tabDataGenerator.getTabData('review', true, undefined)) // creating a new tab and printing some title

            // disable chat prompt
            this.mynahUI.updateStore(affectedTabId, {
                loadingChat: true,
            })
            this.connector.scans(affectedTabId)
        }
    }

    private handleTestCommand(chatPrompt: ChatPrompt, tabID: string | undefined, eventId: string | undefined) {
        if (!this.isTestEnabled || !this.mynahUI) {
            return
        }
        const testTabId = this.tabsStorage.getTabs().find((tab) => tab.type === 'testgen')?.id
        const realPromptText = chatPrompt.escapedPrompt?.trim() ?? ''

        if (testTabId !== undefined) {
            this.mynahUI.selectTab(testTabId, eventId || '')
            this.connector.onTabChange(testTabId)
            this.connector.startTestGen(testTabId, realPromptText)
            return
        }

<<<<<<< HEAD
        // if there is no test tab, open a new one
        const affectedTabId: string | undefined = this.addTab(tabID)
=======
        /**
         * right click -> generate test has no tab id
         * we have to manually create one if a testgen tab
         * wasn't previously created
         */
        if (!tabID) {
            tabID = this.mynahUI.updateStore('', {})
        }
>>>>>>> 457efa4e

        // if there is no test tab, open a new one
        const affectedTabId: string | undefined = this.addTab(tabID)

        if (affectedTabId === undefined) {
            this.mynahUI.notify({
                content: uiComponentsTexts.noMoreTabsTooltip,
                type: NotificationType.WARNING,
            })
            return
        } else {
            this.tabsStorage.updateTabTypeFromUnknown(affectedTabId, 'testgen')
            this.connector.onKnownTabOpen(affectedTabId)
            this.connector.onUpdateTabType(affectedTabId)

            // reset chat history
            this.mynahUI.updateStore(affectedTabId, {
                chatItems: [],
            })

            // creating a new tab and printing some title
            this.mynahUI.updateStore(
                affectedTabId,
                this.tabDataGenerator.getTabData('testgen', realPromptText === '', 'Q - Test')
            )

            this.connector.startTestGen(affectedTabId, realPromptText)
        }
    }

    private handleCommand(props: HandleCommandProps) {
        if (!props.isEnabled || !this.mynahUI) {
            return
        }

        const realPromptText = props.chatPrompt?.escapedPrompt?.trim() ?? ''

        const affectedTabId = this.addTab(props.tabID)

        if (affectedTabId === undefined) {
            this.mynahUI.notify({
                content: uiComponentsTexts.noMoreTabsTooltip,
                type: NotificationType.WARNING,
            })
            return
        } else {
            this.tabsStorage.updateTabTypeFromUnknown(affectedTabId, props.tabType)
            this.connector.onKnownTabOpen(affectedTabId)
            this.connector.onUpdateTabType(affectedTabId)

            this.mynahUI.updateStore(affectedTabId, { chatItems: [] })

            if (props.tabType === 'featuredev') {
                this.mynahUI.updateStore(
                    affectedTabId,
                    this.tabDataGenerator.getTabData(props.tabType, false, props.taskName)
                )
            } else {
                this.mynahUI.updateStore(
                    affectedTabId,
                    this.tabDataGenerator.getTabData(props.tabType, realPromptText === '', props.taskName)
                )
            }

            const addInformationCard = (tabId: string) => {
                if (props.tabType === 'featuredev') {
                    this.mynahUI?.addChatItem(tabId, {
                        type: ChatItemType.ANSWER,
                        informationCard: {
                            title: 'Feature development',
                            description: 'Amazon Q Developer Agent for Software Development',
                            icon: MynahIcons.BUG,
                            content: {
                                body: [
                                    'After you provide a task, I will:',
                                    '1. Generate code based on your description and the code in your workspace',
                                    '2. Provide a list of suggestions for you to review and add to your workspace',
                                    '3. If needed, iterate based on your feedback',
                                    'To learn more, visit the [user guide](https://docs.aws.amazon.com/amazonq/latest/qdeveloper-ug/software-dev.html)',
                                ].join('\n'),
                            },
                        },
                    })
                }
            }
            if (realPromptText !== '') {
                this.mynahUI.addChatItem(affectedTabId, {
                    type: ChatItemType.PROMPT,
                    body: realPromptText,
                })
                addInformationCard(affectedTabId)

                this.mynahUI.updateStore(affectedTabId, {
                    loadingChat: true,
                    cancelButtonWhenLoading: false,
                    promptInputDisabledState: true,
                })

                void this.connector.requestGenerativeAIAnswer(affectedTabId, '', {
                    chatMessage: realPromptText,
                })
            } else {
                addInformationCard(affectedTabId)
            }
        }
    }

    private handleGumbyCommand(tabID: string, eventId: string | undefined) {
        if (!this.isGumbyEnabled || !this.mynahUI) {
            return
        }

        let gumbyTabId: string | undefined = undefined

        for (const tab of this.tabsStorage.getTabs()) {
            if (tab.type === 'gumby') {
                gumbyTabId = tab.id
            }
        }

        if (gumbyTabId !== undefined) {
            this.mynahUI.selectTab(gumbyTabId, eventId || '')
            this.connector.onTabChange(gumbyTabId)
            return
        }

        // if there is no gumby tab, open a new one
        const affectedTabId: string | undefined = this.addTab(tabID)

        if (affectedTabId === undefined) {
            this.mynahUI.notify({
                content: uiComponentsTexts.noMoreTabsTooltip,
                type: NotificationType.WARNING,
            })
            return
        } else {
            this.tabsStorage.updateTabTypeFromUnknown(affectedTabId, 'gumby')
            this.connector.onKnownTabOpen(affectedTabId)
            this.connector.onUpdateTabType(affectedTabId)

            // reset chat history
            this.mynahUI.updateStore(affectedTabId, {
                chatItems: [],
            })

            this.mynahUI.updateStore(affectedTabId, this.tabDataGenerator.getTabData('gumby', true, undefined))

            // disable chat prompt
            this.mynahUI.updateStore(affectedTabId, {
                loadingChat: true,
                cancelButtonWhenLoading: false,
            })

            this.connector.transform(affectedTabId)
        }
    }

    private addTab(affectedTabId: string | undefined) {
        if (!affectedTabId || !this.mynahUI) {
            return
        }

        const currTab = this.mynahUI.getAllTabs()[affectedTabId]
        const currTabWasUsed =
            (currTab.store?.chatItems?.filter((item) => item.type === ChatItemType.PROMPT).length ?? 0) > 0
        if (currTabWasUsed) {
            affectedTabId = this.mynahUI.updateStore('', {
                loadingChat: true,
                cancelButtonWhenLoading: false,
            })
        }

        if (affectedTabId && this.isHybridChatEnabled) {
            this.tabsStorage.addTab({
                id: affectedTabId,
                type: 'unknown',
                status: 'free',
                isSelected: true,
            })
        }

        return affectedTabId
    }

    private handleClearCommand(tabID: string) {
        this.mynahUI?.updateStore(tabID, {
            chatItems: [],
        })
        this.connector.clearChat(tabID)
    }

    private handleHelpCommand(tabID: string) {
        // User entered help action, so change the tab type to 'cwc' if it's an unknown tab
        if (this.tabsStorage.getTab(tabID)?.type === 'unknown') {
            this.tabsStorage.updateTabTypeFromUnknown(tabID, 'cwc')
        }

        this.connector.help(tabID)
    }

    private get mynahUI(): MynahUI | undefined {
        return this.mynahUIRef.mynahUI
    }
}<|MERGE_RESOLUTION|>--- conflicted
+++ resolved
@@ -126,10 +126,6 @@
             return
         }
 
-<<<<<<< HEAD
-        // if there is no scan tab, open a new one
-        const affectedTabId: string | undefined = this.addTab(tabID)
-=======
         /**
          * status bar -> "full project scan is now /review" doesn't have a tab ID
          * since it's called via a command so we need to manually create one
@@ -137,7 +133,6 @@
         if (!tabID) {
             tabID = this.mynahUI.updateStore('', {})
         }
->>>>>>> 457efa4e
 
         // if there is no scan tab, open a new one
         const affectedTabId: string | undefined = this.addTab(tabID)
@@ -182,10 +177,6 @@
             return
         }
 
-<<<<<<< HEAD
-        // if there is no test tab, open a new one
-        const affectedTabId: string | undefined = this.addTab(tabID)
-=======
         /**
          * right click -> generate test has no tab id
          * we have to manually create one if a testgen tab
@@ -194,7 +185,6 @@
         if (!tabID) {
             tabID = this.mynahUI.updateStore('', {})
         }
->>>>>>> 457efa4e
 
         // if there is no test tab, open a new one
         const affectedTabId: string | undefined = this.addTab(tabID)
