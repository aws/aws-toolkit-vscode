--- conflicted
+++ resolved
@@ -17,12 +17,10 @@
 import { Commands, placeholder } from '../shared/vscode/commands2'
 import { focusAmazonQPanel, focusAmazonQPanelKeybinding } from '../codewhispererChat/commands/registerCommands'
 import { TryChatCodeLensProvider, tryChatCodeLensCommand } from '../codewhispererChat/editor/codelens'
-<<<<<<< HEAD
 import { activate as activateLsp } from './lsp/lspClient'
 import { Search } from './search'
 import { CodeWhispererSettings } from '../codewhisperer/util/codewhispererSettings'
 import { getLogger } from '../shared'
-=======
 import { Auth } from '../auth'
 import { learnMoreUri } from '../codewhisperer/models/constants'
 import { openUrl } from '../shared/utilities/vsCodeUtils'
@@ -30,7 +28,6 @@
 import { ConnectionStateChangeEvent } from '../auth/auth'
 import { telemetry } from '../shared/telemetry'
 
->>>>>>> fc225cc6
 export async function activate(context: ExtensionContext) {
     const appInitContext = DefaultAmazonQAppInitContext.instance
 
@@ -64,7 +61,10 @@
     })
 
     await activateBadge()
-<<<<<<< HEAD
+    void setupAuthNotification(
+        appInitContext.onDidChangeAmazonQVisibility.event,
+        Auth.instance.onDidChangeConnectionState
+    )
     if (CodeWhispererSettings.instance.isLocalIndexEnabled()) {
         Search.instance.installLspZipIfNotInstalled(context).then(() => {
             setImmediate(() =>
@@ -75,12 +75,6 @@
             )
         })
     }
-=======
-    void setupAuthNotification(
-        appInitContext.onDidChangeAmazonQVisibility.event,
-        Auth.instance.onDidChangeConnectionState
-    )
->>>>>>> fc225cc6
 }
 
 function registerApps(appInitContext: AmazonQAppInitContext) {
