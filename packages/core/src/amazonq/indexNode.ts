/*!
 * Copyright Amazon.com, Inc. or its affiliates. All Rights Reserved.
 * SPDX-License-Identifier: Apache-2.0
 */

/**
 * These agents have underlying requirements on node dependencies (e.g. jsdom, admzip)
 */
export { init as cwChatAppInit } from '../codewhispererChat/app'
<<<<<<< HEAD
export { init as featureDevChatAppInit } from '../amazonqFeatureDev/app' // TODO: Remove this
export { init as gumbyChatAppInit } from '../amazonqGumby/app'
export { init as docChatAppInit } from '../amazonqDoc/app' // TODO: Remove this
=======
export { init as gumbyChatAppInit } from '../amazonqGumby/app'
>>>>>>> 0fcd624a
<|MERGE_RESOLUTION|>--- conflicted
+++ resolved
@@ -7,10 +7,4 @@
  * These agents have underlying requirements on node dependencies (e.g. jsdom, admzip)
  */
 export { init as cwChatAppInit } from '../codewhispererChat/app'
-<<<<<<< HEAD
-export { init as featureDevChatAppInit } from '../amazonqFeatureDev/app' // TODO: Remove this
-export { init as gumbyChatAppInit } from '../amazonqGumby/app'
-export { init as docChatAppInit } from '../amazonqDoc/app' // TODO: Remove this
-=======
-export { init as gumbyChatAppInit } from '../amazonqGumby/app'
->>>>>>> 0fcd624a
+export { init as gumbyChatAppInit } from '../amazonqGumby/app'