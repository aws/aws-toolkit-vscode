/*!
 * Copyright Amazon.com, Inc. or its affiliates. All Rights Reserved.
 * SPDX-License-Identifier: Apache-2.0
 */

/**
 * The auth specific code we are exporting to consumers of `core`.
 *
 * This module is exposed through `exports` in the `package.json` file
 */
export { initialize as initializeAuth } from './activation'
export { initializeAwsCredentialsStatusBarItem } from './ui/statusBarItem'
export {
    Connection,
    AwsConnection,
    SsoConnection,
    isAnySsoConnection,
    isBuilderIdConnection,
    getTelemetryMetadataForConn,
    isIamConnection,
    isSsoConnection,
} from './connection'
export { Auth } from './auth'
export { CredentialsStore } from './credentials/store'
export { LoginManager } from './deprecated/loginManager'
<<<<<<< HEAD
export * as constants from './sso/constants'
export * as cache from './sso/cache'
export * as authUtils from './utils'
export * as auth2 from './auth2'
export * as SsoAccessTokenProvider from './sso/ssoAccessTokenProvider'
=======
export * as AuthUtils from './utils'
export * as credentialsValidation from './credentials/validation'
>>>>>>> 04583253
<|MERGE_RESOLUTION|>--- conflicted
+++ resolved
@@ -23,13 +23,10 @@
 export { Auth } from './auth'
 export { CredentialsStore } from './credentials/store'
 export { LoginManager } from './deprecated/loginManager'
-<<<<<<< HEAD
 export * as constants from './sso/constants'
 export * as cache from './sso/cache'
 export * as authUtils from './utils'
 export * as auth2 from './auth2'
 export * as SsoAccessTokenProvider from './sso/ssoAccessTokenProvider'
-=======
 export * as AuthUtils from './utils'
-export * as credentialsValidation from './credentials/validation'
->>>>>>> 04583253
+export * as credentialsValidation from './credentials/validation'