--- conflicted
+++ resolved
@@ -902,13 +902,7 @@
         } as SsoProfile
         const id = connection.id
         const storedProfile = await this.store.addProfile(id, profile)
-<<<<<<< HEAD
         await this.updateConnectionState(id, connection.state)
-=======
-        await this.updateConnectionState(id, 'valid')
-        const provider = this.getSsoTokenProvider(id, storedProfile)
-        await provider.duplicateToken(connection.id, id)
->>>>>>> 049f90bb
         return this.getSsoConnection(id, storedProfile)
     }
 
