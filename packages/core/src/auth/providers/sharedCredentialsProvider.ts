--- conflicted
+++ resolved
@@ -4,10 +4,6 @@
  */
 
 import * as AWS from '@aws-sdk/types'
-<<<<<<< HEAD
-import { fromIni } from '@aws-sdk/credential-provider-ini'
-=======
->>>>>>> 7a58a303
 import { fromProcess } from '@aws-sdk/credential-provider-process'
 import { ParsedIniData } from '@smithy/types'
 import { chain } from '@aws-sdk/property-provider'
@@ -27,18 +23,15 @@
     getRequiredFields,
     getSectionDataOrThrow,
     getSectionOrThrow,
+    isProfileSection,
     Profile,
     Section,
 } from '../credentials/sharedCredentials'
 import { CredentialsData, SectionName, SharedCredentialsKeys } from '../credentials/types'
 import { SsoProfile, hasScopes, scopesSsoAccountAccess } from '../connection'
 import { builderIdStartUrl } from '../sso/constants'
-<<<<<<< HEAD
-// TODO: There must be a better way to import this.
-import { AssumeRoleParams } from '@aws-sdk/credential-provider-ini/dist-types/resolveAssumeRoleCredentials'
-=======
 import { ToolkitError } from '../../shared/errors'
->>>>>>> 7a58a303
+import { toRecord } from '../../shared/utilities/collectionUtils'
 
 const credentialSources = {
     ECS_CONTAINER: 'EcsContainer',
@@ -385,42 +378,15 @@
     }
 
     private makeSharedIniFileCredentialsProvider(loadedCreds?: ParsedIniData): AWS.CredentialProvider {
-<<<<<<< HEAD
-        const assumeRole = async (credentials: AWS.Credentials, params: AssumeRoleParams) => {
-            const region = this.getDefaultRegion() ?? 'us-east-1'
-            const stsClient = new DefaultStsClient(region, credentials)
-            const response = await stsClient.assumeRole(params)
-            return {
-                accessKeyId: response.Credentials!.AccessKeyId!,
-                secretAccessKey: response.Credentials!.SecretAccessKey!,
-                sessionToken: response.Credentials?.SessionToken,
-                expiration: response.Credentials?.Expiration,
-            }
-        }
-
-        // TODO: reimplement this workaround, and confirm that it is still needed.
-=======
->>>>>>> 7a58a303
         // Our credentials logic merges profiles from the credentials and config files but SDK v3 does not
         // This can cause odd behavior where the Toolkit can switch to a profile but not authenticate with it
         // So the workaround is to do give the SDK the merged profiles directly
-        // const profileSections = this.sections.filter(isProfileSection)
-        // const profiles = toRecord(
-        //     profileSections.map((s) => s.name),
-        //     (k) => this.getProfile(k)
-        // )
-
-<<<<<<< HEAD
-        return fromIni({
-            profile: this.profileName,
-            mfaCodeProvider: async (mfaSerial) => await getMfaTokenFromUser(mfaSerial, this.profileName),
-            roleAssumer: assumeRole,
-            // loadedConfig: Promise.resolve({
-            //     credentialsFile: loadedCreds ?? profiles,
-            //     configFile: {},
-            // } as SharedConfigFiles),
-        })
-=======
+        const profileSections = this.sections.filter(isProfileSection)
+        const profiles = toRecord(
+            profileSections.map((s) => s.name),
+            (k) => this.getProfile(k)
+        )
+
         return async () => {
             const iniData = loadedCreds ?? profiles
             const profile: CredentialsData = iniData[this.profileName]
@@ -465,7 +431,6 @@
                 expiration: assumeRoleRsp.Credentials?.Expiration,
             }
         }
->>>>>>> 7a58a303
     }
 
     private makeSourcedCredentialsProvider(): AWS.CredentialProvider {
