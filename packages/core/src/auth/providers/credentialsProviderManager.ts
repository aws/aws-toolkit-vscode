/*!
 * Copyright Amazon.com, Inc. or its affiliates. All Rights Reserved.
 * SPDX-License-Identifier: Apache-2.0
 */

<<<<<<< HEAD
import { getLogger } from '../../shared/logger'
import { telemetry } from '../../shared/telemetry/telemetry'
=======
import { getLogger } from '../../shared/logger/logger'
import { AwsLoadCredentials, telemetry } from '../../shared/telemetry/telemetry'
>>>>>>> 29c4048d
import { withTelemetryContext } from '../../shared/telemetry/util'
import { throttle } from '../../shared/utilities/functionUtils'
import {
    asString,
    CredentialsProvider,
    CredentialsId,
    credentialsProviderToTelemetryType,
    isEqual,
} from './credentials'
import { CredentialsProviderFactory } from './credentialsProviderFactory'

const credentialsProviderManagerClassName = 'CredentialsProviderManager'
/**
 * Responsible for providing the Toolkit with all available CredentialsProviders.
 * Providers may be registered directly or created with supplied CredentialsProviderFactories.
 */
export class CredentialsProviderManager {
    private static INSTANCE: CredentialsProviderManager | undefined
    private readonly providerFactories: CredentialsProviderFactory[] = []
    private readonly providers: CredentialsProvider[] = []

    @withTelemetryContext({ name: 'getAllCredentialsProvider', class: credentialsProviderManagerClassName })
    public async getAllCredentialsProviders(): Promise<CredentialsProvider[]> {
        let providers: CredentialsProvider[] = []

        for (const provider of this.providers) {
            if (await provider.isAvailable()) {
                telemetry.aws_loadCredentials.emit({
                    credentialSourceId: credentialsProviderToTelemetryType(
                        provider.getCredentialsId().credentialSource
                    ),
                    value: 1,
                })
                providers = providers.concat(provider)
            } else {
                getLogger().verbose('auth: "%s" provider unavailable', provider.getCredentialsId().credentialTypeId)
            }
        }

        for (const factory of this.providerFactories) {
            await factory.refresh()
            const refreshed = factory.listProviders()
            const providerType = factory.getProviderType()
            if (!providerType) {
                continue
            }

            telemetry.aws_loadCredentials.emit({
                credentialSourceId: credentialsProviderToTelemetryType(providerType),
                value: refreshed.length,
            })
            providers = providers.concat(refreshed)
        }

        return providers
    }

    /**
     * Returns a map of `CredentialsProviderId` string-forms to object-forms,
     * from all credential sources. Only available providers are returned.
     */
    @withTelemetryContext({
        name: 'getCredentialProviderNames',
        class: credentialsProviderManagerClassName,
        emit: true,
    })
    private async getCredentialProviderNamesDefault(): Promise<{ [key: string]: CredentialsId }> {
        const m: { [key: string]: CredentialsId } = {}
        for (const o of await this.getAllCredentialsProviders()) {
            m[asString(o.getCredentialsId())] = o.getCredentialsId()
        }

        return m
    }

    public getCredentialProviderNames = throttle(() => this.getCredentialProviderNamesDefault(), 500)

    public async getCredentialsProvider(credentials: CredentialsId): Promise<CredentialsProvider | undefined> {
        for (const provider of this.providers) {
            if (isEqual(provider.getCredentialsId(), credentials) && (await provider.isAvailable())) {
                return provider
            }
        }

        for (const factory of this.providerFactories) {
            await factory.refresh()

            for (const provider of factory.listProviders()) {
                if (isEqual(provider.getCredentialsId(), credentials) && (await provider.isAvailable())) {
                    return provider
                }
            }
        }

        return undefined
    }

    public addProvider(provider: CredentialsProvider) {
        this.removeProvider(provider.getCredentialsId())
        this.providers.push(provider)
    }

    public addProviders(...provider: CredentialsProvider[]) {
        this.providers.push(...provider)
    }

    public addProviderFactory(factory: CredentialsProviderFactory) {
        this.providerFactories.push(factory)
    }

    public addProviderFactories(...factory: CredentialsProviderFactory[]) {
        this.providerFactories.push(...factory)
    }

    public removeProvider(id: CredentialsId) {
        const idx = this.providers.findIndex((p) => isEqual(id, p.getCredentialsId()))
        if (idx !== -1) {
            this.providers.splice(idx, 1)
        }
    }

    public static getInstance(): CredentialsProviderManager {
        if (!CredentialsProviderManager.INSTANCE) {
            CredentialsProviderManager.INSTANCE = new CredentialsProviderManager()
        }

        return CredentialsProviderManager.INSTANCE
    }
}<|MERGE_RESOLUTION|>--- conflicted
+++ resolved
@@ -3,13 +3,8 @@
  * SPDX-License-Identifier: Apache-2.0
  */
 
-<<<<<<< HEAD
-import { getLogger } from '../../shared/logger'
+import { getLogger } from '../../shared/logger/logger'
 import { telemetry } from '../../shared/telemetry/telemetry'
-=======
-import { getLogger } from '../../shared/logger/logger'
-import { AwsLoadCredentials, telemetry } from '../../shared/telemetry/telemetry'
->>>>>>> 29c4048d
 import { withTelemetryContext } from '../../shared/telemetry/util'
 import { throttle } from '../../shared/utilities/functionUtils'
 import {
