/*!
 * Copyright Amazon.com, Inc. or its affiliates. All Rights Reserved.
 * SPDX-License-Identifier: Apache-2.0
 */

import * as vscode from 'vscode'
import globals from '../../shared/extensionGlobals'
import { AuthorizationPendingException, SSOOIDCServiceException, SlowDownException } from '@aws-sdk/client-sso-oidc'
import {
    SsoToken,
    ClientRegistration,
    isExpired,
    SsoProfile,
    builderIdStartUrl,
    openSsoPortalLink,
    isDeprecatedAuth,
    openSsoUrl,
} from './model'
import { getCache } from './cache'
import { hasProps, hasStringProps, RequiredProps, selectFrom } from '../../shared/utilities/tsUtils'
import { OidcClient, OidcClientV2 } from './clients'
import { loadOr } from '../../shared/utilities/cacheUtils'
import {
    ToolkitError,
    getRequestId,
    getTelemetryReason,
    getTelemetryResult,
    isClientFault,
    isNetworkError,
} from '../../shared/errors'
import { getLogger } from '../../shared/logger'
<<<<<<< HEAD
import { AwsRefreshCredentials, telemetry } from '../../shared/telemetry/telemetry'
=======
import { AwsLoginWithBrowser, AwsRefreshCredentials, Metric, telemetry } from '../../shared/telemetry/telemetry'
>>>>>>> 629a519f
import { indent } from '../../shared/utilities/textUtilities'
import { AuthSSOServer } from './server'
import { CancellationError, sleep } from '../../shared/utilities/timeoutUtils'
import OidcClientPKCE from './oidcclientpkce'
import { getIdeProperties, isCloud9 } from '../../shared/extensionUtilities'
import { randomUUID, randomBytes, createHash } from 'crypto'
import { UriHandler } from '../../shared/vscode/uriHandler'
import { DevSettings } from '../../shared/settings'
import { localize } from '../../shared/utilities/vsCodeUtils'

export const authenticationPath = 'sso/authenticated'

const clientRegistrationType = 'public'
const deviceGrantType = 'urn:ietf:params:oauth:grant-type:device_code'
const authorizationGrantType = 'authorization_code'
const refreshGrantType = 'refresh_token'

/**
 *  SSO flow (RFC: https://tools.ietf.org/html/rfc8628)
 *    1. Get a client id (SSO-OIDC identifier, formatted per RFC6749).
 *       - Toolkit code: {@link SsoAccessTokenProvider.registerClient}
 *          - Calls {@link OidcClient.registerClient}
 *       - RETURNS:
 *         - ClientSecret
 *         - ClientId
 *         - ClientSecretExpiresAt
 *       - Client registration is valid for potentially months and creates state
 *         server-side, so the client SHOULD cache them to disk.
 *    2. Start device authorization.
 *       - Toolkit code: {@link SsoAccessTokenProvider.authorize}
 *          - Calls {@link OidcClient.startDeviceAuthorization}
 *       - RETURNS (RFC: https://tools.ietf.org/html/rfc8628#section-3.2):
 *         - DeviceCode             : Device verification code
 *         - UserCode               : User verification code
 *         - VerificationUri        : User verification URI on the authorization server
 *         - VerificationUriComplete: User verification URI including the `user_code`
 *         - ExpiresIn              : Lifetime (seconds) of `device_code` and `user_code`
 *         - Interval               : Minimum time (seconds) the client SHOULD wait between polling intervals.
 *    3. Poll for the access token.
 *       - Toolkit code: {@link SsoAccessTokenProvider.authorize}
 *          - Calls {@link pollForTokenWithProgress}
 *       - RETURNS:
 *         - AccessToken
 *         - ExpiresIn
 *         - RefreshToken (optional)
 *    4. (Repeat) Tokens SHOULD be refreshed if expired and a refresh token is available.
 *        - Toolkit code: {@link SsoAccessTokenProvider.refreshToken}
 *          - Calls {@link OidcClient.createToken}
 *        - RETURNS:
 *         - AccessToken
 *         - ExpiresIn
 *         - RefreshToken (optional)
 */
export abstract class SsoAccessTokenProvider {
<<<<<<< HEAD
=======
    /**
     * Source to pass to aws_loginWithBrowser metric. Due to the complexity of how auth can be called,
     * there is no other easy way to pass this in without signficant refactors.
     */
    private static _authSource: string = 'unknown'

    public static set authSource(val: string) {
        SsoAccessTokenProvider._authSource = val
    }

>>>>>>> 629a519f
    public constructor(
        protected readonly profile: Pick<SsoProfile, 'startUrl' | 'region' | 'scopes' | 'identifier'>,
        protected readonly cache = getCache(),
        protected readonly oidc: OidcClient | OidcClientV2 = OidcClient.create(profile.region)
    ) {}

    public async invalidate(): Promise<void> {
        // Use allSettled() instead of all() to ensure all clear() calls are resolved.
        getLogger().info(`SsoAccessTokenProvider invalidate token and registration`)
        await Promise.allSettled([
            this.cache.token.clear(this.tokenCacheKey, 'SsoAccessTokenProvider.invalidate()'),
            this.cache.registration.clear(this.registrationCacheKey, 'SsoAccessTokenProvider.invalidate()'),
        ])
    }

    public async getToken(): Promise<SsoToken | undefined> {
        const data = await this.cache.token.load(this.tokenCacheKey)
        getLogger().info(
            indent(
                `current client registration id=${data?.registration?.clientId}, 
                            expires at ${data?.registration?.expiresAt}, 
                            key = ${this.tokenCacheKey}`,
                4,
                true
            )
        )
        if (!data || !isExpired(data.token)) {
            return data?.token
        }

        if (data.registration && !isExpired(data.registration) && hasProps(data.token, 'refreshToken')) {
            const refreshed = await this.refreshToken(data.token, data.registration)

            return refreshed.token
        } else {
            await this.invalidate()
        }
    }

    public async createToken(): Promise<SsoToken> {
        const access = await this.runFlow()
        const identity = this.tokenCacheKey
        await this.cache.token.save(identity, access)
        await setSessionCreationDate(this.tokenCacheKey, new Date())

        return { ...access.token, identity }
    }

    private async runFlow() {
        const registration = await this.getValidatedClientRegistration()
        try {
            return await this.authorize(registration)
        } catch (err) {
            if (err instanceof SSOOIDCServiceException && isClientFault(err)) {
                await this.cache.registration.clear(
                    this.registrationCacheKey,
                    `client fault: SSOOIDCServiceException: ${err.message}`
                )
            }

            throw err
        }
    }

    private async refreshToken(token: RequiredProps<SsoToken, 'refreshToken'>, registration: ClientRegistration) {
        try {
            const clientInfo = selectFrom(registration, 'clientId', 'clientSecret')
            const response = await this.oidc.createToken({ ...clientInfo, ...token, grantType: refreshGrantType })
            const refreshed = this.formatToken(response, registration)
            await this.cache.token.save(this.tokenCacheKey, refreshed)

            return refreshed
        } catch (err) {
            if (!isNetworkError(err)) {
                telemetry.aws_refreshCredentials.emit({
                    result: getTelemetryResult(err),
                    reason: getTelemetryReason(err),
                    requestId: getRequestId(err),
                    sessionDuration: getSessionDuration(this.tokenCacheKey),
                    credentialType: 'bearerToken',
                    credentialSourceId: this.profile.startUrl === builderIdStartUrl ? 'awsId' : 'iamIdentityCenter',
                } as AwsRefreshCredentials)

                if (err instanceof SSOOIDCServiceException && isClientFault(err)) {
                    await this.cache.token.clear(
                        this.tokenCacheKey,
                        `client fault: SSOOIDCServiceException: ${err.message}`
                    )
                }
            }

            throw err
        }
    }

    protected formatToken(token: SsoToken, registration: ClientRegistration) {
        return { token, registration, region: this.profile.region, startUrl: this.profile.startUrl }
    }

    protected get tokenCacheKey() {
        return this.profile.identifier ?? this.profile.startUrl
    }

    protected get registrationCacheKey() {
        return { region: this.profile.region, scopes: this.profile.scopes }
    }

    /**
     * Wraps the given function with telemetry related to the browser login.
     */
    protected withBrowserLoginTelemetry<T extends (...args: any[]) => any>(func: T): ReturnType<T> {
<<<<<<< HEAD
        if (telemetry.spans.some(s => s.name === 'aws_loginWithBrowser')) {
            // During certain flows, eg reauthentication, we are already running within a span (run())
            // so we don't need to create a new one.
=======
        const run = (span: Metric<AwsLoginWithBrowser>) => {
            span.record({
                credentialStartUrl: this.profile.startUrl,
                source: SsoAccessTokenProvider._authSource,
            })

            // Reset source in case there is a case where browser login was called but we forgot to set the source.
            // We don't want to attribute the wrong source.
            SsoAccessTokenProvider.authSource = 'unknown'

>>>>>>> 629a519f
            return func()
        }

        // During certain flows, eg reauthentication, we are already running within a span (run())
        // so we don't need to create a new one.
        const span = telemetry.spans.find(s => s.name === 'aws_loginWithBrowser')
        if (span !== undefined) {
            return run(span as unknown as Metric<AwsLoginWithBrowser>)
        }

        return telemetry.aws_loginWithBrowser.run(span => {
            return run(span)
        })
    }

    protected abstract authorize(registration: ClientRegistration): Promise<{
        token: SsoToken
        registration: ClientRegistration
        region: string
        startUrl: string
    }>

    /**
     * If the registration already exists locally, it
     * will be validated before being returned. Otherwise, a client registration is
     * created and returned.
     */
    protected abstract getValidatedClientRegistration(): Promise<ClientRegistration>
    protected abstract registerClient(): Promise<ClientRegistration>

    public static create(
        profile: Pick<SsoProfile, 'startUrl' | 'region' | 'scopes' | 'identifier'>,
        cache = getCache(),
        oidc: OidcClient = OidcClient.create(profile.region)
    ) {
        if (!DevSettings.instance.get('pkceAuth', false)) {
            return new DeviceFlowAuthorization(profile, cache, oidc)
        }
        return new AuthFlowAuthorization(profile, cache, OidcClientV2.create(profile.region))
    }
}

const backoffDelayMs = 5000
async function pollForTokenWithProgress<T>(
    fn: () => Promise<T>,
    authorization: Awaited<ReturnType<OidcClient['startDeviceAuthorization']>>,
    interval = authorization.interval ?? backoffDelayMs
) {
    async function poll(token: vscode.CancellationToken) {
        while (
            authorization.expiresAt.getTime() - globals.clock.Date.now() > interval &&
            !token.isCancellationRequested
        ) {
            try {
                return await fn()
            } catch (err) {
                if (!hasStringProps(err, 'name')) {
                    throw err
                }

                if (err instanceof SlowDownException) {
                    interval += backoffDelayMs
                } else if (!(err instanceof AuthorizationPendingException)) {
                    throw err
                }
            }

            await sleep(interval)
        }

        throw new ToolkitError('Timed-out waiting for browser login flow to complete', {
            code: 'TimedOut',
        })
    }

    return vscode.window.withProgress(
        {
            title: localize(
                'AWS.auth.loginWithBrowser.messageDetail',
                'Confirm code "{0}" in the login page opened in your web browser.',
                authorization.userCode
            ),
            cancellable: true,
            location: vscode.ProgressLocation.Notification,
        },
        (_, token) =>
            Promise.race([
                poll(token),
                new Promise<never>((_, reject) =>
                    token.onCancellationRequested(() => reject(new CancellationError('user')))
                ),
            ])
    )
}

const sessionCreationDateKey = '#sessionCreationDates'
async function setSessionCreationDate(id: string, date: Date, memento = globals.context.globalState) {
    try {
        await memento.update(sessionCreationDateKey, {
            ...memento.get(sessionCreationDateKey),
            [id]: date.getTime(),
        })
    } catch (err) {
        getLogger().verbose('auth: failed to set session creation date: %s', err)
    }
}

function getSessionCreationDate(id: string, memento = globals.context.globalState): number | undefined {
    return memento.get(sessionCreationDateKey, {} as Record<string, number>)[id]
}

function getSessionDuration(id: string, memento = globals.context.globalState) {
    const creationDate = getSessionCreationDate(id, memento)

    return creationDate !== undefined ? Date.now() - creationDate : undefined
}

export class DeviceFlowAuthorization extends SsoAccessTokenProvider {
    constructor(
        profile: Pick<SsoProfile, 'startUrl' | 'region' | 'scopes' | 'identifier'>,
        cache = getCache(),
        oidc: OidcClient = OidcClient.create(profile.region)
    ) {
        super(profile, cache, oidc)
    }

    override async registerClient(): Promise<ClientRegistration> {
        const companyName = getIdeProperties().company
        return this.oidc.registerClient({
            clientName: isCloud9() ? `${companyName} Cloud9` : `${companyName} IDE Extensions for VSCode`,
            clientType: clientRegistrationType,
            scopes: this.profile.scopes,
        })
    }

    override async authorize(
        registration: ClientRegistration
    ): Promise<{ token: SsoToken; registration: ClientRegistration; region: string; startUrl: string }> {
        // This will NOT throw on expired clientId/Secret, but WILL throw on invalid clientId/Secret
        const authorization = await this.oidc.startDeviceAuthorization({
            startUrl: this.profile.startUrl,
            clientId: registration.clientId,
            clientSecret: registration.clientSecret,
        })

        const openBrowserAndWaitUntilComplete = async () => {
            if (!(await openSsoPortalLink(this.profile.startUrl, authorization))) {
                throw new CancellationError('user')
            }

            const tokenRequest = {
                clientId: registration.clientId,
                clientSecret: registration.clientSecret,
                deviceCode: authorization.deviceCode,
                grantType: deviceGrantType,
            }

            return await pollForTokenWithProgress(() => this.oidc.createToken(tokenRequest), authorization)
        }

        const token = this.withBrowserLoginTelemetry(() => openBrowserAndWaitUntilComplete())

        return this.formatToken(await token, registration)
    }

    /**
     * If the registration already exists locally, it
     * will be validated before being returned. Otherwise, a client registration is
     * created and returned.
     */
    override async getValidatedClientRegistration(): Promise<ClientRegistration> {
        const cacheKey = this.registrationCacheKey
        const cachedRegistration = await this.cache.registration.load(cacheKey)

        // Clear cached if registration is expired
        if (cachedRegistration && isExpired(cachedRegistration)) {
            await this.invalidate()
        }

        return loadOr(this.cache.registration, cacheKey, () => this.registerClient())
    }
}

class AuthFlowAuthorization extends SsoAccessTokenProvider {
    constructor(
        profile: Pick<SsoProfile, 'startUrl' | 'region' | 'scopes' | 'identifier'>,
        cache = getCache(),
        protected override readonly oidc: OidcClientV2
    ) {
        super(profile, cache, oidc)
    }

    override async registerClient(): Promise<ClientRegistration> {
        const companyName = getIdeProperties().company
        return this.oidc.registerClient({
            // All AWS extensions (Q, Toolkit) for a given IDE use the same client name.
            clientName: isCloud9() ? `${companyName} Cloud9` : `${companyName} IDE Extensions for VSCode`,
            clientType: clientRegistrationType,
            scopes: this.profile.scopes,
            grantTypes: [authorizationGrantType, refreshGrantType],
            redirectUris: ['http://127.0.0.1/oauth/callback'],
            issuerUrl: this.profile.startUrl,
        })
    }

    override async authorize(
        registration: ClientRegistration
    ): Promise<{ token: SsoToken; registration: ClientRegistration; region: string; startUrl: string }> {
        const state = randomUUID()
        const authServer = new AuthSSOServer(state, UriHandler.buildUri(authenticationPath).toString())

        try {
            await authServer.start()

            const token = await this.withBrowserLoginTelemetry(async () => {
                const redirectUri = authServer.redirectUri

                const codeVerifier = randomBytes(32).toString('base64url')
                const codeChallenge = createHash('sha256').update(codeVerifier).digest().toString('base64url')

                const location = await this.oidc.authorize({
                    responseType: 'code',
                    clientId: registration.clientId,
                    redirectUri: redirectUri,
                    scopes: this.profile.scopes ?? [],
                    state,
                    codeChallenge,
                    codeChallengeMethod: 'S256',
                })

                if (!(await openSsoUrl(vscode.Uri.parse(location)))) {
                    throw new CancellationError('user')
                }

                const authorizationCode = await authServer.waitForAuthorization()
                if (authorizationCode.isErr()) {
                    throw authorizationCode.err()
                }

                const tokenRequest: OidcClientPKCE.CreateTokenRequest = {
                    clientId: registration.clientId,
                    clientSecret: registration.clientSecret,
                    grantType: authorizationGrantType,
                    redirectUri,
                    codeVerifier,
                    code: authorizationCode.unwrap(),
                }

                return this.oidc.createToken(tokenRequest)
            })

            return this.formatToken(token, registration)
        } finally {
            // Temporary delay to make sure the auth ui was displayed to the user before closing
            // inspired by https://github.com/microsoft/vscode/blob/a49c81edea6647684eee87d204e50feed9c455f6/extensions/github-authentication/src/flows.ts#L262
            setTimeout(() => {
                authServer.close().catch(e => {
                    getLogger().error(
                        'AuthFlowAuthorization: AuthSSOServer.close() failed: %s: %s',
                        (e as Error).name,
                        (e as Error).message
                    )
                })
            }, 5000)
        }
    }

    /**
     * If the registration already exists locally, it
     * will be validated before being returned. Otherwise, a client registration is
     * created and returned.
     */
    override async getValidatedClientRegistration(): Promise<ClientRegistration> {
        const cacheKey = this.registrationCacheKey
        const cachedRegistration = await this.cache.registration.load(cacheKey)

        // Clear cached if registration is expired or it uses a deprecate auth version (device code)
        if (cachedRegistration && (isExpired(cachedRegistration) || isDeprecatedAuth(cachedRegistration))) {
            await this.invalidate()
        }

        return loadOr(this.cache.registration, cacheKey, () => this.registerClient())
    }
}<|MERGE_RESOLUTION|>--- conflicted
+++ resolved
@@ -29,11 +29,7 @@
     isNetworkError,
 } from '../../shared/errors'
 import { getLogger } from '../../shared/logger'
-<<<<<<< HEAD
-import { AwsRefreshCredentials, telemetry } from '../../shared/telemetry/telemetry'
-=======
 import { AwsLoginWithBrowser, AwsRefreshCredentials, Metric, telemetry } from '../../shared/telemetry/telemetry'
->>>>>>> 629a519f
 import { indent } from '../../shared/utilities/textUtilities'
 import { AuthSSOServer } from './server'
 import { CancellationError, sleep } from '../../shared/utilities/timeoutUtils'
@@ -88,8 +84,6 @@
  *         - RefreshToken (optional)
  */
 export abstract class SsoAccessTokenProvider {
-<<<<<<< HEAD
-=======
     /**
      * Source to pass to aws_loginWithBrowser metric. Due to the complexity of how auth can be called,
      * there is no other easy way to pass this in without signficant refactors.
@@ -100,7 +94,6 @@
         SsoAccessTokenProvider._authSource = val
     }
 
->>>>>>> 629a519f
     public constructor(
         protected readonly profile: Pick<SsoProfile, 'startUrl' | 'region' | 'scopes' | 'identifier'>,
         protected readonly cache = getCache(),
@@ -212,11 +205,6 @@
      * Wraps the given function with telemetry related to the browser login.
      */
     protected withBrowserLoginTelemetry<T extends (...args: any[]) => any>(func: T): ReturnType<T> {
-<<<<<<< HEAD
-        if (telemetry.spans.some(s => s.name === 'aws_loginWithBrowser')) {
-            // During certain flows, eg reauthentication, we are already running within a span (run())
-            // so we don't need to create a new one.
-=======
         const run = (span: Metric<AwsLoginWithBrowser>) => {
             span.record({
                 credentialStartUrl: this.profile.startUrl,
@@ -227,7 +215,6 @@
             // We don't want to attribute the wrong source.
             SsoAccessTokenProvider.authSource = 'unknown'
 
->>>>>>> 629a519f
             return func()
         }
 
