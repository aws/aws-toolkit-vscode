/*!
 * Copyright Amazon.com, Inc. or its affiliates. All Rights Reserved.
 * SPDX-License-Identifier: Apache-2.0
 */

import * as vscode from 'vscode'
<<<<<<< HEAD
import IoTSecureTunneling from 'aws-sdk/clients/iotsecuretunneling'
import { FunctionConfiguration } from '@aws-sdk/client-lambda'
=======
import { Lambda } from 'aws-sdk'
import {
    CloseTunnelCommand,
    IoTSecureTunnelingClient,
    ListTunnelsCommand,
    OpenTunnelCommand,
    RotateTunnelAccessTokenCommand,
} from '@aws-sdk/client-iotsecuretunneling'
>>>>>>> 01da25f6
import { getClientId } from '../../shared/telemetry/util'
import { DefaultLambdaClient } from '../../shared/clients/lambdaClient'
import { LocalProxy } from './localProxy'
import globals from '../../shared/extensionGlobals'
import { getLogger } from '../../shared/logger/logger'
import { getIoTSTClientWithAgent, getLambdaClientWithAgent } from './utils'
import { ToolkitError } from '../../shared/errors'
import * as nls from 'vscode-nls'

const localize = nls.loadMessageBundle()

export function isTunnelInfo(data: TunnelInfo): data is TunnelInfo {
    return (
        typeof data === 'object' &&
        data !== null &&
        typeof data.tunnelID === 'string' &&
        typeof data.sourceToken === 'string' &&
        typeof data.destinationToken === 'string'
    )
}

export interface TunnelInfo {
    tunnelID: string
    sourceToken: string
    destinationToken: string
}

async function callUpdateFunctionConfiguration(
    lambda: DefaultLambdaClient,
    config: FunctionConfiguration,
    waitForUpdate: boolean
): Promise<FunctionConfiguration> {
    // Update function configuration back to original values
    return await lambda.updateFunctionConfiguration(
        {
            FunctionName: config.FunctionName!,
            Timeout: config.Timeout,
            Layers: config.Layers?.map((layer) => layer.Arn!).filter(Boolean) || [],
            Environment: {
                Variables: config.Environment?.Variables ?? {},
            },
        },
        {
            maxRetries: 5,
            initialDelayMs: 2000,
            backoffMultiplier: 2,
            waitForUpdate: waitForUpdate,
        }
    )
}

export class LdkClient {
    static #instance: LdkClient
    private localProxy: LocalProxy | undefined
    private static instanceCreating = false
    private lambdaClientCache: Map<string, DefaultLambdaClient> = new Map()
    private iotSTClientCache: Map<string, IoTSecureTunnelingClient> = new Map()

    constructor() {}

    public static get instance() {
        if (this.#instance !== undefined) {
            return this.#instance
        }
        if (this.instanceCreating) {
            getLogger().warn(
                localize(
                    'AWS.lambda.ldkClient.multipleInstancesError',
                    'Attempt to create multiple LdkClient instances simultaneously'
                )
            )
        }
        // Set flag to prevent recursive instance creation
        this.instanceCreating = true
        try {
            const self = (this.#instance = new this())
            return self
        } finally {
            this.instanceCreating = false
        }
    }

    /**
     * Get or create a cached Lambda client for the specified region
     */
    private getLambdaClient(region: string): DefaultLambdaClient {
        if (!this.lambdaClientCache.has(region)) {
            this.lambdaClientCache.set(region, getLambdaClientWithAgent(region))
        }
        return this.lambdaClientCache.get(region)!
    }

    private getIoTSTClient(region: string): IoTSecureTunnelingClient {
        if (!this.iotSTClientCache.has(region)) {
            this.iotSTClientCache.set(region, getIoTSTClientWithAgent(region))
        }
        return this.iotSTClientCache.get(region)!
    }
    /**
     * Clean up all resources held by this client
     * Should be called when the extension is deactivated
     */
    public dispose(): void {
        if (this.localProxy) {
            this.localProxy.stop()
            this.localProxy = undefined
        }
        // Clear the Lambda client cache
        this.iotSTClientCache.clear()
        this.lambdaClientCache.clear()
    }

    // Create or reuse tunnel
    async createOrReuseTunnel(region: string): Promise<TunnelInfo | undefined> {
        try {
            // Get VSCode UUID using getClientId from telemetry.utils.ts
            const vscodeUuid = getClientId(globals.globalState)

            // Create IoTSecureTunneling client
            const iotSecureTunneling = this.getIoTSTClient(region)

            // Define tunnel identifier
            const tunnelIdentifier = `RemoteDebugging+${vscodeUuid}`
            const timeoutInMinutes = 720
            // List existing tunnels
            const listTunnelsResponse = await iotSecureTunneling.send(new ListTunnelsCommand({}))

            // Find tunnel with our identifier
            const existingTunnel = listTunnelsResponse.tunnelSummaries?.find(
                (tunnel) => tunnel.description === tunnelIdentifier && tunnel.status?.toLowerCase() === 'open'
            )

            if (existingTunnel && existingTunnel.tunnelId) {
                const timeCreated = existingTunnel?.createdAt ? new Date(existingTunnel.createdAt) : new Date()
                const expiryTime = new Date(timeCreated.getTime() + timeoutInMinutes * 60 * 1000)
                const currentTime = new Date()
                const minutesRemaining = (expiryTime.getTime() - currentTime.getTime()) / (60 * 1000)

                if (minutesRemaining >= 15) {
                    // Rotate access tokens for the existing tunnel
                    const rotateResponse = await this.refreshTunnelTokens(existingTunnel.tunnelId, region)

                    return rotateResponse
                } else {
                    // Close tunnel if less than 15 minutes remaining
                    await iotSecureTunneling.send(
                        new CloseTunnelCommand({
                            tunnelId: existingTunnel.tunnelId,
                            delete: false,
                        })
                    )

                    getLogger().info(`Closed tunnel ${existingTunnel.tunnelId} with less than 15 minutes remaining`)
                }
            }

            // Create new tunnel
            const openTunnelResponse = await iotSecureTunneling.send(
                new OpenTunnelCommand({
                    description: tunnelIdentifier,
                    timeoutConfig: {
                        maxLifetimeTimeoutMinutes: timeoutInMinutes, // 12 hours
                    },
                    destinationConfig: {
                        services: ['WSS'],
                    },
                })
            )

            getLogger().info(`Created new tunnel with ID: ${openTunnelResponse.tunnelId}`)

            return {
                tunnelID: openTunnelResponse.tunnelId || '',
                sourceToken: openTunnelResponse.sourceAccessToken || '',
                destinationToken: openTunnelResponse.destinationAccessToken || '',
            }
        } catch (error) {
            throw ToolkitError.chain(error, 'Error creating/reusing tunnel')
        }
    }

    // Refresh tunnel tokens
    async refreshTunnelTokens(tunnelId: string, region: string): Promise<TunnelInfo | undefined> {
        try {
            const iotSecureTunneling = this.getIoTSTClient(region)
            const rotateResponse = await iotSecureTunneling.send(
                new RotateTunnelAccessTokenCommand({
                    tunnelId: tunnelId,
                    clientMode: 'ALL',
                })
            )

            return {
                tunnelID: tunnelId,
                sourceToken: rotateResponse.sourceAccessToken || '',
                destinationToken: rotateResponse.destinationAccessToken || '',
            }
        } catch (error) {
            throw ToolkitError.chain(error, 'Error refreshing tunnel tokens')
        }
    }

    async getFunctionDetail(functionArn: string): Promise<FunctionConfiguration | undefined> {
        try {
            const region = getRegionFromArn(functionArn)
            if (!region) {
                getLogger().error(
                    localize(
                        'AWS.lambda.ldkClient.couldNotDetermineRegion',
                        'Could not determine region from Lambda ARN'
                    )
                )
                return undefined
            }
            const client = this.getLambdaClient(region)
            const configuration = (await client.getFunction(functionArn)).Configuration as FunctionConfiguration
            // get function detail
            // return function detail
            return configuration
        } catch (error) {
            getLogger().warn(`Error getting function detail:${error}`)
            return undefined
        }
    }

    // Create debug deployment to given lambda function
    // save a snapshot of the current config to global : aws.lambda.remoteDebugContext
    // we are 1: changing function timeout to 15 minute
    // 2: adding the ldk layer LDK_LAYER_ARN_X86_64 or LDK_LAYER_ARN_ARM64 (ignore if already added, fail if 5 layer already there)
    // 3: adding two param to lambda environment variable
    // {AWS_LAMBDA_EXEC_WRAPPER:/opt/bin/ldk_wrapper, AWS_LDK_DESTINATION_TOKEN: destinationToken }
    async createDebugDeployment(
        config: FunctionConfiguration,
        destinationToken: string,
        lambdaTimeout: number,
        shouldPublishVersion: boolean,
        ldkLayerArn: string,
        progress: vscode.Progress<{ message?: string | undefined; increment?: number | undefined }>
    ): Promise<string> {
        try {
            if (!config.FunctionArn || !config.FunctionName) {
                throw new Error(localize('AWS.lambda.ldkClient.functionArnMissing', 'Function ARN is missing'))
            }
            const region = getRegionFromArn(config.FunctionArn ?? '')
            if (!region) {
                throw new Error(
                    localize(
                        'AWS.lambda.ldkClient.couldNotDetermineRegion',
                        'Could not determine region from Lambda ARN'
                    )
                )
            }

            // fix out of bound timeout
            if (lambdaTimeout && (lambdaTimeout > 900 || lambdaTimeout <= 0)) {
                lambdaTimeout = 900
            }

            // Inform user about the changes that will be made

            progress.report({ message: localize('AWS.lambda.ldkClient.applyingChanges', 'Applying changes...') })

            // Determine architecture and select appropriate layer

            const layers = config.Layers || []

            // Check if LDK layer is already added
            const ldkLayerExists = layers.some(
                (layer) => layer.Arn?.includes('LDKLayerX86') || layer.Arn?.includes('LDKLayerArm64')
            )

            // Check if we have room to add a layer (max 5)
            if (!ldkLayerExists && layers.length >= 5) {
                throw new Error(
                    localize(
                        'AWS.lambda.ldkClient.cannotAddLdkLayer',
                        'Cannot add LDK layer: Lambda function already has 5 layers'
                    )
                )
            }
            // Create updated layers list
            const updatedLayers = ldkLayerExists
                ? layers.map((layer) => layer.Arn!).filter(Boolean)
                : [...layers.map((layer) => layer.Arn!).filter(Boolean), ldkLayerArn]

            // Create updated environment variables
            const currentEnv = config.Environment?.Variables || {}
            const updatedEnv: { [key: string]: string } = {
                ...currentEnv,
                AWS_LAMBDA_EXEC_WRAPPER: '/opt/bin/ldk_wrapper',
                AWS_LAMBDA_DEBUG_ON_LATEST: shouldPublishVersion ? 'false' : 'true',
                AWS_LDK_DESTINATION_TOKEN: destinationToken,
            }
            if (currentEnv['AWS_LAMBDA_EXEC_WRAPPER']) {
                updatedEnv.ORIGINAL_AWS_LAMBDA_EXEC_WRAPPER = currentEnv['AWS_LAMBDA_EXEC_WRAPPER']
            }

            // Create Lambda client using AWS SDK
            const lambda = this.getLambdaClient(region)

            // Update function configuration
            if (!config.FunctionArn || !config.FunctionName) {
                throw new Error('Function ARN is missing')
            }

            // Create a temporary config for the update
            const updateConfig: FunctionConfiguration = {
                FunctionName: config.FunctionName,
                Timeout: lambdaTimeout ?? 900, // 15 minutes
                Layers: updatedLayers.map((arn) => ({ Arn: arn })),
                Environment: {
                    Variables: updatedEnv,
                },
            }

            await callUpdateFunctionConfiguration(lambda, updateConfig, true)

            // publish version
            let version = '$Latest'
            if (shouldPublishVersion) {
                // should somehow return version for debugging
                const versionResp = await lambda.publishVersion(config.FunctionName, { waitForUpdate: true })
                version = versionResp.Version ?? ''
                // remove debug deployment in a non-blocking way
                void Promise.resolve(
                    callUpdateFunctionConfiguration(lambda, config, false).then(() => {
                        progress.report({
                            message: localize(
                                'AWS.lambda.ldkClient.debugDeploymentCompleted',
                                'Debug deployment completed successfully'
                            ),
                        })
                    })
                )
            }
            return version
        } catch (error) {
            getLogger().error(`Error creating debug deployment: ${error}`)
            if (error instanceof Error) {
                throw new ToolkitError(`Failed to create debug deployment: ${error.message}`)
            }
            return 'Failed'
        }
    }

    // Remove debug deployment from the given lambda function
    // use the snapshot we took before create debug deployment
    // we are 1: reverting timeout to it's original snapshot
    // 2: reverting layer status according to it's original snapshot
    // 3: reverting environment back to it's original snapshot
    async removeDebugDeployment(config: FunctionConfiguration, check: boolean = true): Promise<boolean> {
        try {
            if (!config.FunctionArn || !config.FunctionName) {
                throw new Error('Function ARN is missing')
            }
            const region = getRegionFromArn(config.FunctionArn ?? '')
            if (!region) {
                throw new Error('Could not determine region from Lambda ARN')
            }

            if (check) {
                const currentConfig = await this.getFunctionDetail(config.FunctionArn)
                if (
                    currentConfig?.Timeout === config?.Timeout &&
                    currentConfig?.Layers?.length === config?.Layers?.length
                ) {
                    // nothing to remove
                    return true
                }
            }

            // Create Lambda client using AWS SDK
            const lambda = this.getLambdaClient(region)

            // Update function configuration back to original values
            await callUpdateFunctionConfiguration(lambda, config, false)

            return true
        } catch (error) {
            // no need to raise, even this failed we want the following to execute
            throw ToolkitError.chain(error, 'Error removing debug deployment')
        }
    }

    async deleteDebugVersion(functionArn: string, qualifier: string) {
        try {
            const region = getRegionFromArn(functionArn)
            if (!region) {
                throw new Error('Could not determine region from Lambda ARN')
            }
            const lambda = this.getLambdaClient(region)
            await lambda.deleteFunction(functionArn, qualifier)
            return true
        } catch (error) {
            getLogger().error('Error deleting debug version: %O', error)
            return false
        }
    }

    // Start proxy with better resource management
    async startProxy(region: string, sourceToken: string, port: number = 0): Promise<boolean> {
        try {
            getLogger().info(`Starting direct proxy for region:${region}`)

            // Clean up any existing proxy thoroughly
            if (this.localProxy) {
                getLogger().info('Stopping existing proxy before starting a new one')
                this.localProxy.stop()
                this.localProxy = undefined

                // Small delay to ensure resources are released
                await new Promise((resolve) => setTimeout(resolve, 100))
            }

            // Create and start a new local proxy
            this.localProxy = new LocalProxy()

            // Start the proxy and get the assigned port
            const localPort = await this.localProxy.start(region, sourceToken, port)
            getLogger().info(`Local proxy started successfully on port ${localPort}`)
            return true
        } catch (error) {
            getLogger().error(`Failed to start proxy: ${error}`)
            if (this.localProxy) {
                this.localProxy.stop()
                this.localProxy = undefined
            }
            throw ToolkitError.chain(error, 'Failed to start proxy')
        }
    }

    // Stop proxy with proper cleanup and reference handling
    async stopProxy(): Promise<boolean> {
        try {
            getLogger().info(`Stopping proxy`)

            if (this.localProxy) {
                // Ensure proper resource cleanup
                this.localProxy.stop()

                // Force delete the reference to allow GC
                this.localProxy = undefined

                getLogger().info('Local proxy stopped successfully')
            } else {
                getLogger().info('No active local proxy to stop')
            }

            return true
        } catch (error) {
            throw ToolkitError.chain(error, 'Error stopping proxy')
        }
    }
}

// Helper function to extract region from ARN
export function getRegionFromArn(arn: string | undefined): string | undefined {
    if (!arn) {
        return undefined
    }
    const parts = arn.split(':')
    return parts.length >= 4 ? parts[3] : undefined
}<|MERGE_RESOLUTION|>--- conflicted
+++ resolved
@@ -4,11 +4,7 @@
  */
 
 import * as vscode from 'vscode'
-<<<<<<< HEAD
-import IoTSecureTunneling from 'aws-sdk/clients/iotsecuretunneling'
 import { FunctionConfiguration } from '@aws-sdk/client-lambda'
-=======
-import { Lambda } from 'aws-sdk'
 import {
     CloseTunnelCommand,
     IoTSecureTunnelingClient,
@@ -16,7 +12,6 @@
     OpenTunnelCommand,
     RotateTunnelAccessTokenCommand,
 } from '@aws-sdk/client-iotsecuretunneling'
->>>>>>> 01da25f6
 import { getClientId } from '../../shared/telemetry/util'
 import { DefaultLambdaClient } from '../../shared/clients/lambdaClient'
 import { LocalProxy } from './localProxy'
