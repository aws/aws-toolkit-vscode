--- conflicted
+++ resolved
@@ -44,11 +44,7 @@
     | 'invalid-java-home'
     | 'unsupported-source-jdk-version'
 
-<<<<<<< HEAD
-export type UnrecoverableErrorResponseType = 'no-alternate-dependencies-found'
-=======
 export type ErrorResponseType = 'no-alternate-dependencies-found' | 'upload-to-s3-failed'
->>>>>>> ec9d81b1
 
 export enum GumbyNamedMessages {
     COMPILATION_PROGRESS_MESSAGE = 'gumbyProjectCompilationMessage',
@@ -284,11 +280,7 @@
                 message = MessengerUtils.createJavaHomePrompt()
                 break
             case 'end-HIL-early':
-<<<<<<< HEAD
-                message = `I will continue transforming your code without being able to build successfully.`
-=======
                 message = `I will continue transforming your code without upgrading this dependency.`
->>>>>>> ec9d81b1
                 break
         }
 
@@ -351,23 +343,15 @@
         )
     }
 
-<<<<<<< HEAD
-    public sendUnrecoverableError(type: UnrecoverableErrorResponseType, tabID: string) {
-=======
     public sendKnownErrorResponse(type: ErrorResponseType, tabID: string) {
->>>>>>> ec9d81b1
         let message = '...'
 
         switch (type) {
             case 'no-alternate-dependencies-found':
-<<<<<<< HEAD
-                message = `I couldn't find any other versions of this dependency in your local Maven repository. Try transforming the depedency to make it compatible with Java 17, and then try transforming this module again.`
-=======
-                message = `I could not find any other versions of this dependency in your local Maven repository. Try transforming the depedency to make it compatible with Java 17, and then try transforming this module again.`
+                message = `I could not find any other versions of this dependency in your local Maven repository. Try transforming the dependency to make it compatible with Java 17, and then try transforming this module again.`
                 break
             case 'upload-to-s3-failed':
                 message = `I was not able to upload your module to be transformed. Please try again later.`
->>>>>>> ec9d81b1
                 break
         }
 
@@ -380,11 +364,6 @@
                 tabID
             )
         )
-<<<<<<< HEAD
-
-        this.sendInProgressMessage(tabID, 'Stopping job...')
-=======
->>>>>>> ec9d81b1
     }
 
     public sendCommandMessage(message: any) {
@@ -447,11 +426,7 @@
     }
 
     public sendHumanInTheLoopInitialMessage(tabID: string, codeSnippet: string) {
-<<<<<<< HEAD
-        let message = `I was not able to upgrade all dependencies. To resolve it, I'll try to find an updated depedency in your local Maven repository. I'll need additional information from you to continue.`
-=======
         let message = `I was not able to upgrade all dependencies. To resolve it, I will try to find an updated depedency in your local Maven repository. I will need additional information from you to continue.`
->>>>>>> ec9d81b1
 
         this.dispatcher.sendChatMessage(
             new ChatMessage(
@@ -557,11 +532,7 @@
     }
 
     public sendHILResumeMessage(tabID: string) {
-<<<<<<< HEAD
-        const message = `I'll continue transforming your code. You can monitor progress in the Transformation Hub.`
-=======
         const message = `I will continue transforming your code. You can monitor progress in the Transformation Hub.`
->>>>>>> ec9d81b1
         this.sendJobSubmittedMessage(tabID, false, message)
     }
 }