--- conflicted
+++ resolved
@@ -57,16 +57,13 @@
 import { getVersionData } from '../../../codewhisperer/service/transformByQ/transformMavenHandler'
 import AdmZip from 'adm-zip'
 import { AuthError } from '../../../auth/sso/server'
-<<<<<<< HEAD
 import {
     setMaven,
     openBuildLogFile,
     parseBuildFile,
     validateSQLMetadataFile,
 } from '../../../codewhisperer/service/transformByQ/transformFileHandler'
-=======
 import { getAuthType } from '../../../auth/utils'
->>>>>>> 401f24eb
 
 // These events can be interactions within the chat,
 // or elsewhere in the IDE
