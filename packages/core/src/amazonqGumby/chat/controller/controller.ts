/*!
 * Copyright Amazon.com, Inc. or its affiliates. All Rights Reserved.
 * SPDX-License-Identifier: Apache-2.0
 *
 * This class is responsible for responding to UI events by calling
 * the Gumby extension.
 */
import nodefs from 'fs' // eslint-disable-line no-restricted-imports
import path from 'path'
import * as vscode from 'vscode'
import { GumbyNamedMessages, Messenger } from './messenger/messenger'
import { AuthController } from '../../../amazonq/auth/controller'
import { ChatSessionManager } from '../storages/chatSession'
import { ConversationState, Session } from '../session/session'
import { getLogger } from '../../../shared/logger/logger'
import { featureName } from '../../models/constants'
import { AuthUtil } from '../../../codewhisperer/util/authUtil'
import {
    cleanupTransformationJob,
    compileProject,
    finishHumanInTheLoop,
    getValidLanguageUpgradeCandidateProjects,
    postTransformationJob,
    processLanguageUpgradeTransformFormInput,
    processSQLConversionTransformFormInput,
    startTransformByQ,
    stopTransformByQ,
    getValidSQLConversionCandidateProjects,
    openHilPomFile,
} from '../../../codewhisperer/commands/startTransformByQ'
import { JDKVersion, TransformationCandidateProject, transformByQState } from '../../../codewhisperer/models/model'
import {
    AbsolutePathDetectedError,
    AlternateDependencyVersionsNotFoundError,
    JobStartError,
    ModuleUploadError,
    NoJavaProjectsFoundError,
    NoMavenJavaProjectsFoundError,
    NoOpenProjectsError,
    TransformationPreBuildError,
} from '../../errors'
import * as CodeWhispererConstants from '../../../codewhisperer/models/constants'
import MessengerUtils, { ButtonActions, GumbyCommands } from './messenger/messengerUtils'
import { CancelActionPositions, JDKToTelemetryValue, telemetryUndefined } from '../../telemetry/codeTransformTelemetry'
import { openUrl } from '../../../shared/utilities/vsCodeUtils'
import {
    telemetry,
    CodeTransformJavaTargetVersionsAllowed,
    CodeTransformJavaSourceVersionsAllowed,
} from '../../../shared/telemetry/telemetry'
import { CodeTransformTelemetryState } from '../../telemetry/codeTransformTelemetryState'
import DependencyVersions from '../../models/dependencies'
import { getStringHash } from '../../../shared/utilities/textUtilities'
import AdmZip from 'adm-zip'
import { AuthError } from '../../../auth/sso/server'
import {
    openBuildLogFile,
    parseBuildFile,
    validateSQLMetadataFile,
    validateCustomVersionsFile,
} from '../../../codewhisperer/service/transformByQ/transformFileHandler'
import { getAuthType } from '../../../auth/utils'
import fs from '../../../shared/fs/fs'

// These events can be interactions within the chat,
// or elsewhere in the IDE
export interface ChatControllerEventEmitters {
    readonly transformSelected: vscode.EventEmitter<any>
    readonly tabOpened: vscode.EventEmitter<any>
    readonly tabClosed: vscode.EventEmitter<any>
    readonly authClicked: vscode.EventEmitter<any>
    readonly formActionClicked: vscode.EventEmitter<any>
    readonly commandSentFromIDE: vscode.EventEmitter<any>
    readonly transformationFinished: vscode.EventEmitter<any>
    readonly processHumanChatMessage: vscode.EventEmitter<any>
    readonly linkClicked: vscode.EventEmitter<any>
    readonly humanInTheLoopStartIntervention: vscode.EventEmitter<any>
    readonly humanInTheLoopPromptUserForDependency: vscode.EventEmitter<any>
    readonly humanInTheLoopSelectionUploaded: vscode.EventEmitter<any>
    readonly errorThrown: vscode.EventEmitter<any>
}

export class GumbyController {
    private readonly messenger: Messenger
    private readonly sessionStorage: ChatSessionManager
    private authController: AuthController

    public constructor(
        private readonly chatControllerMessageListeners: ChatControllerEventEmitters,
        messenger: Messenger,
        onDidChangeAmazonQVisibility: vscode.Event<boolean>
    ) {
        this.messenger = messenger
        this.sessionStorage = ChatSessionManager.Instance
        this.authController = new AuthController()

        this.chatControllerMessageListeners.transformSelected.event((data) => {
            return this.transformInitiated(data)
        })

        this.chatControllerMessageListeners.tabOpened.event((data) => {
            return this.tabOpened(data)
        })

        this.chatControllerMessageListeners.tabClosed.event((data) => {
            return this.tabClosed(data)
        })

        this.chatControllerMessageListeners.authClicked.event((data) => {
            this.authClicked(data)
        })

        this.chatControllerMessageListeners.commandSentFromIDE.event((data) => {
            return this.commandSentFromIDE(data)
        })

        this.chatControllerMessageListeners.formActionClicked.event((data) => {
            return this.formActionClicked(data)
        })

        this.chatControllerMessageListeners.transformationFinished.event((data) => {
            return this.transformationFinished(data)
        })

        this.chatControllerMessageListeners.processHumanChatMessage.event((data) => {
            return this.processHumanChatMessage(data)
        })

        this.chatControllerMessageListeners.linkClicked.event((data) => {
            this.openLink(data)
        })

        this.chatControllerMessageListeners.humanInTheLoopStartIntervention.event((data) => {
            return this.startHILIntervention(data)
        })

        this.chatControllerMessageListeners.humanInTheLoopPromptUserForDependency.event((data) => {
            return this.HILPromptForDependency(data)
        })

        this.chatControllerMessageListeners.humanInTheLoopSelectionUploaded.event((data) => {
            return this.HILDependencySelectionUploaded(data)
        })

        this.chatControllerMessageListeners.errorThrown.event((data) => {
            return this.handleError(data)
        })

        AuthUtil.instance.regionProfileManager.onDidChangeRegionProfile(() => {
            this.sessionStorage.removeActiveTab()
        })
    }

    private async tabOpened(message: any) {
        const session: Session = this.sessionStorage.getSession()
        const tabID = this.sessionStorage.setActiveTab(message.tabID)

        // check if authentication has expired
        try {
            getLogger().debug(`${featureName}: Session created with id: ${session.tabID}`)

            const authState = AuthUtil.instance.getAuthState()
            if (authState !== 'connected') {
                void this.messenger.sendAuthNeededExceptionMessage(authState, tabID)
                session.isAuthenticating = true
                return
            }
        } catch (err: any) {
            this.messenger.sendErrorMessage(err.message, message.tabID)
        }
    }

    private async tabClosed(data: any) {
        this.sessionStorage.removeActiveTab()
    }

    private authClicked(message: any) {
        this.authController.handleAuth(message.authType)

        this.messenger.sendAnswer({
            type: 'answer',
            tabID: message.tabID,
            message: 'Follow instructions to re-authenticate ...',
        })

        // Explicitly ensure the user goes through the re-authenticate flow
        this.messenger.sendChatInputEnabled(message.tabID, false)
    }

    private commandSentFromIDE(data: any): any {
        this.messenger.sendCommandMessage(data)
    }

    private async transformInitiated(message: any) {
        // silently check for projects eligible for SQL conversion
        let embeddedSQLProjects: TransformationCandidateProject[] = []
        try {
            embeddedSQLProjects = await getValidSQLConversionCandidateProjects()
        } catch (err) {
            getLogger().error(`CodeTransformation: error validating SQL conversion projects: ${err}`)
        }

        if (embeddedSQLProjects.length === 0) {
            await this.handleLanguageUpgrade(message)
            return
        }

        let javaUpgradeProjects: TransformationCandidateProject[] = []
        try {
            javaUpgradeProjects = await getValidLanguageUpgradeCandidateProjects()
        } catch (err) {
            getLogger().error(`CodeTransformation: error validating Java upgrade projects: ${err}`)
        }

        if (javaUpgradeProjects.length === 0) {
            await this.handleSQLConversion(message)
            return
        }

        // if previous transformation was already running, show correct message to user
        switch (this.sessionStorage.getSession().conversationState) {
            case ConversationState.JOB_SUBMITTED:
                this.messenger.sendAsyncEventProgress(
                    message.tabID,
                    true,
                    undefined,
                    GumbyNamedMessages.JOB_SUBMISSION_STATUS_MESSAGE
                )
                this.messenger.sendJobSubmittedMessage(message.tabID)
                return
            case ConversationState.COMPILING:
                this.messenger.sendAsyncEventProgress(
                    message.tabID,
                    true,
                    undefined,
                    GumbyNamedMessages.COMPILATION_PROGRESS_MESSAGE
                )
                this.messenger.sendCompilationInProgress(message.tabID)
                return
        }

        // Start /transform chat flow
        CodeTransformTelemetryState.instance.setSessionId()

        this.sessionStorage.getSession().conversationState = ConversationState.WAITING_FOR_TRANSFORMATION_OBJECTIVE
        this.messenger.sendMessage(CodeWhispererConstants.chooseTransformationObjective, message.tabID, 'ai-prompt')
        this.messenger.sendChatInputEnabled(message.tabID, true)
        this.messenger.sendUpdatePlaceholder(
            message.tabID,
            CodeWhispererConstants.chooseTransformationObjectivePlaceholder
        )
    }

    private async beginTransformation(message: any) {
        await telemetry.codeTransform_initiateTransform.run(async () => {
            const authType = await getAuthType()
            telemetry.record({
                codeTransformSessionId: CodeTransformTelemetryState.instance.getSessionId(),
                credentialSourceId: authType,
            })

            const authState = AuthUtil.instance.getAuthState()
            if (authState !== 'connected') {
                this.sessionStorage.getSession().isAuthenticating = true
                await this.messenger.sendAuthNeededExceptionMessage(authState, message.tabID)
                throw new AuthError('Not connected to Amazon Q', `AuthState=${authState}`)
            }
            this.messenger.sendTransformationIntroduction(message.tabID)
        })
    }

    private async handleLanguageUpgrade(message: any) {
        await telemetry.codeTransform_submitSelection
            .run(async () => {
                telemetry.record({
                    codeTransformSessionId: CodeTransformTelemetryState.instance.getSessionId(),
                    userChoice: 'language upgrade',
                })
                await this.beginTransformation(message)
                const validProjects = await this.validateLanguageUpgradeProjects(message)
                if (validProjects.length > 0) {
                    this.sessionStorage.getSession().updateCandidateProjects(validProjects)
                    await this.messenger.sendLanguageUpgradeProjectPrompt(validProjects, message.tabID)
                }
            })
            .catch((err) => {
                getLogger().error(`Error handling language upgrade: ${err}`)
            })
    }

    private async handleSQLConversion(message: any) {
        await telemetry.codeTransform_submitSelection
            .run(async () => {
                telemetry.record({
                    codeTransformSessionId: CodeTransformTelemetryState.instance.getSessionId(),
                    userChoice: 'sql conversion',
                })
                await this.beginTransformation(message)
                const validProjects = await this.validateSQLConversionProjects(message)
                if (validProjects.length > 0) {
                    this.sessionStorage.getSession().updateCandidateProjects(validProjects)
                    this.messenger.sendSelectSQLMetadataFileMessage(message.tabID)
                }
            })
            .catch((err) => {
                getLogger().error(`Error handling SQL conversion: ${err}`)
            })
    }

    private async validateLanguageUpgradeProjects(message: any) {
        let telemetryJavaVersion = JDKToTelemetryValue(JDKVersion.UNSUPPORTED) as CodeTransformJavaSourceVersionsAllowed
        try {
            const validProjects = await telemetry.codeTransform_validateProject.run(async () => {
                telemetry.record({
                    codeTransformBuildSystem: 'Maven', // default for Maven until we add undefined field to CodeTransformBuildSystem
                    codeTransformSessionId: CodeTransformTelemetryState.instance.getSessionId(),
                })

                const validProjects = await getValidLanguageUpgradeCandidateProjects()
                if (validProjects.length > 0) {
                    // validProjects[0].JDKVersion will be undefined if javap errors out or no .class files found, so call it UNSUPPORTED
                    const javaVersion = validProjects[0].JDKVersion ?? JDKVersion.UNSUPPORTED
                    telemetryJavaVersion = JDKToTelemetryValue(javaVersion) as CodeTransformJavaSourceVersionsAllowed
                }
                telemetry.record({ codeTransformLocalJavaVersion: telemetryJavaVersion })
                return validProjects
            })
            return validProjects
        } catch (e: any) {
            if (e instanceof NoJavaProjectsFoundError) {
                this.messenger.sendUnrecoverableErrorResponse('no-java-project-found', message.tabID)
            } else if (e instanceof NoMavenJavaProjectsFoundError) {
                this.messenger.sendUnrecoverableErrorResponse('no-maven-java-project-found', message.tabID)
            } else if (e instanceof NoOpenProjectsError) {
                this.messenger.sendUnrecoverableErrorResponse('no-project-found', message.tabID)
            }
        }
        return []
    }

    private async validateSQLConversionProjects(message: any) {
        try {
            const validProjects = await getValidSQLConversionCandidateProjects()
            return validProjects
        } catch (e: any) {
            if (e instanceof NoJavaProjectsFoundError) {
                this.messenger.sendUnrecoverableErrorResponse('no-java-project-found', message.tabID)
            } else if (e instanceof NoOpenProjectsError) {
                this.messenger.sendUnrecoverableErrorResponse('no-project-found', message.tabID)
            }
        }
        return []
    }

    private async formActionClicked(message: any) {
        const typedAction = MessengerUtils.stringToEnumValue(ButtonActions, message.action as any)
        switch (typedAction) {
            case ButtonActions.CONFIRM_LANGUAGE_UPGRADE_TRANSFORMATION_FORM:
                await this.handleUserLanguageUpgradeProjectChoice(message)
                break
            case ButtonActions.CANCEL_TRANSFORMATION_FORM:
                telemetry.codeTransform_submitSelection.run(() => {
                    telemetry.record({
                        codeTransformSessionId: CodeTransformTelemetryState.instance.getSessionId(),
                        userChoice: 'Cancel',
                    })
                    this.transformationFinished({
                        message: CodeWhispererConstants.jobCancelledChatMessage,
                        tabID: message.tabID,
                        includeStartNewTransformationButton: true,
                    })
                })
                break
            case ButtonActions.CONFIRM_SKIP_TESTS_FORM:
                await this.handleSkipTestsSelection(message)
                break
            case ButtonActions.CONFIRM_SELECTIVE_TRANSFORMATION_FORM:
                await this.handleOneOrMultipleDiffs(message)
                break
            case ButtonActions.CONFIRM_SQL_CONVERSION_TRANSFORMATION_FORM:
                await this.handleUserSQLConversionProjectSelection(message)
                break
            case ButtonActions.SELECT_SQL_CONVERSION_METADATA_FILE:
                await this.processMetadataFile(message)
                break
            case ButtonActions.SELECT_CUSTOM_DEPENDENCY_VERSION_FILE:
                await this.processCustomDependencyVersionFile(message)
                break
            case ButtonActions.CONTINUE_TRANSFORMATION_FORM:
                this.messenger.sendMessage(
                    CodeWhispererConstants.continueWithoutYamlMessage,
                    message.tabID,
                    'ai-prompt'
                )
                transformByQState.setCustomDependencyVersionFilePath('')
                this.promptJavaHome('source', message.tabID)
                break
            case ButtonActions.VIEW_TRANSFORMATION_HUB:
                await vscode.commands.executeCommand(GumbyCommands.FOCUS_TRANSFORMATION_HUB, CancelActionPositions.Chat)
                break
            case ButtonActions.VIEW_SUMMARY:
                await vscode.commands.executeCommand('aws.amazonq.transformationHub.summary.reveal')
                break
            case ButtonActions.STOP_TRANSFORMATION_JOB:
                await stopTransformByQ(transformByQState.getJobId())
                await postTransformationJob()
                await cleanupTransformationJob()
                break
            case ButtonActions.CONFIRM_START_TRANSFORMATION_FLOW:
                this.resetTransformationChatFlow()
                this.messenger.sendCommandMessage({ ...message, command: GumbyCommands.CLEAR_CHAT })
                await this.transformInitiated(message)
                break
            case ButtonActions.CONFIRM_DEPENDENCY_FORM:
                await this.continueJobWithSelectedDependency(message)
                break
            case ButtonActions.CANCEL_DEPENDENCY_FORM:
                this.messenger.sendMessage('Cancel', message.tabID, 'prompt')
                await this.continueTransformationWithoutHIL(message)
                break
            case ButtonActions.OPEN_FILE:
                await openHilPomFile()
                break
            case ButtonActions.OPEN_BUILD_LOG:
                await openBuildLogFile()
                this.messenger.sendViewBuildLog(message.tabID)
                break
        }
    }

    private async handleSkipTestsSelection(message: any) {
        await telemetry.codeTransform_submitSelection.run(async () => {
            const skipTestsSelection = message.formSelectedValues['GumbyTransformSkipTestsForm']
            if (skipTestsSelection === CodeWhispererConstants.skipUnitTestsMessage) {
                transformByQState.setCustomBuildCommand(CodeWhispererConstants.skipUnitTestsBuildCommand)
            } else {
                transformByQState.setCustomBuildCommand(CodeWhispererConstants.doNotSkipUnitTestsBuildCommand)
            }
            telemetry.record({
                codeTransformSessionId: CodeTransformTelemetryState.instance.getSessionId(),
                userChoice: skipTestsSelection,
            })
            this.messenger.sendSkipTestsSelectionMessage(skipTestsSelection, message.tabID)
            await this.messenger.sendOneOrMultipleDiffsPrompt(message.tabID)
        })
    }

    private async handleOneOrMultipleDiffs(message: any) {
        await telemetry.codeTransform_submitSelection.run(async () => {
            const oneOrMultipleDiffsSelection = message.formSelectedValues['GumbyTransformOneOrMultipleDiffsForm']
            if (oneOrMultipleDiffsSelection === CodeWhispererConstants.multipleDiffsMessage) {
                transformByQState.setMultipleDiffs(true)
            } else {
                transformByQState.setMultipleDiffs(false)
            }

            telemetry.record({
                codeTransformSessionId: CodeTransformTelemetryState.instance.getSessionId(),
                userChoice: oneOrMultipleDiffsSelection,
            })

            this.messenger.sendOneOrMultipleDiffsMessage(oneOrMultipleDiffsSelection, message.tabID)
            this.promptJavaHome('source', message.tabID)
            // TO-DO: delete line above and uncomment line below when releasing CSB
            // await this.messenger.sendCustomDependencyVersionMessage(message.tabID)
        })
    }

    private promptJavaHome(type: 'source' | 'target', tabID: any) {
        let jdkVersion = undefined
        if (type === 'source') {
            this.sessionStorage.getSession().conversationState = ConversationState.PROMPT_SOURCE_JAVA_HOME
            jdkVersion = transformByQState.getSourceJDKVersion()
        } else if (type === 'target') {
            this.sessionStorage.getSession().conversationState = ConversationState.PROMPT_TARGET_JAVA_HOME
            jdkVersion = transformByQState.getTargetJDKVersion()
        }
        const message = MessengerUtils.createJavaHomePrompt(jdkVersion)
        this.messenger.sendMessage(message, tabID, 'ai-prompt')
        this.messenger.sendChatInputEnabled(tabID, true)
        this.messenger.sendUpdatePlaceholder(tabID, CodeWhispererConstants.enterJavaHomePlaceholder)
    }

    private async handleUserLanguageUpgradeProjectChoice(message: any) {
        await telemetry.codeTransform_submitSelection.run(async () => {
            const pathToProject: string = message.formSelectedValues['GumbyTransformLanguageUpgradeProjectForm']
            const toJDKVersion: JDKVersion = message.formSelectedValues['GumbyTransformJdkToForm']
            const fromJDKVersion: JDKVersion = message.formSelectedValues['GumbyTransformJdkFromForm']

            telemetry.record({
                // TODO: remove JavaSource/TargetVersionsAllowed when BI is updated to use source/target
                codeTransformJavaSourceVersionsAllowed: JDKToTelemetryValue(
                    fromJDKVersion
                ) as CodeTransformJavaSourceVersionsAllowed,
                codeTransformJavaTargetVersionsAllowed: JDKToTelemetryValue(
                    toJDKVersion
                ) as CodeTransformJavaTargetVersionsAllowed,
                source: fromJDKVersion,
                target: toJDKVersion,
                codeTransformProjectId: pathToProject === undefined ? telemetryUndefined : getStringHash(pathToProject),
                userChoice: 'Confirm-Java',
            })

            const projectName = path.basename(pathToProject)
            this.messenger.sendLanguageUpgradeProjectChoiceMessage(
                projectName,
                fromJDKVersion,
                toJDKVersion,
                message.tabID
            )

            // do not allow downgrades (only this combination can be selected in the UI)
            if (fromJDKVersion === JDKVersion.JDK21 && toJDKVersion === JDKVersion.JDK17) {
                this.messenger.sendUnrecoverableErrorResponse('invalid-from-to-jdk', message.tabID)
                return
            }

            await processLanguageUpgradeTransformFormInput(pathToProject, fromJDKVersion, toJDKVersion)
            await this.messenger.sendSkipTestsPrompt(message.tabID)
        })
    }

    private async handleUserSQLConversionProjectSelection(message: any) {
        await telemetry.codeTransform_submitSelection.run(async () => {
            const pathToProject: string = message.formSelectedValues['GumbyTransformSQLConversionProjectForm']
            const schema: string = message.formSelectedValues['GumbyTransformSQLSchemaForm']

            telemetry.record({
                codeTransformProjectId: pathToProject === undefined ? telemetryUndefined : getStringHash(pathToProject),
                source: transformByQState.getSourceDB(),
                target: transformByQState.getTargetDB(),
                userChoice: 'Confirm-SQL',
            })

            const projectName = path.basename(pathToProject)
            this.messenger.sendSQLConversionProjectSelectionMessage(projectName, schema, message.tabID)

            await processSQLConversionTransformFormInput(pathToProject, schema)

            this.messenger.sendAsyncEventProgress(
                message.tabID,
                true,
                undefined,
                GumbyNamedMessages.JOB_SUBMISSION_STATUS_MESSAGE
            )
            this.messenger.sendJobSubmittedMessage(message.tabID)
            this.sessionStorage.getSession().conversationState = ConversationState.JOB_SUBMITTED
            await startTransformByQ()
        })
    }

    private async prepareLanguageUpgradeProject(tabID: string) {
        // build project locally
        try {
            this.sessionStorage.getSession().conversationState = ConversationState.COMPILING
            this.messenger.sendCompilationInProgress(tabID)
            await compileProject()
        } catch (err: any) {
            this.messenger.sendUnrecoverableErrorResponse('could-not-compile-project', tabID)
            // reset state to allow "Start a new transformation" button to work
            this.sessionStorage.getSession().conversationState = ConversationState.IDLE
            throw err
        }

        this.messenger.sendCompilationFinished(tabID)

        // since compilation can potentially take a long time, double check auth
<<<<<<< HEAD
        const authState = AuthUtil.instance.getAuthState()
        if (authState !== 'connected') {
            void this.messenger.sendAuthNeededExceptionMessage(authState, message.tabID)
=======
        const authState = await AuthUtil.instance.getChatAuthState()
        if (authState.amazonQ !== 'connected') {
            void this.messenger.sendAuthNeededExceptionMessage(authState, tabID)
>>>>>>> c58c9e1f
            this.sessionStorage.getSession().isAuthenticating = true
            return
        }

        // give user a non-blocking warning if build file appears to contain absolute paths
        await parseBuildFile()

        this.messenger.sendAsyncEventProgress(tabID, true, undefined, GumbyNamedMessages.JOB_SUBMISSION_STATUS_MESSAGE)
        this.messenger.sendJobSubmittedMessage(tabID)
        this.sessionStorage.getSession().conversationState = ConversationState.JOB_SUBMITTED
        await startTransformByQ()
    }

    private async processCustomDependencyVersionFile(message: any) {
        const fileUri = await vscode.window.showOpenDialog({
            canSelectMany: false,
            openLabel: 'Select',
            filters: {
                'YAML file': ['yaml'], // restrict user to only pick a .yaml file
            },
        })
        if (!fileUri || fileUri.length === 0) {
            return
        }
        const fileContents = await fs.readFileText(fileUri[0].fsPath)
        const isValidFile = await validateCustomVersionsFile(fileContents)

        if (!isValidFile) {
            this.messenger.sendUnrecoverableErrorResponse('invalid-custom-versions-file', message.tabID)
            return
        }
        this.messenger.sendMessage('Received custom dependency version YAML file.', message.tabID, 'ai-prompt')
        transformByQState.setCustomDependencyVersionFilePath(fileUri[0].fsPath)
        this.promptJavaHome('source', message.tabID)
    }

    private async processMetadataFile(message: any) {
        const fileUri = await vscode.window.showOpenDialog({
            canSelectMany: false,
            openLabel: 'Select',
            filters: {
                'SCT metadata': ['zip'], // Restrict user to only pick a .zip file
            },
        })

        if (!fileUri || fileUri.length === 0) {
            // user closed the dialog
            this.transformationFinished({
                message: CodeWhispererConstants.jobCancelledChatMessage,
                tabID: message.tabID,
                includeStartNewTransformationButton: true,
            })
            return
        }

        const metadataZip = new AdmZip(fileUri[0].fsPath)
        const fileEntries = metadataZip.getEntries()
        const metadataFile = fileEntries.find((entry) => entry.name.endsWith('.sct'))
        if (!metadataFile) {
            this.messenger.sendUnrecoverableErrorResponse('invalid-zip-no-sct-file', message.tabID)
            return
        }

        const fileContents = metadataFile.getData().toString('utf-8')

        const isValidMetadata = await validateSQLMetadataFile(fileContents, message)
        if (!isValidMetadata) {
            return
        }

        this.messenger.sendSQLConversionMetadataReceivedMessage(message.tabID)
        transformByQState.setMetadataPathSQL(fileUri[0].fsPath)

        await this.messenger.sendSQLConversionProjectPrompt(
            Array.from(this.sessionStorage.getSession().candidateProjects.values()),
            message.tabID
        )
    }

    private transformationFinished(data: {
        message: string | undefined
        tabID: string
        includeStartNewTransformationButton: boolean
    }) {
        this.resetTransformationChatFlow()
        // at this point job is either completed, partially_completed, cancelled, or failed
        if (data.message) {
            this.messenger.sendJobFinishedMessage(data.tabID, data.message, data.includeStartNewTransformationButton)
        }
    }

    private resetTransformationChatFlow() {
        this.sessionStorage.getSession().conversationState = ConversationState.IDLE
    }

    private startHILIntervention(data: { tabID: string; codeSnippet: string }) {
        this.sessionStorage.getSession().conversationState = ConversationState.WAITING_FOR_HIL_INPUT
        this.messenger.sendHumanInTheLoopInitialMessage(data.tabID, data.codeSnippet)
    }

    private HILPromptForDependency(data: { tabID: string; dependencies: DependencyVersions }) {
        this.messenger.sendDependencyVersionsFoundMessage(data.dependencies, data.tabID)
    }

    private HILDependencySelectionUploaded(data: { tabID: string }) {
        this.sessionStorage.getSession().conversationState = ConversationState.JOB_SUBMITTED
        this.messenger.sendHILResumeMessage(data.tabID)
    }

    private async processHumanChatMessage(data: { message: string; tabID: string }) {
        this.messenger.sendMessage(data.message, data.tabID, 'prompt')
        this.messenger.sendChatInputEnabled(data.tabID, false)
        this.messenger.sendUpdatePlaceholder(data.tabID, CodeWhispererConstants.openNewTabPlaceholder)

        const session = this.sessionStorage.getSession()
        switch (session.conversationState) {
            case ConversationState.PROMPT_SOURCE_JAVA_HOME: {
                const pathToJavaHome = extractPath(data.message)
                if (pathToJavaHome) {
                    transformByQState.setSourceJavaHome(pathToJavaHome)
                    // if source and target JDK versions are the same, just re-use the source JAVA_HOME and start the build
                    if (transformByQState.getTargetJDKVersion() === transformByQState.getSourceJDKVersion()) {
                        transformByQState.setTargetJavaHome(pathToJavaHome)
                        await this.prepareLanguageUpgradeProject(data.tabID)
                    } else {
                        this.promptJavaHome('target', data.tabID)
                    }
                } else {
                    this.messenger.sendUnrecoverableErrorResponse('invalid-java-home', data.tabID)
                }
                break
            }

            case ConversationState.PROMPT_TARGET_JAVA_HOME: {
                const pathToJavaHome = extractPath(data.message)
                if (pathToJavaHome) {
                    transformByQState.setTargetJavaHome(pathToJavaHome)
                    await this.prepareLanguageUpgradeProject(data.tabID) // build right after we get target JDK path
                } else {
                    this.messenger.sendUnrecoverableErrorResponse('invalid-java-home', data.tabID)
                }
                break
            }

            case ConversationState.WAITING_FOR_TRANSFORMATION_OBJECTIVE: {
                const objective = data.message.trim().toLowerCase()
                // since we're prompting the user, their project(s) must be eligible for both types of transformations, so track how often this happens here
                if (objective === 'language upgrade' || objective === 'sql conversion') {
                    telemetry.codeTransform_submitSelection.emit({
                        codeTransformSessionId: CodeTransformTelemetryState.instance.getSessionId(),
                        userChoice: objective,
                        result: 'Succeeded',
                    })
                }
                if (objective === 'language upgrade') {
                    await this.handleLanguageUpgrade(data)
                } else if (objective === 'sql conversion') {
                    await this.handleSQLConversion(data)
                } else {
                    // keep prompting user until they enter a valid option
                    await this.transformInitiated(data)
                }
                break
            }
        }
    }

    private async continueJobWithSelectedDependency(message: { tabID: string; formSelectedValues: any }) {
        const selectedDependency = message.formSelectedValues['GumbyTransformDependencyForm']
        this.messenger.sendHILContinueMessage(message.tabID, selectedDependency)
        await finishHumanInTheLoop(selectedDependency)
    }

    private openLink(message: { link: string }) {
        void openUrl(vscode.Uri.parse(message.link))
    }

    private async handleError(message: { error: Error; tabID: string }) {
        if (message.error instanceof AlternateDependencyVersionsNotFoundError) {
            this.messenger.sendKnownErrorResponse(message.tabID, CodeWhispererConstants.dependencyVersionsErrorMessage)
            await this.continueTransformationWithoutHIL(message)
        } else if (message.error instanceof ModuleUploadError) {
            this.resetTransformationChatFlow()
        } else if (message.error instanceof JobStartError) {
            this.resetTransformationChatFlow()
        } else if (message.error instanceof TransformationPreBuildError) {
            this.messenger.sendJobSubmittedMessage(message.tabID, true)
            this.messenger.sendAsyncEventProgress(
                message.tabID,
                true,
                undefined,
                GumbyNamedMessages.JOB_FAILED_IN_PRE_BUILD
            )
            await openBuildLogFile()
            this.messenger.sendViewBuildLog(message.tabID)
        } else if (message.error instanceof AbsolutePathDetectedError) {
            this.messenger.sendKnownErrorResponse(message.tabID, message.error.message)
        }
    }

    private async continueTransformationWithoutHIL(message: { tabID: string }) {
        this.sessionStorage.getSession().conversationState = ConversationState.JOB_SUBMITTED
        CodeTransformTelemetryState.instance.setCodeTransformMetaDataField({
            canceledFromChat: true,
        })
        try {
            await finishHumanInTheLoop()
        } catch (err: any) {
            this.transformationFinished({
                tabID: message.tabID,
                message: (err as Error).message,
                includeStartNewTransformationButton: true,
            })
        }

        this.messenger.sendMessage(CodeWhispererConstants.continueWithoutHilMessage, message.tabID, 'ai-prompt')
    }
}

/**
 * Examples:
 * ```
 * extractPath("./some/path/here") => "C:/some/root/some/path/here"
 * extractPath(" ./some/path/here\n") => "C:/some/root/some/path/here"
 * extractPath("C:/some/nonexistent/path/here") => undefined
 * extractPath("C:/some/filepath/.txt") => undefined
 * ```
 *
 * @param text
 * @returns the absolute path if path points to existing folder, otherwise undefined
 */
function extractPath(text: string): string | undefined {
    const resolvedPath = path.resolve(text.trim())
    return nodefs.existsSync(resolvedPath) ? resolvedPath : undefined
}<|MERGE_RESOLUTION|>--- conflicted
+++ resolved
@@ -565,15 +565,9 @@
         this.messenger.sendCompilationFinished(tabID)
 
         // since compilation can potentially take a long time, double check auth
-<<<<<<< HEAD
         const authState = AuthUtil.instance.getAuthState()
         if (authState !== 'connected') {
-            void this.messenger.sendAuthNeededExceptionMessage(authState, message.tabID)
-=======
-        const authState = await AuthUtil.instance.getChatAuthState()
-        if (authState.amazonQ !== 'connected') {
             void this.messenger.sendAuthNeededExceptionMessage(authState, tabID)
->>>>>>> c58c9e1f
             this.sessionStorage.getSession().isAuthenticating = true
             return
         }
