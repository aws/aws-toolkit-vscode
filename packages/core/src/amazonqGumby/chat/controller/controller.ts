/*!
 * Copyright Amazon.com, Inc. or its affiliates. All Rights Reserved.
 * SPDX-License-Identifier: Apache-2.0
 *
 * This class is responsible for responding to UI events by calling
 * the Gumby extension.
 */
import fs from 'fs'
import path from 'path'
import * as vscode from 'vscode'
import { GumbyNamedMessages, Messenger } from './messenger/messenger'
import { AuthController } from '../../../amazonq/auth/controller'
import { ChatSessionManager } from '../storages/chatSession'
import { ConversationState, Session } from '../session/session'
import { getLogger } from '../../../shared/logger'
import { featureName } from '../../models/constants'
import { getChatAuthState } from '../../../codewhisperer/util/authUtil'
import {
    compileProject,
    finishHumanInTheLoop,
    getValidCandidateProjects,
    processTransformFormInput,
    startTransformByQ,
    stopTransformByQ,
    validateCanCompileProject,
} from '../../../codewhisperer/commands/startTransformByQ'
import { JDKVersion, TransformationCandidateProject, transformByQState } from '../../../codewhisperer/models/model'
<<<<<<< HEAD
import {
    AlternateDependencyVersionsNotFoundError,
    JavaHomeNotSetError,
    NoJavaProjectsFoundError,
    NoMavenJavaProjectsFoundError,
} from '../../errors'
=======
import * as CodeWhispererConstants from '../../../codewhisperer/models/constants'
import { JavaHomeNotSetError, NoJavaProjectsFoundError, NoMavenJavaProjectsFoundError } from '../../errors'
>>>>>>> 39ba95b2
import MessengerUtils, { ButtonActions, GumbyCommands } from './messenger/messengerUtils'
import { CancelActionPositions } from '../../telemetry/codeTransformTelemetry'
import { openUrl } from '../../../shared/utilities/vsCodeUtils'
import { telemetry } from '../../../shared/telemetry/telemetry'
import { MetadataResult } from '../../../shared/telemetry/telemetryClient'
import { codeTransformTelemetryState } from '../../telemetry/codeTransformTelemetryState'
import { getAuthType } from '../../../codewhisperer/service/transformByQ/transformApiHandler'
import DependencyVersions from '../../models/dependencies'

// These events can be interactions within the chat,
// or elsewhere in the IDE
export interface ChatControllerEventEmitters {
    readonly transformSelected: vscode.EventEmitter<any>
    readonly tabOpened: vscode.EventEmitter<any>
    readonly tabClosed: vscode.EventEmitter<any>
    readonly authClicked: vscode.EventEmitter<any>
    readonly formActionClicked: vscode.EventEmitter<any>
    readonly commandSentFromIDE: vscode.EventEmitter<any>
    readonly transformationFinished: vscode.EventEmitter<any>
    readonly processHumanChatMessage: vscode.EventEmitter<any>
    readonly linkClicked: vscode.EventEmitter<any>
    readonly startHumanInTheLoopIntervention: vscode.EventEmitter<any>
    readonly promptForDependencyHIL: vscode.EventEmitter<any>
    readonly HILSelectionUploaded: vscode.EventEmitter<any>
    readonly errorThrown: vscode.EventEmitter<any>
}

export class GumbyController {
    private readonly messenger: Messenger
    private readonly sessionStorage: ChatSessionManager
    private authController: AuthController

    public constructor(
        private readonly chatControllerMessageListeners: ChatControllerEventEmitters,
        messenger: Messenger,
        onDidChangeAmazonQVisibility: vscode.Event<boolean>
    ) {
        this.messenger = messenger
        this.sessionStorage = ChatSessionManager.Instance
        this.authController = new AuthController()

        this.chatControllerMessageListeners.transformSelected.event(data => {
            return this.transformInitiated(data)
        })

        this.chatControllerMessageListeners.tabOpened.event(data => {
            return this.tabOpened(data)
        })

        this.chatControllerMessageListeners.tabClosed.event(data => {
            return this.tabClosed(data)
        })

        this.chatControllerMessageListeners.authClicked.event(data => {
            this.authClicked(data)
        })

        this.chatControllerMessageListeners.commandSentFromIDE.event(data => {
            return this.commandSentFromIDE(data)
        })

        this.chatControllerMessageListeners.formActionClicked.event(data => {
            return this.formActionClicked(data)
        })

        this.chatControllerMessageListeners.transformationFinished.event(data => {
            return this.transformationFinished(data)
        })

        this.chatControllerMessageListeners.processHumanChatMessage.event(data => {
            return this.processHumanChatMessage(data)
        })

        this.chatControllerMessageListeners.linkClicked.event(data => {
            this.openLink(data)
        })

        this.chatControllerMessageListeners.startHumanInTheLoopIntervention.event(data => {
            return this.startHILIntervention(data)
        })

        this.chatControllerMessageListeners.promptForDependencyHIL.event(data => {
            return this.HILPromptForDependency(data)
        })

        this.chatControllerMessageListeners.HILSelectionUploaded.event(data => {
            return this.HILDependencySelectionUploaded(data)
        })

        this.chatControllerMessageListeners.errorThrown.event(data => {
            return this.reportError(data)
        })
    }

    private async tabOpened(message: any) {
        const session: Session = this.sessionStorage.getSession()
        const tabID = this.sessionStorage.setActiveTab(message.tabID)

        // check if authentication has expired
        try {
            getLogger().debug(`${featureName}: Session created with id: ${session.tabID}`)

            const authState = await getChatAuthState()
            if (authState.amazonQ !== 'connected') {
                void this.messenger.sendAuthNeededExceptionMessage(authState, tabID)
                session.isAuthenticating = true
                return
            }
        } catch (err: any) {
            this.messenger.sendErrorMessage(err.message, message.tabID)
        }
    }

    private async tabClosed(data: any) {
        this.sessionStorage.removeActiveTab()
    }

    private authClicked(message: any) {
        this.authController.handleAuth(message.authType)

        this.messenger.sendAnswer({
            type: 'answer',
            tabID: message.tabID,
            message: 'Follow instructions to re-authenticate ...',
        })

        // Explicitly ensure the user goes through the re-authenticate flow
        this.messenger.sendChatInputEnabled(message.tabID, false)
    }

    private commandSentFromIDE(data: any): any {
        this.messenger.sendCommandMessage(data)
    }

    private async transformInitiated(message: any) {
        // check that a project is open
        const workspaceFolders = vscode.workspace.workspaceFolders
        if (workspaceFolders === undefined || workspaceFolders.length === 0) {
            this.messenger.sendRetryableErrorResponse('no-project-found', message.tabID)
            return
        }

        // check that the session is authenticated
        const session: Session = this.sessionStorage.getSession()
        try {
            const authState = await getChatAuthState()
            if (authState.amazonQ !== 'connected') {
                void this.messenger.sendAuthNeededExceptionMessage(authState, message.tabID)
                session.isAuthenticating = true
                return
            }

            switch (this.sessionStorage.getSession().conversationState) {
                case ConversationState.JOB_SUBMITTED:
                    this.messenger.sendAsyncEventProgress(
                        message.tabID,
                        true,
                        undefined,
                        GumbyNamedMessages.JOB_SUBMISSION_STATUS_MESSAGE
                    )
                    this.messenger.sendJobSubmittedMessage(message.tabID)
                    return
                case ConversationState.COMPILING:
                    this.messenger.sendAsyncEventProgress(
                        message.tabID,
                        true,
                        undefined,
                        GumbyNamedMessages.COMPILATION_PROGRESS_MESSAGE
                    )
                    this.messenger.sendCompilationInProgress(message.tabID)
                    return
            }

            this.messenger.sendTransformationIntroduction(message.tabID)

            // start /transform chat flow
            const validProjects = await this.validateProjectsWithReplyOnError(message)
            if (validProjects.length > 0) {
                this.sessionStorage.getSession().updateCandidateProjects(validProjects)
                await this.messenger.sendProjectPrompt(validProjects, message.tabID)
            }
        } catch (err: any) {
            // if there was an issue getting the list of valid projects, the error message will be shown here
            this.messenger.sendErrorMessage(err.message, message.tabID)
        }
    }

    private async validateProjectsWithReplyOnError(message: any): Promise<TransformationCandidateProject[]> {
        try {
            return await getValidCandidateProjects()
        } catch (err: any) {
            if (err instanceof NoJavaProjectsFoundError) {
                this.messenger.sendRetryableErrorResponse('no-java-project-found', message.tabID)
            } else if (err instanceof NoMavenJavaProjectsFoundError) {
                this.messenger.sendRetryableErrorResponse('no-maven-java-project-found', message.tabID)
            } else {
                this.messenger.sendRetryableErrorResponse('no-project-found', message.tabID)
            }
        }
        return []
    }

    private async formActionClicked(message: any) {
        const typedAction = MessengerUtils.stringToEnumValue(ButtonActions, message.action as any)
        switch (typedAction) {
            case ButtonActions.CONFIRM_TRANSFORMATION_FORM:
                await this.initiateTransformationOnProject(message)
                break
            case ButtonActions.CANCEL_TRANSFORMATION_FORM:
                this.messenger.sendJobFinishedMessage(message.tabId, CodeWhispererConstants.jobCancelledChatMessage)
                break
            case ButtonActions.VIEW_TRANSFORMATION_HUB:
                await vscode.commands.executeCommand(GumbyCommands.FOCUS_TRANSFORMATION_HUB)
                this.messenger.sendJobSubmittedMessage(message.tabId)
                break
            case ButtonActions.STOP_TRANSFORMATION_JOB:
                await stopTransformByQ(transformByQState.getJobId(), CancelActionPositions.Chat)
                break
            case ButtonActions.CONFIRM_START_TRANSFORMATION_FLOW:
                this.messenger.sendCommandMessage({ ...message, command: GumbyCommands.CLEAR_CHAT })
                await this.transformInitiated({ ...message, tabID: message.tabId })
                break
            case ButtonActions.CONFIRM_DEPENDENCY_FORM:
                await this.continueJobWithSelectedDependency({ ...message, tabID: message.tabId })
                break
        }
    }

    // prompt user to pick project and specify source JDK version
    private async initiateTransformationOnProject(message: any) {
        const authType = await getAuthType()
        telemetry.codeTransform_jobIsStartedFromChatPrompt.emit({
            codeTransformSessionId: codeTransformTelemetryState.getSessionId(),
            credentialSourceId: authType,
            result: MetadataResult.Pass,
        })
        const pathToProject: string = message.formSelectedValues['GumbyTransformProjectForm']
        const toJDKVersion: JDKVersion = message.formSelectedValues['GumbyTransformJdkToForm']
        const fromJDKVersion: JDKVersion = message.formSelectedValues['GumbyTransformJdkFromForm']

        const projectName = path.basename(pathToProject)
        this.messenger.sendProjectSelectionMessage(projectName, fromJDKVersion, toJDKVersion, message.tabId)

        if (fromJDKVersion === JDKVersion.UNSUPPORTED) {
            this.messenger.sendRetryableErrorResponse('unsupported-source-jdk-version', message.tabId)
            return
        }

        await processTransformFormInput(pathToProject, fromJDKVersion, toJDKVersion)
        await this.validateBuildWithPromptOnError(message)
    }

    private async prepareProjectForSubmission(message: { pathToJavaHome: string; tabID: string }): Promise<void> {
        if (message.pathToJavaHome) {
            transformByQState.setJavaHome(message.pathToJavaHome)
            getLogger().info(
                `CodeTransformation: using JAVA_HOME = ${transformByQState.getJavaHome()} since source JDK does not match Maven JDK`
            )
        }

        try {
            this.sessionStorage.getSession().conversationState = ConversationState.COMPILING
            this.messenger.sendCompilationInProgress(message.tabID)
            await compileProject()
        } catch (err: any) {
            this.messenger.sendRetryableErrorResponse('could-not-compile-project', message.tabID)
            // reset state to allow "Start a new transformation" button to work
            this.sessionStorage.getSession().conversationState = ConversationState.IDLE
            throw err
        }

        this.messenger.sendCompilationFinished(message.tabID)

        const authState = await getChatAuthState()
        if (authState.amazonQ !== 'connected') {
            void this.messenger.sendAuthNeededExceptionMessage(authState, message.tabID)
            this.sessionStorage.getSession().isAuthenticating = true
            return
        }

        this.messenger.sendAsyncEventProgress(
            message.tabID,
            true,
            undefined,
            GumbyNamedMessages.JOB_SUBMISSION_STATUS_MESSAGE
        )
        this.messenger.sendJobSubmittedMessage(message.tabID)
        this.sessionStorage.getSession().conversationState = ConversationState.JOB_SUBMITTED
        await startTransformByQ()
    }

    private async validateBuildWithPromptOnError(message: any | undefined = undefined): Promise<void> {
        try {
            await validateCanCompileProject()
        } catch (err: any) {
            if (err instanceof JavaHomeNotSetError) {
                this.sessionStorage.getSession().conversationState = ConversationState.PROMPT_JAVA_HOME
                this.messenger.sendStaticTextResponse('java-home-not-set', message.tabId)
                this.messenger.sendChatInputEnabled(message.tabId, true)
                this.messenger.sendUpdatePlaceholder(message.tabId, 'Enter the path to your Java installation.')
                return
            }
            throw err
        }

        await this.prepareProjectForSubmission(message)
    }

    private async transformationFinished(data: { message: string; tabID: string }) {
        this.sessionStorage.getSession().conversationState = ConversationState.IDLE
        // at this point job is either completed, partially_completed, cancelled, or failed
        this.messenger.sendJobFinishedMessage(data.tabID, data.message)
    }

    private startHILIntervention(data: { tabID: string; codeSnippet: string }) {
        // to-do: need to set chat state to something other than IDLE,
        // as otherwise the user could start a new job in this flow
        this.messenger.sendHumanInTheLoopInitialMessage(data.tabID, data.codeSnippet)
    }

    private HILPromptForDependency(data: { tabID: string; dependencies: DependencyVersions }) {
        this.messenger.sendDependencyVersionsFoundMessage(data.dependencies, data.tabID)
    }

    private HILDependencySelectionUploaded(data: { tabID: string }) {
        this.messenger.sendHILResumeMessage(data.tabID)
    }

    private async processHumanChatMessage(data: { message: string; tabID: string }) {
        this.messenger.sendUserPrompt(data.message, data.tabID)
        this.messenger.sendChatInputEnabled(data.tabID, false)
        this.messenger.sendUpdatePlaceholder(data.tabID, 'Chat is disabled during Code Transformation.')

        const session = this.sessionStorage.getSession()
        switch (session.conversationState) {
            case ConversationState.PROMPT_JAVA_HOME: {
                const pathToJavaHome = extractPath(data.message)

                if (pathToJavaHome) {
                    await this.prepareProjectForSubmission({
                        pathToJavaHome,
                        tabID: data.tabID,
                    })
                } else {
                    this.messenger.sendRetryableErrorResponse('invalid-java-home', data.tabID)
                }
            }
        }
    }

    private async continueJobWithSelectedDependency(message: { tabID: string; formSelectedValues: any }) {
        const selectedDependency = message.formSelectedValues['GumbyTransformDependencyForm']
        this.messenger.sendHILContinueMessage(message.tabID, selectedDependency)
        await finishHumanInTheLoop(selectedDependency)
    }

    private openLink(message: { link: string }) {
        void openUrl(vscode.Uri.parse(message.link))
    }

    private reportError(message: { error: Error; tabID: string }) {
        console.log(`reportError for ${message.tabID}`)
        if (message.error instanceof AlternateDependencyVersionsNotFoundError) {
            this.messenger.sendUnrecoverableError('no-alternate-dependencies-found', message.tabID)
        } else {
            this.messenger.sendErrorMessage(message.error.message, message.tabID)
        }
    }
}

/**
 * Examples:
 * ```
 * extractPath("./some/path/here") => "C:/some/root/some/path/here"
 * extractPath(" ./some/path/here\n") => "C:/some/root/some/path/here"
 * extractPath("C:/some/nonexistent/path/here") => undefined
 * extractPath("C:/some/filepath/.txt") => undefined
 * ```
 *
 * @param text
 * @returns the absolute path if path points to existing folder, otherwise undefined
 */
function extractPath(text: string): string | undefined {
    const resolvedPath = path.resolve(text.trim())
    return fs.existsSync(resolvedPath) && fs.lstatSync(resolvedPath).isDirectory() ? resolvedPath : undefined
}<|MERGE_RESOLUTION|>--- conflicted
+++ resolved
@@ -25,17 +25,13 @@
     validateCanCompileProject,
 } from '../../../codewhisperer/commands/startTransformByQ'
 import { JDKVersion, TransformationCandidateProject, transformByQState } from '../../../codewhisperer/models/model'
-<<<<<<< HEAD
 import {
     AlternateDependencyVersionsNotFoundError,
     JavaHomeNotSetError,
     NoJavaProjectsFoundError,
     NoMavenJavaProjectsFoundError,
 } from '../../errors'
-=======
 import * as CodeWhispererConstants from '../../../codewhisperer/models/constants'
-import { JavaHomeNotSetError, NoJavaProjectsFoundError, NoMavenJavaProjectsFoundError } from '../../errors'
->>>>>>> 39ba95b2
 import MessengerUtils, { ButtonActions, GumbyCommands } from './messenger/messengerUtils'
 import { CancelActionPositions } from '../../telemetry/codeTransformTelemetry'
 import { openUrl } from '../../../shared/utilities/vsCodeUtils'
@@ -397,7 +393,6 @@
     }
 
     private reportError(message: { error: Error; tabID: string }) {
-        console.log(`reportError for ${message.tabID}`)
         if (message.error instanceof AlternateDependencyVersionsNotFoundError) {
             this.messenger.sendUnrecoverableError('no-alternate-dependencies-found', message.tabID)
         } else {
