--- conflicted
+++ resolved
@@ -125,7 +125,35 @@
 }
 
 /**
-<<<<<<< HEAD
+ * Parses an os-release file according to the freedesktop.org standard.
+ *
+ * @param content The content of the os-release file
+ * @returns A record of key-value pairs from the os-release file
+ *
+ * @see https://www.freedesktop.org/software/systemd/man/latest/os-release.html
+ */
+function parseOsRelease(content: string): Record<string, string> {
+    const result: Record<string, string> = {}
+
+    for (let line of content.split('\n')) {
+        line = line.trim()
+        // Skip empty lines and comments
+        if (!line || line.startsWith('#')) {
+            continue
+        }
+
+        const eqIndex = line.indexOf('=')
+        if (eqIndex > 0) {
+            const key = line.slice(0, eqIndex)
+            const value = line.slice(eqIndex + 1).replace(/^["']|["']$/g, '')
+            result[key] = value
+        }
+    }
+
+    return result
+}
+
+/**
  * Checks if the current environment has SageMaker-specific environment variables
  * @returns true if SageMaker environment variables are detected
  */
@@ -147,60 +175,6 @@
 /**
  * Checks if the current environment is running on Amazon Linux 2.
  *
- * This function attempts to detect if we're running in a container on an AL2 host
- * by checking both the OS release and container-specific indicators.
-=======
- * Parses an os-release file according to the freedesktop.org standard.
- *
- * @param content The content of the os-release file
- * @returns A record of key-value pairs from the os-release file
->>>>>>> fc8242b9
- *
- * @see https://www.freedesktop.org/software/systemd/man/latest/os-release.html
- */
-function parseOsRelease(content: string): Record<string, string> {
-    const result: Record<string, string> = {}
-
-    for (let line of content.split('\n')) {
-        line = line.trim()
-        // Skip empty lines and comments
-        if (!line || line.startsWith('#')) {
-            continue
-        }
-
-        const eqIndex = line.indexOf('=')
-        if (eqIndex > 0) {
-            const key = line.slice(0, eqIndex)
-            const value = line.slice(eqIndex + 1).replace(/^["']|["']$/g, '')
-            result[key] = value
-        }
-    }
-
-    return result
-}
-
-/**
- * Checks if the current environment has SageMaker-specific environment variables
- * @returns true if SageMaker environment variables are detected
- */
-export function hasSageMakerEnvVars(): boolean {
-    // Check both old and new environment variable names
-    // SageMaker is renaming their environment variables in their Docker images
-    return (
-        // Original environment variables
-        process.env.SAGEMAKER_APP_TYPE !== undefined ||
-        process.env.SAGEMAKER_INTERNAL_IMAGE_URI !== undefined ||
-        process.env.STUDIO_LOGGING_DIR?.includes('/var/log/studio') === true ||
-        // New environment variables (update these with the actual new names)
-        process.env.SM_APP_TYPE !== undefined ||
-        process.env.SM_INTERNAL_IMAGE_URI !== undefined ||
-        process.env.SERVICE_NAME === 'SageMakerUnifiedStudio'
-    )
-}
-
-/**
- * Checks if the current environment is running on Amazon Linux 2.
- *
  * This function detects the container/runtime OS, not the host OS.
  * In containerized environments, we check the container's OS identity.
  *
@@ -228,10 +202,6 @@
  * - https://www.freedesktop.org/software/systemd/man/latest/os-release.html
  */
 export function isAmazonLinux2() {
-<<<<<<< HEAD
-    // First check if we're in a SageMaker environment, which should not be treated as AL2
-    // even if the underlying host is AL2
-=======
     // Skip AL2 detection for web environments
     // In web mode, we're running in a browser, not on AL2
     if (isWeb()) {
@@ -240,31 +210,10 @@
 
     // First check if we're in a SageMaker environment, which should not be treated as AL2
     // even if the underlying container is AL2
->>>>>>> fc8242b9
     if (hasSageMakerEnvVars()) {
         return false
     }
 
-<<<<<<< HEAD
-    // Check if we're in a container environment that's not AL2
-    if (process.env.container === 'docker' || process.env.DOCKER_HOST || process.env.DOCKER_BUILDKIT) {
-        // Additional check for container OS - if we can determine it's not AL2
-        try {
-            const fs = require('fs')
-            if (fs.existsSync('/etc/os-release')) {
-                const osRelease = fs.readFileSync('/etc/os-release', 'utf8')
-                if (!osRelease.includes('Amazon Linux 2') && !osRelease.includes('amzn2')) {
-                    return false
-                }
-            }
-        } catch (e) {
-            // If we can't read the file, fall back to the os.release() check
-        }
-    }
-
-    // Standard check for AL2 in the OS release string
-    return (os.release().includes('.amzn2int.') || os.release().includes('.amzn2.')) && process.platform === 'linux'
-=======
     // Only proceed with file checks on Linux platforms
     if (process.platform !== 'linux') {
         return false
@@ -303,7 +252,6 @@
     const hasAL2Kernel = kernelRelease.includes('.amzn2int.') || kernelRelease.includes('.amzn2.')
 
     return hasAL2Kernel
->>>>>>> fc8242b9
 }
 
 /**
