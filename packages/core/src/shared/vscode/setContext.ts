/*!
 * Copyright Amazon.com, Inc. or its affiliates. All Rights Reserved.
 * SPDX-License-Identifier: Apache-2.0
 */

import * as vscode from 'vscode'

/**
 * Context keys used by the extension.
 *
 * New keys must start with "aws." or "amazonq.".
 */
export type contextKey =
    | 'aws.isDevMode'
    | 'aws.isSageMaker'
    | 'aws.isSageMakerUnifiedStudio'
    | 'aws.isWebExtHost'
    | 'aws.isInternalUser'
    | 'aws.amazonq.showLoginView'
    | 'aws.amazonq.security.noMatches'
    | 'aws.amazonq.notifications.show'
    | 'aws.amazonq.connectedSsoIdc'
    | 'aws.codecatalyst.connected'
    | 'aws.codewhisperer.connected'
    | 'aws.codewhisperer.connectionExpired'
    | 'aws.codewhisperer.tutorial.workInProgress'
    | 'aws.explorer.showAuthView'
    | 'aws.toolkit.amazonq.dismissed'
    | 'aws.toolkit.amazonqInstall.dismissed'
    | 'aws.stepFunctions.isWorkflowStudioFocused'
    | 'aws.cloudformation.stacks.diffVisible'
    | 'aws.cloudformation.stackSelected'
    | 'aws.cloudformation.changeSetMode'
    | 'aws.cloudformation.loadingStacks'
    | 'aws.cloudformation.loadingResources'
    | 'aws.cloudformation.importingResource'
    | 'aws.cloudformation.cloningResource'
    | 'aws.cloudformation.gettingStackMgmtInfo'
    | 'aws.cloudformation.refreshingResourceList'
    | 'aws.cloudformation.refreshingAllResources'
    | 'aws.cloudformation.refreshingStacks'
    | 'aws.cloudformation.stacks.detailVisible'
    | 'aws.toolkit.notifications.show'
    | 'aws.amazonq.editSuggestionActive'
    | 'aws.smus.connected'
    | 'aws.smus.inSmusSpaceEnvironment'
<<<<<<< HEAD
    | 'aws.cloudFormation.serviceEnabled'
=======
    | 'aws.smus.isIamMode'
>>>>>>> 6d464e02
    // Deprecated/legacy names. New keys should start with "aws.".
    | 'codewhisperer.activeLine'
    | 'gumby.isPlanAvailable'
    | 'gumby.isStopButtonAvailable'
    | 'gumby.isSummaryAvailable'
    | 'gumby.reviewState'
    | 'gumby.transformationProposalReviewInProgress'
    | 'gumby.wasQCodeTransformationUsed'
    | 'amazonq.inline.codelensShortcutEnabled'
    | 'aws.toolkit.lambda.walkthroughSelected'
    | 'aws.amazonq.amazonqChatLSP.isFocus'

const contextMap: Partial<Record<contextKey, any>> = {}

/**
 * Calls the vscode "setContext" command.
 *
 * This wrapper adds structure and traceability to the vscode "setContext". It also opens the door
 * for validation.
 *
 * Use "setContext" only as a last resort, to set flags that are detectable in package.json
 * declarations. Do not use it as a general way to store global state (which should be avoided
 * anyway).
 *
 * Warning: vscode context keys/values are NOT isolated to individual extensions. Other extensions
 * can read and modify them. See also https://github.com/microsoft/vscode/issues/10471
 */
export async function setContext(key: contextKey, val: any): Promise<void> {
    // eslint-disable-next-line aws-toolkits/no-banned-usages
    await vscode.commands.executeCommand('setContext', key, val)
    contextMap[key] = val
}

/**
 * Returns the value of a context key set via {@link setContext} wrapper for this session.
 *
 * Warning: this does not guarantee the state of the context key in vscode because it may have
 * been set via `vscode.commands.executeCommand('setContext')`. It has no connection the
 * context keys stored in vscode itself because an API for this is not exposed.
 */
export function getContext(key: contextKey): any {
    return contextMap[key]
}<|MERGE_RESOLUTION|>--- conflicted
+++ resolved
@@ -44,11 +44,8 @@
     | 'aws.amazonq.editSuggestionActive'
     | 'aws.smus.connected'
     | 'aws.smus.inSmusSpaceEnvironment'
-<<<<<<< HEAD
     | 'aws.cloudFormation.serviceEnabled'
-=======
     | 'aws.smus.isIamMode'
->>>>>>> 6d464e02
     // Deprecated/legacy names. New keys should start with "aws.".
     | 'codewhisperer.activeLine'
     | 'gumby.isPlanAvailable'
