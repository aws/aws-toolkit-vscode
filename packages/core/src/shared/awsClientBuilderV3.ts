--- conflicted
+++ resolved
@@ -31,17 +31,12 @@
 
 // AWS-SDKv3 does not export generic types for clients so we need to build them as needed
 // https://github.com/aws/aws-sdk-js-v3/issues/5856#issuecomment-2096950979
-<<<<<<< HEAD
 export interface AwsClient {
-    middlewareStack: any
-    send: any
-    destroy: () => void
-=======
-interface AwsClient {
     middlewareStack: {
         add: MiddlewareStack<any, MetadataBearer>['add']
     }
->>>>>>> 4880c166
+    send: any
+    destroy: () => void
 }
 
 interface AwsConfigOptions {
