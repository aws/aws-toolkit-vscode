--- conflicted
+++ resolved
@@ -27,17 +27,12 @@
 
 export type AwsClientConstructor<C> = new (o: AwsClientOptions) => C
 
-<<<<<<< HEAD
+// AWS-SDKv3 does not export generic types for clients so we need to build them as needed
+// https://github.com/aws/aws-sdk-js-v3/issues/5856#issuecomment-2096950979
 export interface AwsClient {
-    middlewareStack: any // Ideally this would extends MiddlewareStack<Input, Output>, but this causes issues on client construction.
+    middlewareStack: any
     send: any
     destroy: () => void
-=======
-// AWS-SDKv3 does not export generic types for clients so we need to build them as needed
-// https://github.com/aws/aws-sdk-js-v3/issues/5856#issuecomment-2096950979
-interface AwsClient {
-    middlewareStack: any
->>>>>>> 58809be1
 }
 
 interface AwsConfigOptions {
