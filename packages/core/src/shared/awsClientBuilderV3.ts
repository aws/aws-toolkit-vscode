--- conflicted
+++ resolved
@@ -13,12 +13,9 @@
     BuildMiddleware,
     DeserializeHandler,
     DeserializeMiddleware,
-<<<<<<< HEAD
     Handler,
-=======
     FinalizeHandler,
     FinalizeRequestMiddleware,
->>>>>>> 66f050cc
     HandlerExecutionContext,
     MetadataBearer,
     MiddlewareStack,
