--- conflicted
+++ resolved
@@ -72,6 +72,7 @@
     clientOptions?: Partial<AwsClientOptions>
     region?: string
     userAgent?: boolean
+    keepAlive?: boolean
     settings?: DevSettings
 }
 
@@ -87,7 +88,6 @@
         return shim
     }
 
-<<<<<<< HEAD
     private keyAwsService<C extends AwsClient>(serviceOptions: AwsServiceOptions<C>): string {
         // Serializing certain objects in the args allows us to detect when nested objects change (ex. new retry strategy, endpoints)
         return [
@@ -105,18 +105,6 @@
         if (cached) {
             return cached as C
         }
-=======
-    public async createAwsService<C extends AwsClient>(
-        type: AwsClientConstructor<C>,
-        options?: Partial<AwsClientOptions>,
-        region?: string,
-        userAgent: boolean = true,
-        keepAlive: boolean = true,
-        settings?: DevSettings
-    ): Promise<C> {
-        const shim = this.getShim()
-        const opt = (options ?? {}) as AwsClientOptions
->>>>>>> 739eede2
 
         const service = await this.createAwsService(serviceOptions)
         this.serviceCache.set(key, service)
@@ -127,6 +115,8 @@
         const shim = this.getShim()
         const opt = (serviceOptions.clientOptions ?? {}) as AwsClientOptions
         const userAgent = serviceOptions.userAgent ?? true
+        const keepAlive = serviceOptions.keepAlive ?? true
+
         if (!opt.region && serviceOptions.region) {
             opt.region = serviceOptions.region
         }
@@ -151,15 +141,11 @@
         const service = new serviceOptions.serviceClient(opt)
         service.middlewareStack.add(telemetryMiddleware, { step: 'deserialize' })
         service.middlewareStack.add(loggingMiddleware, { step: 'finalizeRequest' })
-<<<<<<< HEAD
         service.middlewareStack.add(getEndpointMiddleware(serviceOptions.settings), { step: 'build' })
-=======
-        service.middlewareStack.add(getEndpointMiddleware(settings), { step: 'build' })
 
         if (keepAlive) {
             service.middlewareStack.add(keepAliveMiddleware, { step: 'build' })
         }
->>>>>>> 739eede2
         return service
     }
 
