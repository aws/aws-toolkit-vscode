/*!
 * Copyright Amazon.com, Inc. or its affiliates. All Rights Reserved.
 * SPDX-License-Identifier: Apache-2.0
 */

import * as vscode from 'vscode'
import { VSCODE_EXTENSION_ID } from '../extensions'
import { getLogger } from '../logger/logger'
import { getIdeProperties } from '../extensionUtilities'
import { activateExtension } from '../utilities/vsCodeUtils'
import { AWS_SCHEME } from '../constants'
<<<<<<< HEAD
import * as fs2 from 'fs'
=======
import * as nodefs from 'fs'
>>>>>>> ee917c07

// sourced from https://github.com/redhat-developer/vscode-yaml/blob/3d82d61ea63d3e3a9848fe6b432f8f1f452c1bec/src/schema-extension-api.ts
// removed everything that is not currently being used
interface YamlExtensionApi {
    registerContributor(
        schema: string,
        requestSchema: (resource: string) => string | undefined,
        requestSchemaContent: (uri: string) => string,
        label?: string
    ): boolean
}

function applyScheme(scheme: string, path: vscode.Uri): vscode.Uri {
    return path.with({ scheme })
}

function evaluate(schema: vscode.Uri | (() => vscode.Uri)): vscode.Uri {
    return schema instanceof Function ? schema() : schema
}

export interface YamlExtension {
    assignSchema(path: vscode.Uri, schema: vscode.Uri | (() => vscode.Uri)): void
    removeSchema(path: vscode.Uri): void
    getSchema(path: vscode.Uri): vscode.Uri | undefined
}

export async function activateYamlExtension(): Promise<YamlExtension | undefined> {
    const schemaMap = new Map<string, vscode.Uri>()

    const yamlExt = await activateExtension<YamlExtensionApi>(VSCODE_EXTENSION_ID.yaml)
    if (!yamlExt) {
        return undefined
    }
    yamlExt.exports.registerContributor(
        AWS_SCHEME,
        (resource) => {
            return schemaMap.get(resource)?.toString()
        },
        (uri) => {
            try {
                // SLOW: This request happens on every keystroke! (5MB+ read from filesystem).
                // This is a design flaw in this registerContributor() API.
                // TODO: this function is non-async preventing us from using our fs module.
<<<<<<< HEAD
                return fs2.readFileSync(vscode.Uri.parse(uri).fsPath).toString()
=======
                return nodefs.readFileSync(vscode.Uri.parse(uri).fsPath).toString()
>>>>>>> ee917c07
            } catch (e) {
                getLogger().error(`YAML Extension: failed to read schema URI "${uri}": ${e}`)
                throw new Error(`${getIdeProperties().company} Toolkit could not parse JSON schema URI: ${uri}`)
            }
        }
    )

    return {
        assignSchema: (path, schema) => schemaMap.set(path.toString(), applyScheme(AWS_SCHEME, evaluate(schema))),
        removeSchema: (path) => schemaMap.delete(path.toString()),
        getSchema: (path) => schemaMap.get(path.toString()),
    }
}<|MERGE_RESOLUTION|>--- conflicted
+++ resolved
@@ -9,11 +9,7 @@
 import { getIdeProperties } from '../extensionUtilities'
 import { activateExtension } from '../utilities/vsCodeUtils'
 import { AWS_SCHEME } from '../constants'
-<<<<<<< HEAD
-import * as fs2 from 'fs'
-=======
 import * as nodefs from 'fs'
->>>>>>> ee917c07
 
 // sourced from https://github.com/redhat-developer/vscode-yaml/blob/3d82d61ea63d3e3a9848fe6b432f8f1f452c1bec/src/schema-extension-api.ts
 // removed everything that is not currently being used
@@ -57,11 +53,7 @@
                 // SLOW: This request happens on every keystroke! (5MB+ read from filesystem).
                 // This is a design flaw in this registerContributor() API.
                 // TODO: this function is non-async preventing us from using our fs module.
-<<<<<<< HEAD
-                return fs2.readFileSync(vscode.Uri.parse(uri).fsPath).toString()
-=======
                 return nodefs.readFileSync(vscode.Uri.parse(uri).fsPath).toString()
->>>>>>> ee917c07
             } catch (e) {
                 getLogger().error(`YAML Extension: failed to read schema URI "${uri}": ${e}`)
                 throw new Error(`${getIdeProperties().company} Toolkit could not parse JSON schema URI: ${uri}`)
