/*!
 * Copyright Amazon.com, Inc. or its affiliates. All Rights Reserved.
 * SPDX-License-Identifier: Apache-2.0
 */
import * as vscode from 'vscode'
import globals from '../extensionGlobals'
import { AwsClient, AwsClientConstructor, AwsCommand, AwsCommandConstructor } from '../awsClientBuilderV3'
import { PaginationConfiguration, Paginator } from '@aws-sdk/types'
import { AsyncCollection, toCollection } from '../utilities/asyncCollection'

type SDKPaginator<C, CommandInput extends object, CommandOutput extends object> = (
    config: Omit<PaginationConfiguration, 'client'> & { client: C },
    input: CommandInput,
    ...rest: any[]
) => Paginator<CommandOutput>
export abstract class ClientWrapper<C extends AwsClient> implements vscode.Disposable {
    protected client?: C

    public constructor(
        public readonly regionCode: string,
        private readonly clientType: AwsClientConstructor<C>
    ) {}

    protected getClient(ignoreCache: boolean = false) {
        const args = { serviceClient: this.clientType, region: this.regionCode }
        return ignoreCache
            ? globals.sdkClientBuilderV3.createAwsService(args)
            : globals.sdkClientBuilderV3.getAwsService(args)
    }

<<<<<<< HEAD
    protected async makeRequest<
        CommandInput extends object,
        CommandOutput extends object,
        CommandOptions extends CommandInput,
        Command extends AwsCommand<CommandInput, CommandOutput>,
    >(command: new (o: CommandInput) => Command, commandOptions: CommandOptions): Promise<CommandOutput> {
=======
    protected async makeRequest<CommandInput extends object, CommandOutput extends object, Command extends AwsCommand>(
        command: AwsCommandConstructor<CommandInput, Command>,
        commandOptions: CommandInput
    ): Promise<CommandOutput> {
>>>>>>> 997b3b73
        return await this.getClient().send(new command(commandOptions))
    }

    protected makePaginatedRequest<CommandInput extends object, CommandOutput extends object, Output extends object>(
        paginator: SDKPaginator<C, CommandInput, CommandOutput>,
        input: CommandInput,
        extractPage: (page: CommandOutput) => Output[] | undefined
    ): AsyncCollection<Output[]> {
        const p = paginator({ client: this.getClient() }, input)
        const collection = toCollection(() => p)
            .map(extractPage)
            .filter(isDefined)
            .map((o) => o.filter(isDefined))

        return collection

        function isDefined<T>(i: T | undefined): i is T {
            return i !== undefined
        }
    }

    protected async getFirst<CommandInput extends object, CommandOutput extends object, Output extends object>(
        paginator: SDKPaginator<C, CommandInput, CommandOutput>,
        input: CommandInput,
        extractPage: (page: CommandOutput) => Output[] | undefined
    ): Promise<Output> {
        const results = await this.makePaginatedRequest(paginator, input, extractPage).flatten().promise()
        return results[0]
    }

    public dispose() {
        this.client?.destroy()
    }
}<|MERGE_RESOLUTION|>--- conflicted
+++ resolved
@@ -28,19 +28,12 @@
             : globals.sdkClientBuilderV3.getAwsService(args)
     }
 
-<<<<<<< HEAD
     protected async makeRequest<
         CommandInput extends object,
         CommandOutput extends object,
         CommandOptions extends CommandInput,
         Command extends AwsCommand<CommandInput, CommandOutput>,
-    >(command: new (o: CommandInput) => Command, commandOptions: CommandOptions): Promise<CommandOutput> {
-=======
-    protected async makeRequest<CommandInput extends object, CommandOutput extends object, Command extends AwsCommand>(
-        command: AwsCommandConstructor<CommandInput, Command>,
-        commandOptions: CommandInput
-    ): Promise<CommandOutput> {
->>>>>>> 997b3b73
+    >(command: AwsCommandConstructor<CommandInput, Command>, commandOptions: CommandOptions): Promise<CommandOutput> {
         return await this.getClient().send(new command(commandOptions))
     }
 
