--- conflicted
+++ resolved
@@ -164,7 +164,6 @@
         }
     }
 
-<<<<<<< HEAD
     public async getFunctionConfiguration(name: string): Promise<Lambda.FunctionConfiguration> {
         const client = await this.createSdkClient()
         try {
@@ -175,7 +174,8 @@
             getLogger().error('Failed to get function configuration: %s', e)
             throw e
         }
-=======
+    }
+
     public async updateFunctionConfiguration(
         params: Lambda.UpdateFunctionConfigurationRequest,
         options: {
@@ -302,7 +302,6 @@
                 },
             })
             .promise()
->>>>>>> fc8242b9
     }
 
     private async createSdkClient(): Promise<Lambda> {
