--- conflicted
+++ resolved
@@ -727,11 +727,8 @@
     codecatalystService: Record(String, String),
     codewhispererService: Record(String, String),
     ssoCacheDirectory: String,
-<<<<<<< HEAD
     enableIamPolicyChecksFeature: Boolean,
-=======
     pkceAuth: Boolean,
->>>>>>> 8fc53a38
 }
 type ResolvedDevSettings = FromDescriptor<typeof devSettings>
 type AwsDevSetting = keyof ResolvedDevSettings
