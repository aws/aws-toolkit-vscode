/*!
 * Copyright Amazon.com, Inc. or its affiliates. All Rights Reserved.
 * SPDX-License-Identifier: Apache-2.0
 */

import * as vscode from 'vscode'
import { TemplateItem, createTemplatePrompter } from '../ui/sam/templatePrompter'
import { ChildProcess } from '../utilities/processUtils'
import { addTelemetryEnvVar } from './cli/samCliInvokerUtils'
import { Wizard } from '../wizards/wizard'
import { CloudFormationTemplateRegistry } from '../fs/templateRegistry'
import { createExitPrompter } from '../ui/common/exitPrompter'
import { DataQuickPickItem, createMultiPick, createQuickPick } from '../ui/pickerPrompter'
import { createCommonButtons } from '../ui/buttons'
import { samBuildParamUrl, samBuildUrl } from '../constants'
import { CancellationError } from '../utilities/timeoutUtils'
import { ToolkitError } from '../errors'
import globals from '../extensionGlobals'
import { TreeNode } from '../treeview/resourceTreeDataProvider'
import { telemetry } from '../telemetry/telemetry'
import { getSpawnEnv } from '../env/resolveEnv'
import {
    getErrorCode,
    getProjectRoot,
    getSamCliPathAndVersion,
    getTerminalFromError,
    isDotnetRuntime,
    registerTemplateBuild,
    throwIfTemplateIsBeingBuilt,
    unregisterTemplateBuild,
    updateRecentResponse,
} from './utils'
import { getConfigFileUri, validateSamBuildConfig } from './config'
import { runInTerminal } from './processTerminal'
<<<<<<< HEAD
import { buildMementoRootKey } from './constants'
=======
import { SemVer } from 'semver'
>>>>>>> 4c190f4d

export interface BuildParams {
    readonly template: TemplateItem
    readonly projectRoot: vscode.Uri
    readonly paramsSource: ParamsSource.Specify | ParamsSource.SamConfig | ParamsSource.DefaultValues
    readonly buildFlags?: string
}

export enum ParamsSource {
    Specify,
    SamConfig,
    DefaultValues,
}

export function createParamsSourcePrompter(existValidSamconfig: boolean) {
    const items: DataQuickPickItem<ParamsSource>[] = [
        {
            label: 'Specify build flags',
            data: ParamsSource.Specify,
        },
    ]

    items.push(
        existValidSamconfig
            ? {
                  label: 'Use default values from samconfig',
                  data: ParamsSource.SamConfig,
              }
            : {
                  label: 'Use default values',
                  data: ParamsSource.DefaultValues,
                  description: 'cached = true, parallel = true, use_container = true',
              }
    )

    return createQuickPick(items, {
        title: 'Specify parameter source for build',
        placeholder: 'Select configuration options for sam build',
        buttons: createCommonButtons(samBuildUrl),
    })
}

const buildFlagItems: DataQuickPickItem<string>[] = [
    {
        label: 'Beta features',
        data: '--beta-features',
        description: 'Enable beta features',
    },
    {
        label: 'Build in source',
        data: '--build-in-source',
        description: 'Opts in to build project in the source folder',
    },
    {
        label: 'Cached',
        data: '--cached',
        description: 'Reuse build artifacts that have not changed from previous builds',
    },
    {
        label: 'Debug',
        data: '--debug',
        description: 'Turn on debug logging to print debug messages and display timestamps',
    },
    {
        label: 'Parallel',
        data: '--parallel',
        description: 'Enable parallel builds for AWS SAM template functions and layers',
    },
    {
        label: 'Skip prepare infra',
        data: '--skip-prepare-infra',
        description: 'Skip preparation stage when there are no infrastructure changes',
    },
    {
        label: 'Skip pull image',
        data: '--skip-pull-image',
        description: 'Skip pulling down the latest Docker image for Lambda runtime',
    },
    {
        label: 'Use container',
        data: '--use-container',
        description: 'Build functions with an AWS Lambda-like container',
    },
    {
        label: 'Save parameters',
        data: '--save-params',
        description: 'Save to samconfig.toml as default parameters',
    },
]
export type SamBuildResult = {
    isSuccess: boolean
}

export class BuildWizard extends Wizard<BuildParams> {
    arg: TreeNode<unknown> | undefined
    registry: CloudFormationTemplateRegistry
    public constructor(
        state: Partial<BuildParams>,
        registry: CloudFormationTemplateRegistry,
        arg?: TreeNode | undefined
    ) {
        super({ initState: state, exitPrompterProvider: createExitPrompter })
        this.registry = registry
        this.arg = arg
        if (this.arg === undefined) {
            // "Build" command was invoked on the command palette.
            this.form.template.bindPrompter(() =>
                createTemplatePrompter(this.registry, buildMementoRootKey, samBuildUrl)
            )
            this.form.projectRoot.setDefault(({ template }) => getProjectRoot(template))
            this.form.paramsSource.bindPrompter(async ({ projectRoot }) => {
                const existValidSamConfig: boolean | undefined = await validateSamBuildConfig(projectRoot)
                return createParamsSourcePrompter(existValidSamConfig)
            })
        } else {
            // "Build" command was invoked from build icon from sidebar
            const templateUri = (this.arg.getTreeItem() as vscode.TreeItem).resourceUri
            const templateItem = { uri: templateUri, data: {} } as TemplateItem
            this.form.template.setDefault(templateItem)
            this.form.projectRoot.setDefault(({ template }) => getProjectRoot(template))
            this.form.paramsSource.bindPrompter(async ({ projectRoot }) => {
                const existValidSamConfig: boolean | undefined = await validateSamBuildConfig(projectRoot)
                return createParamsSourcePrompter(existValidSamConfig)
            })
            this.form.projectRoot.setDefault(() => getProjectRoot(templateItem))
        }

        this.form.buildFlags.bindPrompter(
            () =>
                createMultiPick(buildFlagItems, {
                    title: 'Select build flags',
                    buttons: createCommonButtons(samBuildParamUrl),
                    ignoreFocusOut: true,
                }),
            {
                showWhen: ({ paramsSource }) => paramsSource === ParamsSource.Specify,
            }
        )
    }
}

/**
 * Get build flags based on user selection
 * @param paramsSource
 * @param projectRoot
 * @param defaultFlags
 * @returns
 */
export async function getBuildFlags(
    paramsSource: ParamsSource,
    projectRoot: vscode.Uri,
    defaultFlags: string[]
): Promise<string[]> {
    if (paramsSource === ParamsSource.SamConfig) {
        try {
            const samConfigFile = await getConfigFileUri(projectRoot)
            return ['--config-file', samConfigFile.fsPath]
        } catch (error) {
            return defaultFlags
        }
    }
    return defaultFlags
}

export async function runBuild(arg?: TreeNode): Promise<SamBuildResult> {
    const source = arg ? 'AppBuilderBuild' : 'CommandPalette'
    telemetry.record({ source: source })

    // Prepare Build params
    const buildParams: Partial<BuildParams> = {}

    const registry = await globals.templateRegistry
    const params = await new BuildWizard(buildParams, registry, arg).run()
    if (params === undefined) {
        throw new CancellationError('user')
    }

    throwIfTemplateIsBeingBuilt(params.template.uri.path)
    await registerTemplateBuild(params.template.uri.path)

    const projectRoot = params.projectRoot

    const defaultFlags: string[] = ['--cached', '--parallel', '--save-params', '--use-container']

    const { path: samCliPath, parsedVersion } = await getSamCliPathAndVersion()

    // refactor
    const buildFlags: string[] =
        params.paramsSource === ParamsSource.Specify && params.buildFlags
            ? await resolveBuildFlags(JSON.parse(params.buildFlags), parsedVersion)
            : await getBuildFlags(params.paramsSource, projectRoot, defaultFlags)

    // todo remove
    if (await isDotnetRuntime(params.template.uri)) {
        if (buildFlags.includes('--use-container')) {
            buildFlags.push('--mount-with', 'WRITE')
        }
    }

    const templatePath = params.template.uri.fsPath
    buildFlags.push('--template', `${templatePath}`)

    await updateRecentResponse(buildMementoRootKey, 'global', 'templatePath', templatePath)

    try {
<<<<<<< HEAD
        await vscode.window.withProgress(
            {
                cancellable: true,
                location: vscode.ProgressLocation.Notification,
            },
            async (progress) => {
                progress.report({ message: `Building SAM template at ${params.template.uri.path}` })

                const { path: samCliPath } = await getSamCliPathAndVersion()

                // Create a child process to run the SAM build command
                const buildProcess = new ChildProcess(samCliPath, ['build', ...buildFlags], {
                    spawnOptions: await addTelemetryEnvVar({
                        cwd: params.projectRoot.fsPath,
                        env: await getSpawnEnv(process.env),
                    }),
                })

                // Run SAM build in Terminal
                await runInTerminal(buildProcess, 'build')
            }
        )
=======
        // Create a child process to run the SAM build command
        const buildProcess = new ChildProcess(samCliPath, ['build', ...buildFlags], {
            spawnOptions: await addTelemetryEnvVar({
                cwd: params.projectRoot.fsPath,
                env: await getSpawnEnv(process.env),
            }),
        })
>>>>>>> 4c190f4d

        await unregisterTemplateBuild(params.template.uri.path)

        return {
            isSuccess: true,
        }
    } catch (error) {
        await unregisterTemplateBuild(params.template.uri.path)
        throw ToolkitError.chain(error, 'Failed to build SAM template', {
            details: { terminal: getTerminalFromError(error), ...resolveBuildArgConflict(buildFlags) },
            code: getErrorCode(error),
        })
    }
}

function resolveBuildArgConflict(boundArgs: string[]): string[] {
    const boundArgsSet = new Set(boundArgs)
    if (boundArgsSet.has('--watch')) {
        boundArgsSet.delete('--no-watch')
    }
    if (boundArgsSet.has('--dependency-layer')) {
        boundArgsSet.delete('--no--dependency-layer')
    }
    if (boundArgsSet.has('--use-container') || boundArgsSet.has('-u')) {
        boundArgsSet.delete('--build-in-source')
    }
    if (boundArgsSet.has('--build-in-source')) {
        boundArgsSet.delete('--no-build-in-source')
    }

    // TODO phase 2: add anti param
    // apply anti param if param is not set
    // if (!boundArgsSet.has('--cached')) {
    //     boundArgsSet.add('--no-cached')
    // }
    // if (!boundArgsSet.has('--build-in-source')) {
    //     boundArgsSet.add('--no-build-in-source')
    // }
    // if (!boundArgsSet.has('--beta-features')) {
    //     boundArgsSet.add('--no-beta-features')
    // }
    return Array.from(boundArgsSet)
}
export async function resolveBuildFlags(buildFlags: string[], samCliVersion: SemVer | null): Promise<string[]> {
    // --no-use-container was not added until v1.133.0
    if (samCliVersion?.compare('1.133.0') ?? -1 < 0) {
        return buildFlags
    }
    if (!buildFlags.includes('--use-container')) {
        buildFlags.push('--no-use-container')
    }
    return buildFlags
}<|MERGE_RESOLUTION|>--- conflicted
+++ resolved
@@ -32,11 +32,8 @@
 } from './utils'
 import { getConfigFileUri, validateSamBuildConfig } from './config'
 import { runInTerminal } from './processTerminal'
-<<<<<<< HEAD
 import { buildMementoRootKey } from './constants'
-=======
 import { SemVer } from 'semver'
->>>>>>> 4c190f4d
 
 export interface BuildParams {
     readonly template: TemplateItem
@@ -242,7 +239,6 @@
     await updateRecentResponse(buildMementoRootKey, 'global', 'templatePath', templatePath)
 
     try {
-<<<<<<< HEAD
         await vscode.window.withProgress(
             {
                 cancellable: true,
@@ -251,8 +247,6 @@
             async (progress) => {
                 progress.report({ message: `Building SAM template at ${params.template.uri.path}` })
 
-                const { path: samCliPath } = await getSamCliPathAndVersion()
-
                 // Create a child process to run the SAM build command
                 const buildProcess = new ChildProcess(samCliPath, ['build', ...buildFlags], {
                     spawnOptions: await addTelemetryEnvVar({
@@ -265,15 +259,6 @@
                 await runInTerminal(buildProcess, 'build')
             }
         )
-=======
-        // Create a child process to run the SAM build command
-        const buildProcess = new ChildProcess(samCliPath, ['build', ...buildFlags], {
-            spawnOptions: await addTelemetryEnvVar({
-                cwd: params.projectRoot.fsPath,
-                env: await getSpawnEnv(process.env),
-            }),
-        })
->>>>>>> 4c190f4d
 
         await unregisterTemplateBuild(params.template.uri.path)
 
