--- conflicted
+++ resolved
@@ -4,12 +4,7 @@
  */
 
 import * as vscode from 'vscode'
-<<<<<<< HEAD
-import { runInTerminal } from './utils'
 import { TemplateItem, createTemplatePrompter } from '../ui/common/samTemplate'
-=======
-import { TemplateItem, createTemplatePrompter } from './sync'
->>>>>>> 8966edc8
 import { ChildProcess } from '../utilities/processUtils'
 import { addTelemetryEnvVar } from './cli/samCliInvokerUtils'
 import { Wizard } from '../wizards/wizard'
@@ -26,11 +21,8 @@
 import { getSpawnEnv } from '../env/resolveEnv'
 import { getProjectRoot, getSamCliPathAndVersion, isDotnetRuntime } from './utils'
 import { getConfigFileUri, validateSamBuildConfig } from './config'
-<<<<<<< HEAD
 import { syncMementoRootKey } from './sync'
-=======
 import { runInTerminal } from './processTerminal'
->>>>>>> 8966edc8
 
 export interface BuildParams {
     readonly template: TemplateItem
