/*!
 * Copyright Amazon.com, Inc. or its affiliates. All Rights Reserved.
 * SPDX-License-Identifier: Apache-2.0
 */

import * as vscode from 'vscode'
import { ToolkitError, globals } from '../../shared'
import * as CloudFormation from '../../shared/cloudformation/cloudformation'
import { getParameters } from '../../lambda/config/parameterUtils'
import { DefaultCloudFormationClient } from '../clients/cloudFormationClient'
import { DefaultS3Client } from '../clients/s3Client'
import { samDeployUrl } from '../constants'
import { getSpawnEnv } from '../env/resolveEnv'
import { CloudFormationTemplateRegistry } from '../fs/templateRegistry'
import { telemetry } from '../telemetry'
import { createCommonButtons } from '../ui/buttons'
import { createExitPrompter } from '../ui/common/exitPrompter'
import { createRegionPrompter } from '../ui/common/region'
import { createInputBox } from '../ui/inputPrompter'
import { ChildProcess } from '../utilities/processUtils'
import { CancellationError } from '../utilities/timeoutUtils'
import { Wizard } from '../wizards/wizard'
import { addTelemetryEnvVar } from './cli/samCliInvokerUtils'
import { validateSamDeployConfig, SamConfig, writeSamconfigGlobal } from './config'
<<<<<<< HEAD
import { BucketSource, createBucketSourcePrompter, createBucketNamePrompter } from '../ui/sam/bucketPrompter'
import { createStackPrompter } from '../ui/sam/stackPrompter'
import { TemplateItem, createTemplatePrompter } from '../ui/sam/templatePrompter'
import { getProjectRoot, getRecentResponse, getSamCliPathAndVersion, getSource, updateRecentResponse } from './utils'
import { createDeployParamsSourcePrompter, ParamsSource } from '../ui/sam/paramsSourcePrompter'
=======
import { TemplateItem, createStackPrompter, createBucketPrompter, createTemplatePrompter } from './sync'
import { getErrorCode, getProjectRoot, getSamCliPathAndVersion, getSource } from './utils'
>>>>>>> ac72bca7
import { runInTerminal } from './processTerminal'

export interface DeployParams {
    readonly paramsSource: ParamsSource
    readonly template: TemplateItem
    readonly region: string
    readonly stackName: string
    readonly bucketSource: BucketSource
    readonly bucketName: string
    readonly projectRoot: vscode.Uri

    [key: string]: any
}

const deployMementoRootKey = 'samcli.deploy.params'

function getRecentDeployParams(identifier: string, key: string): string | undefined {
    return getRecentResponse(deployMementoRootKey, identifier, key)
}

function createParamPromptProvider(name: string, defaultValue: string | undefined, templateFsPath: string = 'default') {
    return createInputBox({
        title: `Specify SAM parameter value for ${name}`,
        buttons: createCommonButtons(samDeployUrl),
        value: getRecentDeployParams(templateFsPath, name) ?? defaultValue,
    })
}

type DeployResult = {
    isSuccess: boolean
}

export class DeployWizard extends Wizard<DeployParams> {
    registry: CloudFormationTemplateRegistry
    state: Partial<DeployParams>
    arg: any
    samTemplateParameters: Map<string, { required: boolean }> | undefined
    preloadedTemplate: CloudFormation.Template | undefined
    public constructor(
        state: Partial<DeployParams>,
        registry: CloudFormationTemplateRegistry,
        arg?: any,
        samTemplateParameters?: Map<string, { required: boolean }>,
        preloadedTemplate?: CloudFormation.Template,
        shouldPromptExit: boolean = true
    ) {
        super({ initState: state, exitPrompterProvider: shouldPromptExit ? createExitPrompter : undefined })
        this.registry = registry
        this.state = state
        this.arg = arg
        this.samTemplateParameters = samTemplateParameters
        this.preloadedTemplate = preloadedTemplate
        if (this.arg && this.arg.path) {
            // "Deploy" command was invoked on a template.yaml file.
            const templateUri = this.arg as vscode.Uri
            const templateItem = { uri: templateUri, data: {} } as TemplateItem
            const projectRootFolder = getProjectRoot(templateItem)

            this.addParameterPromptersIfApplicable(templateUri)

            this.form.template.setDefault(templateItem)
            this.form.projectRoot.setDefault(() => projectRootFolder)
            this.form.paramsSource.bindPrompter(async () =>
                createDeployParamsSourcePrompter(await validateSamDeployConfig(projectRootFolder))
            )

            this.form.region.bindPrompter(() => createRegionPrompter().transform((r) => r.id), {
                showWhen: ({ paramsSource }) =>
                    paramsSource === ParamsSource.Specify || paramsSource === ParamsSource.SpecifyAndSave,
            })
            this.form.stackName.bindPrompter(
                ({ region }) =>
                    createStackPrompter(new DefaultCloudFormationClient(region!), deployMementoRootKey, samDeployUrl),
                {
                    showWhen: ({ paramsSource }) =>
                        paramsSource === ParamsSource.Specify || paramsSource === ParamsSource.SpecifyAndSave,
                }
            )
            this.form.bucketSource.bindPrompter(() => createBucketSourcePrompter(), {
                showWhen: ({ paramsSource }) =>
                    paramsSource === ParamsSource.Specify || paramsSource === ParamsSource.SpecifyAndSave,
            })
            this.form.bucketName.bindPrompter(
                ({ region }) => createBucketNamePrompter(new DefaultS3Client(region!), deployMementoRootKey),
                {
                    showWhen: ({ bucketSource }) => bucketSource === BucketSource.UserProvided,
                }
            )
        } else if (this.arg && this.arg.regionCode) {
            // "Deploy" command was invoked on a regionNode.
            this.form.template.bindPrompter(() => createTemplatePrompter(this.registry, deployMementoRootKey))
            this.form.projectRoot.setDefault(({ template }) => getProjectRoot(template))
            this.form.paramsSource.bindPrompter(async ({ projectRoot }) => {
                const existValidSamConfig: boolean | undefined = await validateSamDeployConfig(projectRoot)
                return createDeployParamsSourcePrompter(existValidSamConfig)
            })
            this.form.region.setDefault(() => this.arg.regionCode)
            this.form.stackName.bindPrompter(
                ({ region }) =>
                    createStackPrompter(new DefaultCloudFormationClient(region!), deployMementoRootKey, samDeployUrl),
                {
                    showWhen: ({ paramsSource }) =>
                        paramsSource === ParamsSource.Specify || paramsSource === ParamsSource.SpecifyAndSave,
                }
            )
            this.form.bucketSource.bindPrompter(() => createBucketSourcePrompter(), {
                showWhen: ({ paramsSource }) =>
                    paramsSource === ParamsSource.Specify || paramsSource === ParamsSource.SpecifyAndSave,
            })
            this.form.bucketName.bindPrompter(
                ({ region }) => createBucketNamePrompter(new DefaultS3Client(region!), deployMementoRootKey),
                {
                    showWhen: ({ bucketSource }) => bucketSource === BucketSource.UserProvided,
                }
            )
        } else if (this.arg && this.arg.getTreeItem().resourceUri) {
            // "Deploy" command was invoked on a TreeNode on the AppBuilder.
            const templateUri = this.arg.getTreeItem().resourceUri as vscode.Uri
            const templateItem = { uri: templateUri, data: {} } as TemplateItem
            const projectRootFolder = getProjectRoot(templateItem)

            this.addParameterPromptersIfApplicable(templateUri)
            this.form.template.setDefault(templateItem)
            this.form.paramsSource.bindPrompter(async () =>
                createDeployParamsSourcePrompter(await validateSamDeployConfig(projectRootFolder))
            )

            this.form.region.bindPrompter(() => createRegionPrompter().transform((r) => r.id), {
                showWhen: ({ paramsSource }) =>
                    paramsSource === ParamsSource.Specify || paramsSource === ParamsSource.SpecifyAndSave,
            })
            this.form.stackName.bindPrompter(
                ({ region }) =>
                    createStackPrompter(new DefaultCloudFormationClient(region!), deployMementoRootKey, samDeployUrl),
                {
                    showWhen: ({ paramsSource }) =>
                        paramsSource === ParamsSource.Specify || paramsSource === ParamsSource.SpecifyAndSave,
                }
            )
            this.form.bucketSource.bindPrompter(() => createBucketSourcePrompter(), {
                showWhen: ({ paramsSource }) =>
                    paramsSource === ParamsSource.Specify || paramsSource === ParamsSource.SpecifyAndSave,
            })
            this.form.bucketName.bindPrompter(
                ({ region }) => createBucketNamePrompter(new DefaultS3Client(region!), deployMementoRootKey),
                {
                    showWhen: ({ bucketSource }) => bucketSource === BucketSource.UserProvided,
                }
            )
            this.form.projectRoot.setDefault(() => getProjectRoot(templateItem))
        } else {
            // "Deploy" command was invoked on the command palette.
            this.form.template.bindPrompter(() => createTemplatePrompter(this.registry, deployMementoRootKey))
            this.form.projectRoot.setDefault(({ template }) => getProjectRoot(template))
            this.form.paramsSource.bindPrompter(async ({ projectRoot }) => {
                const existValidSamConfig: boolean | undefined = await validateSamDeployConfig(projectRoot)
                return createDeployParamsSourcePrompter(existValidSamConfig)
            })
            this.form.region.bindPrompter(() => createRegionPrompter().transform((r) => r.id), {
                showWhen: ({ paramsSource }) =>
                    paramsSource === ParamsSource.Specify || paramsSource === ParamsSource.SpecifyAndSave,
            })
            this.form.stackName.bindPrompter(
                ({ region }) =>
                    createStackPrompter(new DefaultCloudFormationClient(region!), deployMementoRootKey, samDeployUrl),
                {
                    showWhen: ({ paramsSource }) =>
                        paramsSource === ParamsSource.Specify || paramsSource === ParamsSource.SpecifyAndSave,
                }
            )
            this.form.bucketSource.bindPrompter(() => createBucketSourcePrompter(), {
                showWhen: ({ paramsSource }) =>
                    paramsSource === ParamsSource.Specify || paramsSource === ParamsSource.SpecifyAndSave,
            })
            this.form.bucketName.bindPrompter(
                ({ region }) => createBucketNamePrompter(new DefaultS3Client(region!), deployMementoRootKey),
                {
                    showWhen: ({ bucketSource }) => bucketSource === BucketSource.UserProvided,
                }
            )
        }

        return this
    }

    /**
     * Parse the template for parameters and add prompters for them if applicable.
     * @param templateUri the uri of the template
     */
    addParameterPromptersIfApplicable(templateUri: vscode.Uri) {
        if (!this.samTemplateParameters || this.samTemplateParameters.size === 0) {
            return
        }
        const parameterNames = new Set<string>(this.samTemplateParameters.keys())
        parameterNames.forEach((name) => {
            if (this.preloadedTemplate) {
                const defaultValue = this.preloadedTemplate.Parameters
                    ? (this.preloadedTemplate.Parameters[name]?.Default as string)
                    : undefined
                this.form[name].bindPrompter(() => createParamPromptProvider(name, defaultValue, templateUri.fsPath))
            }
        })
    }
}

export async function getDeployWizard(arg?: any, shouldPromptExit?: boolean): Promise<DeployWizard> {
    let samTemplateParameters = new Map<string, { required: boolean }>()
    let preloadedTemplate: CloudFormation.Template | undefined
    if (arg && arg.path) {
        // "Deploy" command was invoked on a template.yaml file.
        const templateUri = arg as vscode.Uri
        samTemplateParameters = await getParameters(templateUri)
        preloadedTemplate = await CloudFormation.load(templateUri.fsPath)
    } else if (arg && arg.regionCode) {
        // region node, do nothing
    } else if (arg && arg.getTreeItem().resourceUri) {
        const templateUri = arg.getTreeItem().resourceUri as vscode.Uri
        samTemplateParameters = await getParameters(templateUri)
        preloadedTemplate = await CloudFormation.load(templateUri.fsPath)
    }

    const deployParams: Partial<DeployParams> = {}
    const wizard = new DeployWizard(
        deployParams,
        await globals.templateRegistry,
        arg,
        samTemplateParameters,
        preloadedTemplate,
        shouldPromptExit
    )
    return wizard
}

export async function runDeploy(arg: any, wizardParams?: DeployParams): Promise<DeployResult> {
    return await telemetry.sam_deploy.run(async () => {
        const source = getSource(arg)
        telemetry.record({ source: source })
        const deployEnv = await getSpawnEnv(process.env, { promptForInvalidCredential: true })
        const params = wizardParams ?? (await (await getDeployWizard(arg)).run())
        if (params === undefined) {
            throw new CancellationError('user')
        }

        const deployFlags: string[] = ['--no-confirm-changeset']
        const buildFlags: string[] = ['--cached']

        if (params.paramsSource === ParamsSource.SamConfig) {
            const samconfig = await SamConfig.fromProjectRoot(params.projectRoot)
            const samconfigRegionInfo = `${await samconfig.getCommandParam('global', 'region')}`

            // When entry point is RegionNode, the params.region should take precedence
            deployFlags.push('--region', `${params.region || samconfigRegionInfo}`)
            deployFlags.push('--config-file', `${samconfig.location.fsPath}`)
        } else {
            deployFlags.push('--region', `${params.region}`)
            deployFlags.push('--stack-name', `${params.stackName}`)
            params.bucketName
                ? deployFlags.push('--s3-bucket', `${params.bucketName}`)
                : deployFlags.push('--resolve-s3')
            deployFlags.push('--capabilities', 'CAPABILITY_IAM', 'CAPABILITY_NAMED_IAM')
        }

        if (params.paramsSource === ParamsSource.SpecifyAndSave) {
            deployFlags.push('--save-params')
        }

        const samTemplateParameters = await getParameters(params.template.uri)
        if (samTemplateParameters.size > 0) {
            const parameterNames = new Set<string>(samTemplateParameters.keys())
            const paramsToSet: string[] = []
            for (const name of parameterNames) {
                if (params[name]) {
                    await updateRecentResponse(deployMementoRootKey, params.template.uri.fsPath, name, params[name])
                    paramsToSet.push(`ParameterKey=${name},ParameterValue=${params[name]}`)
                }
            }
            paramsToSet.length > 0 && deployFlags.push('--parameter-overrides', paramsToSet.join(' '))
        }

        await updateRecentResponse(deployMementoRootKey, 'global', 'templatePath', params.template.uri.fsPath)

        try {
            const { path: samCliPath } = await getSamCliPathAndVersion()

            // Create a child process to run the SAM build command
            const buildProcess = new ChildProcess(samCliPath, ['build', ...buildFlags], {
                spawnOptions: await addTelemetryEnvVar({
                    cwd: params.projectRoot.fsPath,
                    env: deployEnv,
                }),
            })

            try {
                //Run SAM build in Terminal
                await runInTerminal(buildProcess, 'build')
            } catch (error) {
                throw ToolkitError.chain(error, 'Failed to build SAM template', { details: { ...buildFlags } })
            }

            // Create a child process to run the SAM deploy command
            const deployProcess = new ChildProcess(samCliPath, ['deploy', ...deployFlags], {
                spawnOptions: await addTelemetryEnvVar({
                    cwd: params.projectRoot.fsPath,
                    env: deployEnv,
                }),
            })

            //Run SAM deploy in Terminal
            const { paramsSource, stackName, region, projectRoot } = params
            const shouldWriteDeploySamconfigGlobal = paramsSource !== ParamsSource.SamConfig && !!stackName && !!region
            try {
                await runInTerminal(deployProcess, 'deploy')
                shouldWriteDeploySamconfigGlobal && (await writeSamconfigGlobal(projectRoot, stackName, region))
            } catch (error: any) {
                if (error.code === 'NoUpdateExitCode') {
                    shouldWriteDeploySamconfigGlobal && (await writeSamconfigGlobal(projectRoot, stackName, region))
                }
                throw error
            }
        } catch (error) {
            throw ToolkitError.chain(error, 'Failed to deploy SAM template', {
                details: { ...deployFlags },
                code: getErrorCode(error),
            })
        }
        return {
            isSuccess: true,
        }
    })
}<|MERGE_RESOLUTION|>--- conflicted
+++ resolved
@@ -22,16 +22,18 @@
 import { Wizard } from '../wizards/wizard'
 import { addTelemetryEnvVar } from './cli/samCliInvokerUtils'
 import { validateSamDeployConfig, SamConfig, writeSamconfigGlobal } from './config'
-<<<<<<< HEAD
 import { BucketSource, createBucketSourcePrompter, createBucketNamePrompter } from '../ui/sam/bucketPrompter'
 import { createStackPrompter } from '../ui/sam/stackPrompter'
 import { TemplateItem, createTemplatePrompter } from '../ui/sam/templatePrompter'
-import { getProjectRoot, getRecentResponse, getSamCliPathAndVersion, getSource, updateRecentResponse } from './utils'
 import { createDeployParamsSourcePrompter, ParamsSource } from '../ui/sam/paramsSourcePrompter'
-=======
-import { TemplateItem, createStackPrompter, createBucketPrompter, createTemplatePrompter } from './sync'
-import { getErrorCode, getProjectRoot, getSamCliPathAndVersion, getSource } from './utils'
->>>>>>> ac72bca7
+import {
+    getErrorCode,
+    getProjectRoot,
+    getSamCliPathAndVersion,
+    getSource,
+    getRecentResponse,
+    updateRecentResponse,
+} from './utils'
 import { runInTerminal } from './processTerminal'
 
 export interface DeployParams {
