/*!
 * Copyright Amazon.com, Inc. or its affiliates. All Rights Reserved.
 * SPDX-License-Identifier: Apache-2.0
 */

import globals from '../extensionGlobals'

import * as vscode from 'vscode'
import * as path from 'path'
import * as localizedText from '../localizedText'
import { DefaultS3Client } from '../clients/s3Client'
import { Wizard } from '../wizards/wizard'
import { DataQuickPickItem, createMultiPick, createQuickPick } from '../ui/pickerPrompter'
import { DefaultCloudFormationClient } from '../clients/cloudFormationClient'
import * as CloudFormation from '../cloudformation/cloudformation'
import { DefaultEcrClient } from '../clients/ecrClient'
import { createRegionPrompter } from '../ui/common/region'
import { CancellationError } from '../utilities/timeoutUtils'
import { ChildProcess } from '../utilities/processUtils'
import { keys, selectFrom } from '../utilities/tsUtils'
import { AWSTreeNodeBase } from '../treeview/nodes/awsTreeNodeBase'
import { ToolkitError } from '../errors'
import { telemetry } from '../telemetry/telemetry'
import { createCommonButtons } from '../ui/buttons'
import { ToolkitPromptSettings } from '../settings'
import { getLogger } from '../logger'
<<<<<<< HEAD
import { createExitPrompter } from '../ui/common/exitPrompter'
=======
import { getSamInitDocUrl } from '../extensionUtilities'
import { createExitPrompter } from '../ui/common/exitPrompter'
import { StackSummary } from 'aws-sdk/clients/cloudformation'
>>>>>>> 8966edc8
import { getConfigFileUri, SamConfig, validateSamSyncConfig, writeSamconfigGlobal } from './config'
import { cast, Optional } from '../utilities/typeConstructors'
import { pushIf, toRecord } from '../utilities/collectionUtils'
import { getOverriddenParameters } from '../../lambda/config/parameterUtils'
import { addTelemetryEnvVar } from './cli/samCliInvokerUtils'
import { samSyncParamUrl, samSyncUrl, samUpgradeUrl } from '../constants'
import { openUrl } from '../utilities/vsCodeUtils'
import { showOnce } from '../utilities/messages'
import { IamConnection } from '../../auth/connection'
import { CloudFormationTemplateRegistry } from '../fs/templateRegistry'
import { TreeNode } from '../treeview/resourceTreeDataProvider'
import { getSpawnEnv } from '../env/resolveEnv'
<<<<<<< HEAD
import {
    getProjectRoot,
    getProjectRootUri,
    getRecentResponse,
    getSamCliPathAndVersion,
    getSource,
    runInTerminal,
    updateRecentResponse,
} from './utils'
import { TemplateItem, createTemplatePrompter } from '../ui/common/samTemplate'
import { createStackPrompter } from '../ui/common/stack'
import { ParamsSource, createSyncParamsSourcePrompter } from '../ui/common/paramsSource'
import { createEcrPrompter } from '../ui/common/ecr'
import { BucketSource, createBucketPrompter } from '../ui/common/bucket'
=======
import { getProjectRoot, getProjectRootUri, getSamCliPathAndVersion, getSource } from './utils'
import { runInTerminal } from './processTerminal'

const localize = nls.loadMessageBundle()
>>>>>>> 8966edc8

export interface SyncParams {
    readonly paramsSource: ParamsSource
    readonly region: string
    readonly deployType: 'infra' | 'code'
    readonly projectRoot: vscode.Uri
    readonly template: TemplateItem
    readonly stackName: string
    readonly bucketSource: BucketSource
    readonly bucketName: string
    readonly ecrRepoUri?: string
    readonly connection: IamConnection
    readonly skipDependencyLayer?: boolean
    readonly syncFlags?: string
}

export const prefixNewBucketName = (name: string) => `newbucket:${name}`
export const prefixNewRepoName = (name: string) => `newrepo:${name}`
export const syncMementoRootKey = 'samcli.sync.params'

// TODO: hook this up so it prompts the user when more than 1 environment is present in `samconfig.toml`
export function createEnvironmentPrompter(config: SamConfig, environments = config.listEnvironments()) {
    const recentEnvironmentName = getRecentResponse(syncMementoRootKey, config.location.fsPath, 'environmentName')
    const items = environments.map((env) => ({
        label: env.name,
        data: env,
        recentlyUsed: env.name === recentEnvironmentName,
    }))

    return createQuickPick(items, {
        title: 'Select an Environment to Use',
        placeholder: 'Select an environment',
        buttons: createCommonButtons(samSyncUrl),
    })
}

function hasImageBasedResources(template: CloudFormation.Template) {
    const resources = template.Resources

    return resources === undefined
        ? false
        : Object.keys(resources)
              .filter((key) => resources[key]?.Type === 'AWS::Serverless::Function')
              .map((key) => resources[key]?.Properties?.PackageType)
              .includes('Image')
}

export const syncFlagItems: DataQuickPickItem<string>[] = [
    {
        label: 'Build in source',
        data: '--build-in-source',
        description: 'Opts in to build project in the source folder. Only for node apps',
    },
    {
        label: 'Code',
        data: '--code',
        description: 'Sync only code resources (Lambda Functions, API Gateway, Step Functions)',
    },
    {
        label: 'Dependency layer',
        data: '--dependency-layer',
        description: 'Separate dependencies of individual function into Lambda layers',
    },
    {
        label: 'Skip deploy sync',
        data: '--skip-deploy-sync',
        description: "This will skip the initial infrastructure deployment if it's not required",
    },
    {
        label: 'Use container',
        data: '--use-container',
        description: 'Build functions with an AWS Lambda-like container',
    },
    {
        label: 'Watch',
        data: '--watch',
        description: 'Watch local files and automatically sync with cloud',
        picked: true,
    },
    {
        label: 'Save parameters',
        data: '--save-params',
        description: 'Save to samconfig.toml as default parameters',
        picked: true,
    },
    {
        label: 'Beta features',
        data: '--beta-features',
        description: 'Enable beta features',
    },
    {
        label: 'Debug',
        data: '--debug',
        description: 'Turn on debug logging to print debug messages and display timestamps',
    },
]

export class SyncWizard extends Wizard<SyncParams> {
    registry: CloudFormationTemplateRegistry
    public constructor(
        state: Pick<SyncParams, 'deployType'> & Partial<SyncParams>,
        registry: CloudFormationTemplateRegistry,
        shouldPromptExit: boolean = true
    ) {
        super({ initState: state, exitPrompterProvider: shouldPromptExit ? createExitPrompter : undefined })
        this.registry = registry
        this.form.template.bindPrompter(() => createTemplatePrompter(this.registry, syncMementoRootKey))
        this.form.projectRoot.setDefault(({ template }) => getProjectRoot(template))

        this.form.paramsSource.bindPrompter(async ({ projectRoot }) => {
            const existValidSamConfig: boolean | undefined = await validateSamSyncConfig(projectRoot)
            return createSyncParamsSourcePrompter(existValidSamConfig)
        })
        this.form.region.bindPrompter(() => createRegionPrompter().transform((r) => r.id), {
            showWhen: ({ paramsSource }) =>
                paramsSource === ParamsSource.Specify || paramsSource === ParamsSource.SpecifyAndSave,
        })
        this.form.stackName.bindPrompter(
            ({ region }) => createStackPrompter(new DefaultCloudFormationClient(region!), syncMementoRootKey),
            {
                showWhen: ({ paramsSource }) =>
                    paramsSource === ParamsSource.Specify || paramsSource === ParamsSource.SpecifyAndSave,
            }
        )

        this.form.bucketName.bindPrompter(
            ({ region }) => createBucketPrompter(new DefaultS3Client(region!), syncMementoRootKey),
            {
                showWhen: ({ paramsSource }) =>
                    paramsSource === ParamsSource.Specify || paramsSource === ParamsSource.SpecifyAndSave,
            }
        )

        this.form.ecrRepoUri.bindPrompter(
            ({ region }) => createEcrPrompter(new DefaultEcrClient(region!), syncMementoRootKey),
            {
                showWhen: ({ template, paramsSource }) =>
                    !!template &&
                    hasImageBasedResources(template.data) &&
                    (paramsSource === ParamsSource.Specify || paramsSource === ParamsSource.SpecifyAndSave),
            }
        )

        // todo wrap with localize
        this.form.syncFlags.bindPrompter(
            () =>
                createMultiPick(syncFlagItems, {
                    title: 'Specify parameters for sync',
                    placeholder: 'Press enter to proceed with highlighted option',
                    buttons: createCommonButtons(samSyncParamUrl),
                }),
            {
                showWhen: ({ paramsSource }) =>
                    paramsSource === ParamsSource.Specify || paramsSource === ParamsSource.SpecifyAndSave,
            }
        )
    }
}

type BindableData = Record<string, string | boolean | undefined>
export function bindDataToParams<T extends BindableData>(data: T, bindings: { [P in keyof T]-?: string }): string[] {
    const params = [] as string[]

    for (const [k, v] of Object.entries(data)) {
        if (v === true) {
            params.push(bindings[k])
        } else if (typeof v === 'string') {
            params.push(bindings[k], v)
        }
    }

    return params
}

export async function ensureBucket(resp: Pick<SyncParams, 'region' | 'bucketName'>) {
    const newBucketName = resp.bucketName.match(/^newbucket:(.*)/)?.[1]
    if (newBucketName === undefined) {
        return resp.bucketName
    }

    try {
        await new DefaultS3Client(resp.region).createBucket({ bucketName: newBucketName })

        return newBucketName
    } catch (err) {
        throw ToolkitError.chain(err, `Failed to create new bucket "${newBucketName}"`)
    }
}

export async function ensureRepo(resp: Pick<SyncParams, 'region' | 'ecrRepoUri'>) {
    const newRepoName = resp.ecrRepoUri?.match(/^newrepo:(.*)/)?.[1]
    if (newRepoName === undefined) {
        return resp.ecrRepoUri
    }

    try {
        const repo = await new DefaultEcrClient(resp.region).createRepository(newRepoName)

        return repo.repository?.repositoryUri
    } catch (err) {
        throw ToolkitError.chain(err, `Failed to create new ECR repository "${newRepoName}"`)
    }
}

export async function saveAndBindArgs(args: SyncParams): Promise<{ readonly boundArgs: string[] }> {
    const data = {
        codeOnly: args.deployType === 'code',
        templatePath: args.template?.uri?.fsPath,
        bucketName: args.bucketName && (await ensureBucket(args)),
        ecrRepoUri: args.ecrRepoUri && (await ensureRepo(args)),
        ...selectFrom(args, 'stackName', 'region', 'skipDependencyLayer'),
    }

    await Promise.all([
        updateSyncRecentResponse(args.region, 'stackName', data.stackName),
        updateSyncRecentResponse(args.region, 'bucketName', data.bucketName),
        updateSyncRecentResponse(args.region, 'ecrRepoUri', data.ecrRepoUri),
        updateSyncRecentResponse('global', 'templatePath', data.templatePath),
    ])

    const boundArgs = bindDataToParams(data, {
        region: '--region',
        codeOnly: '--code',
        templatePath: '--template',
        stackName: '--stack-name',
        bucketName: '--s3-bucket',
        ecrRepoUri: '--image-repository',
        skipDependencyLayer: '--no-dependency-layer',
    })

    if (args.paramsSource === ParamsSource.SamConfig) {
        const samConfigFile = await getConfigFileUri(args.projectRoot)
        boundArgs.push('--config-file', `${samConfigFile.fsPath}`)
    }

    if (args.paramsSource === ParamsSource.SpecifyAndSave) {
        boundArgs.push('--save-params')
    }

    return { boundArgs }
}

async function loadLegacyParameterOverrides(template: TemplateItem) {
    try {
        const params = await getOverriddenParameters(template.uri)
        if (!params) {
            return
        }

        return [...params.entries()].map(([k, v]) => `${k}=${v}`)
    } catch (err) {
        getLogger().warn(`sam: unable to load legacy parameter overrides: %s`, err)
    }
}

export async function runSamSync(args: SyncParams) {
    telemetry.record({ lambdaPackageType: args.ecrRepoUri !== undefined ? 'Image' : 'Zip' })

    const { path: samCliPath, parsedVersion } = await getSamCliPathAndVersion()
    const { boundArgs } = await saveAndBindArgs(args)
    const overrides = await loadLegacyParameterOverrides(args.template)
    if (overrides !== undefined) {
        // Leaving this out of the definitions file as this is _very_ niche and specific to the
        // implementation. Plus we would have to redefine `sam_sync` to add it.
        telemetry.record({ isUsingTemplatesJson: true } as any)
        boundArgs.push('--parameter-overrides', ...overrides)
    }

    // '--no-watch' was not added until https://github.com/aws/aws-sam-cli/releases/tag/v1.77.0
    // Forcing every user to upgrade will be a headache for what is otherwise a minor problem
    if ((parsedVersion?.compare('1.77.0') ?? -1) >= 0) {
        boundArgs.push('--no-watch')
    }

    if ((parsedVersion?.compare('1.98.0') ?? 1) < 0) {
        await showOnce('sam.sync.updateMessage', async () => {
            const message = `Your current version of SAM CLI (${parsedVersion?.version}) does not include the latest improvements for "sam sync". Some parameters may not be available. Update to the latest version to get all new parameters/options.`
            const learnMoreUrl = vscode.Uri.parse(
                'https://aws.amazon.com/about-aws/whats-new/2023/03/aws-toolkits-jetbrains-vs-code-sam-accelerate/'
            )
            const openDocsItem = 'Open Upgrade Documentation'
            const resp = await vscode.window.showInformationMessage(message, localizedText.learnMore, openDocsItem)
            if (resp === openDocsItem) {
                await openUrl(samUpgradeUrl)
            } else if (resp === localizedText.learnMore) {
                await openUrl(learnMoreUrl)
            }
        })
    }

    const syncFlags: string[] = args.syncFlags ? JSON.parse(args.syncFlags) : []
    boundArgs.push(...syncFlags)

    const sam = new ChildProcess(samCliPath, ['sync', ...resolveSyncArgConflict(boundArgs)], {
        spawnOptions: await addTelemetryEnvVar({
            cwd: args.projectRoot.fsPath,
            env: await getSpawnEnv(process.env, { promptForInvalidCredential: true }),
        }),
    })

    await runInTerminal(sam, 'sync')
    const { paramsSource, stackName, region, projectRoot } = args
    const shouldWriteSyncSamconfigGlobal = paramsSource !== ParamsSource.SamConfig && !!stackName && !!region
    shouldWriteSyncSamconfigGlobal && (await writeSamconfigGlobal(projectRoot, stackName, region))
}

export async function getSyncWizard(
    deployType: SyncParams['deployType'],
    arg: any,
    validate?: boolean,
    shouldPromptExit?: boolean
): Promise<SyncWizard> {
    const registry = await globals.templateRegistry
    const wizard = new SyncWizard(
        { deployType, ...(await prepareSyncParams(arg, validate)) },
        registry,
        shouldPromptExit
    )
    return wizard
}

const getStringParam = (config: SamConfig, key: string) => {
    try {
        return cast(config.getCommandParam('sync', key), Optional(String))
    } catch (err) {
        throw ToolkitError.chain(err, `Unable to read "${key}" in config file`, {
            details: { location: config.location.path },
        })
    }
}

const configKeyMapping: Record<string, string | string[]> = {
    region: 'region',
    stackName: 'stack_name',
    bucketName: 's3_bucket',
    ecrRepoUri: 'image_repository',
    templatePath: ['template', 'template_file'],
}

export function getSyncParamsFromConfig(config: SamConfig) {
    const samConfigParams: string[] = []
    const params = toRecord(keys(configKeyMapping), (k) => {
        const key = configKeyMapping[k]
        if (typeof key === 'string') {
            const param = getStringParam(config, key)
            pushIf(samConfigParams, param !== undefined, key)

            return param
        } else {
            for (const alt of key) {
                const param = getStringParam(config, alt)
                if (param !== undefined) {
                    samConfigParams.push(alt)

                    return param
                }
            }
        }
    })

    telemetry.record({ samConfigParams: samConfigParams.join(',') } as any)

    return params
}

export async function prepareSyncParams(
    arg: vscode.Uri | AWSTreeNodeBase | TreeNode | undefined,
    validate?: boolean
): Promise<Partial<SyncParams>> {
    // Skip creating dependency layers by default for backwards compat
    const baseParams: Partial<SyncParams> = { skipDependencyLayer: true }

    if (arg instanceof AWSTreeNodeBase) {
        // "Deploy" command was invoked on a regionNode.
        return { ...baseParams, region: arg.regionCode }
    } else if (arg instanceof vscode.Uri) {
        if (arg.path.endsWith('samconfig.toml')) {
            // "Deploy" command was invoked on a samconfig.toml file.
            // TODO: add step to verify samconfig content to skip param source prompter
            const config = await SamConfig.fromConfigFileUri(arg)
            const params = getSyncParamsFromConfig(config)
            const projectRoot = vscode.Uri.joinPath(config.location, '..')
            const templateUri = params.templatePath
                ? vscode.Uri.file(path.resolve(projectRoot.fsPath, params.templatePath))
                : undefined
            const template = templateUri
                ? {
                      uri: templateUri,
                      data: await CloudFormation.load(templateUri.fsPath),
                  }
                : undefined
            // Always use the dependency layer if the user specified to do so
            const skipDependencyLayer = !config.getCommandParam('sync', 'dependency_layer')

            return { ...baseParams, ...params, template, projectRoot, skipDependencyLayer } as SyncParams
        }

        // "Deploy" command was invoked on a template.yaml file.
        const template = {
            uri: arg,
            data: await CloudFormation.load(arg.fsPath, validate),
        }

        return { ...baseParams, template, projectRoot: getProjectRootUri(template.uri) }
    } else if (arg && arg.getTreeItem()) {
        // "Deploy" command was invoked on a TreeNode on the AppBuilder.
        const templateUri = (arg.getTreeItem() as vscode.TreeItem).resourceUri
        if (templateUri) {
            const template = {
                uri: templateUri,
                data: await CloudFormation.load(templateUri.fsPath, validate),
            }
            return { ...baseParams, template, projectRoot: getProjectRootUri(template.uri) }
        }
    }

    return baseParams
}

export type SamSyncResult = {
    isSuccess: boolean
}

export async function runSync(
    deployType: SyncParams['deployType'],
    arg: vscode.Uri | AWSTreeNodeBase | TreeNode | undefined,
    validate?: boolean,
    syncParam?: SyncParams
): Promise<SamSyncResult> {
    return await telemetry.sam_sync.run(async () => {
        const source = getSource(arg)
        telemetry.record({ syncedResources: deployType === 'infra' ? 'AllResources' : 'CodeOnly', source: source })

        await confirmDevStack()
        const params = syncParam ?? (await (await getSyncWizard(deployType, arg, validate)).run())
        getLogger().info('%O', params)

        if (params === undefined) {
            throw new CancellationError('user')
        }

        try {
            await runSamSync({ ...params })
            return {
                isSuccess: true,
            }
        } catch (err) {
            throw ToolkitError.chain(err, 'Failed to sync SAM application', { details: { ...params } })
        }
    })
}

async function updateSyncRecentResponse(region: string, key: string, value: string | undefined) {
    return await updateRecentResponse(syncMementoRootKey, region, key, value)
}

export async function confirmDevStack() {
    const canPrompt = await ToolkitPromptSettings.instance.isPromptEnabled('samcliConfirmDevStack')
    if (!canPrompt) {
        return
    }

    const message = `
The SAM CLI will use the AWS Lambda, Amazon API Gateway, and AWS StepFunctions APIs to upload your code without
performing a CloudFormation deployment. This will cause drift in your CloudFormation stack.
**The sync command should only be used against a development stack**.

Confirm that you are synchronizing a development stack.
`.trim()

    const okDontShow = "OK, and don't show this again"
    const resp = await vscode.window.showInformationMessage(message, { modal: true }, localizedText.ok, okDontShow)
    if (resp !== localizedText.ok && resp !== okDontShow) {
        throw new CancellationError('user')
    }

    if (resp === okDontShow) {
        await ToolkitPromptSettings.instance.disablePrompt('samcliConfirmDevStack')
    }
}

function resolveSyncArgConflict(boundArgs: string[]): string[] {
    const boundArgsSet = new Set(boundArgs)
    if (boundArgsSet.has('--watch')) {
        boundArgsSet.delete('--no-watch')
    }
    if (boundArgsSet.has('--dependency-layer')) {
        boundArgsSet.delete('--no--dependency-layer')
    }
    if (boundArgsSet.has('--build-in-source')) {
        boundArgsSet.delete('--no-build-in-source')
    }
    if (boundArgsSet.has('--use-container') || boundArgsSet.has('-u')) {
        boundArgsSet.delete('--build-in-source')
    }

    // TODO phase 2: add anti param
    // // apply anti param if param is not set
    // if (!boundArgsSet.has('--cached')) {
    //     boundArgsSet.add('--no-cached')
    // }
    // if (!boundArgsSet.has('--build-in-source')) {
    //     boundArgsSet.add('--no-build-in-source')
    // }
    // if (!boundArgsSet.has('--dependency-layer')) {
    //     boundArgsSet.add('--no-dependency-layer')
    // }
    // if (!boundArgsSet.has('--skip-deploy-sync')) {
    //     boundArgsSet.add('--no-skip-deploy-sync')
    // }

    return Array.from(boundArgsSet)
}<|MERGE_RESOLUTION|>--- conflicted
+++ resolved
@@ -24,13 +24,7 @@
 import { createCommonButtons } from '../ui/buttons'
 import { ToolkitPromptSettings } from '../settings'
 import { getLogger } from '../logger'
-<<<<<<< HEAD
 import { createExitPrompter } from '../ui/common/exitPrompter'
-=======
-import { getSamInitDocUrl } from '../extensionUtilities'
-import { createExitPrompter } from '../ui/common/exitPrompter'
-import { StackSummary } from 'aws-sdk/clients/cloudformation'
->>>>>>> 8966edc8
 import { getConfigFileUri, SamConfig, validateSamSyncConfig, writeSamconfigGlobal } from './config'
 import { cast, Optional } from '../utilities/typeConstructors'
 import { pushIf, toRecord } from '../utilities/collectionUtils'
@@ -43,14 +37,12 @@
 import { CloudFormationTemplateRegistry } from '../fs/templateRegistry'
 import { TreeNode } from '../treeview/resourceTreeDataProvider'
 import { getSpawnEnv } from '../env/resolveEnv'
-<<<<<<< HEAD
 import {
     getProjectRoot,
     getProjectRootUri,
     getRecentResponse,
     getSamCliPathAndVersion,
     getSource,
-    runInTerminal,
     updateRecentResponse,
 } from './utils'
 import { TemplateItem, createTemplatePrompter } from '../ui/common/samTemplate'
@@ -58,12 +50,7 @@
 import { ParamsSource, createSyncParamsSourcePrompter } from '../ui/common/paramsSource'
 import { createEcrPrompter } from '../ui/common/ecr'
 import { BucketSource, createBucketPrompter } from '../ui/common/bucket'
-=======
-import { getProjectRoot, getProjectRootUri, getSamCliPathAndVersion, getSource } from './utils'
 import { runInTerminal } from './processTerminal'
-
-const localize = nls.loadMessageBundle()
->>>>>>> 8966edc8
 
 export interface SyncParams {
     readonly paramsSource: ParamsSource
