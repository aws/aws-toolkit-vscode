--- conflicted
+++ resolved
@@ -51,15 +51,12 @@
 import { createEcrPrompter } from '../ui/sam/ecrPrompter'
 import { BucketSource, createBucketNamePrompter, createBucketSourcePrompter } from '../ui/sam/bucketPrompter'
 import { runInTerminal } from './processTerminal'
-<<<<<<< HEAD
 import { syncMementoRootKey } from './constants'
-=======
 import {
     TemplateParametersForm,
     TemplateParametersWizard,
 } from '../../awsService/appBuilder/wizards/templateParametersWizard'
 import { CompositeWizard } from '../wizards/compositeWizard'
->>>>>>> 4c190f4d
 
 export interface SyncParams {
     readonly paramsSource: ParamsSource
