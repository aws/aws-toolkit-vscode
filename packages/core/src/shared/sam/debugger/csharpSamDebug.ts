/*!
 * Copyright Amazon.com, Inc. or its affiliates. All Rights Reserved.
 * SPDX-License-Identifier: Apache-2.0
 */

<<<<<<< HEAD
=======
import { ensureDir, writeFile } from 'fs-extra'
>>>>>>> 37d97c4b
import * as os from 'os'
import * as path from 'path'
import {
    DotNetDebugConfiguration,
    dotnetDebuggerPath,
    getCodeRoot,
    isImageLambdaConfig,
} from '../../../lambda/local/debugConfiguration'
import { RuntimeFamily } from '../../../lambda/models/samLambdaRuntime'
import * as pathutil from '../../../shared/utilities/pathUtils'
import { ExtContext } from '../../extensions'
import { DefaultSamLocalInvokeCommand, waitForDebuggerMessages } from '../cli/samCliLocalInvoke'
import { runLambdaFunction, waitForPort } from '../localLambdaRunner'
import { SamLaunchRequestArgs } from './awsSamDebugger'
import { ChildProcess } from '../../utilities/processUtils'
import { HttpResourceFetcher } from '../../resourcefetcher/httpResourceFetcher'
import { getLogger } from '../../logger'
import * as vscode from 'vscode'
import * as nls from 'vscode-nls'
import globals from '../../extensionGlobals'
import fs from '../../fs/fs'
<<<<<<< HEAD
import { chmod } from 'fs/promises'
=======
>>>>>>> 37d97c4b
const localize = nls.loadMessageBundle()

/**
 * Gathers and sets launch-config info by inspecting the workspace and creating
 * temp files/directories as needed.
 *
 * Does NOT execute/invoke SAM, docker, etc.
 */
export async function makeCsharpConfig(config: SamLaunchRequestArgs): Promise<SamLaunchRequestArgs> {
    if (!config.baseBuildDir) {
        throw Error('invalid state: config.baseBuildDir was not set')
    }
    config.codeRoot = (await getCodeRoot(config.workspaceFolder, config))!
    // TODO: avoid the reassignment
    // TODO: walk the tree to find .sln, .csproj ?
    const originalCodeRoot = config.codeRoot
    config.codeRoot = getSamProjectDirPathForFile(config.templatePath)

    config = {
        ...config,
        // https://github.com/dotnet/vscode-csharp/blob/a270be4f2f1236d9bc1b31b6214f1672096788b7/src/lsptoolshost/debugger.ts#L45C1-L54
        // The "ms-dotnettools.csharp" extension declares:
        //  - "coreclr" as the debugger type for ".NET 5+ and .NET Core"
        //  - "dotnet" as the debugger type for "C#"
        // but haven't found the actual circumstances when "dotnet" works while "coreclr" doesn't.
        // type: config.runtime == 'dotnet5.0' ? 'coreclr' : 'dotnet',
        type: 'coreclr',
        request: config.noDebug ? 'launch' : 'attach',
        runtimeFamily: RuntimeFamily.DotNet,
    }

    if (config.sam?.containerBuild) {
        config.mountWith = 'write'
    }

    if (!config.noDebug) {
        config = await makeDotnetDebugConfiguration(config, originalCodeRoot)
    }

    return config
}

/**
 * Launches and attaches debugger to a SAM dotnet (csharp) project.
 *
 * We spin up a C# Lambda Docker container, download and build the debugger for
 * Linux, then mount it with the SAM app on run. User's C# workspace dir will
 * have a `.vsdbg` dir after the first run.
 */
export async function invokeCsharpLambda(ctx: ExtContext, config: SamLaunchRequestArgs): Promise<SamLaunchRequestArgs> {
    config.samLocalInvokeCommand = new DefaultSamLocalInvokeCommand([waitForDebuggerMessages.DOTNET])
    // eslint-disable-next-line @typescript-eslint/unbound-method
    config.onWillAttachDebugger = waitForPort
    const platformArchitecture = os.arch()

    if (!config.noDebug) {
        if ([config.architecture, platformArchitecture].includes('arm64')) {
            void vscode.window.showWarningMessage(
                localize(
                    'AWS.sam.noArm.dotnet.debug',
                    'The vsdbg debugger does not currently support the arm64 architecture. Function will run locally without debug.'
                )
            )
            getLogger().warn('SAM Invoke: Attempting to debug dotnet on ARM - removing debug flag.')
            config.noDebug = true
        }
    }
    return await runLambdaFunction(ctx, config, async () => {
        if (!config.noDebug) {
            await _installDebugger({
                debuggerPath: config.debuggerPath!,
            })
        }
    })
}

interface InstallDebuggerArgs {
    debuggerPath: string
}

function getDebuggerPath(parentFolder: string): string {
    return path.resolve(parentFolder, '.vsdbg')
}

async function _installDebugger({ debuggerPath }: InstallDebuggerArgs): Promise<void> {
    await fs.mkdir(debuggerPath)

    try {
        getLogger().info(
            localize(
                'AWS.samcli.local.invoke.debugger.install',
                'Installing .NET Core Debugger to {0}...',
                debuggerPath
            )
        )

        const vsDbgVersion = 'latest'
        // TODO: If vsdbg works with qemu, have this detect Architecture and swap to `linux-arm64` if ARM.
        // See https://github.com/OmniSharp/omnisharp-vscode/issues/3277 ;
        // qemu appears to set PrivateTmp=true : https://github.com/qemu/qemu/blob/326ff8dd09556fc2e257196c49f35009700794ac/contrib/systemd/qemu-pr-helper.service#L8 ?
        const vsDbgRuntime = 'linux-x64'

        const installScriptPath = await downloadInstallScript(debuggerPath)

        let installCommand: string
        let installArgs: string[]
        if (os.platform() === 'win32') {
            const windir = process.env['WINDIR']
            if (!windir) {
                throw new Error('Environment variable `WINDIR` not defined')
            }

            installCommand = `${windir}\\System32\\WindowsPowerShell\\v1.0\\powershell.exe`
            installArgs = [
                '-NonInteractive',
                '-NoProfile',
                '-WindowStyle',
                'Hidden',
                '-ExecutionPolicy',
                'RemoteSigned',
                '-File',
                installScriptPath,
                '-Version',
                vsDbgVersion,
                '-RuntimeID',
                vsDbgRuntime,
                '-InstallPath',
                debuggerPath,
            ]
        } else {
            installCommand = installScriptPath
            installArgs = ['-v', vsDbgVersion, '-r', vsDbgRuntime, '-l', debuggerPath]
        }

        const childProcess = new ChildProcess(installCommand, installArgs)

        const install = await childProcess.run({
            onStdout: (text: string) => {
                globals.outputChannel.append(text)
            },
            onStderr: (text: string) => {
                globals.outputChannel.append(text)
            },
        })

        if (install.exitCode) {
            throw new Error(`command failed (exit code: ${install.exitCode}): ${installCommand}`)
        }
    } catch (err) {
        getLogger().info(
            localize(
                'AWS.samcli.local.invoke.debugger.install.failed',
                'Error installing .NET Core Debugger: {0}',
                err instanceof Error ? (err as Error).message : String(err)
            )
        )

        throw err
    }
}

async function downloadInstallScript(debuggerPath: string): Promise<string> {
    let installScriptUrl: string
    let installScriptPath: string
    if (os.platform() === 'win32') {
        installScriptUrl = 'https://aka.ms/getvsdbgps1'
        installScriptPath = path.join(debuggerPath, 'installVsdbgScript.ps1')
    } else {
        installScriptUrl = 'https://aka.ms/getvsdbgsh'
        installScriptPath = path.join(debuggerPath, 'installVsdbgScript.sh')
    }

    const installScriptFetcher = new HttpResourceFetcher(installScriptUrl, { showUrl: true })
    const installScript = await installScriptFetcher.get()
    if (!installScript) {
        throw Error(`Failed to download ${installScriptUrl}`)
    }

<<<<<<< HEAD
    await fs.writeFile(installScriptPath, installScript, 'utf8')
    await chmod(installScriptPath, 0o700)
=======
    await writeFile(installScriptPath, installScript, 'utf8')
    await fs.chmod(installScriptPath, 0o700)
>>>>>>> 37d97c4b

    return installScriptPath
}

function getSamProjectDirPathForFile(filepath: string): string {
    return pathutil.normalize(path.dirname(filepath))
}

/**
 * Creates a .NET launch-config composed with the given `config`.
 */
export async function makeDotnetDebugConfiguration(
    config: SamLaunchRequestArgs,
    codeUri: string
): Promise<DotNetDebugConfiguration> {
    if (config.noDebug) {
        throw Error(`SAM debug: invalid config: ${config.name}`)
    }
    const pipeArgs = ['-c', `docker exec -i $(docker ps -q -f publish=${config.debugPort}) \${debuggerCommand}`]
    config.debuggerPath = pathutil.normalize(getDebuggerPath(codeUri))
    await fs.mkdir(config.debuggerPath)

    const isImageLambda = await isImageLambdaConfig(config)

    if (isImageLambda && !config.noDebug) {
        config.containerEnvVars = {
            _AWS_LAMBDA_DOTNET_DEBUGGING: '1',
        }
    }

    if (os.platform() === 'win32') {
        // Coerce drive letter to uppercase. While Windows is case-insensitive, sourceFileMap is case-sensitive.
        codeUri = codeUri.replace(pathutil.driveLetterRegex, (match) => match.toUpperCase())
    }

    if (isImageLambda) {
        // default build path, in dotnet image-based templates
        // Not needed for ZIP lambdas, because SAM prevents dotnet from being
        // built in-container thus PDBs already point to the user workspace.
        if (!config.sourceFileMap) {
            config.sourceFileMap = {}
        }
        config.sourceFileMap['/build'] = codeUri
    }

    if (config.lambda?.pathMappings !== undefined) {
        if (!config.sourceFileMap) {
            config.sourceFileMap = {}
        }
        // we could safely leave this entry in, but might as well give the user full control if they're specifying mappings
        delete config.sourceFileMap['/build']
        config.lambda.pathMappings.forEach((mapping) => {
            // this looks weird because we're mapping the PDB path to the local workspace
            config.sourceFileMap[mapping.remoteRoot] = mapping.localRoot
        })
    }

    return {
        ...config,
        runtimeFamily: RuntimeFamily.DotNet,
        request: 'attach',
        // Since SAM CLI 1.0 we cannot assume PID=1. So use processName=dotnet
        // instead of processId=1.
        processName: 'dotnet',
        pipeTransport: {
            pipeProgram: 'sh',
            pipeArgs,
            debuggerPath: dotnetDebuggerPath,
            pipeCwd: codeUri,
        },
        windows: {
            pipeTransport: {
                pipeProgram: 'powershell',
                pipeArgs,
                debuggerPath: dotnetDebuggerPath,
                pipeCwd: codeUri,
            },
        },
    }
}<|MERGE_RESOLUTION|>--- conflicted
+++ resolved
@@ -3,10 +3,6 @@
  * SPDX-License-Identifier: Apache-2.0
  */
 
-<<<<<<< HEAD
-=======
-import { ensureDir, writeFile } from 'fs-extra'
->>>>>>> 37d97c4b
 import * as os from 'os'
 import * as path from 'path'
 import {
@@ -28,10 +24,6 @@
 import * as nls from 'vscode-nls'
 import globals from '../../extensionGlobals'
 import fs from '../../fs/fs'
-<<<<<<< HEAD
-import { chmod } from 'fs/promises'
-=======
->>>>>>> 37d97c4b
 const localize = nls.loadMessageBundle()
 
 /**
@@ -210,13 +202,8 @@
         throw Error(`Failed to download ${installScriptUrl}`)
     }
 
-<<<<<<< HEAD
     await fs.writeFile(installScriptPath, installScript, 'utf8')
-    await chmod(installScriptPath, 0o700)
-=======
-    await writeFile(installScriptPath, installScript, 'utf8')
     await fs.chmod(installScriptPath, 0o700)
->>>>>>> 37d97c4b
 
     return installScriptPath
 }
