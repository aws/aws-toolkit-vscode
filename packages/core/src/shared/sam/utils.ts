--- conflicted
+++ resolved
@@ -14,13 +14,10 @@
 import { ToolkitError } from '../errors'
 import { SamCliInfoInvocation } from './cli/samCliInfo'
 import { parse } from 'semver'
-<<<<<<< HEAD
 import { telemetry } from '../telemetry/telemetry'
 import globals from '../extensionGlobals'
 import { getLogger } from '../logger/logger'
-=======
 import { ChildProcessResult } from '../utilities/processUtils'
->>>>>>> ac72bca7
 
 /**
  * @description determines the root directory of the project given Template Item
@@ -90,7 +87,6 @@
     return { path: samCliPath, parsedVersion }
 }
 
-<<<<<<< HEAD
 export function getRecentResponse(mementoRootKey: string, identifier: string, key: string): string | undefined {
     const root = globals.context.workspaceState.get(mementoRootKey, {} as Record<string, Record<string, string>>)
     return root[identifier]?.[key]
@@ -111,7 +107,7 @@
     } catch (err) {
         getLogger().warn(`sam: unable to save response at key "${key}": %s`, err)
     }
-=======
+}
 export function getSamCliErrorMessage(stderr: string): string {
     // Split the stderr string by newline, filter out empty lines, and get the last line
     const lines = stderr
@@ -143,5 +139,4 @@
     DeployStackOutPutFailed = 'Failed to get outputs from stack',
     DeployBucketRequired = 'Templates with a size greater than 51,200 bytes must be deployed via an S3 Bucket.',
     ChangeSetEmpty = 'is up to date',
->>>>>>> ac72bca7
 }