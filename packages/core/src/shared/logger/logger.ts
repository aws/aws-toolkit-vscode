/*!
 * Copyright Amazon.com, Inc. or its affiliates. All Rights Reserved.
 * SPDX-License-Identifier: Apache-2.0
 */

import * as vscode from 'vscode'

export type LogTopic =
    | 'crashMonitoring'
    | 'dev/beta'
    | 'notifications'
    | 'test'
    | 'childProcess'
<<<<<<< HEAD
    | 'lsp'
    | 'amazonqWorkspaceLsp'
    | 'amazonqLsp'
    | 'unknown'
=======
    | 'unknown'
    | 'chat'
    | 'lsp'
>>>>>>> 2008dbd3

class ErrorLog {
    constructor(
        public topic: string,
        public error: Error
    ) {}
}

const toolkitLoggers: {
    main: Logger | undefined
    debugConsole: Logger | undefined
} = { main: undefined, debugConsole: undefined }

export interface Logger {
    /**
     * Developer-only: Optional log file, which gets all log messages (regardless of the configured
     * log-level).
     */
    logFile?: vscode.Uri
    debug(message: string | Error, ...meta: any[]): number
    verbose(message: string | Error, ...meta: any[]): number
    info(message: string | Error, ...meta: any[]): number
    warn(message: string | Error, ...meta: any[]): number
    error(message: string | Error, ...meta: any[]): number
    log(logLevel: LogLevel, message: string | Error, ...meta: any[]): number
    setLogLevel(logLevel: LogLevel): void
    /** Returns true if the given log level is being logged.  */
    logLevelEnabled(logLevel: LogLevel): boolean
    getLogById(logID: number, file: vscode.Uri): string | undefined
    sendToLog(
        logLevel: 'debug' | 'verbose' | 'info' | 'warn' | 'error',
        message: string | Error,
        ...meta: any[]
    ): number
}

export abstract class BaseLogger implements Logger {
    logFile?: vscode.Uri
    topic: LogTopic = 'unknown'

    debug(message: string | Error, ...meta: any[]): number {
        return this.sendToLog('debug', message, ...meta)
    }
    verbose(message: string | Error, ...meta: any[]): number {
        return this.sendToLog('verbose', message, ...meta)
    }
    info(message: string | Error, ...meta: any[]): number {
        return this.sendToLog('info', message, ...meta)
    }
    warn(message: string | Error, ...meta: any[]): number {
        return this.sendToLog('warn', message, ...meta)
    }
    error(message: string | Error, ...meta: any[]): number {
        return this.sendToLog('error', message, ...meta)
    }
    log(logLevel: LogLevel, message: string | Error, ...meta: any[]): number {
        return this.sendToLog(logLevel, message, ...meta)
    }
    abstract sendToLog(
        logLevel: 'debug' | 'verbose' | 'info' | 'warn' | 'error',
        message: string | Error,
        ...meta: any[]
    ): number
    abstract setLogLevel(logLevel: LogLevel): void
    abstract logLevelEnabled(logLevel: LogLevel): boolean
    abstract getLogById(logID: number, file: vscode.Uri): string | undefined
}

/**
 * Log levels ordered for comparison.
 *
 * See https://github.com/winstonjs/winston#logging-levels :
 * > RFC5424: severity of levels is numerically ascending from most important
 * > to least important.
 */
const logLevels = new Map<LogLevel, number>([
    ['error', 1],
    ['warn', 2],
    ['info', 3],
    ['verbose', 4],
    ['debug', 5],
])

export type LogLevel = 'error' | 'warn' | 'info' | 'verbose' | 'debug'

export function fromVscodeLogLevel(logLevel: vscode.LogLevel): LogLevel {
    if (!vscode.LogLevel) {
        // vscode version <= 1.73
        return 'info'
    }

    switch (logLevel) {
        case vscode.LogLevel.Trace:
        case vscode.LogLevel.Debug:
            return 'debug'
        case vscode.LogLevel.Info:
            return 'info'
        case vscode.LogLevel.Warning:
            return 'warn'
        case vscode.LogLevel.Error:
        case vscode.LogLevel.Off:
        default:
            return 'error'
    }
}

/**
 * Compares log levels.
 *
 * @returns
 * - Zero if the log levels are equal
 * - Negative if `l1` is less than `l2`
 * - Positive if `l1` is greater than `l2`
 */
export function compareLogLevel(l1: LogLevel, l2: LogLevel): number {
    return logLevels.get(l1)! - logLevels.get(l2)!
}

/* Format the message with topic header */
function prependTopic(topic: string, message: string | Error): string | ErrorLog {
    if (typeof message === 'string') {
        // TODO: remove this after all calls are migrated and topic is a required param.
        if (topic === 'unknown') {
            return message
        }
        return `${topic}: ` + message
    } else if (message instanceof Error) {
        return new ErrorLog(topic, message)
    }
    return message
}

/**
 * Gets the global default logger.
 *
 * @param topic: topic to be appended in front of the message.
 */
export function getLogger(topic?: LogTopic): Logger {
    // `TopicLogger` will lazy-load the "main" logger when it becomes available.
    return new TopicLogger(topic ?? 'unknown', 'main')
}

export function getDebugConsoleLogger(topic?: LogTopic): Logger {
    // `TopicLogger` will lazy-load the "debugConsole" logger when it becomes available.
    return new TopicLogger(topic ?? 'unknown', 'debugConsole')
}

// jscpd:ignore-start
export class NullLogger extends BaseLogger {
    public setLogLevel(logLevel: LogLevel) {}
    public logLevelEnabled(logLevel: LogLevel): boolean {
        return false
    }
    public getLogById(logID: number, file: vscode.Uri): string | undefined {
        return undefined
    }
    override sendToLog(
        logLevel: 'error' | 'warn' | 'info' | 'verbose' | 'debug',
        message: string | Error,
        ...meta: any[]
    ): number {
        void logLevel
        void message
        void meta
        return 0
    }
}

/**
 * Fallback used if {@link getLogger()} is requested before logging is fully initialized.
 */
export class ConsoleLogger extends BaseLogger {
    public setLogLevel(logLevel: LogLevel) {}
    public logLevelEnabled(logLevel: LogLevel): boolean {
        return false
    }
    public getLogById(logID: number, file: vscode.Uri): string | undefined {
        return undefined
    }
    override sendToLog(
        logLevel: 'error' | 'warn' | 'info' | 'verbose' | 'debug',
        message: string | Error,
        ...meta: any[]
    ): number {
        // TODO: we alias "verbose" to "debug" currently. Will be revisited: IDE-14839
        if (logLevel === 'verbose') {
            // eslint-disable-next-line aws-toolkits/no-console-log
            console.debug(message, ...meta)
        } else {
            // eslint-disable-next-line aws-toolkits/no-console-log
            console[logLevel](message, ...meta)
        }
        return 0
    }
}

/**
 * Wraps the specified `ToolkitLogger` and defers to it for everything except `topic`.
 *
 * Falls back to `ConsoleLogger` when the logger isn't available yet (during startup).
 */
export class TopicLogger extends BaseLogger implements vscode.Disposable {
    // HACK: crude form of "lazy initialization", to support module-scope assignment of
    // `getLogger()` without being sensitive to module-load ordering. So even if logging isn't ready
    // at the time of the `getLogger` call, it will recover later. (This is a bit hacky, because it
    // arguably doesn't belong in `TopicLogger`.)
    public get logger() {
        return toolkitLoggers[this.loggerKey] ?? new ConsoleLogger()
    }

    /**
     * Wraps a `ToolkitLogger` and defers to it for everything except `topic`.
     */
    public constructor(
        public override topic: LogTopic,
        public readonly loggerKey: keyof typeof toolkitLoggers
    ) {
        super()
    }

    override setLogLevel(logLevel: LogLevel): void {
        this.logger.setLogLevel(logLevel)
    }

    override logLevelEnabled(logLevel: LogLevel): boolean {
        return this.logger.logLevelEnabled(logLevel)
    }

    override getLogById(logID: number, file: vscode.Uri): string | undefined {
        return this.logger.getLogById(logID, file)
    }

    override sendToLog(level: LogLevel, message: string | Error, ...meta: any[]): number {
        if (typeof message === 'string') {
            message = prependTopic(this.topic, message) as string
        }
        return this.logger.sendToLog(level, message, ...meta)
    }

    public async dispose(): Promise<void> {}
}
// jscpd:ignore-end

export function getNullLogger(type?: 'debugConsole' | 'main'): Logger {
    return new NullLogger()
}

/**
 * Sets (or clears) the logger that is accessible to code.
 * The Extension is expected to call this only once per log type.
 * Tests should call this to set up a logger prior to executing code that accesses a logger.
 */
export function setLogger(logger: Logger | undefined, type?: 'debugConsole' | 'main') {
    toolkitLoggers[type ?? 'main'] = logger
}<|MERGE_RESOLUTION|>--- conflicted
+++ resolved
@@ -11,16 +11,11 @@
     | 'notifications'
     | 'test'
     | 'childProcess'
-<<<<<<< HEAD
     | 'lsp'
     | 'amazonqWorkspaceLsp'
     | 'amazonqLsp'
+    | 'chat'
     | 'unknown'
-=======
-    | 'unknown'
-    | 'chat'
-    | 'lsp'
->>>>>>> 2008dbd3
 
 class ErrorLog {
     constructor(
