--- conflicted
+++ resolved
@@ -240,7 +240,6 @@
             "description": "The number of executed operations"
         },
         {
-<<<<<<< HEAD
             "name": "amazonqAutoDebugCommandType",
             "type": "string",
             "allowedValues": ["fixWithQ", "fixAllWithQ", "explainProblem"],
@@ -256,7 +255,8 @@
             "name": "amazonqAutoDebugProblemCount",
             "type": "int",
             "description": "Number of problems being processed"
-=======
+        },
+        {
             "name": "smusDomainId",
             "type": "string",
             "description": "SMUS domain identifier"
@@ -295,7 +295,6 @@
             "name": "smusConnectionType",
             "type": "string",
             "description": "SMUS connection type"
->>>>>>> 83318dcc
         }
     ],
     "metrics": [
@@ -1325,32 +1324,35 @@
             ]
         },
         {
-<<<<<<< HEAD
-            "name": "amazonq_autoDebugCommand",
-            "description": "Tracks usage of Amazon Q auto debug commands (fixWithQ, fixAllWithQ, explainProblem)",
-            "metadata": [
-                {
-                    "type": "amazonqAutoDebugCommandType",
-                    "required": true
-                },
-                {
-                    "type": "amazonqAutoDebugAction",
-                    "required": true
-                },
-                {
-                    "type": "amazonqAutoDebugProblemCount",
-                    "required": false
-                },
-                {
-                    "type": "result"
-                },
-                {
-                    "type": "reason",
-                    "required": false
-                },
-                {
-                    "type": "reasonDesc",
-=======
+          "name": "amazonq_autoDebugCommand",
+              "description": "Tracks usage of Amazon Q auto debug commands (fixWithQ, fixAllWithQ, explainProblem)",
+              "metadata": [
+                  {
+                      "type": "amazonqAutoDebugCommandType",
+                      "required": true
+                  },
+                  {
+                      "type": "amazonqAutoDebugAction",
+                      "required": true
+                  },
+                  {
+                      "type": "amazonqAutoDebugProblemCount",
+                      "required": false
+                  },
+                  {
+                      "type": "result"
+                  },
+                  {
+                      "type": "reason",
+                      "required": false
+                  },
+                  {
+                      "type": "reasonDesc",
+                    "required": false
+                  }
+                ]
+        },
+        {
             "name": "smus_login",
             "description": "Emitted whenever a user signin to SMUS",
             "metadata": [
@@ -1541,7 +1543,6 @@
                 },
                 {
                     "type": "smusConnectionType",
->>>>>>> 83318dcc
                     "required": false
                 }
             ]
