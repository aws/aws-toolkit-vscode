--- conflicted
+++ resolved
@@ -1284,7 +1284,6 @@
             ]
         },
         {
-<<<<<<< HEAD
             "name": "threatcomposer_opened",
             "description": "Called after opening a threat composer file",
             "metadata": [
@@ -1331,7 +1330,10 @@
                 {
                     "type": "fileId",
                     "required": true
-=======
+                }
+            ]
+        },
+        {
             "name": "accessanalyzer_iamPolicyChecksCustomChecks",
             "description": "Execution of Custom Policy Checks in IAM Policy Checks",
             "metadata": [
@@ -1384,7 +1386,6 @@
                 },
                 {
                     "type": "result"
->>>>>>> 0e1fe061
                 }
             ]
         }
