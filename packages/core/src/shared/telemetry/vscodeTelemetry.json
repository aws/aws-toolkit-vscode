--- conflicted
+++ resolved
@@ -1221,8 +1221,6 @@
                     "required": false
                 }
             ]
-<<<<<<< HEAD
-=======
         },
         {
             "name": "languageServer_setup",
@@ -1259,7 +1257,6 @@
                     "required": false
                 }
             ]
->>>>>>> 64edd0e1
         }
     ]
 }