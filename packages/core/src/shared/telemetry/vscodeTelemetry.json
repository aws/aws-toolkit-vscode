{
    "types": [
        {
            "name": "amazonGenerateApproachLatency",
            "type": "double",
            "description": "The time it takes to generate approach response"
        },
        {
            "name": "ec2ConnectionType",
            "type": "string",
            "allowedValues": ["remoteDesktop", "ssh", "scp", "ssm"],
            "description": "Ec2 Connection Methods"
        },
        {
            "name": "documentFormat",
            "type": "string",
            "allowedValues": ["JSON, YAML"],
            "description": "SSM Create document format selection"
        },
        {
            "name": "ssmOperation",
            "type": "string",
            "allowedValues": ["Create", "Update"],
            "description": "SSM Publish Document operation type"
        },
        {
            "name": "starterTemplate",
            "type": "string",
            "description": "Starter template chosen during create document"
        },
        {
            "name": "command",
            "type": "string",
            "description": "The id of a VS Code command"
        },
        {
            "name": "debounceCount",
            "type": "int",
            "description": "Number of times the telemetry event was debounced before emission"
        },
        {
            "name": "cli",
            "type": "string",
            "description": "Installed CLI"
        },
        {
            "name": "hasChatAuth",
            "type": "boolean",
            "description": "Whether the user has access to CodeWhisperer Chat"
        },
        {
            "name": "numAttempts",
            "type": "int",
            "description": "Number of generations before the user accepted or rejected"
        },
        {
            "name": "resourceType",
            "type": "string",
            "description": "CloudFormation resource type"
        },
        {
            "name": "pathsScrubbed",
            "type": "int",
            "description": "Number of generation paths modified"
        },
        {
            "name": "generateFailure",
            "type": "string",
            "allowedValues": ["Parse"],
            "description": "Type of generation failure"
        },
        {
            "name": "loadFileTime",
            "type": "int",
            "description": "Time from opening Composer to loading the file"
        },
        {
            "name": "initializeTime",
            "type": "int",
            "description": "Time from opening Composer to Composer initialize"
        },
        {
            "name": "saveFileTime",
            "type": "int",
            "description": "Time from opening Composer to saving the file"
        },
        {
            "name": "fps",
            "type": "int",
            "description": "Average frames per second"
        },
        {
            "name": "sourceResourceType",
            "type": "string",
            "description": "CloudFormation resource type of connection start"
        },
        {
            "name": "destResourceType",
            "type": "string",
            "description": "CloudFormation resource type of connection end"
        },
        {
            "name": "sourceFacetType",
            "type": "string",
            "description": "Resource subtype of connection start"
        },
        {
            "name": "destFacetType",
            "type": "string",
            "description": "Resource subtype of connection end"
        },
        {
            "name": "didSave",
            "type": "boolean",
            "description": "Whether the user saved"
        },
        {
            "name": "resourceCounts",
            "type": "string",
            "description": "Per-resource count of each resource in an opened template"
        },
        {
            "name": "totalResourceCount",
            "type": "int",
            "description": "Total count of resources in an opened template"
        },
        {
            "name": "cwsprChatTriggerInteraction",
            "type": "string",
            "allowedValues": ["hotkeys", "click", "contextMenu"],
            "description": "Identifies the specific interaction that opens the chat panel"
        },
        {
            "name": "cwsprChatConversationId",
            "type": "string",
            "description": "Unique identifier for each conversation"
        },
        {
            "name": "cwsprChatUserIntent",
            "type": "string",
            "allowedValues": [
                "suggestAlternateImplementation",
                "applyCommonBestPractices",
                "improveCode",
                "showExample",
                "citeSources",
                "explainLineByLine",
                "explainCodeSelection"
            ],
            "description": "Explict user intent associated with a chat message"
        },
        {
            "name": "cwsprChatHasCodeSnippet",
            "type": "boolean",
            "description": "true if user has selected code snippet, false otherwise."
        },
        {
            "name": "cwsprChatProgrammingLanguage",
            "type": "string",
            "description": "Programming language associated with the message"
        },
        {
            "name": "cwsprChatConversationType",
            "type": "string",
            "allowedValues": ["Chat", "Assign", "Transform"],
            "description": "Identifies the type of conversation"
        },
        {
            "name": "cwsprChatMessageId",
            "type": "string",
            "description": "Unique identifier for each message in an conversation"
        },
        {
            "name": "cwsprChatActiveEditorTotalCharacters",
            "type": "int",
            "description": "Total number of characters in the active editor"
        },
        {
            "name": "cwsprChatActiveEditorImportCount",
            "type": "int",
            "description": "Number of import statements in the active editor"
        },
        {
            "name": "cwsprChatResponseCodeSnippetCount",
            "type": "int",
            "description": "Number of code snippets in response"
        },
        {
            "name": "cwsprChatResponseCode",
            "type": "int",
            "description": "HTTP response code for message API invocation"
        },
        {
            "name": "cwsprChatResponseErrorReason",
            "type": "string",
            "description": "Client error reason when processing response stream"
        },
        {
            "name": "cwsprChatSourceLinkCount",
            "type": "int",
            "description": "Number of links in response"
        },
        {
            "name": "cwsprChatReferencesCount",
            "type": "int",
            "description": "Number of references in response"
        },
        {
            "name": "cwsprChatFollowUpCount",
            "type": "int",
            "description": "Number of follow ups in response"
        },
        {
            "name": "cwsprChatTimeToFirstChunk",
            "type": "int",
            "description": "Time taken in ms to get back the first chunk"
        },
        {
            "name": "cwsprChatTimeBetweenChunks",
            "type": "string",
            "description": "Time (list of int) taken in ms between chunks"
        },
        {
            "name": "cwsprChatFullResponseLatency",
            "type": "int",
            "description": "Time taken to get the full response in ms"
        },
        {
            "name": "cwsprChatResponseLength",
            "type": "int",
            "description": "Number of characters in response"
        },
        {
            "name": "cwsprChatRequestLength",
            "type": "int",
            "description": "Number of characters in request"
        },
        {
            "name": "cwsprChatInteractionType",
            "allowedValues": [
                "insertAtCursor",
                "copySnippet",
                "copy",
                "clickLink",
                "clickFollowUp",
                "hoverReference",
                "upvote",
                "downvote",
                "clickBodyLink"
            ],
            "type": "string",
            "description": "Indicates the specific interaction type with a message in a conversation"
        },
        {
            "name": "cwsprChatInteractionTarget",
            "type": "string",
            "description": "Identifies the entity within the message that user interacts with."
        },
        {
            "name": "cwsprChatCodeBlockIndex",
            "type": "int",
            "description": "Index of the code block inside a message in the conversation."
        },
        {
            "name": "cwsprChatTotalCodeBlocks",
            "type": "int",
            "description": "Total number of code blocks inside a message in the conversation."
        },
        {
            "name": "cwsprChatAcceptedCharactersLength",
            "type": "int",
            "description": "Count of code characters copied to the editor"
        },
        {
            "name": "cwsprChatAcceptedNumberOfLines",
            "type": "int",
            "description": "Count of lines of code copied to the editor"
        },
        {
            "name": "cwsprChatHasReference",
            "type": "boolean",
            "description": "True if the code snippet that user interacts with has a reference."
        },
        {
            "name": "cwsprChatModificationPercentage",
            "type": "double",
            "description": "% of characters edited by user after copying/inserting code from a message"
        },
        {
            "name": "cwsprChatCommandType",
            "type": "string",
            "allowedValues": ["clear", "help", "transform", "auth"],
            "description": "Type of chat command (/command) executed"
        },
        {
            "name": "cwsprChatCommandName",
            "type": "string",
            "description": "Type of chat command name executed"
        },
        {
            "name": "codewhispererUserInputDetails",
            "type": "string",
            "description": "A JSON serialized string of user input details."
        },
        {
            "name": "action",
            "type": "string",
            "description": "Name of an action that was taken, displayed, etc."
        },
        {
            "name": "authStatus",
            "type": "string",
            "allowedValues": ["connected", "notConnected", "expired"],
            "description": "Status of the an auth connection."
        },
        {
            "name": "authEnabledFeatures",
            "type": "string",
            "description": "Comma-delimited list of features for which auth is enabled."
        },
        {
            "name": "authEnabledConnections",
            "type": "string",
            "description": "Comma-delimited list of enabled auths."
        },
        {
            "name": "authScopes",
            "type": "string",
            "description": "Comma-delimited list of scopes that user has."
        },
        {
            "name": "awsRegion",
            "type": "string",
            "description": "An AWS region."
        },
        {
            "name": "fileId",
            "type": "string",
            "description": "Hash value for the file path that is being accessed."
        }
    ],
    "metrics": [
        {
            "name": "vscode_executeCommand",
            "description": "Emitted whenever a registered Toolkit command is executed",
            "passive": true,
            "metadata": [
                {
                    "type": "command"
                },
                {
                    "type": "debounceCount",
                    "required": false
                },
                {
                    "type": "duration"
                },
                {
                    "type": "result"
                },
                {
                    "type": "reason",
                    "required": false
                },
                {
                    "type": "source",
                    "required": false
                }
            ]
        },
        {
            "name": "aws_autoUpdateBeta",
            "description": "Emitted whenever the Toolkit checks, and potentially installs, a beta version",
            "passive": true
        },
        {
            "name": "aws_installCli",
            "description": "Called after attempting to install a local copy of a missing CLI",
            "metadata": [
                {
                    "type": "result"
                },
                {
                    "type": "cli"
                }
            ]
        },
        {
            "name": "ssm_createDocument",
            "description": "An SSM Document is created locally",
            "unit": "None",
            "metadata": [
                {
                    "type": "result"
                },
                {
                    "type": "documentFormat",
                    "required": false
                },
                {
                    "type": "starterTemplate",
                    "required": false
                }
            ]
        },
        {
            "name": "ssm_deleteDocument",
            "description": "An SSM Document is deleted",
            "unit": "None",
            "metadata": [
                {
                    "type": "result"
                }
            ]
        },
        {
            "name": "ssm_executeDocument",
            "description": "An SSM Document is deleted",
            "unit": "None",
            "metadata": [
                {
                    "type": "result"
                }
            ]
        },
        {
            "name": "ssm_openDocument",
            "description": "An SSM Document is opened locally",
            "unit": "None",
            "metadata": [
                {
                    "type": "result"
                }
            ]
        },
        {
            "name": "ssm_publishDocument",
            "description": "SSM Document related metrics for create and update",
            "unit": "None",
            "metadata": [
                {
                    "type": "result"
                },
                {
                    "type": "ssmOperation"
                }
            ]
        },
        {
            "name": "ssm_updateDocumentVersion",
            "description": "SSM Document related metrics for updating document default version",
            "unit": "None",
            "metadata": [
                {
                    "type": "result"
                }
            ]
        },
        {
            "name": "stepfunctions_createStateMachineFromTemplate",
            "description": ""
        },
        {
            "name": "stepfunctions_downloadStateMachineDefinition",
            "description": "",
            "unit": "None",
            "metadata": [
                {
                    "type": "result"
                }
            ]
        },
        {
            "name": "stepfunctions_executeStateMachine",
            "description": "",
            "unit": "None",
            "metadata": [
                {
                    "type": "result"
                }
            ]
        },
        {
            "name": "stepfunctions_executeStateMachineView",
            "description": ""
        },
        {
            "name": "stepfunctions_previewstatemachine",
            "description": ""
        },
        {
            "name": "vscode_activeRegions",
            "description": "Record the number of active regions at startup and when regions are added/removed",
            "unit": "Count",
            "passive": true
        },
        {
            "name": "aws_showExplorerErrorDetails",
            "description": "Called when getting more details about errors thrown by the explorer",
            "metadata": [
                {
                    "type": "result"
                }
            ]
        },
        {
            "name": "aws_showRegion",
            "description": "Records a call to add a region to the explorer"
        },
        {
            "name": "aws_hideRegion",
            "description": "Records a call to remove a region from the explorer"
        },
        {
            "name": "sam_detect",
            "description": "Called when detecting the location of the SAM CLI",
            "metadata": [
                {
                    "type": "result"
                }
            ],
            "passive": true
        },
        {
            "name": "cdk_explorerDisabled",
            "description": "Called when expanding the CDK explorer is disabled"
        },
        {
            "name": "cdk_explorerEnabled",
            "description": "Called when the CDK explorer is enabled"
        },
        {
            "name": "cdk_appExpanded",
            "description": "Called when the CDK explorer is expanded"
        },
        {
            "name": "cdk_provideFeedback",
            "description": "Called when providing feedback for CDK"
        },
        {
            "name": "cdk_help",
            "description": "Called when clicking on help for CDK"
        },
        {
            "name": "cdk_refreshExplorer",
            "description": "Called when refreshing the CDK explorer"
        },
        {
            "name": "redshift_executeQuery",
            "description": "Called when redshift query is executed"
        },
        {
            "name": "redshift_listDatabases",
            "description": "Called when redshift listDatabases API is called"
        },
        {
            "name": "redshift_listSchemas",
            "description": "Called when redshift listSchemas API is called"
        },
        {
            "name": "redshift_listTables",
            "description": "Called when redshift listTables API is called"
        },
        {
            "name": "sam_attachDebugger",
            "description": "Called after trying to attach a debugger to a local sam invoke",
            "metadata": [
                {
                    "type": "result"
                },
                {
                    "type": "lambdaPackageType"
                },
                {
                    "type": "runtime"
                },
                {
                    "type": "attempts"
                },
                {
                    "type": "duration"
                },
                {
                    "type": "lambdaArchitecture",
                    "required": false
                }
            ]
        },
        {
            "name": "sam_openConfigUi",
            "description": "Called after opening the SAM Config UI"
        },
        {
            "name": "appcomposer_openTemplate",
            "description": "Called after opening a template",
            "metadata": [{ "type": "hasChatAuth" }]
        },
        {
            "name": "appcomposer_deployClicked",
            "description": "Called after clicking the Sync button"
        },
        {
            "name": "appcomposer_deployCompleted",
            "description": "Called after a Composer-triggered SAM Sync completes"
        },
        {
            "name": "appcomposer_generateClicked",
            "description": "Called after generating a standard resource template partial",
            "metadata": [{ "type": "resourceType" }]
        },
        {
            "name": "appcomposer_regenerateClicked",
            "description": "Called after regenerating a standard resource template partial",
            "metadata": [{ "type": "resourceType" }]
        },
        {
            "name": "appcomposer_generateAccepted",
            "description": "Called after accepting a generative AI suggestion",
            "metadata": [{ "type": "resourceType" }, { "type": "numAttempts" }]
        },
        {
            "name": "appcomposer_generateRejected",
            "description": "Called after rejecting a generative AI suggestion",
            "metadata": [{ "type": "resourceType" }, { "type": "numAttempts" }]
        },
        {
            "name": "appcomposer_invalidGeneration",
            "description": "Called after a generate failed",
            "metadata": [{ "type": "resourceType" }, { "type": "generateFailure" }]
        },
        {
            "name": "appcomposer_postProcess",
            "description": "Called after a generate is processed",
            "metadata": [{ "type": "resourceType" }, { "type": "pathsScrubbed" }]
        },
        {
            "name": "appcomposer_customerReady",
            "description": "Called after a customer loads into Composeer",
            "metadata": [{ "type": "loadFileTime" }, { "type": "initializeTime" }, { "type": "saveFileTime" }]
        },
        {
            "name": "appcomposer_fps",
            "description": "Called regularly to record app performance",
            "metadata": [{ "type": "fps" }]
        },
        {
            "name": "appcomposer_addResource",
            "description": "Called when a resource is added to the canvas",
            "metadata": [{ "type": "resourceType" }]
        },
        {
            "name": "appcomposer_addConnection",
            "description": "Called when two resources are connected",
            "metadata": [
                { "type": "sourceResourceType" },
                { "type": "sourceFacetType" },
                { "type": "destResourceType" },
                { "type": "destFacetType" }
            ]
        },
        {
            "name": "appcomposer_openWfs",
            "description": "Called when Step Functions Workflow Studio is opened"
        },
        {
            "name": "appcomposer_closeWfs",
            "description": "Called when Step Functions Workflow Studio is closed",
            "metadata": [{ "type": "didSave" }]
        },
        {
            "name": "appcomposer_initializeProject",
            "description": "Called when a project successfully loads",
            "metadata": [{ "type": "resourceCounts" }, { "type": "totalResourceCount" }]
        },
        {
            "name": "amazonq_openChat",
            "description": "When user opens CWSPR chat panel"
        },
        {
            "name": "amazonq_enterFocusChat",
            "description": "When chat panel comes into focus"
        },
        {
            "name": "amazonq_exitFocusChat",
            "description": "When chat panel goes out of focus"
        },
        {
            "name": "amazonq_closeChat",
            "description": "When chat panel is closed"
        },
        {
            "name": "amazonq_startConversation",
            "description": "When user starts a new conversation",
            "metadata": [
                {
                    "type": "cwsprChatConversationId"
                },
                {
                    "type": "credentialStartUrl",
                    "required": false
                },
                {
                    "type": "cwsprChatTriggerInteraction"
                },
                {
                    "type": "cwsprChatUserIntent",
                    "required": false
                },
                {
                    "type": "cwsprChatHasCodeSnippet",
                    "required": false
                },
                {
                    "type": "cwsprChatProgrammingLanguage",
                    "required": false
                },
                {
                    "type": "cwsprChatConversationType"
                }
            ]
        },
        {
            "name": "amazonq_addMessage",
            "description": "When a message is added to the conversation",
            "metadata": [
                {
                    "type": "cwsprChatConversationId"
                },
                {
                    "type": "credentialStartUrl",
                    "required": false
                },
                {
                    "type": "cwsprChatMessageId"
                },
                {
                    "type": "cwsprChatTriggerInteraction"
                },
                {
                    "type": "cwsprChatUserIntent",
                    "required": false
                },
                {
                    "type": "cwsprChatHasCodeSnippet",
                    "required": false
                },
                {
                    "type": "cwsprChatProgrammingLanguage",
                    "required": false
                },
                {
                    "type": "cwsprChatActiveEditorTotalCharacters",
                    "required": false
                },
                {
                    "type": "cwsprChatActiveEditorImportCount",
                    "required": false
                },
                {
                    "type": "cwsprChatResponseCodeSnippetCount",
                    "required": false
                },
                {
                    "type": "cwsprChatResponseCode"
                },
                {
                    "type": "cwsprChatSourceLinkCount",
                    "required": false
                },
                {
                    "type": "cwsprChatReferencesCount",
                    "required": false
                },
                {
                    "type": "cwsprChatFollowUpCount",
                    "required": false
                },
                {
                    "type": "cwsprChatTimeToFirstChunk"
                },
                {
                    "type": "cwsprChatTimeBetweenChunks"
                },
                {
                    "type": "cwsprChatFullResponseLatency"
                },
                {
                    "type": "cwsprChatRequestLength"
                },
                {
                    "type": "cwsprChatResponseLength",
                    "required": false
                },
                {
                    "type": "cwsprChatConversationType"
                }
            ]
        },
        {
            "name": "amazonq_messageResponseError",
            "description": "When an error has occured in response to a prompt",
            "metadata": [
                {
                    "type": "cwsprChatConversationId",
                    "required": false
                },
                {
                    "type": "credentialStartUrl",
                    "required": false
                },
                {
                    "type": "cwsprChatTriggerInteraction"
                },
                {
                    "type": "cwsprChatUserIntent",
                    "required": false
                },
                {
                    "type": "cwsprChatHasCodeSnippet",
                    "required": false
                },
                {
                    "type": "cwsprChatProgrammingLanguage",
                    "required": false
                },
                {
                    "type": "cwsprChatActiveEditorTotalCharacters",
                    "required": false
                },
                {
                    "type": "cwsprChatActiveEditorImportCount",
                    "required": false
                },
                {
                    "type": "cwsprChatResponseCode"
                },
                {
                    "type": "cwsprChatRequestLength"
                },
                {
                    "type": "cwsprChatConversationType"
                },
                {
                    "type": "cwsprChatResponseErrorReason",
                    "required": false
                }
            ]
        },
        {
            "name": "amazonq_interactWithMessage",
            "description": "When a user interacts with a message in the conversation",
            "metadata": [
                {
                    "type": "cwsprChatConversationId"
                },
                {
                    "type": "credentialStartUrl",
                    "required": false
                },
                {
                    "type": "cwsprChatMessageId"
                },
                {
                    "type": "cwsprChatInteractionType"
                },
                {
                    "type": "cwsprChatInteractionTarget",
                    "required": false
                },
                {
                    "type": "cwsprChatAcceptedCharactersLength",
                    "required": false
                },
                {
                    "type": "cwsprChatAcceptedNumberOfLines",
                    "required": false
                },
                {
                    "type": "cwsprChatHasReference",
                    "required": false
                },
                {
                    "type": "cwsprChatCodeBlockIndex",
                    "required": false
                },
                {
                    "type": "cwsprChatTotalCodeBlocks",
                    "required": false
                }
            ]
        },
        {
            "name": "amazonq_modifyCode",
            "description": "% of code modified by the user after copying/inserting code from a message",
            "metadata": [
                {
                    "type": "cwsprChatConversationId"
                },
                {
                    "type": "credentialStartUrl",
                    "required": false
                },
                {
                    "type": "cwsprChatMessageId"
                },
                {
                    "type": "cwsprChatModificationPercentage"
                }
            ]
        },
        {
            "name": "amazonq_enterFocusConversation",
            "description": "When a conversation comes into focus",
            "metadata": [
                {
                    "type": "cwsprChatConversationId"
                },
                {
                    "type": "credentialStartUrl",
                    "required": false
                }
            ]
        },
        {
            "name": "amazonq_exitFocusConversation",
            "description": "When a conversation goes out of focus",
            "metadata": [
                {
                    "type": "cwsprChatConversationId"
                },
                {
                    "type": "credentialStartUrl",
                    "required": false
                }
            ]
        },
        {
            "name": "amazonq_runCommand",
            "description": "When a chat command is executed",
            "metadata": [
                {
                    "type": "cwsprChatCommandType"
                },
                {
                    "type": "cwsprChatCommandName",
                    "required": false
                },
                {
                    "type": "credentialStartUrl",
                    "required": false
                }
            ]
        },
        {
            "name": "amazonq_codeGenerationThumbsUp",
            "description": "User clicked on the thumbs up button to say that they are unsatisfied",
            "unit": "Count",
            "metadata": [
                { "type": "amazonqConversationId" },
                {
                    "type": "credentialStartUrl",
                    "required": false
                }
            ]
        },
        {
            "name": "amazonq_codeGenerationThumbsDown",
            "description": "User clicked on the thumbs down button to say that they are unsatisfied",
            "unit": "Count",
            "metadata": [
                { "type": "amazonqConversationId" },
                {
                    "type": "credentialStartUrl",
                    "required": false
                }
            ]
        },
        {
            "name": "amazonq_approachThumbsUp",
            "description": "User clicked on the thumbs up button, to mention that they are satisfied",
            "unit": "Count",
            "metadata": [
                { "type": "amazonqConversationId" },
                {
                    "type": "credentialStartUrl",
                    "required": false
                }
            ]
        },
        {
            "name": "amazonq_approachThumbsDown",
            "description": "User clicked on the thumbs down button to say that they are unsatisfied",
            "unit": "Count",
            "metadata": [
                { "type": "amazonqConversationId" },
                {
                    "type": "credentialStartUrl",
                    "required": false
                }
            ]
        },
        {
            "name": "amazonq_isReviewedChanges",
            "description": "User reviewed changes",
            "passive": true,
            "metadata": [
                { "type": "enabled" },
                { "type": "amazonqConversationId" },
                {
                    "type": "credentialStartUrl",
                    "required": false
                }
            ]
        },

        {
            "name": "amazonq_startChat",
            "description": "Number of times the user have triggered /dev and started the chat",
            "unit": "Count",
            "metadata": [
                { "type": "amazonqConversationId" },
                {
                    "type": "credentialStartUrl",
                    "required": false
                }
            ]
        },
        {
            "name": "amazonq_endChat",
            "description": "Captures end of the conversation with amazonq /dev",
            "metadata": [
                { "type": "amazonqConversationId" },
                { "type": "amazonqEndOfTheConversationLatency", "required": false },
                {
                    "type": "credentialStartUrl",
                    "required": false
                }
            ]
        },
        {
            "name": "amazonq_approachInvoke",
            "description": "Captures Approach generation process",
            "metadata": [
                { "type": "amazonqConversationId" },
                { "type": "amazonqGenerateApproachIteration" },
                { "type": "amazonqGenerateApproachLatency" },
                {
                    "type": "credentialStartUrl",
                    "required": false
                }
            ]
        },
        {
            "name": "amazonq_startConversationInvoke",
            "description": "Captures startConversation invocation process",
            "metadata": [
                { "type": "amazonqConversationId", "required": false },
                {
                    "type": "credentialStartUrl",
                    "required": false
                }
            ]
        },
        {
            "name": "amazonq_createUpload",
            "description": "Captures createUploadUrl invocation process",
            "metadata": [
                { "type": "amazonqConversationId" },
                { "type": "amazonqRepositorySize", "required": false },
                {
                    "type": "credentialStartUrl",
                    "required": false
                }
            ]
        },
        {
            "name": "codewhisperer_codePercentage",
            "description": "Percentage of user tokens against suggestions until 5 mins of time",
            "metadata": [
                {
                    "type": "codewhispererAcceptedTokens"
                },
                {
                    "type": "codewhispererLanguage"
                },
                {
                    "type": "codewhispererPercentage"
                },
                {
                    "type": "codewhispererTotalTokens"
                },
                {
                    "type": "codewhispererUserInputDetails",
                    "required": false
                },
                {
                    "type": "codewhispererUserGroup"
                },
                {
                    "type": "reason",
                    "required": false
                },
                {
                    "type": "successCount"
                },
                {
                    "type": "codewhispererCustomizationArn",
                    "required": false
                },
                {
                    "type": "credentialStartUrl",
                    "required": false
                }
            ],
            "passive": true
        },
        {
            "name": "auth_userState",
            "description": "The state of the user's authentication.",
            "metadata": [
                {
                    "type": "source",
                    "required": true
                },
                {
                    "type": "authStatus",
                    "required": true
                },
                {
                    "type": "authScopes",
                    "required": false
                },
                {
                    "type": "authEnabledConnections",
                    "required": true
                }
            ],
            "passive": true
        },
        {
            "name": "auth_signInPageOpened",
            "description": "When the Amazon Q sign in page is opened and focused.",
            "metadata": [],
            "passive": true
        },
        {
            "name": "auth_signInPageClosed",
            "description": "When the Amazon Q sign in page is closed.",
            "metadata": [],
            "passive": true
        },
        {
            "name": "toolkit_invokeAction",
            "description": "A user invoked an action. Source represents the notification that produced the action",
            "metadata": [
                {
                    "type": "result",
                    "required": true
                },
                {
                    "type": "id",
                    "required": true
                },
                {
                    "type": "source",
                    "required": true
                },
                {
                    "type": "component",
                    "required": true
                },
                {
                    "type": "action",
                    "required": true
                },
                {
                    "type": "reason",
                    "required": false
                }
            ]
        },
        {
            "name": "aws_loginWithBrowser",
            "description": "Called when a connection requires login using the browser",
            "metadata": [
                {
                    "type": "credentialSourceId",
                    "required": false
                },
                {
                    "type": "credentialStartUrl",
                    "required": false
                },
                {
                    "type": "credentialType",
                    "required": false
                },
                {
                    "type": "isReAuth",
                    "required": false
                },
                {
                    "type": "source"
                },
                {
                    "type": "result"
                }
            ]
        },
        {
            "name": "auth_addConnection",
            "description": "Captures the result of adding a new connection in the 'Add New Connection' workflow",
            "metadata": [
                {
                    "type": "credentialSourceId",
                    "required": false
                },
                {
                    "type": "credentialStartUrl",
                    "required": false
                },
                {
                    "type": "awsRegion",
                    "required": false
                },
                {
                    "type": "isReAuth",
                    "required": false
                },
                {
                    "type": "authEnabledFeatures",
                    "required": false
                },
                {
                    "type": "authScopes",
                    "required": false
                },
                {
                    "type": "reason",
                    "required": false
                },
                {
                    "type": "result",
                    "required": true
                },
                {
                    "type": "source",
                    "required": true
                }
            ]
<<<<<<< HEAD
        },
        {
            "name": "threatcomposer_opened",
            "description": "Called after opening a threat composer file",
            "metadata": [
                {
                    "type": "fileId",
                    "required": true
                }
            ]
        },
        {
            "name": "threatcomposer_fileSaved",
            "description": "Called after a threat composer file has been saved",
            "metadata": [
                {
                    "type": "fileId",
                    "required": true
                }
            ]
        },
        {
            "name": "threatcomposer_fileAutoSaved",
            "description": "Called after a threat composer file has been auto saved periodically",
            "metadata": [
                {
                    "type": "fileId",
                    "required": true
                }
            ]
        },
        {
            "name": "threatcomposer_closed",
            "description": "Called after closing a threat composer file",
            "metadata": [
                {
                    "type": "fileId",
                    "required": true
                }
            ]
        },
        {
            "name": "threatcomposer_error",
            "description": "Called after an error is thrown",
            "metadata": [
                {
                    "type": "fileId",
                    "required": true
                }
            ]
        },
        {
            "name": "accessanalyzer_iamPolicyChecksCustomChecks",
            "description": "Execution of Custom Policy Checks in IAM Policy Checks",
            "metadata": [
                {
                    "type": "cfnParameterFileUsed"
                },
                {
                    "type": "checkType"
                },
                {
                    "type": "documentType"
                },
                {
                    "type": "findingsCount"
                },
                {
                    "type": "inputPolicyType"
                },
                {
                    "type": "referencePolicyType"
                },
                {
                    "type": "reason",
                    "required": false
                },
                {
                    "type": "result"
                }
            ]
        },
        {
            "name": "accessanalyzer_iamPolicyChecksValidatePolicy",
            "description": "Execution of Validate Policy in IAM Policy Checks",
            "metadata": [
                {
                    "type": "cfnParameterFileUsed"
                },
                {
                    "type": "documentType"
                },
                {
                    "type": "findingsCount"
                },
                {
                    "type": "inputPolicyType"
                },
                {
                    "type": "reason",
                    "required": false
                },
                {
                    "type": "result"
                }
            ]
=======
>>>>>>> 4f34c36d
        }
    ]
}<|MERGE_RESOLUTION|>--- conflicted
+++ resolved
@@ -1248,7 +1248,6 @@
                     "required": true
                 }
             ]
-<<<<<<< HEAD
         },
         {
             "name": "threatcomposer_opened",
@@ -1299,64 +1298,6 @@
                     "required": true
                 }
             ]
-        },
-        {
-            "name": "accessanalyzer_iamPolicyChecksCustomChecks",
-            "description": "Execution of Custom Policy Checks in IAM Policy Checks",
-            "metadata": [
-                {
-                    "type": "cfnParameterFileUsed"
-                },
-                {
-                    "type": "checkType"
-                },
-                {
-                    "type": "documentType"
-                },
-                {
-                    "type": "findingsCount"
-                },
-                {
-                    "type": "inputPolicyType"
-                },
-                {
-                    "type": "referencePolicyType"
-                },
-                {
-                    "type": "reason",
-                    "required": false
-                },
-                {
-                    "type": "result"
-                }
-            ]
-        },
-        {
-            "name": "accessanalyzer_iamPolicyChecksValidatePolicy",
-            "description": "Execution of Validate Policy in IAM Policy Checks",
-            "metadata": [
-                {
-                    "type": "cfnParameterFileUsed"
-                },
-                {
-                    "type": "documentType"
-                },
-                {
-                    "type": "findingsCount"
-                },
-                {
-                    "type": "inputPolicyType"
-                },
-                {
-                    "type": "reason",
-                    "required": false
-                },
-                {
-                    "type": "result"
-                }
-            ]
-=======
->>>>>>> 4f34c36d
         }
     ]
 }