--- conflicted
+++ resolved
@@ -1039,196 +1039,6 @@
                 }
             ],
             "passive": true
-<<<<<<< HEAD
-        },
-        {
-            "name": "auth_userState",
-            "description": "The state of the user's authentication.",
-            "metadata": [
-                {
-                    "type": "source",
-                    "required": true
-                },
-                {
-                    "type": "authStatus",
-                    "required": true
-                },
-                {
-                    "type": "authScopes",
-                    "required": false
-                },
-                {
-                    "type": "authEnabledConnections",
-                    "required": true
-                }
-            ],
-            "passive": true
-        },
-        {
-            "name": "auth_signInPageOpened",
-            "description": "When the Amazon Q sign in page is opened and focused.",
-            "metadata": [],
-            "passive": true
-        },
-        {
-            "name": "auth_signInPageClosed",
-            "description": "When the Amazon Q sign in page is closed.",
-            "metadata": [],
-            "passive": true
-        },
-        {
-            "name": "toolkit_invokeAction",
-            "description": "A user invoked an action. Source represents the notification that produced the action",
-            "metadata": [
-                {
-                    "type": "result",
-                    "required": true
-                },
-                {
-                    "type": "id",
-                    "required": true
-                },
-                {
-                    "type": "source",
-                    "required": true
-                },
-                {
-                    "type": "component",
-                    "required": true
-                },
-                {
-                    "type": "action",
-                    "required": true
-                },
-                {
-                    "type": "reason",
-                    "required": false
-                }
-            ]
-        },
-        {
-            "name": "aws_loginWithBrowser",
-            "description": "Called when a connection requires login using the browser",
-            "metadata": [
-                {
-                    "type": "credentialSourceId",
-                    "required": false
-                },
-                {
-                    "type": "credentialStartUrl",
-                    "required": false
-                },
-                {
-                    "type": "credentialType",
-                    "required": false
-                },
-                {
-                    "type": "isReAuth",
-                    "required": false
-                },
-                {
-                    "type": "source"
-                },
-                {
-                    "type": "result"
-                }
-            ]
-        },
-        {
-            "name": "auth_addConnection",
-            "description": "Captures the result of adding a new connection in the 'Add New Connection' workflow",
-            "metadata": [
-                {
-                    "type": "credentialSourceId",
-                    "required": false
-                },
-                {
-                    "type": "credentialStartUrl",
-                    "required": false
-                },
-                {
-                    "type": "awsRegion",
-                    "required": false
-                },
-                {
-                    "type": "isReAuth",
-                    "required": false
-                },
-                {
-                    "type": "authEnabledFeatures",
-                    "required": false
-                },
-                {
-                    "type": "authScopes",
-                    "required": false
-                },
-                {
-                    "type": "reason",
-                    "required": false
-                },
-                {
-                    "type": "result",
-                    "required": true
-                },
-                {
-                    "type": "source",
-                    "required": true
-                }
-            ]
-        },
-        {
-            "name": "threatComposer_created",
-            "description": "Called after a new threat composer file is created using command pallet or New File option",
-            "metadata": [
-                {
-                    "type": "id",
-                    "required": true
-                }
-            ]
-        },
-        {
-            "name": "threatComposer_opened",
-            "description": "Called after opening a threat composer file",
-            "metadata": [
-                {
-                    "type": "id",
-                    "required": true
-                }
-            ]
-        },
-        {
-            "name": "threatComposer_fileSaved",
-            "description": "Called after a threat composer file has been saved",
-            "metadata": [
-                {
-                    "type": "id",
-                    "required": true
-                },
-                {
-                    "type": "saveType",
-                    "required": true
-                }
-            ]
-        },
-        {
-            "name": "threatComposer_closed",
-            "description": "Called after closing a threat composer file",
-            "metadata": [
-                {
-                    "type": "id",
-                    "required": true
-                }
-            ]
-        },
-        {
-            "name": "threatComposer_error",
-            "description": "Called after an error is thrown from the threat composer view",
-            "metadata": [
-                {
-                    "type": "id",
-                    "required": true
-                }
-            ]
         },
         {
             "name": "docdb_listClusters",
@@ -1293,8 +1103,6 @@
         {
             "name": "docdb_addRegion",
             "description": "User clicked on add region command"
-=======
->>>>>>> cfc6099e
         }
     ]
 }