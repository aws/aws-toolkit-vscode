/*!
 * Copyright Amazon.com, Inc. or its affiliates. All Rights Reserved.
 * SPDX-License-Identifier: Apache-2.0
 */

import * as vscode from 'vscode'
import { env, Memento, version } from 'vscode'
import { getLogger } from '../logger'
import { fromExtensionManifest } from '../settings'
import { shared } from '../utilities/functionUtils'
import { randomUUID } from 'crypto'
import { isInDevEnv, extensionVersion, isAutomation } from '../vscode/env'
import { addTypeName } from '../utilities/typeConstructors'
import globals from '../extensionGlobals'
import { mapMetadata } from './telemetryLogger'
import { Result } from './telemetry.gen'
import { MetricDatum } from './clienttelemetry'
import { isValidationExemptMetric } from './exemptMetrics'
import { isCloud9, isSageMaker } from '../../shared/extensionUtilities'
import { VSCODE_EXTENSION_ID } from '../utilities'
<<<<<<< HEAD
import { isWeb } from '../../common/webUtils'
=======
>>>>>>> 27339a6c

const legacySettingsTelemetryValueDisable = 'Disable'
const legacySettingsTelemetryValueEnable = 'Enable'

const TelemetryFlag = addTypeName('boolean', convertLegacy)
const telemetryClientIdGlobalStatekey = 'telemetryClientId'
const telemetryClientIdEnvKey = '__TELEMETRY_CLIENT_ID'

export class TelemetryConfig extends fromExtensionManifest('aws', { telemetry: TelemetryFlag }) {
    public isEnabled(): boolean {
        return this.get(`${globals.contextPrefix}telemetry` as any, true)
    }
}

export function convertLegacy(value: unknown): boolean {
    if (typeof value === 'boolean') {
        return value
    }

    // Set telemetry value to boolean if the current value matches the legacy value
    if (value === legacySettingsTelemetryValueDisable) {
        return false
    } else if (value === legacySettingsTelemetryValueEnable) {
        return true
    } else {
        throw new TypeError(`Unknown telemetry setting: ${value}`)
    }
}

export const getClientId = shared(
    async (globalState: Memento, isTelemetryEnabled = new TelemetryConfig().isEnabled(), isTest?: false) => {
        if (isTest ?? isAutomation()) {
            return 'ffffffff-ffff-ffff-ffff-ffffffffffff'
        }
        if (!isTelemetryEnabled) {
            return '11111111-1111-1111-1111-111111111111'
        }
        try {
            let clientId = globalState.get<string>(telemetryClientIdGlobalStatekey)
            if (!clientId) {
                clientId = randomUUID()
                await globalState.update(telemetryClientIdGlobalStatekey, clientId)
            }
            return clientId
        } catch (error) {
            const clientId = '00000000-0000-0000-0000-000000000000'
            getLogger().error('Could not create a client id. Reason: %O ', error)
            return clientId
        }
    }
)

export const platformPair = () => `${env.appName.replace(/\s/g, '-')}/${version}`

/**
 * Returns a string that should be used as the extension's user agent.
 *
 * Omits the platform and `ClientId` pairs by default.
 */
export async function getUserAgent(
    opt?: { includePlatform?: boolean; includeClientId?: boolean },
    globalState = globals.context.globalState
): Promise<string> {
    const pairs =
        globals.context.extension.id === VSCODE_EXTENSION_ID.amazonq
            ? [`AmazonQ-For-VSCode/${extensionVersion}`]
            : [`AWS-Toolkit-For-VSCode/${extensionVersion}`]

    if (opt?.includePlatform) {
        pairs.push(platformPair())
    }

    if (opt?.includeClientId) {
        const clientId = await getClientId(globalState)
        pairs.push(`ClientId/${clientId}`)
    }

    return pairs.join(' ')
}

type EnvType =
    | 'cloud9'
    | 'cloud9-codecatalyst'
    | 'codecatalyst'
    | 'local'
    | 'ec2'
    | 'sagemaker'
    | 'test'
    | 'wsl'
    | 'unknown'

export function getComputeEnvType(): EnvType {
    if (isCloud9('classic')) {
        return 'cloud9'
    } else if (isCloud9('codecatalyst')) {
        return 'cloud9-codecatalyst'
    } else if (isInDevEnv()) {
        return 'codecatalyst'
    } else if (isSageMaker()) {
        return 'sagemaker'
    } else if (env.remoteName === 'ssh-remote' && !isInDevEnv()) {
        return 'ec2'
    } else if (env.remoteName) {
        return 'wsl'
    } else if (isAutomation()) {
        return 'test'
    } else if (!env.remoteName) {
        return 'local'
    } else {
        return 'unknown'
    }
}

/**
 * Validates that emitted telemetry metrics
 * 1. contain a result property and
 * 2. contain a reason propery if result = 'Failed'.
 */
export function validateMetricEvent(event: MetricDatum, fatal: boolean) {
    const failedStr: Result = 'Failed'
    const telemetryRunDocsStr =
        ' Consider using `.run()` instead of `.emit()`, which will set these properties automatically. ' +
        'See https://github.com/aws/aws-toolkit-vscode/blob/master/docs/telemetry.md#guidelines'

    if (!isValidationExemptMetric(event.MetricName) && event.Metadata) {
        const metadata = mapMetadata([])(event.Metadata)
        let msg = 'telemetry: invalid Metric: '

        if (metadata.result === undefined) {
            msg += `"${event.MetricName}" emitted without the \`result\` property, which is always required.`
        } else if (metadata.result === failedStr && metadata.reason === undefined) {
            msg += `"${event.MetricName}" emitted with result=Failed but without the \`reason\` property.`
        } else {
            return // Validation passed.
        }

        msg += telemetryRunDocsStr
        if (fatal) {
            throw new Error(msg)
        }
        getLogger().warn(msg)
    }
}

/**
 * Setup the telemetry client id at extension activation.
 * This function is designed to let AWS Toolkit and Amazon Q share
 * the same telemetry client id.
 */

export async function setupTelemetryId(extensionContext: vscode.ExtensionContext) {
    try {
        if (isWeb()) {
            await globals.context.globalState.update(telemetryClientIdGlobalStatekey, vscode.env.machineId)
        } else {
            const currentClientId = globals.context.globalState.get<string>(telemetryClientIdGlobalStatekey)
            const storedClientId = process.env[telemetryClientIdEnvKey]
            if (currentClientId && storedClientId) {
                if (extensionContext.extension.id === VSCODE_EXTENSION_ID.awstoolkit) {
                    getLogger().debug(`telemetry: Store telemetry client id to env ${currentClientId}`)
                    process.env[telemetryClientIdEnvKey] = currentClientId
                } else if (extensionContext.extension.id === VSCODE_EXTENSION_ID.amazonq) {
                    getLogger().debug(`telemetry: Set telemetry client id to ${currentClientId}`)
                    await globals.context.globalState.update(telemetryClientIdGlobalStatekey, currentClientId)
                } else {
                    getLogger().error(`Unexpected extension id ${extensionContext.extension.id}`)
                }
            } else if (!currentClientId && storedClientId) {
                getLogger().debug(`telemetry: Write telemetry client id to global state ${storedClientId}`)
                await globals.context.globalState.update(telemetryClientIdGlobalStatekey, storedClientId)
            } else if (currentClientId && !storedClientId) {
                getLogger().debug(`telemetry: Write telemetry client id to env ${currentClientId}`)
                process.env[telemetryClientIdEnvKey] = currentClientId
            } else {
                const clientId = randomUUID()
                getLogger().debug(`telemetry: Setup telemetry client id ${clientId}`)
                await globals.context.globalState.update(telemetryClientIdGlobalStatekey, clientId)
                process.env[telemetryClientIdEnvKey] = clientId
            }
        }
    } catch (err) {
        getLogger().error(`Erro while setting up telemetry id ${err}`)
    }
}<|MERGE_RESOLUTION|>--- conflicted
+++ resolved
@@ -18,10 +18,7 @@
 import { isValidationExemptMetric } from './exemptMetrics'
 import { isCloud9, isSageMaker } from '../../shared/extensionUtilities'
 import { VSCODE_EXTENSION_ID } from '../utilities'
-<<<<<<< HEAD
 import { isWeb } from '../../common/webUtils'
-=======
->>>>>>> 27339a6c
 
 const legacySettingsTelemetryValueDisable = 'Disable'
 const legacySettingsTelemetryValueEnable = 'Enable'
