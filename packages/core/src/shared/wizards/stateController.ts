/*!
 * Copyright Amazon.com, Inc. or its affiliates. All Rights Reserved.
 * SPDX-License-Identifier: Apache-2.0
 */

import * as _ from 'lodash'

export enum ControlSignal {
    Retry,
    Exit,
    Back,
    Skip,
}

/**
 * Value for indicating current direction of the wizard
 * Created mainly to support skipping prompters
 */
<<<<<<< HEAD
export enum DIRECTON {
=======
export enum Direction {
>>>>>>> 0ab3475d
    Forward,
    Backward,
}

export interface StepResult<TState> {
    /** A mutated form of the present state. This will be passed along to the next step */
    nextState?: TState
    /** An array of step functions to be added immediately after the most recent step */
    nextSteps?: StepFunction<TState>[]
    /** Extra control instructions separate from the normal linear traversal of states */
    controlSignal?: ControlSignal
}

/**
 * State machine transition function. Transforms the present state into a new one, which may also
 * include additional steps or control signals. The function can return the state directly if nothing
 * extra is needed.
 */
export type StepFunction<TState> = (state: TState) => Promise<StepResult<TState> | TState>
export type Branch<TState> = StepFunction<TState>[]

/**
 * State machine with backtracking and dynamic branching functionality.
 * Transitions are abstracted away as a 'step' function, which return both the new state and any extra
 * steps that the machine should use.
 */
export class StateMachineController<TState> {
    private previousStates: TState[] = []
    private extraSteps = new Map<number, Branch<TState>>()
    private steps: Branch<TState> = []
    private internalStep: number = 0
<<<<<<< HEAD
    private direction: DIRECTON

    public constructor(private state: TState = {} as TState) {
        this.previousStates = [_.cloneDeep(state)]
        this.direction = DIRECTON.Forward
=======
    private direction: Direction

    public constructor(private state: TState = {} as TState) {
        this.previousStates = [_.cloneDeep(state)]
        this.direction = Direction.Forward
>>>>>>> 0ab3475d
    }

    public addStep(step: StepFunction<TState>): void {
        this.steps.push(step)
    }

    public containsStep(step: StepFunction<TState> | undefined): boolean {
        return step !== undefined && this.steps.includes(step)
    }

    public get currentStep(): number {
        return this.internalStep + 1
    }
    public get totalSteps(): number {
        return this.steps.length
    }

    protected rollbackState(): void {
        if (this.internalStep === 0) {
            return
        }

        if (this.extraSteps.has(this.internalStep)) {
            this.steps.splice(this.internalStep, this.extraSteps.get(this.internalStep)!.length)
            this.extraSteps.delete(this.internalStep)
        }

        this.state = this.previousStates.pop()!
        this.internalStep -= 1
<<<<<<< HEAD
        this.direction = DIRECTON.Backward
=======
        this.direction = Direction.Backward
>>>>>>> 0ab3475d
    }

    protected advanceState(nextState: TState): void {
        this.previousStates.push(this.state)
        this.state = nextState
        this.internalStep += 1
<<<<<<< HEAD
        this.direction = DIRECTON.Forward
=======
        this.direction = Direction.Forward
>>>>>>> 0ab3475d
    }

    protected detectCycle(step: StepFunction<TState>): TState | undefined {
        return this.previousStates.find(
            (pastState, index) =>
                index !== this.internalStep && this.steps[index] === step && _.isEqual(this.state, pastState)
        )
    }

    /** Add new steps dynamically at runtime. Only used internally. */
    protected dynamicBranch(nextSteps: Branch<TState> | undefined): void {
        if (nextSteps !== undefined && nextSteps.length > 0) {
            this.steps.splice(this.internalStep, 0, ...nextSteps)
            this.extraSteps.set(this.internalStep, nextSteps)
        }
    }

    protected async processNextStep(): Promise<StepResult<TState>> {
        const result = await this.steps[this.internalStep](_.cloneDeep(this.state))

        function isMachineResult(result: any): result is StepResult<TState> {
            return (
                result !== undefined &&
                (result.nextState !== undefined || result.nextSteps !== undefined || result.controlSignal !== undefined)
            )
        }

        if (isMachineResult(result)) {
            if (result.controlSignal === ControlSignal.Skip) {
                /**
                 * Depending on current wizard direction, skip signal get converted to forward or backward control signal
                 */
<<<<<<< HEAD
                result.controlSignal = this.direction === DIRECTON.Forward ? undefined : ControlSignal.Back
=======
                result.controlSignal = this.direction === Direction.Forward ? undefined : ControlSignal.Back
>>>>>>> 0ab3475d
            }
            return result
        } else {
            return { nextState: result }
        }
    }

    /**
     * Runs the added steps until termination or failure.
     * @returns The final state or `undefined` if the machine exited.
     */
    public async run(): Promise<TState | undefined> {
        while (this.internalStep < this.steps.length) {
            const cycle = this.detectCycle(this.steps[this.internalStep])
            if (cycle !== undefined) {
                throw Error(
                    'Cycle detected in state machine controller: ' +
                        `Step ${this.currentStep} -> Step ${this.previousStates.indexOf(cycle) + 1}`
                )
            }

            const { nextState, nextSteps, controlSignal } = await this.processNextStep()

            if (controlSignal === ControlSignal.Exit) {
                return undefined
            }
            if (controlSignal === ControlSignal.Retry) {
                continue
            } else if (nextState === undefined || controlSignal === ControlSignal.Back) {
                if (this.internalStep === 0) {
                    return undefined
                }

                this.rollbackState()
            } else {
                this.advanceState(nextState)
                this.dynamicBranch(nextSteps)
            }
        }

        const result = _.cloneDeep(this.state)
        if (this.internalStep === this.steps.length) {
            this.rollbackState()
        }

        return result
    }
}<|MERGE_RESOLUTION|>--- conflicted
+++ resolved
@@ -16,11 +16,7 @@
  * Value for indicating current direction of the wizard
  * Created mainly to support skipping prompters
  */
-<<<<<<< HEAD
-export enum DIRECTON {
-=======
 export enum Direction {
->>>>>>> 0ab3475d
     Forward,
     Backward,
 }
@@ -52,19 +48,11 @@
     private extraSteps = new Map<number, Branch<TState>>()
     private steps: Branch<TState> = []
     private internalStep: number = 0
-<<<<<<< HEAD
-    private direction: DIRECTON
-
-    public constructor(private state: TState = {} as TState) {
-        this.previousStates = [_.cloneDeep(state)]
-        this.direction = DIRECTON.Forward
-=======
     private direction: Direction
 
     public constructor(private state: TState = {} as TState) {
         this.previousStates = [_.cloneDeep(state)]
         this.direction = Direction.Forward
->>>>>>> 0ab3475d
     }
 
     public addStep(step: StepFunction<TState>): void {
@@ -94,22 +82,14 @@
 
         this.state = this.previousStates.pop()!
         this.internalStep -= 1
-<<<<<<< HEAD
-        this.direction = DIRECTON.Backward
-=======
         this.direction = Direction.Backward
->>>>>>> 0ab3475d
     }
 
     protected advanceState(nextState: TState): void {
         this.previousStates.push(this.state)
         this.state = nextState
         this.internalStep += 1
-<<<<<<< HEAD
-        this.direction = DIRECTON.Forward
-=======
         this.direction = Direction.Forward
->>>>>>> 0ab3475d
     }
 
     protected detectCycle(step: StepFunction<TState>): TState | undefined {
@@ -142,11 +122,7 @@
                 /**
                  * Depending on current wizard direction, skip signal get converted to forward or backward control signal
                  */
-<<<<<<< HEAD
-                result.controlSignal = this.direction === DIRECTON.Forward ? undefined : ControlSignal.Back
-=======
                 result.controlSignal = this.direction === Direction.Forward ? undefined : ControlSignal.Back
->>>>>>> 0ab3475d
             }
             return result
         } else {
