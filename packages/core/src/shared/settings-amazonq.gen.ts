/*!
 * Copyright Amazon.com, Inc. or its affiliates. All Rights Reserved.
 * SPDX-License-Identifier: Apache-2.0
 */

/**
 * This file was autogenerated by generateSettings.ts. Do NOT modify by hand.
 * To update this file, update the settings in the extension package.json
 * and run `npm run generateSettings` for that extension.
 */

export const amazonqSettings = {
    "amazonQ.telemetry": {},
    "amazonQ.suppressPrompts": {
        "createCredentialsProfile": {},
        "codeWhispererNewWelcomeMessage": {},
        "codeWhispererConnectionExpired": {},
        "amazonQWelcomePage": {},
        "amazonQSessionConfigurationMessage": {},
        "minIdeVersion": {},
<<<<<<< HEAD
        "ssoCacheError": {}
=======
        "ssoCacheError": {},
        "amazonQLspManifestMessage": {},
        "amazonQWorkspaceLspManifestMessage": {}
>>>>>>> 9f805be4
    },
    "amazonQ.showCodeWithReferences": {},
    "amazonQ.allowFeatureDevelopmentToRunCodeAndTests": {},
    "amazonQ.importRecommendationForInlineCodeSuggestions": {},
    "amazonQ.shareContentWithAWS": {},
    "amazonQ.workspaceIndex": {},
    "amazonQ.workspaceIndexWorkerThreads": {},
    "amazonQ.workspaceIndexUseGPU": {},
    "amazonQ.workspaceIndexMaxSize": {},
    "amazonQ.ignoredSecurityIssues": {}
}

export default amazonqSettings<|MERGE_RESOLUTION|>--- conflicted
+++ resolved
@@ -18,13 +18,9 @@
         "amazonQWelcomePage": {},
         "amazonQSessionConfigurationMessage": {},
         "minIdeVersion": {},
-<<<<<<< HEAD
-        "ssoCacheError": {}
-=======
         "ssoCacheError": {},
         "amazonQLspManifestMessage": {},
         "amazonQWorkspaceLspManifestMessage": {}
->>>>>>> 9f805be4
     },
     "amazonQ.showCodeWithReferences": {},
     "amazonQ.allowFeatureDevelopmentToRunCodeAndTests": {},
