/*!
 * Copyright Amazon.com, Inc. or its affiliates. All Rights Reserved.
 * SPDX-License-Identifier: Apache-2.0
 */

import * as vscode from 'vscode'
import * as nls from 'vscode-nls'
const localize = nls.loadMessageBundle()

import { Settings } from '../shared/settings'
import { showConfirmationMessage, showMessageWithCancel } from './utilities/messages'
import { CancellationError, Timeout } from './utilities/timeoutUtils'
import { isExtensionInstalled, showInstallExtensionMsg } from './utilities/vsCodeUtils'
import { VSCODE_EXTENSION_ID, vscodeExtensionMinVersion } from './extensions'
import { Err, Result } from '../shared/utilities/result'
import { ToolkitError, UnknownError } from './errors'
import { getLogger } from './logger/logger'
import { getOrInstallCli } from './utilities/cliUtils'
import { pushIf } from './utilities/collectionUtils'
import { ChildProcess } from './utilities/childProcess'
import { findSshPath, getVscodeCliPath } from './utilities/pathFind'
import { IamClient } from './clients/iamClient'
import { IAM } from 'aws-sdk'
<<<<<<< HEAD
=======
import { getIdeProperties } from './extensionUtilities'

const policyAttachDelay = 5000
>>>>>>> a2daf60d

export interface MissingTool {
    readonly name: 'code' | 'ssm' | 'ssh'
    readonly reason?: string
}

const minimumSsmActions = [
    'ssmmessages:CreateControlChannel',
    'ssmmessages:CreateDataChannel',
    'ssmmessages:OpenControlChannel',
    'ssmmessages:OpenDataChannel',
<<<<<<< HEAD
=======
    'ssm:DescribeAssociation',
    'ssm:ListAssociations',
    'ssm:UpdateInstanceInformation',
>>>>>>> a2daf60d
]

export async function openRemoteTerminal(options: vscode.TerminalOptions, onClose: () => void) {
    const timeout = new Timeout(60000)

    await showMessageWithCancel('AWS: Starting session...', timeout, 1000)
    await withoutShellIntegration(async () => {
        const terminal = vscode.window.createTerminal(options)

        const listener = vscode.window.onDidCloseTerminal((t) => {
            if (t.processId === terminal.processId) {
                vscode.Disposable.from(listener, { dispose: onClose }).dispose()
            }
        })

        terminal.show()
    }).finally(() => timeout.cancel())
}

/**
 * VSC is logging args to the PTY host log file if shell integration is enabled :(
 */
async function withoutShellIntegration<T>(cb: () => T | Promise<T>): Promise<T> {
    const userValue = Settings.instance.get('terminal.integrated.shellIntegration.enabled', Boolean)

    try {
        await Settings.instance.update('terminal.integrated.shellIntegration.enabled', false)
        return await cb()
    } finally {
        await Settings.instance.update('terminal.integrated.shellIntegration.enabled', userValue)
    }
}

interface DependencyPaths {
    readonly vsc: string
    readonly ssm: string
    readonly ssh: string
}

type EnvProvider = () => Promise<NodeJS.ProcessEnv>

export interface VscodeRemoteConnection {
    readonly sshPath: string
    readonly vscPath: string
    readonly hostname: string
    readonly envProvider: EnvProvider
    readonly SessionProcess: typeof ChildProcess
}

export async function ensureDependencies(): Promise<Result<DependencyPaths, CancellationError | Error>> {
    try {
        await ensureRemoteSshInstalled()
    } catch (e) {
        return Result.err(e as Error)
    }

    const tools = await ensureTools()
    if (tools.isErr()) {
        return await handleMissingTool(tools)
    }

    return tools
}

export async function ensureRemoteSshInstalled(): Promise<void> {
    if (!isExtensionInstalled(VSCODE_EXTENSION_ID.remotessh, vscodeExtensionMinVersion.remotessh)) {
        showInstallExtensionMsg(
            VSCODE_EXTENSION_ID.remotessh,
            'Remote SSH',
            'Connecting to Dev Environment',
            vscodeExtensionMinVersion.remotessh
        )

        if (isExtensionInstalled(VSCODE_EXTENSION_ID.remotessh)) {
            throw new ToolkitError('Remote SSH extension version is too low', {
                cancelled: true,
                code: 'ExtensionVersionTooLow',
                details: { expected: vscodeExtensionMinVersion.remotessh },
            })
        } else {
            throw new ToolkitError('Remote SSH extension not installed', {
                cancelled: true,
                code: 'MissingExtension',
            })
        }
    }
}

/**
 * Checks if the SSM plugin CLI `session-manager-plugin` is available and
 * working, else prompts user to install it.
 *
 * @returns Result object indicating whether the SSH config is working, or failure reason.
 */
async function ensureSsmCli() {
    const r = await Result.promise(getOrInstallCli('session-manager-plugin', false))

    return r.mapErr((e) => UnknownError.cast(e).message)
}

export async function ensureTools() {
    const [vsc, ssh, ssm] = await Promise.all([getVscodeCliPath(), findSshPath(), ensureSsmCli()])

    const missing: MissingTool[] = []
    pushIf(missing, vsc === undefined, { name: 'code' })
    pushIf(missing, ssh === undefined, { name: 'ssh' })

    if (ssm.isErr()) {
        missing.push({ name: 'ssm', reason: ssm.err() })
    }

    if (vsc === undefined || ssh === undefined || ssm.isErr()) {
        return Result.err(missing)
    }

    return Result.ok({ vsc, ssh, ssm: ssm.ok() })
}

export async function handleMissingTool(tools: Err<MissingTool[]>) {
    const missing = tools
        .err()
        .map((d) => d.name)
        .join(', ')
    const msg = localize(
        'AWS.codecatalyst.missingRequiredTool',
        'Failed to connect to Dev Environment, missing required tools: {0}',
        missing
    )

    tools.err().forEach((d) => {
        if (d.reason) {
            getLogger().error(`codecatalyst: failed to get tool "${d.name}": ${d.reason}`)
        }
    })

    return Result.err(
        new ToolkitError(msg, {
            code: 'MissingTools',
            details: { missing },
        })
    )
}

<<<<<<< HEAD
=======
function getFormattedSsmActions() {
    const formattedActions = minimumSsmActions.map((action) => `"${action}",\n`).reduce((l, r) => l + r)

    return formattedActions.slice(0, formattedActions.length - 2)
}

/**
 * Shows a progress message for adding inline policy to the role, then adds the policy.
 * Importantly, it keeps the progress bar up for `policyAttachDelay` additional ms to allow permissions to propagate.
 * If user cancels, it throws a CancellationError and stops the process from subsequently opening a connection.
 * @param client IamClient to be use to add the permissions.
 * @param roleArn Arn of the role the inline policy should be added to.
 */
async function addInlinePolicyWithDelay(client: IamClient, roleArn: string) {
    const timeout = new Timeout(policyAttachDelay)
    const message = `Adding Inline Policy to ${roleArn}`
    await showMessageWithCancel(message, timeout)
    await addSsmActionsToInlinePolicy(client, roleArn)

    function delay(ms: number) {
        return new Promise((resolve) => setTimeout(resolve, ms))
    }

    await delay(policyAttachDelay)
    if (timeout.elapsedTime < policyAttachDelay) {
        throw new CancellationError('user')
    }
    timeout.cancel()
}

export async function promptToAddInlinePolicy(client: IamClient, roleArn: string): Promise<boolean> {
    const promptText = `${
        getIdeProperties().company
    } Toolkit will add required actions to role ${roleArn}:\n${getFormattedSsmActions()}`
    const confirmation = await showConfirmationMessage({ prompt: promptText, confirm: 'Approve' })

    if (confirmation) {
        await addInlinePolicyWithDelay(client, roleArn)
    }

    return confirmation
}

async function addSsmActionsToInlinePolicy(client: IamClient, roleArn: string) {
    const policyName = 'AWSVSCodeRemoteConnect'
    const policyDocument = getSsmPolicyDocument()
    await client.putRolePolicy(roleArn, policyName, policyDocument)
}

function getSsmPolicyDocument() {
    return `{
            "Version": "2012-10-17",
            "Statement": {
                "Effect": "Allow",
                "Action": [
                    ${getFormattedSsmActions()}
                ],
                "Resource": "*"
                }
            }`
}

>>>>>>> a2daf60d
export async function getDeniedSsmActions(client: IamClient, roleArn: string): Promise<IAM.EvaluationResult[]> {
    const deniedActions = await client.getDeniedActions({
        PolicySourceArn: roleArn,
        ActionNames: minimumSsmActions,
    })

    return deniedActions
}<|MERGE_RESOLUTION|>--- conflicted
+++ resolved
@@ -21,12 +21,9 @@
 import { findSshPath, getVscodeCliPath } from './utilities/pathFind'
 import { IamClient } from './clients/iamClient'
 import { IAM } from 'aws-sdk'
-<<<<<<< HEAD
-=======
 import { getIdeProperties } from './extensionUtilities'
 
 const policyAttachDelay = 5000
->>>>>>> a2daf60d
 
 export interface MissingTool {
     readonly name: 'code' | 'ssm' | 'ssh'
@@ -38,12 +35,9 @@
     'ssmmessages:CreateDataChannel',
     'ssmmessages:OpenControlChannel',
     'ssmmessages:OpenDataChannel',
-<<<<<<< HEAD
-=======
     'ssm:DescribeAssociation',
     'ssm:ListAssociations',
     'ssm:UpdateInstanceInformation',
->>>>>>> a2daf60d
 ]
 
 export async function openRemoteTerminal(options: vscode.TerminalOptions, onClose: () => void) {
@@ -187,8 +181,6 @@
     )
 }
 
-<<<<<<< HEAD
-=======
 function getFormattedSsmActions() {
     const formattedActions = minimumSsmActions.map((action) => `"${action}",\n`).reduce((l, r) => l + r)
 
@@ -251,7 +243,6 @@
             }`
 }
 
->>>>>>> a2daf60d
 export async function getDeniedSsmActions(client: IamClient, roleArn: string): Promise<IAM.EvaluationResult[]> {
     const deniedActions = await client.getDeniedActions({
         PolicySourceArn: roleArn,
