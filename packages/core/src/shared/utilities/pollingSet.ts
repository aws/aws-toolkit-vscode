/*!
 * Copyright Amazon.com, Inc. or its affiliates. All Rights Reserved.
 * SPDX-License-Identifier: Apache-2.0
 */

<<<<<<< HEAD
import globals from '../extensionGlobals'
=======
import globals from '../../shared/extensionGlobals'
>>>>>>> 0d7ea7d6

/**
 * A useful abstraction that does the following:
 * - keep a set of items.
 * - if the set is non-empty, run some action every interval seconds.
 * - once the set empties, clear the timer
 * @param interval the interval in seconds
 * @param action the action to perform
 */
export class PollingSet<T> extends Set<T> {
    public pollTimer?: NodeJS.Timeout

    public constructor(
        private readonly interval: number,
        private readonly action: () => void
    ) {
        super()
    }

    public isActive(): boolean {
        return this.size !== 0
    }

    public hasTimer(): boolean {
        return this.pollTimer !== undefined
    }

    public clearTimer(): void {
        if (!this.isActive() && this.hasTimer()) {
            globals.clock.clearInterval(this.pollTimer)
            this.pollTimer = undefined
        }
    }

    private poll() {
        this.action()
        if (!this.isActive()) {
            this.clearTimer()
        }
    }
    // TODO(hkobew): Overwrite the add method instead of adding seperate method. If we add item to set, timer should always start.
    public start(id: T): void {
        this.add(id)
        this.pollTimer = this.pollTimer ?? globals.clock.setInterval(() => this.poll(), this.interval)
    }

    public override clear(): void {
        this.clearTimer()
        super.clear()
    }
}<|MERGE_RESOLUTION|>--- conflicted
+++ resolved
@@ -3,11 +3,7 @@
  * SPDX-License-Identifier: Apache-2.0
  */
 
-<<<<<<< HEAD
-import globals from '../extensionGlobals'
-=======
 import globals from '../../shared/extensionGlobals'
->>>>>>> 0d7ea7d6
 
 /**
  * A useful abstraction that does the following:
