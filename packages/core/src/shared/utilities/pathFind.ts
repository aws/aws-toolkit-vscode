/*!
 * Copyright Amazon.com, Inc. or its affiliates. All Rights Reserved.
 * SPDX-License-Identifier: Apache-2.0
 */

import * as vscode from 'vscode'
import * as path from 'path'
import fs from '../../shared/fs/fs'
import { ChildProcess, ChildProcessOptions } from './processUtils'
import { GitExtension } from '../extensions/git'
import { Settings } from '../settings'
import { getLogger } from '../logger/logger'

/** Full path to VSCode CLI. */
let vscPath: string
let sshPath: string
let gitPath: string
let bashPath: string

/**
 * Tries to execute a program at path `p` with the given args and
 * optionally checks the output for `expected`.
 *
 * @param p path to a program to execute
 * @param args program args
 * @param doLog log failures
 * @param expected output must contain this string
 */
export async function tryRun(
    p: string,
    args: string[],
    logging: 'yes' | 'no' | 'noresult' = 'yes',
    expected?: string,
<<<<<<< HEAD
    onStdout?: (proc: ChildProcess, text: string) => void
): Promise<boolean> {
    const proc = new ChildProcess(p, args, { logging: 'no' })
    const options = onStdout ? { onStdout: (text: string) => onStdout(proc, text) } : {}
    const r = await proc.run(options)
=======
    opt?: ChildProcessOptions
): Promise<boolean> {
    const proc = new ChildProcess(p, args, { logging: 'no' })
    const r = await proc.run(opt)
>>>>>>> 486dd03c
    const ok = r.exitCode === 0 && (expected === undefined || r.stdout.includes(expected))
    if (logging === 'noresult') {
        getLogger().info('tryRun: %s: %s', ok ? 'ok' : 'failed', proc)
    } else if (logging !== 'no') {
        getLogger().info('tryRun: %s: %s %O', ok ? 'ok' : 'failed', proc, proc.result())
    }
    return ok
}

/**
 * Gets the fullpath to `code` (VSCode CLI), or falls back to "code" (not
 * absolute) if it works.
 *
 * @see https://github.com/microsoft/vscode-test/blob/4bdccd4c386813a8158b0f9b96f31cbbecbb3374/lib/util.ts#L133
 */
export async function getVscodeCliPath(): Promise<string | undefined> {
    if (vscPath) {
        return vscPath
    }

    const vscExe = process.argv0
    // https://github.com/microsoft/vscode-test/blob/4bdccd4c386813a8158b0f9b96f31cbbecbb3374/lib/util.ts#L133
    const vscs = [
        // Special case for flatpak (steamdeck). #V896741845
        // https://github.com/flathub/com.visualstudio.code/blob/master/code.sh
        '/app/bin/code',
        // Note: macOS does not have a separate "code-insiders" binary.
        path.resolve(`${vscode.env.appRoot}/bin/code`), // macOS
        path.resolve(`${vscode.env.appRoot}/../../bin/code`), // Windows
        path.resolve(`${vscode.env.appRoot}/../../bin/code-insiders`), // Windows
        // Linux example "appRoot": vscode-linux-x64-1.42.0/VSCode-linux-x64/resources/app
        path.resolve(`${vscode.env.appRoot}/code`),
        path.resolve(vscExe, '../bin/code-insiders'),
        path.resolve(vscExe, '../bin/code'),
        path.resolve(vscExe, '../../bin/code-insiders'),
        path.resolve(vscExe, '../../bin/code'),
        '/usr/bin/code',
        'code', // $PATH
    ]
    for (const vsc of vscs) {
        if (!vsc || (vsc !== 'code' && !(await fs.exists(vsc)))) {
            continue
        }
        if (await tryRun(vsc, ['--version'])) {
            vscPath = vsc
            return vsc
        }
    }

    return undefined
}

/**
 * Searches for `tsc` in the current workspace, or the system (tries `tsc`
 * using current $PATH).
 *
 * @returns fullpath if found in the workspace, "tsc" if found in current $PATH, else undefined.
 */
export async function findTypescriptCompiler(): Promise<string | undefined> {
    const foundUris = await vscode.workspace.findFiles('**/node_modules/.bin/{tsc,tsc.cmd}', undefined, 1)
    const tscPaths = []
    if (foundUris.length > 0) {
        tscPaths.push(foundUris[0].fsPath)
    }
    tscPaths.push('tsc') // Try this last.

    for (const tsc of tscPaths) {
        // Try to run "tsc -v".
        if (await tryRun(tsc, ['-v'], 'yes', 'Version')) {
            return tsc
        }
    }

    return undefined
}

/**
 * Gets the configured `ssh` path, or falls back to "ssh" (not absolute),
 * or tries common locations, or returns undefined.
 */
export async function findSshPath(): Promise<string | undefined> {
    if (sshPath !== undefined) {
        return sshPath
    }

    const sshSettingPath = Settings.instance.get('remote.SSH.path', String, '')
    const paths = [
        sshSettingPath,
        'ssh', // Try $PATH _before_ falling back to common paths.
        '/usr/bin/ssh',
        'C:/Windows/System32/OpenSSH/ssh.exe',
        'C:/Program Files/Git/usr/bin/ssh.exe',
    ]
    for (const p of paths) {
        if (!p || ('ssh' !== p && !(await fs.exists(p)))) {
            continue
        }
        if (await tryRun(p, ['-G', 'x'], 'noresult' /* "ssh -G" prints quasi-sensitive info. */)) {
            sshPath = p
            return p
        }
    }
}

/**
 * Gets the configured `git` path, or falls back to "ssh" (not absolute),
 * or tries common locations, or returns undefined.
 */
export async function findGitPath(): Promise<string | undefined> {
    if (gitPath !== undefined) {
        return gitPath
    }
    const git = GitExtension.instance

    const paths = [git.gitPath, 'git']
    for (const p of paths) {
        if (!p || ('git' !== p && !(await fs.exists(p)))) {
            continue
        }
        if (await tryRun(p, ['--version'])) {
            gitPath = p
            return p
        }
    }
}

/**
 * Gets a working `bash`, or undefined.
 */
export async function findBashPath(): Promise<string | undefined> {
    if (bashPath !== undefined) {
        return bashPath
    }

    const paths = ['bash', 'C:/Program Files/Git/usr/bin/bash.exe', 'C:/Program Files (x86)/Git/usr/bin/bash.exe']
    for (const p of paths) {
        if (!p || ('bash' !== p && !(await fs.exists(p)))) {
            continue
        }
        if (await tryRun(p, ['--version'])) {
            bashPath = p
            return p
        }
    }
}<|MERGE_RESOLUTION|>--- conflicted
+++ resolved
@@ -31,18 +31,10 @@
     args: string[],
     logging: 'yes' | 'no' | 'noresult' = 'yes',
     expected?: string,
-<<<<<<< HEAD
-    onStdout?: (proc: ChildProcess, text: string) => void
-): Promise<boolean> {
-    const proc = new ChildProcess(p, args, { logging: 'no' })
-    const options = onStdout ? { onStdout: (text: string) => onStdout(proc, text) } : {}
-    const r = await proc.run(options)
-=======
     opt?: ChildProcessOptions
 ): Promise<boolean> {
     const proc = new ChildProcess(p, args, { logging: 'no' })
     const r = await proc.run(opt)
->>>>>>> 486dd03c
     const ok = r.exitCode === 0 && (expected === undefined || r.stdout.includes(expected))
     if (logging === 'noresult') {
         getLogger().info('tryRun: %s: %s', ok ? 'ok' : 'failed', proc)
