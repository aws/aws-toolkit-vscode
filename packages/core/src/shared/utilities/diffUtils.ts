--- conflicted
+++ resolved
@@ -152,33 +152,12 @@
 }
 
 /**
-<<<<<<< HEAD
- * Extracts modified lines from a unified diff string.
- * @param unifiedDiff The unified diff patch as a string.
- * @returns A Map where keys are removed lines and values are the corresponding modified (added) lines.
- */
-export function getModifiedLinesFromUnifiedDiff(unifiedDiff: string): Map<string, string> {
-    const removedLines: string[] = []
-    const addedLines: string[] = []
-
-    // Parse the unified diff to extract removed and added lines
-    const lines = unifiedDiff.split('\n')
-    for (const line of lines) {
-        if (line.startsWith('-') && !line.startsWith('---')) {
-            removedLines.push(line.slice(1))
-        } else if (line.startsWith('+') && !line.startsWith('+++')) {
-            addedLines.push(line.slice(1))
-        }
-    }
-
-=======
  * Extracts modified lines by comparing added and removed lines.
  * @param addedLines The array of added lines.
  * @param removedLines The array of removed lines.
  * @returns A Map where keys are removed lines and values are the corresponding modified (added) lines.
  */
 export function getModifiedLinesFromCode(addedLines: string[], removedLines: string[]): Map<string, string> {
->>>>>>> fc8242b9
     const modifiedMap = new Map<string, string>()
     let addedIndex = 0
 
