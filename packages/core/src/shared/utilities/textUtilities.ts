/*!
 * Copyright Amazon.com, Inc. or its affiliates. All Rights Reserved.
 * SPDX-License-Identifier: Apache-2.0
 */

import * as vscode from 'vscode'
import * as crypto from 'crypto'
import * as fs from 'fs' // eslint-disable-line no-restricted-imports
import { default as stripAnsi } from 'strip-ansi'
import { isCloud9 } from '../extensionUtilities'
import { getLogger } from '../logger'

/**
 * Truncates string `s` if it exceeds `n` chars.
 *
 * If `n` is negative, truncates at start instead of end.
 *
 * @param s String to truncate
 * @param n Truncate after this length
 * @param suffix String appended to truncated value (default: "…")
 */
export function truncate(s: string, n: number, suffix?: string): string {
    suffix = suffix ?? '…'
    if (s.length <= Math.abs(n)) {
        return s
    }
    const start = n < 0 ? s.length - Math.abs(n) : 0
    const end = n < 0 ? s.length : n
    const truncated = s.substring(start, end)
    return n < 0 ? suffix + truncated : truncated + suffix
}

/**
 * Indents a given string with spaces.
 *
 * @param {string} s - The input string to be indented.
 * @param {number} [size=4] - The number of spaces to use for indentation. Defaults to 4.
 * @param {boolean} [clear=false] - If true, the function will clear any existing indentation and apply the new indentation.
 * @returns {string} The indented string.
 *
 * @example
 * const indentedString = indent('Hello\nWorld', 2);
 * console.log(indentedString); // Output: "  Hello\n  World"
 *
 * @example
 * const indentedString = indent('  Hello\n    World', 4, true);
 * console.log(indentedString); // Output: "    Hello\n    World"
 */
export function indent(s: string, size: number = 4, clear: boolean = false): string {
    const n = Math.abs(size)
    const spaces = ''.padEnd(n, ' ')
    if (size < 0) {
        throw Error() // TODO: implement "dedent" for negative size.
    }
    if (clear) {
        return s.replace(/^[ \t]*([^\n])/, `${spaces}$1`).replace(/(\n+)[ \t]*([^ \t\n])/g, `$1${spaces}$2`)
    }
    return spaces + s.replace(/(\n+)(.)/g, `$1${spaces}$2`)
}

/**
 * Creates a (shallow) clone of `obj` and truncates its top-level string properties.
 *
 * @param obj Object to copy and truncate
 * @param len Truncate top-level string properties exceeding this length
 * @param propNames Only truncate properties in this list
 * @param suffix String appended to truncated values (default: "…")
 */
export function truncateProps(obj: object, len: number, propNames?: string[], suffix?: string): object {
    if (len <= 0) {
        throw Error(`invalid len: ${len}`)
    }
    // Shallow-copy to avoid modifying the original object.
    const r = { ...obj }

    if (propNames) {
        for (const propName of propNames) {
            try {
                const val = (r as any)[propName]
                if (val !== undefined && typeof val === 'string') {
                    ;(r as any)[propName] = truncate(val, len, suffix)
                }
            } catch {
                // Do nothing ("best effort").
            }
        }
    } else {
        for (const propName of Object.getOwnPropertyNames(r)) {
            try {
                ;(r as any)[propName] = truncate((r as any)[propName], len, suffix)
            } catch {
                // Do nothing ("best effort").
            }
        }
    }

    return r
}

export function removeAnsi(text: string): string {
    try {
        return stripAnsi(text)
    } catch (err) {
        getLogger().error('Unexpected error while removing Ansi from text: %O', err as Error)

        // Fall back to original text so callers aren't impacted
        return text
    }
}

/**
 * Hashes are not guaranteed to be stable across toolkit versions. We may change the implementation.
 */
export function getStringHash(text: string | Buffer): string {
    const hash = crypto.createHash('sha256')

    hash.update(text)

    return hash.digest('hex')
}

/**
 * Temporary util while Cloud9 does not have codicon support
 */
export function addCodiconToString(codiconName: string, text: string): string {
    return isCloud9() ? text : `$(${codiconName}) ${text}`
}

/**
 * Go allows function signatures to be multi-line, so we should parse these into something more usable.
 *
 * @param text String to parse
 *
 * @returns Final output without any new lines or comments
 */
export function stripNewLinesAndComments(text: string): string {
    const blockCommentRegExp = /\/\*.*\*\//
    let result: string = ''

    text.split(/\r|\n/).map((s) => {
        const commentStart: number = s.search(/\/\//)
        s = s.replace(blockCommentRegExp, '')
        result += commentStart === -1 ? s : s.substring(0, commentStart)
    })

    return result
}

/**
 * Inserts some text into a file.
 * Very slow for large files so don't use it for that purpose.
 *
 * @param filePath Path to the file to write to
 * @param text String that will be inserted
 * @param line Optional line number to use (0 indexed)
 */
export async function insertTextIntoFile(text: string, filePath: string, line: number = 0) {
    const oldData: Buffer = fs.readFileSync(filePath)
    const lines: string[] = oldData.toString().split(/\r?\n/)
    lines.splice(line, 0, text)

    const newData: Buffer = Buffer.from(lines.join('\n'))
    const fd: number = fs.openSync(filePath, 'w+')

    fs.writeSync(fd, newData, 0, newData.length, 0)

    fs.close(fd, (err) => {
        if (err) {
            throw err
        }
    })
}

export function toTitleCase(str: string): string {
    return str.charAt(0).toUpperCase().concat(str.slice(1))
}

/**
 * converts keys in an object from camelCase to snake_case
 * e.g.
 * {
 *   fooBar: "fi"
 * }
 *
 * to
 * {
 *   foo_bar: "fi"
 * }
 */
export function toSnakeCase(obj: Record<string, any>) {
    const snakeObj: Record<string, string> = {}

    for (const key in obj) {
        if (Object.prototype.hasOwnProperty.call(obj, key)) {
            const snakeKey = key.replace(/([a-z])([A-Z]+)/g, '$1_$2').toLowerCase()
            snakeObj[snakeKey] = obj[key]
        }
    }

    return snakeObj
}

/**
 * Gets a relative date between the from date and now date (default: current time)
 * e.g. "in 1 minute", '1 minute ago'
 * works on the scales of seconds, minutes, hours, days, weeks, months, years
 * @param from start Date
 * @param now end Date (default: current time)
 * @returns string representation of relative date
 */
export function getRelativeDate(from: Date, now: Date = new Date()): string {
    const rtf = new Intl.RelativeTimeFormat('en', { numeric: 'auto', style: 'long' })

    const second = 1000
    const minute = second * 60
    const hour = minute * 60
    const day = hour * 24
    const week = day * 7

    // Prevent clock skew showing future date - adjust 5 seconds
    const fromAdj = new Date(from.valueOf() - 5 * second)

    const diff = fromAdj.valueOf() - now.valueOf()
    const absDiff = Math.abs(diff)
    // seconds
    if (absDiff < minute) {
        // magnitude is less than a minute
        return rtf.format(Math.floor(diff / second), 'second')
    }
    // minutes
    if (absDiff < hour) {
        // magnitude is less than an hour
        return rtf.format(Math.floor(diff / minute), 'minute')
    }
    // hours
    if (absDiff < day) {
        // magnitude is less than a day
        return rtf.format(Math.floor(diff / hour), 'hour')
    }
    // days
    if (absDiff < week) {
        // magnitude is less than a week
        return rtf.format(Math.floor(diff / day), 'day')
    }
    // weeks
    if (
        (Math.abs(fromAdj.getUTCMonth() - now.getUTCMonth()) === 0 &&
            Math.abs(fromAdj.getUTCFullYear() - now.getUTCFullYear()) === 0) || // same month of same year
        (fromAdj.getUTCMonth() - now.getUTCMonth() === 1 && fromAdj.getUTCDate() < now.getUTCDate()) || // different months, but less than a month apart in terms of numeric days
        (now.getUTCMonth() - fromAdj.getUTCMonth() === 1 && now.getUTCDate() < fromAdj.getUTCDate()) // same as above but in the opposite direction
    ) {
        return rtf.format(Math.floor(diff / week), 'week')
    }
    // months
    if (
        Math.abs(fromAdj.getUTCFullYear() - now.getUTCFullYear()) === 0 || // same year, and all the other conditions above didn't pass
        (fromAdj.getUTCFullYear() - now.getUTCFullYear() === 1 && fromAdj.getUTCMonth() < now.getUTCMonth()) || // different years, but less than a year apart in terms of months
        (now.getUTCFullYear() - fromAdj.getUTCFullYear() === 1 && now.getUTCMonth() < fromAdj.getUTCMonth()) // same as the above, but in reverse
    ) {
        // add/subtract months to make up for the difference between years
        let adjMonths = 0
        if (fromAdj.getUTCFullYear() > now.getUTCFullYear()) {
            adjMonths = 12
        } else if (fromAdj.getUTCFullYear() < now.getUTCFullYear()) {
            adjMonths = -12
        }
        return rtf.format(Math.floor(fromAdj.getUTCMonth() - now.getUTCMonth() + adjMonths), 'month')
    }
    // years
    // if all conditionals above have failed, we're looking in terms of a > 1 year gap
    return rtf.format(Math.floor(fromAdj.getUTCFullYear() - now.getUTCFullYear()), 'year')
}

/**
 * Format for rendering readable dates.
 *
 * Same format used in the S3 console, but it's also locale-aware.
 * This specifically combines a separate date and time format
 * in order to avoid a comma between the date and time.
 *
 * US: Jan 5, 2020 5:30:20 PM GMT-0700
 * GB: 5 Jan 2020 17:30:20 GMT+0100
 */
export function formatLocalized(d: Date = new Date(), cloud9 = isCloud9()): string {
    const dateFormat = new Intl.DateTimeFormat('en-US', {
        year: 'numeric',
        month: 'short',
        day: 'numeric',
    })
    const timeFormat = new Intl.DateTimeFormat('en-US', {
        hour: 'numeric',
        minute: 'numeric',
        second: 'numeric',
        timeZoneName: cloud9 ? 'short' : 'shortOffset',
    })

    return `${dateFormat.format(d)} ${timeFormat.format(d)}`
}
/**
 * Matches Insights console timestamp, e.g.: 2019-03-04T11:40:08.781-08:00
 * TODO: Do we want this this verbose? Log stream just shows HH:mm:ss
 */
export function formatDateTimestamp(forceUTC: boolean, d: Date = new Date()): string {
    let offsetString: string
    if (!forceUTC) {
        // manually adjust offset seconds if looking for a GMT timestamp:
        // the date is created in local time, but `getISOString` will always output unadjusted GMT
        d = new Date(d.getTime() - d.getTimezoneOffset() * 1000 * 60)
        offsetString = '+00:00'
    } else {
        // positive offset means GMT-n, negative offset means GMT+n
        // offset is in minutes
        offsetString = `${d.getTimezoneOffset() <= 0 ? '+' : '-'}${(d.getTimezoneOffset() / 60)
            .toString()
            .padStart(2, '0')}:00`
    }
    const iso = d.toISOString()
    // trim 'Z' (last char of iso string) and add offset string
    return `${iso.substring(0, iso.length - 1)}${offsetString}`
}

/**
 * To satisfy a pentesting concern, encodes HTML to mitigate risk of HTML injection
 */
export function encodeHTML(str: string) {
    return str.replace(/</g, '&lt;').replace(/>/g, '&gt;')
}

/**
 * cleans up a filename of invalid characters, whitespaces and emojis
 * "foo🤷bar/zu b.txt" => "foo_bar_zu_b.txt"
 * @param input filename
 * @param replaceString optionally override default substitution
 * @returns a cleaned name you can safely use as a file or directory name
 */
export function sanitizeFilename(input: string, replaceString = '_'): string {
    return (
        input
            // replace invalid chars
            .replace(/[\/|\\:*?"<>\s]/g, replaceString)
            // replace emojis https://edvins.io/how-to-strip-emojis-from-string-in-java-script
            .replace(
                /([\u2700-\u27BF]|[\uE000-\uF8FF]|\uD83C[\uDC00-\uDFFF]|\uD83D[\uDC00-\uDFFF]|[\u2011-\u26FF]|\uD83E[\uDD10-\uDDFF])/g,
                replaceString
            )
    )
}

// Given number of milliseconds elapsed (ex. 4,500,000) return hr / min / sec it represents (ex. "1 hr 15 min")
export function convertToTimeString(durationInMs: number) {
    const time = new Date(durationInMs)
    const hours = time.getUTCHours()
    const minutes = time.getUTCMinutes()
    const seconds = time.getUTCSeconds()
    let timeString = `${seconds} sec`
    if (minutes > 0) {
        timeString = `${minutes} min ${timeString}`
    }
    if (hours > 0) {
        timeString = `${hours} hr ${timeString}`
    }
    return timeString
}

// Given Date object, return timestamp it represents (ex. "01/01/23, 12:00 AM")
export function convertDateToTimestamp(date: Date) {
    return date.toLocaleDateString('en-US', {
        month: '2-digit',
        day: '2-digit',
        year: '2-digit',
        hour: '2-digit',
        minute: '2-digit',
    })
}

/**
 * A helper function to generate a random string for a specified length
 *
 * @param length - The length of the generated string. Defaults to 32 if length not provided.
 */
export function getRandomString(length = 32) {
    let text = ''
    const possible = 'ABCDEFGHIJKLMNOPQRSTUVWXYZabcdefghijklmnopqrstuvwxyz0123456789'
    for (let i = 0; i < length; i++) {
        text += possible.charAt(Math.floor(Math.random() * possible.length))
    }
    return text
}

/**
 * Convert a base 64 string to a base 64 url string
 *
 * See: https://datatracker.ietf.org/doc/html/rfc4648#section-5
 * @param base64 a base 64 string
 * @returns a base 64 url string
 */
export function toBase64URL(base64: string) {
    return base64.replace(/\+/g, '-').replace(/\//g, '_').replace(/=+$/, '')
}

export function undefinedIfEmpty(str: string | undefined): string | undefined {
    if (str && str.trim().length > 0) {
        return str
    }

    return undefined
}

<<<<<<< HEAD
export function decodeBase64(base64Str: string): string {
    return Buffer.from(base64Str, 'base64').toString()
=======
/**
 * Extracts the file path and selection context from the message.
 *
 * @param {any} message - The message object containing the file and selection context.
 * @returns {Object} - An object with `filePath` and `selection` properties.
 */
export function extractFileAndCodeSelectionFromMessage(message: any) {
    const filePath = message?.context?.activeFileContext?.filePath
    const selection = message?.context?.focusAreaContext?.selectionInsideExtendedCodeBlock as vscode.Selection
    return { filePath, selection }
>>>>>>> f3d0f9be
}<|MERGE_RESOLUTION|>--- conflicted
+++ resolved
@@ -406,10 +406,9 @@
     return undefined
 }
 
-<<<<<<< HEAD
 export function decodeBase64(base64Str: string): string {
     return Buffer.from(base64Str, 'base64').toString()
-=======
+}
 /**
  * Extracts the file path and selection context from the message.
  *
@@ -420,5 +419,4 @@
     const filePath = message?.context?.activeFileContext?.filePath
     const selection = message?.context?.focusAreaContext?.selectionInsideExtendedCodeBlock as vscode.Selection
     return { filePath, selection }
->>>>>>> f3d0f9be
 }