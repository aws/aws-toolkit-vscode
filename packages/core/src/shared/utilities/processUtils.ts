/*!
 * Copyright Amazon.com, Inc. or its affiliates. All Rights Reserved.
 * SPDX-License-Identifier: Apache-2.0
 */

import * as proc from 'child_process' // eslint-disable-line no-restricted-imports
import * as crossSpawn from 'cross-spawn'
import * as logger from '../logger/logger'
import { Timeout, CancellationError, waitUntil } from './timeoutUtils'
import { PollingSet } from './pollingSet'
import { CircularBuffer } from './collectionUtils'
import { oncePerUniqueArg } from './functionUtils'

export interface RunParameterContext {
    /** Reports an error parsed from the stdin/stdout streams. */
    reportError(err: string | Error): void
    /** Attempts to stop the running process. See {@link ChildProcess.stop}. */
    stop(force?: boolean, signal?: string): void
    /** Send string to stdin */
    send(text: string): Promise<void>
    /** The active `Timeout` object (if applicable). */
    readonly timeout?: Timeout
    /** The logger being used by the process. */
    readonly logger: logger.Logger
}

export interface ChildProcessOptions {
    /** Sets the logging behavior. (default: 'yes') */
    logging?: 'yes' | 'no' | 'noparams'
    /** Controls whether stdout/stderr is collected and returned in the `ChildProcessResult`. (default: true) */
    collect?: boolean
    /** Wait until streams close to resolve the process result. (default: true) */
    waitForStreams?: boolean
    /** Forcefully kill the process on an error. (default: false) */
    useForceStop?: boolean
    /** Rejects the Promise on any error. Can also use a callback for custom errors. (default: false) */
    rejectOnError?: boolean | ((error: Error) => Error)
    /** Rejects the Promise on non-zero exit codes. Can also use a callback for custom errors. (default: false) */
    rejectOnErrorCode?: boolean | ((code: number) => Error)
    /** A `Timeout` token. The running process will be terminated on expiration or cancellation. */
    timeout?: Timeout
    /** Options sent to the `spawn` command. This is merged in with the base options if they exist. */
    spawnOptions?: proc.SpawnOptions
    /** Callback for intercepting text from the stdout stream. */
    onStdout?: (text: string, context: RunParameterContext) => void
    /** Callback for intercepting text from the stderr stream. */
    onStderr?: (text: string, context: RunParameterContext) => void
    /** Thresholds to configure warning logs */
    warnThresholds?: {
        /** Threshold for memory usage in bytes */
        memory?: number
        /** Threshold for CPU usage by percentage */
        cpu?: number
    }
}

export interface ChildProcessRunOptions extends Omit<ChildProcessOptions, 'logging'> {
    /** Arguments applied in addition to the ones used in construction. */
    extraArgs?: string[]
}

export interface ChildProcessResult {
    exitCode: number
    error: Error | undefined
    /** All output emitted by the process, if it was started with `collect=true`, else empty. */
    stdout: string
    /** All stderr data emitted by the process, if it was started with `collect=true`, else empty. */
    stderr: string
    signal?: string
}
export const oneMB = 1024 * 1024
export const eof = Symbol('EOF')
export const defaultProcessWarnThresholds = {
    memory: 100 * oneMB,
    cpu: 50,
}

export interface ProcessStats {
    memory: number
    cpu: number
}
export class ChildProcessTracker {
    static readonly pollingInterval: number = 10000 // Check usage every 10 seconds
    static readonly logger = logger.getLogger('childProcess')
    #processByPid: Map<number, ChildProcess> = new Map<number, ChildProcess>()
    #pids: PollingSet<number>

    public constructor() {
        this.#pids = new PollingSet(ChildProcessTracker.pollingInterval, () => this.monitor())
    }

    private getThreshold(pid: number): ProcessStats {
        if (!this.#processByPid.has(pid)) {
            ChildProcessTracker.logOnce(pid, `Missing process with id ${pid}, returning default threshold`)
            return defaultProcessWarnThresholds
        }
        // Safe to assert since it exists from check above.
        return this.#processByPid.get(pid)!.getWarnThresholds()
    }

    private cleanUp() {
        const terminatedProcesses = Array.from(this.#pids.values()).filter(
            (pid: number) => this.#processByPid.get(pid)?.stopped
        )
        for (const pid of terminatedProcesses) {
            this.delete(pid)
        }
    }

    private async monitor() {
        this.cleanUp()
        ChildProcessTracker.logger.debug(`Active running processes size: ${this.#pids.size}`)

        for (const pid of this.#pids.values()) {
            await this.checkProcessUsage(pid)
        }
    }

    private async checkProcessUsage(pid: number): Promise<void> {
        if (!this.#pids.has(pid)) {
            ChildProcessTracker.logMissingPid(pid)
            return
        }
        const stats = this.getUsage(pid)
        const threshold = this.getThreshold(pid)
        if (stats) {
            ChildProcessTracker.logger.debug(`Process ${pid} usage: %O`, stats)
<<<<<<< HEAD
            if (stats.memory > ChildProcessTracker.thresholds.memory) {
                ChildProcessTracker.logExceededThreshold(pid, 'memory')
            }
            if (stats.cpu > ChildProcessTracker.thresholds.cpu) {
                ChildProcessTracker.logExceededThreshold(pid, 'cpu')
=======
            if (stats.memory > threshold.memory) {
                ChildProcessTracker.logOnce(
                    pid,
                    `Process ${pid} exceeded memory threshold: ${(stats.memory / oneMB).toFixed(2)} MB`
                )
            }
            if (stats.cpu > threshold.cpu) {
                ChildProcessTracker.logOnce(pid, `Process ${pid} exceeded cpu threshold: ${stats.cpu}%`)
>>>>>>> fdaaae1a
            }
        }
    }

    private static logMissingPid = oncePerUniqueArg((pid: number) =>
        ChildProcessTracker.logger.warn(`Missing process with id ${pid}`)
    )

    private static logStatFailure = oncePerUniqueArg((pid: number, e: unknown) =>
        ChildProcessTracker.logger.warn(`Failed to get process stats for ${pid}: ${e}`)
    )

    private static logExceededThreshold = oncePerUniqueArg((pid: number, threshold: keyof ProcessStats) =>
        ChildProcessTracker.logger.warn(`Process ${pid} exceeded ${threshold} threshold`)
    )

    public add(childProcess: ChildProcess) {
        const pid = childProcess.pid()
        this.#processByPid.set(pid, childProcess)
        this.#pids.add(pid)
    }

    public delete(childProcessId: number) {
        this.#processByPid.delete(childProcessId)
        this.#pids.delete(childProcessId)
    }

    public get size() {
        return this.#pids.size
    }

    public has(childProcess: ChildProcess) {
        return this.#pids.has(childProcess.pid())
    }

    public clear() {
        for (const childProcess of this.#processByPid.values()) {
            childProcess.stop(true)
        }
        this.#pids.clear()
        this.#processByPid.clear()
    }

    public getUsage(pid: number): ProcessStats {
        try {
            // isWin() leads to circular dependency.
            return process.platform === 'win32' ? getWindowsUsage() : getUnixUsage()
        } catch (e) {
            ChildProcessTracker.logStatFailure(pid, e)
            return { cpu: 0, memory: 0 }
        }

        function getWindowsUsage() {
            const cpuOutput = proc
                .execFileSync('wmic', [
                    'path',
                    'Win32_PerfFormattedData_PerfProc_Process',
                    'where',
                    `IDProcess=${pid}`,
                    'get',
                    'PercentProcessorTime',
                ])
                .toString()
            const memOutput = proc
                .execFileSync('wmic', ['process', 'where', `ProcessId=${pid}`, 'get', 'WorkingSetSize'])
                .toString()

            const cpuPercentage = parseFloat(cpuOutput.split('\n')[1])
            const memoryBytes = parseInt(memOutput.split('\n')[1]) * 1024

            return {
                cpu: isNaN(cpuPercentage) ? 0 : cpuPercentage,
                memory: memoryBytes,
            }
        }

        function getUnixUsage() {
            const cpuMemOutput = proc.execFileSync('ps', ['-p', pid.toString(), '-o', '%cpu,%mem']).toString()
            const rssOutput = proc.execFileSync('ps', ['-p', pid.toString(), '-o', 'rss']).toString()

            const cpuMemLines = cpuMemOutput.split('\n')[1].trim().split(/\s+/)
            const cpuPercentage = parseFloat(cpuMemLines[0])
            const memoryBytes = parseInt(rssOutput.split('\n')[1]) * 1024

            return {
                cpu: isNaN(cpuPercentage) ? 0 : cpuPercentage,
                memory: memoryBytes,
            }
        }
    }
}

/**
 * Convenience class to manage a child process
 * To use:
 * - instantiate
 * - call and await run to get the results (pass or fail)
 */
export class ChildProcess {
    static #runningProcesses = new ChildProcessTracker()
    static stopTimeout = 3000
    #childProcess: proc.ChildProcess | undefined
    #processErrors: Error[] = []
    #processResult: ChildProcessResult | undefined
    #log: logger.Logger

    /** Collects stdout data if the process was started with `collect=true`. */
    #stdoutChunks: string[] = []
    /** Collects stderr data if the process was started with `collect=true`. */
    #stderrChunks: string[] = []

    #command: string
    #args: string[]
    #baseOptions: ChildProcessOptions

    #makeResult(code: number, signal?: NodeJS.Signals): ChildProcessResult {
        return {
            exitCode: code,
            stdout: this.#stdoutChunks.join('').trim(),
            stderr: this.#stderrChunks.join('').trim(),
            error: this.#processErrors[0], // Only use the first since that one usually cascades.
            signal,
        }
    }

    public constructor(command: string, args: string[] = [], baseOptions: ChildProcessOptions = {}) {
        this.#command = command
        this.#args = args
        this.#baseOptions = baseOptions
        // TODO: allow caller to use the various loggers instead of just the single one
        this.#log = baseOptions.logging !== 'no' ? logger.getLogger() : logger.getNullLogger()
    }
    public static async run(
        command: string,
        args: string[] = [],
        options?: ChildProcessOptions
    ): Promise<ChildProcessResult> {
        return await new ChildProcess(command, args, options).run()
    }

    public getWarnThresholds(): ProcessStats {
        return { ...defaultProcessWarnThresholds, ...this.#baseOptions.warnThresholds }
    }

    // Inspired by 'got'
    /**
     * Creates a one-off {@link ChildProcess} class that always uses the specified options.
     */
    public static extend(options: ChildProcessOptions) {
        return class extends this {
            public constructor(command: string, args: string[] = []) {
                super(command, args, options)
            }
        }
    }

    /**
     * Runs the child process. Options passed here are merged with the options passed in during construction.
     * Priority is given to `run` options, overriding the previous value.
     */
    public async run(params: ChildProcessRunOptions = {}): Promise<ChildProcessResult> {
        if (this.#childProcess) {
            throw new Error('process already started')
        }

        const options = {
            collect: true,
            waitForStreams: true,
            ...this.#baseOptions,
            ...params,
            spawnOptions: { ...this.#baseOptions.spawnOptions, ...params.spawnOptions },
        }

        const { rejectOnError, rejectOnErrorCode, timeout } = options
        const args = this.#args.concat(options.extraArgs ?? [])

        const debugDetail = this.#log.logLevelEnabled('debug')
            ? ` (running processes: ${ChildProcess.#runningProcesses.size})`
            : ''
        this.#log.info(`Command: ${this.toString(options.logging === 'noparams')}${debugDetail}`)

        const cleanup = () => {
            this.#childProcess?.stdout?.removeAllListeners()
            this.#childProcess?.stderr?.removeAllListeners()
        }

        return new Promise<ChildProcessResult>((resolve, reject) => {
            const errorHandler = (error: Error, force = options.useForceStop) => {
                this.#processErrors.push(error)
                if (!this.stopped) {
                    this.stop(force)
                }
                if (rejectOnError) {
                    if (typeof rejectOnError === 'function') {
                        reject(rejectOnError(error))
                    } else {
                        reject(error)
                    }
                }
            }

            const paramsContext: RunParameterContext = {
                timeout,
                logger: this.#log,
                stop: this.stop.bind(this),
                send: this.send.bind(this),
                reportError: (err) => errorHandler(err instanceof Error ? err : new Error(err)),
            }

            if (timeout && timeout?.completed) {
                throw new Error('Timeout token was already completed.')
            }

            // Async.
            // See also crossSpawn.spawnSync().
            // Arguments are forwarded[1] to node `child_process` module, see its documentation[2].
            // [1] https://github.com/moxystudio/node-cross-spawn/blob/master/index.js
            // [2] https://nodejs.org/api/child_process.html
            try {
                this.#childProcess = crossSpawn.spawn(this.#command, args, options.spawnOptions)
                this.#registerLifecycleListeners(this.#childProcess, errorHandler, options)
            } catch (err) {
                return reject(err)
            }

            // Emitted whenever:
            //  1. Process could not be spawned, or
            //  2. Process could not be killed, or
            //  3. Sending a message to the child process failed.
            // https://nodejs.org/api/child_process.html#child_process_class_childprocess
            // We also register error event handlers on the output/error streams in case a lower level library fails
            this.#childProcess.on('error', errorHandler)
            this.#childProcess.stdout?.on('error', errorHandler)
            this.#childProcess.stderr?.on('error', errorHandler)

            this.#childProcess.stdout?.on('data', (data: { toString(): string }) => {
                if (options.collect) {
                    this.#stdoutChunks.push(data.toString())
                }

                options.onStdout?.(data.toString(), paramsContext)
            })

            this.#childProcess.stderr?.on('data', (data: { toString(): string }) => {
                if (options.collect) {
                    this.#stderrChunks.push(data.toString())
                }

                options.onStderr?.(data.toString(), paramsContext)
            })

            // Emitted when streams are closed.
            // This will not be fired if `waitForStreams` is false
            this.#childProcess.once('close', (code, signal) => {
                this.#processResult = this.#makeResult(code ?? -1, signal ?? undefined)
                resolve(this.#processResult)
            })

            // Emitted when process exits or terminates.
            // https://nodejs.org/api/child_process.html#child_process_class_childprocess
            // - If the process exited, `code` is the final exit code of the process, else null.
            // - If the process terminated because of a signal, `signal` is the name of the signal, else null.
            // - One of `code` or `signal` will always be non-null.
            this.#childProcess.once('exit', (code, signal) => {
                this.#processResult = this.#makeResult(
                    typeof code === 'number' ? code : -1,
                    typeof signal === 'string' ? signal : undefined
                )
                if (code && rejectOnErrorCode) {
                    if (typeof rejectOnErrorCode === 'function') {
                        reject(rejectOnErrorCode(code))
                    } else {
                        reject(new Error(`Command exited with non-zero code (${code}): ${this.toString()}`))
                    }
                }
                if (options.waitForStreams === false) {
                    resolve(this.#processResult)
                }
            })
        }).finally(() => cleanup())
    }

    /**
     * Gets the `run()` result after the child process has finished.
     *
     * stdout/stderr will be empty unless the process was started with `collect=true`.
     *
     * @returns `run()` result, or undefined if the process has not yet started or is still running.
     */
    public result(): ChildProcessResult | undefined {
        return this.#processResult
    }

    public proc(): proc.ChildProcess | undefined {
        return this.#childProcess
    }

    public pid(): number {
        return this.#childProcess?.pid ?? -1
    }

    public exitCode(): number {
        return this.#childProcess?.exitCode ?? -1
    }

    /**
     * Stops the process.
     *
     * SIGTERM won't kill a terminal process, use SIGHUP instead.
     *
     * @param force  Tries SIGKILL if the process is not stopped after a few seconds.
     * @param signal  Signal to send, defaults to SIGTERM (node default).
     *
     */
    public stop(force: boolean = false, signal?: NodeJS.Signals): void {
        const child = this.#childProcess
        if (!child || child.stdin?.destroyed) {
            return
        }
        const command = this.#command
        const pid = this.pid()
        if (!this.stopped) {
            child.kill(signal)

            if (force === true) {
                waitUntil(async () => this.stopped, { timeout: ChildProcess.stopTimeout, interval: 200, truthy: true })
                    .then((stopped) => {
                        if (!stopped) {
                            child.kill('SIGKILL')
                        }
                    })
                    .catch((e) => {
                        this.#log.warn(`stop(): SIGKILL failed: pid=${pid} command=${command}`)
                    })
            }
        } else {
            throw new Error('Attempting to kill a process that has already been killed')
        }
    }

    #registerLifecycleListeners(
        process: proc.ChildProcess,
        errorHandler: (error: Error, forceStop?: boolean) => void,
        options?: ChildProcessOptions
    ): void {
        const pid = process.pid
        if (pid === undefined) {
            return
        }
        ChildProcess.#runningProcesses.add(this)

        const timeoutListener = options?.timeout?.token.onCancellationRequested(({ agent }) => {
            const message = agent === 'user' ? 'Cancelled: ' : 'Timed out: '
            this.#log.verbose(`${message}${this.toString(options?.logging === 'noparams')}`)
            errorHandler(new CancellationError(agent), true)
        })

        const dispose = () => {
            timeoutListener?.dispose()
            ChildProcess.#runningProcesses.delete(this.pid())
        }

        process.on('exit', dispose)
        process.on('error', dispose)
    }

    /**
     * Sends data to the process
     *
     * This throws if the process hasn't started or if the write fails.
     */
    public async send(input: string | Buffer | typeof eof) {
        if (this.#childProcess === undefined) {
            throw new Error('Cannot write to non-existent process')
        }

        const stdin = this.#childProcess.stdin
        if (!stdin) {
            throw new Error('Cannot write to non-existent stdin')
        }

        if (input === eof) {
            return new Promise<void>((resolve) => stdin.end('', resolve))
        }

        return new Promise<void>((resolve, reject) => stdin.write(input, (e) => (e ? reject(e) : resolve())))
    }

    /**
     * Returns true if the process has ended, or false if the process was not
     * started or is still running.
     *
     * "Ended" means any of:
     * - error prevented start, or
     * - streams closed, or
     * - process exited, or
     * - exit-code was set.
     */
    public get stopped(): boolean {
        if (!this.#childProcess) {
            return false // Not started yet.
        }
        return !!this.#processResult
    }

    /**
     * Gets a string representation of the process invocation.
     *
     * @param noparams Omit parameters in the result (to protect sensitive info).
     * @param nostatus Omit "(not started)" note.
     */
    public toString(noparams = false, nostatus = false): string {
        const pid = this.pid() > 0 ? `PID ${this.pid()}:` : nostatus ? '' : '(not started)'
        return `${pid} [${this.#command} ${noparams ? '...' : this.#args.join(' ')}]`
    }
}<|MERGE_RESOLUTION|>--- conflicted
+++ resolved
@@ -82,6 +82,7 @@
 export class ChildProcessTracker {
     static readonly pollingInterval: number = 10000 // Check usage every 10 seconds
     static readonly logger = logger.getLogger('childProcess')
+    static readonly loggedPids = new CircularBuffer(1000)
     #processByPid: Map<number, ChildProcess> = new Map<number, ChildProcess>()
     #pids: PollingSet<number>
 
@@ -118,20 +119,13 @@
 
     private async checkProcessUsage(pid: number): Promise<void> {
         if (!this.#pids.has(pid)) {
-            ChildProcessTracker.logMissingPid(pid)
+            ChildProcessTracker.logOnce(pid, `Missing process with id ${pid}`)
             return
         }
         const stats = this.getUsage(pid)
         const threshold = this.getThreshold(pid)
         if (stats) {
             ChildProcessTracker.logger.debug(`Process ${pid} usage: %O`, stats)
-<<<<<<< HEAD
-            if (stats.memory > ChildProcessTracker.thresholds.memory) {
-                ChildProcessTracker.logExceededThreshold(pid, 'memory')
-            }
-            if (stats.cpu > ChildProcessTracker.thresholds.cpu) {
-                ChildProcessTracker.logExceededThreshold(pid, 'cpu')
-=======
             if (stats.memory > threshold.memory) {
                 ChildProcessTracker.logOnce(
                     pid,
@@ -140,21 +134,15 @@
             }
             if (stats.cpu > threshold.cpu) {
                 ChildProcessTracker.logOnce(pid, `Process ${pid} exceeded cpu threshold: ${stats.cpu}%`)
->>>>>>> fdaaae1a
-            }
-        }
-    }
-
-    private static logMissingPid = oncePerUniqueArg((pid: number) =>
-        ChildProcessTracker.logger.warn(`Missing process with id ${pid}`)
-    )
-
-    private static logStatFailure = oncePerUniqueArg((pid: number, e: unknown) =>
-        ChildProcessTracker.logger.warn(`Failed to get process stats for ${pid}: ${e}`)
-    )
-
-    private static logExceededThreshold = oncePerUniqueArg((pid: number, threshold: keyof ProcessStats) =>
-        ChildProcessTracker.logger.warn(`Process ${pid} exceeded ${threshold} threshold`)
+            }
+        }
+    }
+
+    public static logOnce = oncePerUniqueArg(
+        (_pid: number, msg: string) => {
+            ChildProcessTracker.logger.warn(msg)
+        },
+        { key: (pid, _) => `${pid}` }
     )
 
     public add(childProcess: ChildProcess) {
@@ -189,7 +177,7 @@
             // isWin() leads to circular dependency.
             return process.platform === 'win32' ? getWindowsUsage() : getUnixUsage()
         } catch (e) {
-            ChildProcessTracker.logStatFailure(pid, e)
+            ChildProcessTracker.logOnce(pid, `Failed to get process stats for ${pid}: ${e}`)
             return { cpu: 0, memory: 0 }
         }
 
