/*!
 * Copyright Amazon.com, Inc. or its affiliates. All Rights Reserved.
 * SPDX-License-Identifier: Apache-2.0
 */

import vscode from 'vscode'
import { getLogger } from '../logger/logger'
import { tmpdir } from 'os'
import { join } from 'path'
import * as nodefs from 'fs' // eslint-disable-line no-restricted-imports

interface ProxyConfig {
    proxyUrl: string | undefined
    noProxy: string | undefined
    proxyStrictSSL: boolean | true
    certificateAuthority: string | undefined
    isProxyAndCertAutoDiscoveryEnabled: boolean
}

/**
 * Utility class for handling proxy configuration
 */
export class ProxyUtil {
    private static readonly logger = getLogger('proxyUtil')

    /**
     * Sets proxy environment variables based on VS Code settings for use with the Flare Language Server
     *
     * See documentation here for setting the environement variables which are inherited by Flare LS process:
     * https://github.com/aws/language-server-runtimes/blob/main/runtimes/docs/proxy.md
     */
    public static async configureProxyForLanguageServer(): Promise<void> {
        try {
            const proxyConfig = this.getProxyConfiguration()

            await this.setProxyEnvironmentVariables(proxyConfig)
        } catch (err) {
            this.logger.error(`Failed to configure proxy: ${err}`)
        }
    }

    /**
     * Gets proxy configuration from VS Code settings
     */
    private static getProxyConfiguration(): ProxyConfig {
        const httpConfig = vscode.workspace.getConfiguration('http')
        const proxyUrl = httpConfig.get<string>('proxy')
        this.logger.debug(`Proxy URL Setting in VSCode Settings: ${proxyUrl}`)

        const noProxy = httpConfig.get<string>('noProxy')
        if (noProxy) {
            this.logger.info(`Using noProxy from VS Code settings: ${noProxy}`)
        }

        const proxyStrictSSL = httpConfig.get<boolean>('proxyStrictSSL', true)

        const amazonQConfig = vscode.workspace.getConfiguration('amazonQ')
        const proxySettings = amazonQConfig.get<{
            certificateAuthority?: string
            enableProxyAndCertificateAutoDiscovery: boolean
        }>('proxy', { enableProxyAndCertificateAutoDiscovery: true })

        return {
            proxyUrl,
            noProxy,
            proxyStrictSSL,
            certificateAuthority: proxySettings.certificateAuthority,
            isProxyAndCertAutoDiscoveryEnabled: proxySettings.enableProxyAndCertificateAutoDiscovery,
        }
    }

    /**
     * Sets environment variables based on proxy configuration
     */
    private static async setProxyEnvironmentVariables(config: ProxyConfig): Promise<void> {
<<<<<<< HEAD
        // Always enable experimental proxy support for better handling of both explicit and transparent proxies
        process.env.EXPERIMENTAL_HTTP_PROXY_SUPPORT = 'true'
=======
        // Set experimental proxy support based on user setting
        process.env.EXPERIMENTAL_HTTP_PROXY_SUPPORT = config.isProxyAndCertAutoDiscoveryEnabled.toString()
>>>>>>> fc8242b9

        const proxyUrl = config.proxyUrl
        // Set proxy environment variables
        if (proxyUrl) {
            process.env.HTTPS_PROXY = proxyUrl
            process.env.HTTP_PROXY = proxyUrl
            this.logger.debug(`Set proxy environment variables: ${proxyUrl}`)
        }

        // set NO_PROXY vals
        const noProxy = config.noProxy
        if (noProxy) {
            process.env.NO_PROXY = noProxy
            this.logger.debug(`Set NO_PROXY environment variable: ${noProxy}`)
        }

        const strictSSL = config.proxyStrictSSL
        // Handle SSL certificate verification
        if (!strictSSL) {
            process.env.NODE_TLS_REJECT_UNAUTHORIZED = '0'
            this.logger.info('SSL verification disabled via VS Code settings')
            return // No need to set CA certs when SSL verification is disabled
        }

        // Set certificate bundle environment variables if user configured
        if (config.certificateAuthority) {
            process.env.NODE_EXTRA_CA_CERTS = config.certificateAuthority
            process.env.AWS_CA_BUNDLE = config.certificateAuthority
            this.logger.debug(`Set certificate bundle path: ${config.certificateAuthority}`)
        } else {
            // Fallback to system certificates if no custom CA is configured
            await this.setSystemCertificates()
        }
    }

    /**
     * Sets system certificates as fallback when no custom CA is configured
     */
    private static async setSystemCertificates(): Promise<void> {
        try {
            const tls = await import('tls')
            // @ts-ignore Get system certificates
            const systemCerts = tls.getCACertificates('system')
            // @ts-ignore Get any existing extra certificates
            const extraCerts = tls.getCACertificates('extra')
            const allCerts = [...systemCerts, ...extraCerts]
            if (allCerts && allCerts.length > 0) {
                this.logger.debug(`Found ${allCerts.length} certificates in system's trust store`)

                const tempDir = join(tmpdir(), 'aws-toolkit-vscode')
                if (!nodefs.existsSync(tempDir)) {
                    nodefs.mkdirSync(tempDir, { recursive: true })
                }

                const certPath = join(tempDir, 'vscode-ca-certs.pem')
                const certContent = allCerts.join('\n')

                nodefs.writeFileSync(certPath, certContent)
                process.env.NODE_EXTRA_CA_CERTS = certPath
                process.env.AWS_CA_BUNDLE = certPath
                this.logger.debug(`Set system certificate bundle path: ${certPath}`)
            }
        } catch (err) {
            this.logger.error(`Failed to extract system certificates: ${err}`)
        }
    }
}<|MERGE_RESOLUTION|>--- conflicted
+++ resolved
@@ -73,13 +73,8 @@
      * Sets environment variables based on proxy configuration
      */
     private static async setProxyEnvironmentVariables(config: ProxyConfig): Promise<void> {
-<<<<<<< HEAD
-        // Always enable experimental proxy support for better handling of both explicit and transparent proxies
-        process.env.EXPERIMENTAL_HTTP_PROXY_SUPPORT = 'true'
-=======
         // Set experimental proxy support based on user setting
         process.env.EXPERIMENTAL_HTTP_PROXY_SUPPORT = config.isProxyAndCertAutoDiscoveryEnabled.toString()
->>>>>>> fc8242b9
 
         const proxyUrl = config.proxyUrl
         // Set proxy environment variables
