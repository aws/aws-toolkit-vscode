--- conflicted
+++ resolved
@@ -188,16 +188,6 @@
  * @param appName to identify the proper SM instance
  * @returns true if the current system is SageMaker(SMAI or SMUS)
  */
-<<<<<<< HEAD
-export function isSageMaker(appName: 'SMAI' | 'SMUS' = 'SMAI'): boolean {
-    // Check for SageMaker-specific environment variables first
-    if (hasSageMakerEnvVars()) {
-        getLogger().debug('SageMaker environment detected via environment variables')
-        return true
-    }
-
-    // Fall back to app name checks
-=======
 export function isSageMaker(appName: 'SMAI' | 'SMUS' | 'SMUS-SPACE-REMOTE-ACCESS' = 'SMAI'): boolean {
     // Check for SageMaker-specific environment variables first
     let hasSMEnvVars: boolean = false
@@ -206,7 +196,6 @@
         hasSMEnvVars = true
     }
 
->>>>>>> fc8242b9
     switch (appName) {
         case 'SMAI':
             return vscode.env.appName === sageMakerAppname && hasSMEnvVars
