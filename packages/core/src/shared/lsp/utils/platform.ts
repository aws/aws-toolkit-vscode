/*!
 * Copyright Amazon.com, Inc. or its affiliates. All Rights Reserved.
 * SPDX-License-Identifier: Apache-2.0
 */

import * as vscode from 'vscode'
import { ToolkitError } from '../../errors'
import { Logger } from '../../logger/logger'
import { ChildProcess } from '../../utilities/processUtils'
import { waitUntil } from '../../utilities/timeoutUtils'
<<<<<<< HEAD
import { isDebugInstance } from '../../vscode/env'
=======
import { isDebugInstance, isRemoteWorkspace } from '../../vscode/env'
import { isSageMaker } from '../../extensionUtilities'
import { getLogger } from '../../logger/logger'

interface SagemakerCookie {
    authMode?: 'Sso' | 'Iam'
}
>>>>>>> fc8242b9

export function getNodeExecutableName(): string {
    return process.platform === 'win32' ? 'node.exe' : 'node'
}

export function getRgExecutableName(): string {
    return process.platform === 'win32' ? 'rg.exe' : 'rg'
}

/**
 * Get a json payload that will be sent to the language server, who is waiting to know what the encryption key is.
 * Code reference: https://github.com/aws/language-servers/blob/7da212185a5da75a72ce49a1a7982983f438651a/client/vscode/src/credentialsActivation.ts#L77
 */
function getEncryptionInit(key: Buffer): string {
    const request = {
        version: '1.0',
        mode: 'JWT',
        key: key.toString('base64'),
    }
    return JSON.stringify(request) + '\n'
}

/**
 * Checks that we can actually run the `node` executable and execute code with it.
 */
export async function validateNodeExe(nodePath: string[], lsp: string, args: string[], logger: Logger) {
    const bin = nodePath[0]
    // Check that we can start `node` by itself.
    const proc = new ChildProcess(bin, [...nodePath.slice(1), '-e', 'console.log("ok " + process.version)'], {
        logging: 'no',
    })
    const r = await proc.run()
    const ok = r.exitCode === 0 && r.stdout.includes('ok')
    if (!ok) {
        const msg = `failed to run basic "node -e" test (exitcode=${r.exitCode}): ${proc.toString(false, true)}`
        logger.error(msg)
        throw new ToolkitError(`amazonqLsp: ${msg}`, { code: 'FailedToRunNode' })
    }

    // Check that we can start `node …/lsp.js --stdio …`.
    const lspProc = new ChildProcess(bin, [...nodePath.slice(1), lsp, ...args], { logging: 'no' })
    try {
        // Start asynchronously (it never stops; we need to stop it below).
        lspProc.run().catch((e) => logger.error('failed to run: %s', lspProc.toString(false, true)))

        const ok2 =
            !lspProc.stopped &&
            (await waitUntil(
                async () => {
                    return lspProc.pid() !== undefined
                },
                {
                    timeout: 5000,
                    interval: 100,
                    truthy: true,
                }
            ))
        const selfExit = await waitUntil(async () => lspProc.stopped, {
            timeout: 500,
            interval: 100,
            truthy: true,
        })
        if (!ok2 || selfExit) {
            throw new ToolkitError(
                `amazonqLsp: failed to run (exitcode=${lspProc.exitCode()}): ${lspProc.toString(false, true)}`,
                { code: 'FailedToStartLanguageServer' }
            )
        }
    } finally {
        lspProc.stop(true)
    }
}

export function createServerOptions({
    encryptionKey,
    executable,
    serverModule,
    execArgv,
    warnThresholds,
}: {
    encryptionKey: Buffer
    executable: string[]
    serverModule: string
    execArgv: string[]
    warnThresholds?: { cpu?: number; memory?: number }
}) {
    return async () => {
        const bin = executable[0]
        const args = [...executable.slice(1), '--max-old-space-size=8196', serverModule, ...execArgv]
        if (isDebugInstance()) {
            args.unshift('--inspect=6080')
        }

<<<<<<< HEAD
        const lspProcess = new ChildProcess(bin, args, { warnThresholds })
=======
        // Set USE_IAM_AUTH environment variable for SageMaker environments based on cookie detection
        // This tells the language server to use IAM authentication mode instead of SSO mode
        const env = { ...process.env }
        if (isSageMaker()) {
            try {
                // The command `sagemaker.parseCookies` is registered in VS Code SageMaker environment
                const result = (await vscode.commands.executeCommand('sagemaker.parseCookies')) as SagemakerCookie
                if (result.authMode !== 'Sso') {
                    env.USE_IAM_AUTH = 'true'
                    getLogger().info(
                        `[SageMaker Debug] Setting USE_IAM_AUTH=true for language server process (authMode: ${result.authMode})`
                    )
                } else {
                    getLogger().info(`[SageMaker Debug] Using SSO auth mode, not setting USE_IAM_AUTH`)
                }
            } catch (err) {
                if (isRemoteWorkspace() && env.SERVICE_NAME !== 'SageMakerUnifiedStudio') {
                    getLogger().warn(
                        `[SageMaker Debug] Failed to parse SageMaker cookies in remote space, not SMUS env, not defaulting to IAM auth: ${err}`
                    )
                } else {
                    getLogger().warn(
                        `[SageMaker Debug] Failed to parse SageMaker cookies, defaulting to IAM auth: ${err}`
                    )
                    env.USE_IAM_AUTH = 'true'
                }
            }

            // Log important environment variables for debugging
            getLogger().info(`[SageMaker Debug] Environment variables for language server:`)
            getLogger().info(`[SageMaker Debug] USE_IAM_AUTH: ${env.USE_IAM_AUTH}`)
            getLogger().info(
                `[SageMaker Debug] AWS_CONTAINER_CREDENTIALS_RELATIVE_URI: ${env.AWS_CONTAINER_CREDENTIALS_RELATIVE_URI}`
            )
            getLogger().info(`[SageMaker Debug] AWS_DEFAULT_REGION: ${env.AWS_DEFAULT_REGION}`)
            getLogger().info(`[SageMaker Debug] AWS_REGION: ${env.AWS_REGION}`)
        }

        const lspProcess = new ChildProcess(bin, args, {
            warnThresholds,
            spawnOptions: { env },
        })
>>>>>>> fc8242b9

        // this is a long running process, awaiting it will never resolve
        void lspProcess.run()

        // share an encryption key using stdin
        // follow same practice of DEXP LSP server
        await lspProcess.send(getEncryptionInit(encryptionKey))

        const proc = lspProcess.proc()
        if (!proc) {
            throw new ToolkitError('Language Server process was not started')
        }
        return proc
    }
}<|MERGE_RESOLUTION|>--- conflicted
+++ resolved
@@ -8,9 +8,6 @@
 import { Logger } from '../../logger/logger'
 import { ChildProcess } from '../../utilities/processUtils'
 import { waitUntil } from '../../utilities/timeoutUtils'
-<<<<<<< HEAD
-import { isDebugInstance } from '../../vscode/env'
-=======
 import { isDebugInstance, isRemoteWorkspace } from '../../vscode/env'
 import { isSageMaker } from '../../extensionUtilities'
 import { getLogger } from '../../logger/logger'
@@ -18,7 +15,6 @@
 interface SagemakerCookie {
     authMode?: 'Sso' | 'Iam'
 }
->>>>>>> fc8242b9
 
 export function getNodeExecutableName(): string {
     return process.platform === 'win32' ? 'node.exe' : 'node'
@@ -112,9 +108,6 @@
             args.unshift('--inspect=6080')
         }
 
-<<<<<<< HEAD
-        const lspProcess = new ChildProcess(bin, args, { warnThresholds })
-=======
         // Set USE_IAM_AUTH environment variable for SageMaker environments based on cookie detection
         // This tells the language server to use IAM authentication mode instead of SSO mode
         const env = { ...process.env }
@@ -157,7 +150,6 @@
             warnThresholds,
             spawnOptions: { env },
         })
->>>>>>> fc8242b9
 
         // this is a long running process, awaiting it will never resolve
         void lspProcess.run()
