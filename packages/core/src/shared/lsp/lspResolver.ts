/*!
 * Copyright Amazon.com, Inc. or its affiliates. All Rights Reserved.
 * SPDX-License-Identifier: Apache-2.0
 */

import fs from '../fs/fs'
import { ToolkitError } from '../errors'
import * as semver from 'semver'
import * as path from 'path'
import { FileType } from 'vscode'
import AdmZip from 'adm-zip'
import { TargetContent, logger, LspResult, LspVersion, Manifest } from './types'
import { getApplicationSupportFolder } from '../vscode/env'
import { createHash } from '../crypto'
<<<<<<< HEAD
import request from '../request'
import { lspSetupStage, StageResolver, tryStageResolvers } from './utils/stage'
=======
import { HttpResourceFetcher } from '../resourcefetcher/httpResourceFetcher'
>>>>>>> 37c3c77a

export class LanguageServerResolver {
    constructor(
        private readonly manifest: Manifest,
        private readonly lsName: string,
        private readonly versionRange: semver.Range,
        private readonly _defaultDownloadFolder?: string
    ) {}

    /**
     * Downloads and sets up the Language Server, attempting different locations in order:
     * 1. Local cache
     * 2. Remote download
     * 3. Fallback version
     * @throws ToolkitError if no compatible version can be found
     */
    async resolve() {
        const latestVersion = this.latestCompatibleLspVersion()
        const targetContents = this.getLSPTargetContents(latestVersion)
        const cacheDirectory = this.getDownloadDirectory(latestVersion.serverVersion)

        const serverResolvers: StageResolver<LspResult>[] = [
            {
                resolve: async () => await this.getLocalServer(cacheDirectory, latestVersion, targetContents),
                telemetryMetadata: { id: this.lsName, languageServerLocation: 'cache' },
            },
            {
                resolve: async () => await this.fetchRemoteServer(cacheDirectory, latestVersion, targetContents),
                telemetryMetadata: { id: this.lsName, languageServerLocation: 'remote' },
            },
            {
                resolve: async () => await this.getFallbackServer(latestVersion),
                telemetryMetadata: { id: this.lsName, languageServerLocation: 'fallback' },
            },
        ]

        return await tryStageResolvers('getServer', serverResolvers, getServerVersion)

        function getServerVersion(result: LspResult) {
            return {
                languageServerVersion: result.version,
            }
        }
    }

    private async getFallbackServer(latestVersion: LspVersion): Promise<LspResult> {
        const fallbackDirectory = await this.getFallbackDir(latestVersion.serverVersion)
        if (!fallbackDirectory) {
            throw new ToolkitError('Unable to find a compatible version of the Language Server', {
                code: 'IncompatibleVersion',
            })
        }

        const version = path.basename(fallbackDirectory)
        logger.info(
            `Unable to install ${this.lsName} language server v${latestVersion.serverVersion}. Launching a previous version from ${fallbackDirectory}`
        )

        return {
            location: 'fallback',
            version: version,
            assetDirectory: fallbackDirectory,
        }
    }

    private async fetchRemoteServer(
        cacheDirectory: string,
        latestVersion: LspVersion,
        targetContents: TargetContent[]
    ): Promise<LspResult> {
        if (await this.downloadRemoteTargetContent(targetContents, latestVersion.serverVersion)) {
            return {
                location: 'remote',
                version: latestVersion.serverVersion,
                assetDirectory: cacheDirectory,
            }
        } else {
            throw new ToolkitError('Failed to download server from remote', { code: 'RemoteDownloadFailed' })
        }
    }

    private async getLocalServer(
        cacheDirectory: string,
        latestVersion: LspVersion,
        targetContents: TargetContent[]
    ): Promise<LspResult> {
        if (await this.hasValidLocalCache(cacheDirectory, targetContents)) {
            return {
                location: 'cache',
                version: latestVersion.serverVersion,
                assetDirectory: cacheDirectory,
            }
        } else {
            // Delete the cached directory since it's invalid
            if (await fs.existsDir(cacheDirectory)) {
                await fs.delete(cacheDirectory, {
                    recursive: true,
                })
            }
            throw new ToolkitError('Failed to retrieve server from cache', { code: 'InvalidCache' })
        }
    }

    /**
     * Get all of the compatible language server versions from the manifest
     */
    private compatibleManifestLspVersion() {
        return this.manifest.versions.filter((x) => this.isCompatibleVersion(x))
    }

    /**
     * Returns the path to the most compatible cached LSP version that can serve as a fallback
     **/
    private async getFallbackDir(version: string) {
        const compatibleLspVersions = this.compatibleManifestLspVersion()

        // determine all folders containing lsp versions in the fallback parent folder
        const cachedVersions = (await fs.readdir(this.defaultDownloadFolder()))
            .filter(([_, filetype]) => filetype === FileType.Directory)
            .map(([pathName, _]) => semver.parse(pathName))
            .filter((ver): ver is semver.SemVer => ver !== null)
            .map((x) => x.version)

        const expectedVersion = semver.parse(version)
        if (!expectedVersion) {
            return undefined
        }

        const sortedCachedLspVersions = compatibleLspVersions
            .filter((v) => this.isValidCachedVersion(v, cachedVersions, expectedVersion))
            .sort((a, b) => semver.compare(b.serverVersion, a.serverVersion))

        const fallbackDir = (
            await Promise.all(sortedCachedLspVersions.map((ver) => this.getValidLocalCacheDirectory(ver)))
        ).filter((v) => v !== undefined)
        return fallbackDir.length > 0 ? fallbackDir[0] : undefined
    }

    /**
     * Validate the local cache directory of the given lsp version (matches expected hash)
     * If valid return cache directory, else return undefined
     */
    private async getValidLocalCacheDirectory(version: LspVersion) {
        const targetContents = this.getTargetContents(version)
        if (targetContents === undefined || targetContents.length === 0) {
            return undefined
        }

        const cacheDir = this.getDownloadDirectory(version.serverVersion)
        const hasValidCache = await this.hasValidLocalCache(cacheDir, targetContents)

        return hasValidCache ? cacheDir : undefined
    }

    /**
     * Determines if a cached LSP version is valid for use as a fallback.
     * A version is considered valid if it exists in the cache and is less than
     * or equal to the expected version.
     */
    private isValidCachedVersion(version: LspVersion, cachedVersions: string[], expectedVersion: semver.SemVer) {
        const serverVersion = semver.parse(version.serverVersion) as semver.SemVer
        return cachedVersions.includes(serverVersion.version) && semver.lte(serverVersion, expectedVersion)
    }

    /**
     * Download and unzip all of the contents into the download directory
     *
     * @returns
     *  true, if all of the contents were successfully downloaded and unzipped
     *  false, if any of the contents failed to download or unzip
     */
    private async downloadRemoteTargetContent(contents: TargetContent[], version: string) {
        const downloadDirectory = this.getDownloadDirectory(version)

        if (!(await fs.existsDir(downloadDirectory))) {
            await fs.mkdir(downloadDirectory)
        }

<<<<<<< HEAD
        const fetchTasks = contents.map(async (content) => {
            return {
                res: await request.fetch('GET', content.url).response,
                hash: content.hashes[0],
                filename: content.filename,
            }
        })
        const fetchResults = await Promise.all(fetchTasks)
        const verifyTasks = fetchResults.flatMap(async (fetchResult) => {
            if (!fetchResult.res.ok || !fetchResult.res.body) {
                return []
=======
        const downloadTasks = contents.map(async (content) => {
            const res = await new HttpResourceFetcher(content.url, { showUrl: true }).get()
            if (!res || !res.ok || !res.body) {
                return false
>>>>>>> 37c3c77a
            }

            const arrBuffer = await fetchResult.res.arrayBuffer()
            const data = Buffer.from(arrBuffer)

            const hash = createHash('sha384', data)
            if (hash === fetchResult.hash) {
                return [{ filename: fetchResult.filename, data }]
            }
            return []
        })
        const filesToDownload = await lspSetupStage('validate', async () => (await Promise.all(verifyTasks)).flat())

        if (filesToDownload.length !== contents.length) {
            return false
        }

        for (const file of filesToDownload) {
            await fs.writeFile(`${downloadDirectory}/${file.filename}`, file.data)
        }

        return this.extractZipFilesFromRemote(downloadDirectory)
    }

    private async extractZipFilesFromRemote(downloadDirectory: string) {
        // Find all the zips
        const zips = (await fs.readdir(downloadDirectory))
            .filter(([fileName, _]) => fileName.endsWith('.zip'))
            .map(([fileName, _]) => `${downloadDirectory}/${fileName}`)

        if (zips.length === 0) {
            return true
        }

        return this.copyZipContents(zips)
    }

    private async hasValidLocalCache(localCacheDirectory: string, targetContents: TargetContent[]) {
        // check if the zips are still at the present location
        const results = await Promise.all(
            targetContents.map((content) => {
                const path = `${localCacheDirectory}/${content.filename}`
                return fs.existsFile(path)
            })
        )

        const allFilesExist = results.every(Boolean)
        return allFilesExist && this.ensureUnzippedFoldersMatchZip(localCacheDirectory, targetContents)
    }

    /**
     * Ensures zip files in cache have an unzipped folder of the same name
     * with the same content files (by name)
     *
     * @returns
     *  false, if any of the unzipped folder don't match zip contents (by name)
     */
    private ensureUnzippedFoldersMatchZip(localCacheDirectory: string, targetContents: TargetContent[]) {
        const zipPaths = targetContents
            .filter((x) => x.filename.endsWith('.zip'))
            .map((y) => `${localCacheDirectory}/${y.filename}`)

        if (zipPaths.length === 0) {
            return true
        }

        return this.copyZipContents(zipPaths)
    }

    /**
     * Copies all the contents from zip into the directory
     *
     * @returns
     *  false, if any of the unzips fails
     */
    private copyZipContents(zips: string[]) {
        const unzips = zips.map((zip) => {
            try {
                // attempt to unzip
                const zipFile = new AdmZip(zip)
                const extractPath = zip.replace('.zip', '')
                zipFile.extractAllTo(extractPath, true)
            } catch (e) {
                return false
            }
            return true
        })

        // make sure every one completed successfully
        return unzips.every(Boolean)
    }

    /**
     * Parses the toolkit lsp version object retrieved from the version manifest to determine
     * lsp contents
     */
    private getLSPTargetContents(version: LspVersion) {
        const lspTarget = this.getCompatibleLspTarget(version)
        if (!lspTarget) {
            throw new ToolkitError("No language server target found matching the system's architecture and platform")
        }

        const targetContents = lspTarget.contents
        if (!targetContents) {
            throw new ToolkitError('No matching target contents found')
        }
        return targetContents
    }

    /**
     * Get the latest language server version matching the toolkit compatible version range,
     * not de-listed and contains the required target contents:
     * architecture, platform and files
     */
    private latestCompatibleLspVersion() {
        if (this.manifest === null) {
            throw new ToolkitError('No valid manifest')
        }

        const latestCompatibleVersion =
            this.manifest.versions
                .filter((ver) => this.isCompatibleVersion(ver) && this.hasRequiredTargetContent(ver))
                .sort((a, b) => semver.compare(b.serverVersion, a.serverVersion))[0] ?? undefined

        if (latestCompatibleVersion === undefined) {
            // TODO fix these error range names
            throw new ToolkitError(
                `Unable to find a language server that satifies one or more of these conditions: version in range [${this.versionRange.range}], matching system's architecture and platform`
            )
        }

        return latestCompatibleVersion
    }

    /**
     * Determine if the given lsp version is toolkit compatible
     * i.e. in version range and not de-listed
     */
    private isCompatibleVersion(version: LspVersion) {
        // invalid version
        if (semver.parse(version.serverVersion) === null) {
            return false
        }

        return semver.satisfies(version.serverVersion, this.versionRange) && !version.isDelisted
    }

    /**
     * Validates the lsp version contains the required toolkit compatible contents:
     * architecture, platform and file
     */
    private hasRequiredTargetContent(version: LspVersion) {
        const targetContents = this.getTargetContents(version)
        return targetContents !== undefined && targetContents.length > 0
    }

    /**
     * Returns the target contents of the lsp version that contains the required
     * toolkit compatible contents: architecture, platform and file
     */
    private getTargetContents(version: LspVersion) {
        const target = this.getCompatibleLspTarget(version)
        return target?.contents
    }

    /**
     * Retrives the lsp target matching the user's system architecture and platform
     * from the language server version object
     */
    private getCompatibleLspTarget(version: LspVersion) {
        // TODO make this web friendly
        // TODO make this fully support windows
        const platform = process.platform
        const arch = process.arch
        return version.targets.find((x) => x.arch === arch && x.platform === platform)
    }

    defaultDownloadFolder() {
        const applicationSupportFolder = getApplicationSupportFolder()
        return path.join(applicationSupportFolder, `aws/toolkits/language-servers/${this.lsName}`)
    }

    private getDownloadDirectory(version: string) {
        const directory = this._defaultDownloadFolder ?? this.defaultDownloadFolder()
        return `${directory}/${version}`
    }
}<|MERGE_RESOLUTION|>--- conflicted
+++ resolved
@@ -12,12 +12,8 @@
 import { TargetContent, logger, LspResult, LspVersion, Manifest } from './types'
 import { getApplicationSupportFolder } from '../vscode/env'
 import { createHash } from '../crypto'
-<<<<<<< HEAD
-import request from '../request'
 import { lspSetupStage, StageResolver, tryStageResolvers } from './utils/stage'
-=======
 import { HttpResourceFetcher } from '../resourcefetcher/httpResourceFetcher'
->>>>>>> 37c3c77a
 
 export class LanguageServerResolver {
     constructor(
@@ -196,24 +192,17 @@
             await fs.mkdir(downloadDirectory)
         }
 
-<<<<<<< HEAD
         const fetchTasks = contents.map(async (content) => {
             return {
-                res: await request.fetch('GET', content.url).response,
+                res: await new HttpResourceFetcher(content.url, { showUrl: true }).get(),
                 hash: content.hashes[0],
                 filename: content.filename,
             }
         })
         const fetchResults = await Promise.all(fetchTasks)
         const verifyTasks = fetchResults.flatMap(async (fetchResult) => {
-            if (!fetchResult.res.ok || !fetchResult.res.body) {
+            if (!(fetchResult.res && fetchResult.res.ok && fetchResult.res.body)) {
                 return []
-=======
-        const downloadTasks = contents.map(async (content) => {
-            const res = await new HttpResourceFetcher(content.url, { showUrl: true }).get()
-            if (!res || !res.ok || !res.body) {
-                return false
->>>>>>> 37c3c77a
             }
 
             const arrBuffer = await fetchResult.res.arrayBuffer()
