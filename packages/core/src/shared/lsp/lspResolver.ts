--- conflicted
+++ resolved
@@ -29,10 +29,7 @@
         private readonly manifest: Manifest,
         private readonly lsName: string,
         private readonly versionRange: semver.Range,
-<<<<<<< HEAD
-=======
         private readonly manifestUrl: string,
->>>>>>> b49a69f6
         /**
          * Custom message to show user when downloading, if undefined it will use the default.
          */
