/*!
 * Copyright Amazon.com, Inc. or its affiliates. All Rights Reserved.
 * SPDX-License-Identifier: Apache-2.0
 */

import fs from '../fs/fs'
import * as vscode from 'vscode'
import { ToolkitError } from '../errors'
import * as semver from 'semver'
import * as path from 'path'
import { FileType } from 'vscode'
import AdmZip from 'adm-zip'
import { TargetContent, logger, LspResult, LspVersion, Manifest } from './types'
import { getApplicationSupportFolder } from '../vscode/env'
import { createHash } from '../crypto'
import { lspSetupStage, StageResolver, tryStageResolvers } from './utils/setupStage'
import { HttpResourceFetcher } from '../resourcefetcher/httpResourceFetcher'
import { showMessageWithCancel } from '../../shared/utilities/messages'
import { Timeout } from '../utilities/timeoutUtils'

export class LanguageServerResolver {
    constructor(
        private readonly manifest: Manifest,
        private readonly lsName: string,
        private readonly versionRange: semver.Range,
        private readonly _defaultDownloadFolder?: string
    ) {}

    /**
     * Downloads and sets up the Language Server, attempting different locations in order:
     * 1. Local cache
     * 2. Remote download
     * 3. Fallback version
     * @throws ToolkitError if no compatible version can be found
     */
    async resolve() {
<<<<<<< HEAD
        const timeout = new Timeout(5000)
        try {
            await showMessageWithCancel(`Downloading '${this.lsName}' language server`, timeout)
            const result: LspResult = {
                location: 'unknown',
                version: '',
                assetDirectory: '',
            }

            const latestVersion = this.latestCompatibleLspVersion()
            const targetContents = this.getLSPTargetContents(latestVersion)
            const cacheDirectory = this.getDownloadDirectory(latestVersion.serverVersion)

            if (await this.hasValidLocalCache(cacheDirectory, targetContents)) {
                result.location = 'cache'
                result.version = latestVersion.serverVersion
                result.assetDirectory = cacheDirectory
                return result
            } else {
                // Delete the cached directory since it's invalid
                if (await fs.existsDir(cacheDirectory)) {
                    await fs.delete(cacheDirectory, {
                        recursive: true,
                    })
                }
            }

            if (await this.downloadRemoteTargetContent(targetContents, latestVersion.serverVersion)) {
                result.location = 'remote'
                result.version = latestVersion.serverVersion
                result.assetDirectory = cacheDirectory
                return result
            } else {
                // clean up any leftover content that may have been downloaded
                if (await fs.existsDir(cacheDirectory)) {
                    await fs.delete(cacheDirectory, {
                        recursive: true,
                    })
                }
            }

            logger.info(
                `Unable to download language server version ${latestVersion.serverVersion}. Attempting to fetch from fallback location`
            )

            const fallbackDirectory = await this.getFallbackDir(latestVersion.serverVersion)
            if (!fallbackDirectory) {
                throw new ToolkitError('Unable to find a compatible version of the Language Server')
            }
=======
        const latestVersion = this.latestCompatibleLspVersion()
        const targetContents = this.getLSPTargetContents(latestVersion)
        const cacheDirectory = this.getDownloadDirectory(latestVersion.serverVersion)

        const serverResolvers: StageResolver<LspResult>[] = [
            {
                resolve: async () => await this.getLocalServer(cacheDirectory, latestVersion, targetContents),
                telemetryMetadata: { id: this.lsName, languageServerLocation: 'cache' },
            },
            {
                resolve: async () => await this.fetchRemoteServer(cacheDirectory, latestVersion, targetContents),
                telemetryMetadata: { id: this.lsName, languageServerLocation: 'remote' },
            },
            {
                resolve: async () => await this.getFallbackServer(latestVersion),
                telemetryMetadata: { id: this.lsName, languageServerLocation: 'fallback' },
            },
        ]

        return await tryStageResolvers('getServer', serverResolvers, getServerVersion)

        function getServerVersion(result: LspResult) {
            return {
                languageServerVersion: result.version,
            }
        }
    }

    private async getFallbackServer(latestVersion: LspVersion): Promise<LspResult> {
        const fallbackDirectory = await this.getFallbackDir(latestVersion.serverVersion)
        if (!fallbackDirectory) {
            throw new ToolkitError('Unable to find a compatible version of the Language Server', {
                code: 'IncompatibleVersion',
            })
        }
>>>>>>> 87bad35d

            const version = path.basename(fallbackDirectory)
            logger.info(
                `Unable to install ${this.lsName} language server v${latestVersion.serverVersion}. Launching a previous version from ${fallbackDirectory}`
            )

<<<<<<< HEAD
            result.location = 'fallback'
            result.version = version
            result.assetDirectory = fallbackDirectory

            return result
        } finally {
            logger.info(`Finished setting up LSP server`)
            timeout.cancel()
=======
        return {
            location: 'fallback',
            version: version,
            assetDirectory: fallbackDirectory,
        }
    }

    private async fetchRemoteServer(
        cacheDirectory: string,
        latestVersion: LspVersion,
        targetContents: TargetContent[]
    ): Promise<LspResult> {
        if (await this.downloadRemoteTargetContent(targetContents, latestVersion.serverVersion)) {
            return {
                location: 'remote',
                version: latestVersion.serverVersion,
                assetDirectory: cacheDirectory,
            }
        } else {
            throw new ToolkitError('Failed to download server from remote', { code: 'RemoteDownloadFailed' })
        }
    }

    private async getLocalServer(
        cacheDirectory: string,
        latestVersion: LspVersion,
        targetContents: TargetContent[]
    ): Promise<LspResult> {
        if (await this.hasValidLocalCache(cacheDirectory, targetContents)) {
            return {
                location: 'cache',
                version: latestVersion.serverVersion,
                assetDirectory: cacheDirectory,
            }
        } else {
            // Delete the cached directory since it's invalid
            if (await fs.existsDir(cacheDirectory)) {
                await fs.delete(cacheDirectory, {
                    recursive: true,
                })
            }
            throw new ToolkitError('Failed to retrieve server from cache', { code: 'InvalidCache' })
>>>>>>> 87bad35d
        }
    }

    /**
     * Get all of the compatible language server versions from the manifest
     */
    private compatibleManifestLspVersion() {
        return this.manifest.versions.filter((x) => this.isCompatibleVersion(x))
    }

    /**
     * Returns the path to the most compatible cached LSP version that can serve as a fallback
     **/
    private async getFallbackDir(version: string) {
        const compatibleLspVersions = this.compatibleManifestLspVersion()

        // determine all folders containing lsp versions in the fallback parent folder
        const cachedVersions = (await fs.readdir(this.defaultDownloadFolder()))
            .filter(([_, filetype]) => filetype === FileType.Directory)
            .map(([pathName, _]) => semver.parse(pathName))
            .filter((ver): ver is semver.SemVer => ver !== null)
            .map((x) => x.version)

        const expectedVersion = semver.parse(version)
        if (!expectedVersion) {
            return undefined
        }

        const sortedCachedLspVersions = compatibleLspVersions
            .filter((v) => this.isValidCachedVersion(v, cachedVersions, expectedVersion))
            .sort((a, b) => semver.compare(b.serverVersion, a.serverVersion))

        const fallbackDir = (
            await Promise.all(sortedCachedLspVersions.map((ver) => this.getValidLocalCacheDirectory(ver)))
        ).filter((v) => v !== undefined)
        return fallbackDir.length > 0 ? fallbackDir[0] : undefined
    }

    /**
     * Validate the local cache directory of the given lsp version (matches expected hash)
     * If valid return cache directory, else return undefined
     */
    private async getValidLocalCacheDirectory(version: LspVersion) {
        const targetContents = this.getTargetContents(version)
        if (targetContents === undefined || targetContents.length === 0) {
            return undefined
        }

        const cacheDir = this.getDownloadDirectory(version.serverVersion)
        const hasValidCache = await this.hasValidLocalCache(cacheDir, targetContents)

        return hasValidCache ? cacheDir : undefined
    }

    /**
     * Determines if a cached LSP version is valid for use as a fallback.
     * A version is considered valid if it exists in the cache and is less than
     * or equal to the expected version.
     */
    private isValidCachedVersion(version: LspVersion, cachedVersions: string[], expectedVersion: semver.SemVer) {
        const serverVersion = semver.parse(version.serverVersion) as semver.SemVer
        return cachedVersions.includes(serverVersion.version) && semver.lte(serverVersion, expectedVersion)
    }

    /**
     * Download and unzip all of the contents into the download directory
     *
     * @returns
     *  true, if all of the contents were successfully downloaded and unzipped
     *  false, if any of the contents failed to download or unzip
     */
    private async downloadRemoteTargetContent(contents: TargetContent[], version: string) {
        const downloadDirectory = this.getDownloadDirectory(version)

        if (!(await fs.existsDir(downloadDirectory))) {
            await fs.mkdir(downloadDirectory)
        }

        const fetchTasks = contents.map(async (content) => {
            return {
                res: await new HttpResourceFetcher(content.url, { showUrl: true }).get(),
                hash: content.hashes[0],
                filename: content.filename,
            }
        })
        const fetchResults = await Promise.all(fetchTasks)
        const verifyTasks = fetchResults
            .filter((fetchResult) => fetchResult.res && fetchResult.res.ok && fetchResult.res.body)
            .flatMap(async (fetchResult) => {
                const arrBuffer = await fetchResult.res!.arrayBuffer()
                const data = Buffer.from(arrBuffer)

                const hash = createHash('sha384', data)
                if (hash === fetchResult.hash) {
                    return [{ filename: fetchResult.filename, data }]
                }
                return []
            })
        if (verifyTasks.length !== contents.length) {
            return false
        }

        const filesToDownload = await lspSetupStage('validate', async () => (await Promise.all(verifyTasks)).flat())

        for (const file of filesToDownload) {
            await fs.writeFile(`${downloadDirectory}/${file.filename}`, file.data)
        }

        return this.extractZipFilesFromRemote(downloadDirectory)
    }

    private async extractZipFilesFromRemote(downloadDirectory: string) {
        // Find all the zips
        const zips = (await fs.readdir(downloadDirectory))
            .filter(([fileName, _]) => fileName.endsWith('.zip'))
            .map(([fileName, _]) => `${downloadDirectory}/${fileName}`)

        if (zips.length === 0) {
            return true
        }

        return this.copyZipContents(zips)
    }

    private async hasValidLocalCache(localCacheDirectory: string, targetContents: TargetContent[]) {
        // check if the zips are still at the present location
        const results = await Promise.all(
            targetContents.map((content) => {
                const path = `${localCacheDirectory}/${content.filename}`
                return fs.existsFile(path)
            })
        )

        const allFilesExist = results.every(Boolean)
        return allFilesExist && this.ensureUnzippedFoldersMatchZip(localCacheDirectory, targetContents)
    }

    /**
     * Ensures zip files in cache have an unzipped folder of the same name
     * with the same content files (by name)
     *
     * @returns
     *  false, if any of the unzipped folder don't match zip contents (by name)
     */
    private ensureUnzippedFoldersMatchZip(localCacheDirectory: string, targetContents: TargetContent[]) {
        const zipPaths = targetContents
            .filter((x) => x.filename.endsWith('.zip'))
            .map((y) => `${localCacheDirectory}/${y.filename}`)

        if (zipPaths.length === 0) {
            return true
        }

        return this.copyZipContents(zipPaths)
    }

    /**
     * Copies all the contents from zip into the directory
     *
     * @returns
     *  false, if any of the unzips fails
     */
    private copyZipContents(zips: string[]) {
        const unzips = zips.map((zip) => {
            try {
                // attempt to unzip
                const zipFile = new AdmZip(zip)
                const extractPath = zip.replace('.zip', '')
                zipFile.extractAllTo(extractPath, true)
            } catch (e) {
                return false
            }
            return true
        })

        // make sure every one completed successfully
        return unzips.every(Boolean)
    }

    /**
     * Parses the toolkit lsp version object retrieved from the version manifest to determine
     * lsp contents
     */
    private getLSPTargetContents(version: LspVersion) {
        const lspTarget = this.getCompatibleLspTarget(version)
        if (!lspTarget) {
            throw new ToolkitError("No language server target found matching the system's architecture and platform")
        }

        const targetContents = lspTarget.contents
        if (!targetContents) {
            throw new ToolkitError('No matching target contents found')
        }
        return targetContents
    }

    /**
     * Get the latest language server version matching the toolkit compatible version range,
     * not de-listed and contains the required target contents:
     * architecture, platform and files
     */
    private latestCompatibleLspVersion() {
        if (this.manifest === null) {
            throw new ToolkitError('No valid manifest')
        }

        const latestCompatibleVersion =
            this.manifest.versions
                .filter((ver) => this.isCompatibleVersion(ver) && this.hasRequiredTargetContent(ver))
                .sort((a, b) => semver.compare(b.serverVersion, a.serverVersion))[0] ?? undefined

        if (latestCompatibleVersion === undefined) {
            // TODO fix these error range names
            throw new ToolkitError(
                `Unable to find a language server that satifies one or more of these conditions: version in range [${this.versionRange.range}], matching system's architecture and platform`
            )
        }

        return latestCompatibleVersion
    }

    /**
     * Determine if the given lsp version is toolkit compatible
     * i.e. in version range and not de-listed
     */
    private isCompatibleVersion(version: LspVersion) {
        // invalid version
        if (semver.parse(version.serverVersion) === null) {
            return false
        }

        return (
            semver.satisfies(version.serverVersion, this.versionRange, {
                includePrerelease: true,
            }) && !version.isDelisted
        )
    }

    /**
     * Validates the lsp version contains the required toolkit compatible contents:
     * architecture, platform and file
     */
    private hasRequiredTargetContent(version: LspVersion) {
        const targetContents = this.getTargetContents(version)
        return targetContents !== undefined && targetContents.length > 0
    }

    /**
     * Returns the target contents of the lsp version that contains the required
     * toolkit compatible contents: architecture, platform and file
     */
    private getTargetContents(version: LspVersion) {
        const target = this.getCompatibleLspTarget(version)
        return target?.contents
    }

    /**
     * Retrives the lsp target matching the user's system architecture and platform
     * from the language server version object
     */
    private getCompatibleLspTarget(version: LspVersion) {
        // TODO make this web friendly
        // TODO make this fully support windows

        // Workaround: Manifest platform field is `windows`, whereas node returns win32
        const platform = process.platform === 'win32' ? 'windows' : process.platform
        const arch = process.arch
        return version.targets.find((x) => x.arch === arch && x.platform === platform)
    }

    // lazy calls to `getApplicationSupportFolder()` to avoid failure on windows.
    public static get defaultDir() {
        return path.join(getApplicationSupportFolder(), `aws/toolkits/language-servers`)
    }

    defaultDownloadFolder() {
        return path.join(LanguageServerResolver.defaultDir, `${this.lsName}`)
    }

    private getDownloadDirectory(version: string) {
        const directory = this._defaultDownloadFolder ?? this.defaultDownloadFolder()
        return `${directory}/${version}`
    }
}<|MERGE_RESOLUTION|>--- conflicted
+++ resolved
@@ -34,82 +34,36 @@
      * @throws ToolkitError if no compatible version can be found
      */
     async resolve() {
-<<<<<<< HEAD
         const timeout = new Timeout(5000)
+        function getServerVersion(result: LspResult) {
+            return {
+                languageServerVersion: result.version,
+            }
+        }
         try {
-            await showMessageWithCancel(`Downloading '${this.lsName}' language server`, timeout)
-            const result: LspResult = {
-                location: 'unknown',
-                version: '',
-                assetDirectory: '',
-            }
-
             const latestVersion = this.latestCompatibleLspVersion()
             const targetContents = this.getLSPTargetContents(latestVersion)
             const cacheDirectory = this.getDownloadDirectory(latestVersion.serverVersion)
 
-            if (await this.hasValidLocalCache(cacheDirectory, targetContents)) {
-                result.location = 'cache'
-                result.version = latestVersion.serverVersion
-                result.assetDirectory = cacheDirectory
-                return result
-            } else {
-                // Delete the cached directory since it's invalid
-                if (await fs.existsDir(cacheDirectory)) {
-                    await fs.delete(cacheDirectory, {
-                        recursive: true,
-                    })
-                }
-            }
-
-            if (await this.downloadRemoteTargetContent(targetContents, latestVersion.serverVersion)) {
-                result.location = 'remote'
-                result.version = latestVersion.serverVersion
-                result.assetDirectory = cacheDirectory
-                return result
-            } else {
-                // clean up any leftover content that may have been downloaded
-                if (await fs.existsDir(cacheDirectory)) {
-                    await fs.delete(cacheDirectory, {
-                        recursive: true,
-                    })
-                }
-            }
-
-            logger.info(
-                `Unable to download language server version ${latestVersion.serverVersion}. Attempting to fetch from fallback location`
-            )
-
-            const fallbackDirectory = await this.getFallbackDir(latestVersion.serverVersion)
-            if (!fallbackDirectory) {
-                throw new ToolkitError('Unable to find a compatible version of the Language Server')
-            }
-=======
-        const latestVersion = this.latestCompatibleLspVersion()
-        const targetContents = this.getLSPTargetContents(latestVersion)
-        const cacheDirectory = this.getDownloadDirectory(latestVersion.serverVersion)
-
-        const serverResolvers: StageResolver<LspResult>[] = [
-            {
-                resolve: async () => await this.getLocalServer(cacheDirectory, latestVersion, targetContents),
-                telemetryMetadata: { id: this.lsName, languageServerLocation: 'cache' },
-            },
-            {
-                resolve: async () => await this.fetchRemoteServer(cacheDirectory, latestVersion, targetContents),
-                telemetryMetadata: { id: this.lsName, languageServerLocation: 'remote' },
-            },
-            {
-                resolve: async () => await this.getFallbackServer(latestVersion),
-                telemetryMetadata: { id: this.lsName, languageServerLocation: 'fallback' },
-            },
-        ]
-
-        return await tryStageResolvers('getServer', serverResolvers, getServerVersion)
-
-        function getServerVersion(result: LspResult) {
-            return {
-                languageServerVersion: result.version,
-            }
+            const serverResolvers: StageResolver<LspResult>[] = [
+                {
+                    resolve: async () => await this.getLocalServer(cacheDirectory, latestVersion, targetContents),
+                    telemetryMetadata: { id: this.lsName, languageServerLocation: 'cache' },
+                },
+                {
+                    resolve: async () => await this.fetchRemoteServer(cacheDirectory, latestVersion, targetContents),
+                    telemetryMetadata: { id: this.lsName, languageServerLocation: 'remote' },
+                },
+                {
+                    resolve: async () => await this.getFallbackServer(latestVersion),
+                    telemetryMetadata: { id: this.lsName, languageServerLocation: 'fallback' },
+                },
+            ]
+
+            return await tryStageResolvers('getServer', serverResolvers, getServerVersion)
+        } finally {
+            logger.info(`Finished setting up LSP server`)
+            timeout.cancel()
         }
     }
 
@@ -120,23 +74,12 @@
                 code: 'IncompatibleVersion',
             })
         }
->>>>>>> 87bad35d
-
-            const version = path.basename(fallbackDirectory)
-            logger.info(
-                `Unable to install ${this.lsName} language server v${latestVersion.serverVersion}. Launching a previous version from ${fallbackDirectory}`
-            )
-
-<<<<<<< HEAD
-            result.location = 'fallback'
-            result.version = version
-            result.assetDirectory = fallbackDirectory
-
-            return result
-        } finally {
-            logger.info(`Finished setting up LSP server`)
-            timeout.cancel()
-=======
+
+        const version = path.basename(fallbackDirectory)
+        logger.info(
+            `Unable to install ${this.lsName} language server v${latestVersion.serverVersion}. Launching a previous version from ${fallbackDirectory}`
+        )
+
         return {
             location: 'fallback',
             version: version,
@@ -179,7 +122,6 @@
                 })
             }
             throw new ToolkitError('Failed to retrieve server from cache', { code: 'InvalidCache' })
->>>>>>> 87bad35d
         }
     }
 
