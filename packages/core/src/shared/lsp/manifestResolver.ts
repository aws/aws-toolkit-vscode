--- conflicted
+++ resolved
@@ -8,11 +8,8 @@
 import { Timeout } from '../utilities/timeoutUtils'
 import globals from '../extensionGlobals'
 import { Manifest } from './types'
-<<<<<<< HEAD
 import { StageResolver, tryStageResolvers } from './utils/stage'
-=======
 import { HttpResourceFetcher } from '../resourcefetcher/httpResourceFetcher'
->>>>>>> 37c3c77a
 
 const logger = getLogger('lsp')
 
