--- conflicted
+++ resolved
@@ -140,11 +140,8 @@
     readonly matchPolicy: MatchPolicy | undefined
     readonly codeQuery: CodeQuery | undefined
     readonly userIntent: UserIntent | undefined
-<<<<<<< HEAD
+    readonly customization: Customization
     relevantTextDocuments?: RelevantTextDocument[]
-=======
-    readonly customization: Customization
->>>>>>> bbec3563
 }
 
 export interface InsertedCode {
