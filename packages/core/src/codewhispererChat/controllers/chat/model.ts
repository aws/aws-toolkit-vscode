/*!
 * Copyright Amazon.com, Inc. or its affiliates. All Rights Reserved.
 * SPDX-License-Identifier: Apache-2.0
 */

import * as vscode from 'vscode'
<<<<<<< HEAD
import { AdditionalContentEntry, RelevantTextDocument, ToolResult, UserIntent } from '@amzn/codewhisperer-streaming'
=======
import { AdditionalContentEntry, ChatMessage, RelevantTextDocument, UserIntent } from '@amzn/codewhisperer-streaming'
>>>>>>> 9c97159a
import { MatchPolicy, CodeQuery } from '../../clients/chat/v0/model'
import { Selection } from 'vscode'
import { TabOpenType } from '../../../amazonq/webview/ui/storages/tabsStorage'
import { CodeReference } from '../../view/connector/connector'
import { Customization } from '../../../codewhisperer/client/codewhispereruserclient'
import { QuickActionCommand } from '@aws/mynah-ui'

export interface TriggerTabIDReceived {
    tabID: string
    triggerID: string
}

export interface TabCreatedMessage {
    tabID: string
    tabOpenInteractionType: TabOpenType
}

export interface TabClosedMessage {
    tabID: string
}

export interface TabChangedMessage {
    tabID: string
    prevTabID?: string
}

export interface UIFocusMessage {
    command: string
    type: 'focus' | 'blur'
}

export interface InsertCodeAtCursorPosition {
    command: string | undefined
    tabID: string
    messageId: string
    userIntent: UserIntent | undefined
    code: string
    insertionTargetType: string | undefined
    codeReference: CodeReference[] | undefined
    eventId: string
    codeBlockIndex: number
    totalCodeBlocks: number
    codeBlockLanguage: string
}

export interface CopyCodeToClipboard {
    command: string | undefined
    tabID: string
    messageId: string
    userIntent: UserIntent | undefined
    code: string
    insertionTargetType: string | undefined
    codeReference: CodeReference[] | undefined
    eventId: string
    codeBlockIndex: number
    totalCodeBlocks: number
    codeBlockLanguage: string
}

export interface AcceptDiff {
    command: string | undefined
    tabID: string // rename tabId
    messageId: string
    actionId: string
    data: string
    code: string
    referenceTrackerInformation?: CodeReference[]
    eventId: string
    codeBlockIndex?: number
    totalCodeBlocks?: number
}
export interface ViewDiff {
    command: string | undefined
    tabID: string // rename tabId
    messageId: string
    actionId: string
    data: string
    code: string
    referenceTrackerInformation?: CodeReference[]
    eventId: string
    codeBlockIndex?: number
    totalCodeBlocks?: number
}

export type ChatPromptCommandType =
    | 'help'
    | 'clear'
    | 'follow-up-was-clicked'
    | 'onboarding-page-cwc-button-clicked'
    | 'chat-prompt'
    | 'transform'

export interface PromptMessage {
    message: string | undefined
    messageId: string
    command: ChatPromptCommandType | undefined
    userIntent: UserIntent | undefined
    tabID: string
    context?: string[] | QuickActionCommand[]
}

export interface PromptAnswer {
    messageLength: number
    tabID: string
    suggestionCount: number
    followUpCount: number
    messageID: string
    responseCode: number
    codeReferenceCount: number
    totalNumberOfCodeBlocksInResponse: number
}

export interface StopResponseMessage {
    tabID: string
}

export interface SourceLinkClickMessage {
    command: string | undefined
    tabID: string
    messageId: string
    link: string
}

export interface ResponseBodyLinkClickMessage {
    command: string | undefined
    tabID: string
    messageId: string
    link: string
}

export interface FooterInfoLinkClick {
    command: string
    tabID: string
    link: string
}

export interface QuickCommandGroupActionClick {
    command: string
    actionId: string
    tabID: string
}

export interface FileClick {
    command: string
    tabID: string
    messageId: string
    filePath: string
}

export interface ChatItemVotedMessage {
    tabID: string
    command: string
    vote: 'upvote' | 'downvote'
    messageId: string
}

export interface ChatItemFeedbackMessage {
    messageId: string
    tabID: string
    command: string
    selectedOption: string
    comment?: string
}

export enum ChatTriggerType {
    ChatMessage = 'ChatMessage',
    InlineChatMessage = 'InlineChatMessage',
}

export interface TriggerPayload {
    readonly query: string | undefined
    readonly codeSelection: Selection | undefined
    readonly trigger: ChatTriggerType
    readonly fileText: string | undefined
    readonly fileLanguage: string | undefined
    readonly filePath: string | undefined
    message: string | undefined
    readonly matchPolicy: MatchPolicy | undefined
    readonly codeQuery: CodeQuery | undefined
    readonly userIntent: UserIntent | undefined
    readonly customization: Customization
    readonly context?: string[] | QuickActionCommand[]
    relevantTextDocuments?: RelevantTextDocumentAddition[]
    additionalContents?: AdditionalContentEntry[]
    // a reference to all documents used in chat payload
    // for providing better context transparency
    documentReferences?: DocumentReference[]
    useRelevantDocuments?: boolean
    traceId?: string
    additionalContextLengths?: AdditionalContextLengths
    truncatedAdditionalContextLengths?: AdditionalContextLengths
    workspaceRulesCount?: number
<<<<<<< HEAD
    toolResults?: ToolResult[]
=======
    chatHistory?: ChatMessage[]
>>>>>>> 9c97159a
}

export type AdditionalContextLengths = {
    fileContextLength: number
    promptContextLength: number
    ruleContextLength: number
}

export type AdditionalContextInfo = {
    cwsprChatFileContextCount?: number
    cwsprChatFolderContextCount?: number
    cwsprChatPromptContextCount?: number
    cwsprChatRuleContextCount?: number
    cwsprChatHasProjectContext?: boolean
}

// TODO move this to API definition (or just use this across the codebase)
export type RelevantTextDocumentAddition = RelevantTextDocument & { startLine: number; endLine: number }

export interface DocumentReference {
    readonly relativeFilePath: string
    readonly lineRanges: Array<{ first: number; second: number }>
}

export interface InsertedCode {
    readonly conversationID: string
    readonly messageID: string
    readonly userIntent: UserIntent | undefined
    readonly time: Date
    readonly fileUrl: vscode.Uri
    readonly startPosition: vscode.Position
    readonly endPosition: vscode.Position
    readonly originalString: string
}<|MERGE_RESOLUTION|>--- conflicted
+++ resolved
@@ -4,11 +4,13 @@
  */
 
 import * as vscode from 'vscode'
-<<<<<<< HEAD
-import { AdditionalContentEntry, RelevantTextDocument, ToolResult, UserIntent } from '@amzn/codewhisperer-streaming'
-=======
-import { AdditionalContentEntry, ChatMessage, RelevantTextDocument, UserIntent } from '@amzn/codewhisperer-streaming'
->>>>>>> 9c97159a
+import {
+    AdditionalContentEntry,
+    ChatMessage,
+    RelevantTextDocument,
+    ToolResult,
+    UserIntent,
+} from '@amzn/codewhisperer-streaming'
 import { MatchPolicy, CodeQuery } from '../../clients/chat/v0/model'
 import { Selection } from 'vscode'
 import { TabOpenType } from '../../../amazonq/webview/ui/storages/tabsStorage'
@@ -201,11 +203,8 @@
     additionalContextLengths?: AdditionalContextLengths
     truncatedAdditionalContextLengths?: AdditionalContextLengths
     workspaceRulesCount?: number
-<<<<<<< HEAD
+    chatHistory?: ChatMessage[]
     toolResults?: ToolResult[]
-=======
-    chatHistory?: ChatMessage[]
->>>>>>> 9c97159a
 }
 
 export type AdditionalContextLengths = {
