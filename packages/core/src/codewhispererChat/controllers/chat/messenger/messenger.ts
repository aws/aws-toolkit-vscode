--- conflicted
+++ resolved
@@ -69,13 +69,10 @@
 import { AsyncEventProgressMessage } from '../../../../amazonq/commons/connector/connectorMessages'
 import { localize } from '../../../../shared/utilities/vsCodeUtils'
 import { getDiffLinesFromChanges } from '../../../../shared/utilities/diffUtils'
-<<<<<<< HEAD
 import { ConversationTracker } from '../../../storages/conversationTracker'
 import { waitTimeout, Timeout } from '../../../../shared/utilities/timeoutUtils'
-=======
 import { FsReadParams } from '../../../tools/fsRead'
 import { ListDirectoryParams } from '../../../tools/listDirectory'
->>>>>>> b5cd5c39
 
 export type StaticTextResponseType = 'quick-action-help' | 'onboarding-help' | 'transform' | 'help'
 
@@ -204,11 +201,7 @@
         tabID: string,
         triggerID: string,
         triggerPayload: TriggerPayload,
-<<<<<<< HEAD
-        chatHistoryManager: ChatHistoryManager
-=======
         cancelToken: vscode.CancellationToken
->>>>>>> b5cd5c39
     ) {
         let message = ''
         const messageID = response.$metadata.requestId ?? ''
@@ -615,23 +608,6 @@
                         tabID
                     )
                 )
-
-<<<<<<< HEAD
-                if (!this.isTriggerCancelled(triggerID)) {
-                    chatHistoryManager.pushAssistantMessage({
-                        assistantResponseMessage: {
-                            messageId: messageID,
-                            content: message,
-                            references: codeReference,
-                            ...(toolUse &&
-                                toolUse.input !== undefined &&
-                                toolUse.input !== '' && { toolUses: [{ ...toolUse }] }),
-                        },
-                    })
-                }
-
-=======
->>>>>>> b5cd5c39
                 getLogger().info(
                     `All events received. requestId=%s counts=%s`,
                     response.$metadata.requestId,
@@ -745,18 +721,16 @@
         validation: CommandValidation,
         changeList?: Change[]
     ) {
-<<<<<<< HEAD
         if (this.isTriggerCancelled(triggerID)) {
             return
         }
-=======
+          
         // Handle read tool and list directory messages
         if (toolUse?.name === ToolType.FsRead || toolUse?.name === ToolType.ListDirectory) {
             return this.sendReadAndListDirToolMessage(toolUse, session, tabID, triggerID, messageIdToUpdate)
         }
 
         // Handle file write tool, execute bash tool and bash command output log messages
->>>>>>> b5cd5c39
         const buttons: ChatItemButton[] = []
         let header: ChatItemHeader | undefined = undefined
         if (toolUse?.name === ToolType.ExecuteBash && message.startsWith('```shell')) {
