--- conflicted
+++ resolved
@@ -68,13 +68,10 @@
 import { AsyncEventProgressMessage } from '../../../../amazonq/commons/connector/connectorMessages'
 import { localize } from '../../../../shared/utilities/vsCodeUtils'
 import { getDiffLinesFromChanges } from '../../../../shared/utilities/diffUtils'
-<<<<<<< HEAD
 import { ConversationTracker } from '../../../storages/conversationTracker'
 import { waitUntilWithCancellation } from '../../../../shared/utilities/timeoutUtils'
-=======
 import { FsReadParams } from '../../../tools/fsRead'
 import { ListDirectoryParams } from '../../../tools/listDirectory'
->>>>>>> db646376
 
 export type StaticTextResponseType = 'quick-action-help' | 'onboarding-help' | 'transform' | 'help'
 
@@ -281,18 +278,11 @@
                     }
 
                     if (cwChatEvent.toolUseEvent?.stop) {
-<<<<<<< HEAD
-                        if (this.isTriggerCancelled(triggerID)) {
-                            return
-                        }
-                        toolUse.input = JSON.parse(toolUseInput)
-                        toolUse.toolUseId = cwChatEvent.toolUseEvent.toolUseId ?? ''
-                        toolUse.name = cwChatEvent.toolUseEvent.name ?? ''
-
-=======
->>>>>>> db646376
                         let toolError = undefined
                         try {
+                            if (this.isTriggerCancelled(triggerID)) {
+                              return
+                            }
                             toolUse.toolUseId = cwChatEvent.toolUseEvent.toolUseId ?? ''
                             toolUse.name = cwChatEvent.toolUseEvent.name ?? ''
                             toolUse.input = JSON.parse(toolUseInput)
@@ -540,20 +530,12 @@
                         )
                     )
                 }
-
-<<<<<<< HEAD
+          
                 // Check if this trigger has been cancelled before sending final message
                 if (this.isTriggerCancelled(triggerID)) {
                     return
                 }
-
-=======
-                const agenticLoopEnded = !eventCounts.has('toolUseEvent')
-                if (agenticLoopEnded) {
-                    // Reset context for the next request
-                    session.setContext(undefined)
-                }
->>>>>>> db646376
+          
                 this.dispatcher.sendChatMessage(
                     new ChatMessage(
                         {
@@ -572,7 +554,6 @@
                     )
                 )
 
-<<<<<<< HEAD
                 if (!this.isTriggerCancelled(triggerID)) {
                     chatHistoryManager.pushAssistantMessage({
                         assistantResponseMessage: {
@@ -592,18 +573,6 @@
                     // Mark the trigger as completed when the agentic loop ends
                     conversationTracker.markTriggerCompleted(triggerID)
                 }
-=======
-                chatHistoryManager.pushAssistantMessage({
-                    assistantResponseMessage: {
-                        messageId: messageID,
-                        content: message,
-                        references: codeReference,
-                        ...(toolUse &&
-                            toolUse.input !== undefined &&
-                            toolUse.input !== '' && { toolUses: [{ ...toolUse }] }),
-                    },
-                })
->>>>>>> db646376
 
                 getLogger().info(
                     `All events received. requestId=%s counts=%s`,
@@ -713,21 +682,18 @@
         validation: CommandValidation,
         changeList?: Change[]
     ) {
-<<<<<<< HEAD
         // Check if the conversation has been cancelled before sending any tool logs
         if (this.isTriggerCancelled(triggerID)) {
             getLogger().debug(`Tool log sending cancelled for tabID: ${tabID}, triggerID: ${triggerID}`)
             return
         }
-
-=======
+          
         // Handle read tool and list directory messages
         if (toolUse?.name === ToolType.FsRead || toolUse?.name === ToolType.ListDirectory) {
             return this.sendReadAndListDirToolMessage(toolUse, session, tabID, triggerID, messageIdToUpdate)
         }
 
         // Handle file write tool, execute bash tool and bash command output log messages
->>>>>>> db646376
         const buttons: ChatItemButton[] = []
         let header: ChatItemHeader | undefined = undefined
         if (toolUse?.name === ToolType.ExecuteBash && message.startsWith('```shell')) {
