--- conflicted
+++ resolved
@@ -68,13 +68,10 @@
 import { AsyncEventProgressMessage } from '../../../../amazonq/commons/connector/connectorMessages'
 import { localize } from '../../../../shared/utilities/vsCodeUtils'
 import { getDiffLinesFromChanges } from '../../../../shared/utilities/diffUtils'
-<<<<<<< HEAD
 import { ConversationTracker } from '../../../storages/conversationTracker'
 import { waitUntilWithCancellation } from '../../../../shared/utilities/timeoutUtils'
 import { FsReadParams } from '../../../tools/fsRead'
 import { ListDirectoryParams } from '../../../tools/listDirectory'
-=======
->>>>>>> 8b53de4f
 
 export type StaticTextResponseType = 'quick-action-help' | 'onboarding-help' | 'transform' | 'help'
 
@@ -284,12 +281,9 @@
                         toolUse.toolUseId = cwChatEvent.toolUseEvent.toolUseId ?? ''
                         toolUse.name = cwChatEvent.toolUseEvent.name ?? ''
                         try {
-<<<<<<< HEAD
                             if (this.isTriggerCancelled(triggerID)) {
                                 return
                             }
-                            toolUse.input = JSON.parse(toolUseInput)
-=======
                             try {
                                 toolUse.input = JSON.parse(toolUseInput)
                             } catch (error: any) {
@@ -300,7 +294,6 @@
                                 // throw it out to allow the error to be handled in the catch block
                                 throw error
                             }
->>>>>>> 8b53de4f
                             const availableToolsNames = (session.pairProgrammingModeOn ? tools : noWriteTools).map(
                                 (item) => item.toolSpecification?.name
                             )
@@ -630,21 +623,9 @@
         validation: CommandValidation,
         changeList?: Change[]
     ) {
-<<<<<<< HEAD
-        // Check if the conversation has been cancelled before sending any tool logs
         if (this.isTriggerCancelled(triggerID)) {
-            getLogger().debug(`Tool log sending cancelled for tabID: ${tabID}, triggerID: ${triggerID}`)
             return
         }
-
-        // Handle read tool and list directory messages
-        if (toolUse?.name === ToolType.FsRead || toolUse?.name === ToolType.ListDirectory) {
-            return this.sendReadAndListDirToolMessage(toolUse, session, tabID, triggerID, messageIdToUpdate)
-        }
-
-        // Handle file write tool, execute bash tool and bash command output log messages
-=======
->>>>>>> 8b53de4f
         const buttons: ChatItemButton[] = []
         let header: ChatItemHeader | undefined = undefined
         if (toolUse?.name === ToolType.ExecuteBash && message.startsWith('```shell')) {
