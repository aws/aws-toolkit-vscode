--- conflicted
+++ resolved
@@ -950,21 +950,7 @@
             )
         )
     }
-
-<<<<<<< HEAD
-    /**
-     * Check if a trigger has been cancelled and should not proceed
-     * @param triggerId The trigger ID to check
-     * @returns true if the trigger is cancelled and should not proceed
-     */
-    private isTriggerCancelled(triggerId: string): boolean {
-        if (!triggerId) {
-            return false
-        }
-
-        const conversationTracker = ConversationTracker.getInstance()
-        return conversationTracker.isTriggerCancelled(triggerId)
-=======
+  
     public sendDirectiveMessage(tabID: string, triggerID: string, message: string) {
         this.dispatcher.sendChatMessage(
             new ChatMessage(
@@ -983,6 +969,18 @@
                 tabID
             )
         )
->>>>>>> 4b236007
+    }
+  
+  /**
+     * Check if a trigger has been cancelled and should not proceed
+     * @param triggerId The trigger ID to check
+     * @returns true if the trigger is cancelled and should not proceed
+     */
+    private isTriggerCancelled(triggerId: string): boolean {
+        if (!triggerId) {
+            return false
+        }
+        const conversationTracker = ConversationTracker.getInstance()
+        return conversationTracker.isTriggerCancelled(triggerId)
     }
 }