--- conflicted
+++ resolved
@@ -46,12 +46,9 @@
 import { ChatStream } from '../../../tools/chatStream'
 import path from 'path'
 import { CommandValidation } from '../../../tools/executeBash'
-<<<<<<< HEAD
 import { extractErrorInfo } from '../../../../shared/utilities/messageUtil'
-=======
 import { Change } from 'diff'
 import { FsWriteParams } from '../../../tools/fsWrite'
->>>>>>> aefe9206
 
 export type StaticTextResponseType = 'quick-action-help' | 'onboarding-help' | 'transform' | 'help'
 
