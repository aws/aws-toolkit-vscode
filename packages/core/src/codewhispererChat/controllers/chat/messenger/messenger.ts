/*!
 * Copyright Amazon.com, Inc. or its affiliates. All Rights Reserved.
 * SPDX-License-Identifier: Apache-2.0
 */

import * as vscode from 'vscode'
import { waitUntil } from '../../../../shared/utilities/timeoutUtils'
import {
    AppToWebViewMessageDispatcher,
    AuthNeededException,
    CodeReference,
    ContextCommandData,
    CustomFormActionMessage,
    EditorContextCommandMessage,
    ExportChatMessage,
    OpenSettingsMessage,
    OpenDetailedListMessage,
    QuickActionMessage,
    RestoreTabMessage,
    ShowCustomFormMessage,
    UpdateDetailedListMessage,
    CloseDetailedListMessage,
    SelectTabMessage,
    ChatItemHeader,
} from '../../../view/connector/connector'
import { EditorContextCommandType } from '../../../commands/registerCommands'
import { ChatResponseStream as qdevChatResponseStream } from '@amzn/amazon-q-developer-streaming-client'
import {
    ChatResponseStream as cwChatResponseStream,
    SupplementaryWebLink,
    ToolUse,
} from '@amzn/codewhisperer-streaming'
import { ChatMessage, ErrorMessage, FollowUp, Suggestion } from '../../../view/connector/connector'
import { ChatSession } from '../../../clients/chat/v0/chat'
import { ChatException } from './model'
import { CWCTelemetryHelper } from '../telemetryHelper'
import { AgenticChatInteractionType, ChatPromptCommandType, DocumentReference, TriggerPayload } from '../model'
import { ToolkitError } from '../../../../shared/errors'
import { keys } from '../../../../shared/utilities/tsUtils'
import { getLogger } from '../../../../shared/logger/logger'
import { FeatureAuthState } from '../../../../codewhisperer/util/authUtil'
import { CodeScanIssue } from '../../../../codewhisperer/models/model'
import { marked } from 'marked'
import { JSDOM } from 'jsdom'
import { LspController } from '../../../../amazonq/lsp/lspController'
import { extractCodeBlockLanguage } from '../../../../shared/markdown'
import { extractAuthFollowUp } from '../../../../amazonq/util/authUtils'
import { helpMessage } from '../../../../amazonq/webview/ui/texts/constants'
import {
    ChatItem,
    ChatItemButton,
    ChatItemContent,
    ChatItemFormItem,
    MynahIconsType,
    DetailedList,
    MynahUIDataModel,
} from '@aws/mynah-ui'
import { Database } from '../../../../shared/db/chatDb/chatDb'
import { TabType } from '../../../../amazonq/webview/ui/storages/tabsStorage'
import { ChatHistoryManager } from '../../../storages/chatHistory'
import { ToolType, ToolUtils } from '../../../tools/toolUtils'
import { ChatStream } from '../../../tools/chatStream'
import path from 'path'
import { CommandValidation } from '../../../tools/executeBash'
import { extractErrorInfo } from '../../../../shared/utilities/messageUtil'
import { noWriteTools, tools } from '../../../constants'
import { Change } from 'diff'
import { FsWriteParams } from '../../../tools/fsWrite'
import { AsyncEventProgressMessage } from '../../../../amazonq/commons/connector/connectorMessages'
import { localize } from '../../../../shared/utilities/vsCodeUtils'
import { getDiffLinesFromChanges } from '../../../../shared/utilities/diffUtils'

export type StaticTextResponseType = 'quick-action-help' | 'onboarding-help' | 'transform' | 'help'

export type MessengerResponseType = {
    $metadata: { requestId?: string; httpStatusCode?: number }
    message?: AsyncIterable<cwChatResponseStream | qdevChatResponseStream>
}

export class Messenger {
    chatHistoryDb = Database.getInstance()

    public constructor(
        private readonly dispatcher: AppToWebViewMessageDispatcher,
        private readonly telemetryHelper: CWCTelemetryHelper
    ) {}

    public async sendAuthNeededExceptionMessage(credentialState: FeatureAuthState, tabID: string, triggerID: string) {
        const { message, authType } = extractAuthFollowUp(credentialState)
        this.dispatcher.sendAuthNeededExceptionMessage(
            new AuthNeededException(
                {
                    message,
                    authType,
                    triggerID,
                },
                tabID
            )
        )
    }

    public sendInitalStream(tabID: string, triggerID: string) {
        this.dispatcher.sendChatMessage(
            new ChatMessage(
                {
                    message: '',
                    messageType: 'answer-stream',
                    followUps: undefined,
                    followUpsHeader: undefined,
                    relatedSuggestions: undefined,
                    triggerID,
                    messageID: triggerID,
                    userIntent: undefined,
                    codeBlockLanguage: undefined,
                    contextList: undefined,
                    buttons: undefined,
                    fileList: undefined,
                    canBeVoted: false,
                },
                tabID
            )
        )
    }

    public sendContextMessage(
        tabID: string,
        triggerID: string,
        mergedRelevantDocuments: DocumentReference[] | undefined
    ) {
        this.dispatcher.sendChatMessage(
            new ChatMessage(
                {
                    message: '',
                    messageType: 'answer-stream',
                    followUps: undefined,
                    followUpsHeader: undefined,
                    relatedSuggestions: undefined,
                    triggerID,
                    messageID: '',
                    userIntent: undefined,
                    codeBlockLanguage: undefined,
                    contextList: mergedRelevantDocuments,
                    title: '',
                    rootFolderTitle: 'Context',
                    buttons: undefined,
                    fileList: undefined,
                    canBeVoted: false,
                    padding: false,
                },
                tabID
            )
        )
    }

    /**
     * Tries to calculate the total number of code blocks.
     * NOTES:
     *  - Not correct on all examples. Some may cause it to return 0 unexpectedly.
     *  - Plans in place (as of 4/22/2024) to move this server side.
     *  - See original pr: https://github.com/aws/aws-toolkit-vscode/pull/4761 for more details.
     * @param message raw message response from codewhisperer client.
     * @returns count of multi-line code blocks in response.
     */
    public async countTotalNumberOfCodeBlocks(message: string): Promise<number> {
        // TODO: remove this when moved to server-side.
        if (message === undefined) {
            return 0
        }

        // To Convert Markdown text to HTML using marked library
        const html = await marked(message)

        const dom = new JSDOM(html)
        const document = dom.window.document

        // Search for <pre> elements containing <code> elements
        const codeBlocks = document.querySelectorAll('pre > code')

        return codeBlocks.length
    }

    public async sendAIResponse(
        response: MessengerResponseType,
        session: ChatSession,
        tabID: string,
        triggerID: string,
        triggerPayload: TriggerPayload,
        chatHistoryManager: ChatHistoryManager,
        cancelToken: vscode.CancellationToken
    ) {
        let message = ''
        const messageID = response.$metadata.requestId ?? ''
        let codeReference: CodeReference[] = []
        let followUps: FollowUp[] = []
        let relatedSuggestions: Suggestion[] = []
        let codeBlockLanguage: string = 'plaintext'
        let toolUseInput = ''
        const toolUse: ToolUse = { toolUseId: undefined, name: undefined, input: undefined }

        if (response.message === undefined) {
            throw new ToolkitError(
                `Empty response from CodeWhisperer Streaming service. Request ID: ${response.$metadata.requestId}`
            )
        }
        this.telemetryHelper.setResponseStreamStartTime(tabID)

        let cwsprChatHasProjectContext = false
        if (
            triggerPayload.relevantTextDocuments &&
            triggerPayload.relevantTextDocuments.length > 0 &&
            triggerPayload.useRelevantDocuments === true
        ) {
            cwsprChatHasProjectContext = true
        }
        const additionalCounts = this.telemetryHelper.getAdditionalContextCounts(triggerPayload)

        this.telemetryHelper.setResponseFromAdditionalContext(messageID, {
            cwsprChatHasProjectContext,
            cwsprChatRuleContextCount: triggerPayload.workspaceRulesCount,
            cwsprChatFileContextCount: additionalCounts.fileContextCount,
            cwsprChatFolderContextCount: additionalCounts.folderContextCount,
            cwsprChatPromptContextCount: additionalCounts.promptContextCount,
        })

        const eventCounts = new Map<string, number>()
        await waitUntil(
            async () => {
                for await (const chatEvent of response.message!) {
                    if (cancelToken.isCancellationRequested) {
                        return
                    }
                    for (const key of keys(chatEvent)) {
                        if ((chatEvent[key] as any) !== undefined) {
                            eventCounts.set(key, (eventCounts.get(key) ?? 0) + 1)
                        }
                    }

                    if (session.tokenSource.token.isCancellationRequested) {
                        return true
                    }

                    if (
                        chatEvent.codeReferenceEvent?.references !== undefined &&
                        chatEvent.codeReferenceEvent.references.length > 0
                    ) {
                        codeReference = [
                            ...codeReference,
                            ...chatEvent.codeReferenceEvent.references.map((reference) => ({
                                ...reference,
                                recommendationContentSpan: {
                                    start: reference.recommendationContentSpan?.start ?? 0,
                                    end: reference.recommendationContentSpan?.end ?? 0,
                                },
                                information: `Reference code under **${reference.licenseName}** license from repository \`${reference.repository}\``,
                            })),
                        ]
                    }

                    const cwChatEvent: cwChatResponseStream = chatEvent
                    if (cwChatEvent.toolUseEvent?.input !== undefined && cwChatEvent.toolUseEvent.input.length > 0) {
                        toolUseInput += cwChatEvent.toolUseEvent.input
                    }

                    if (cwChatEvent.toolUseEvent?.stop) {
                        toolUse.toolUseId = cwChatEvent.toolUseEvent.toolUseId ?? ''
                        toolUse.name = cwChatEvent.toolUseEvent.name ?? ''
                        try {
                            try {
                                toolUse.input = JSON.parse(toolUseInput)
                            } catch (error: any) {
                                getLogger().error(`JSON parse error for toolUseInput: ${toolUseInput}`)
                                // set toolUse.input to the raw value
                                toolUse.input = toolUseInput
                                error.message = `Tool input has invalid JSON format: ${error.message}`
                                // throw it out to allow the error to be handled in the catch block
                                throw error
                            }
                            const availableToolsNames = (session.pairProgrammingModeOn ? tools : noWriteTools).map(
                                (item) => item.toolSpecification?.name
                            )
                            if (!availableToolsNames.includes(toolUse.name)) {
                                throw new Error(`Tool ${toolUse.name} is not available in the current mode`)
                            }
                            const tool = ToolUtils.tryFromToolUse(toolUse)
                            if ('type' in tool) {
                                let changeList: Change[] | undefined = undefined
                                if (tool.type === ToolType.FsWrite) {
                                    session.setShowDiffOnFileWrite(true)
                                    changeList = await tool.tool.getDiffChanges()
                                }
<<<<<<< HEAD
                                if (tool.type === ToolType.FsRead) {
                                    const input = toolUse.input as unknown as FsReadParams
                                    // Check if this file path is already in the readFiles list
                                    const isFileAlreadyRead = session.readFiles.some(
                                        (file) => file.relativeFilePath === input.path
                                    )
                                    if (!isFileAlreadyRead) {
                                        session.addToReadFiles({
                                            relativeFilePath: input?.path,
                                            lineRanges: [{ first: -1, second: -1 }],
                                        })
                                    }
                                } else if (tool.type === ToolType.ListDirectory) {
                                    const input = toolUse.input as unknown as ListDirectoryParams
                                    session.setReadFolders({
                                        relativeFilePath: input?.path,
                                        lineRanges: [{ first: -1, second: -1 }],
                                    })
                                }
                                let messageIdToUpdate: string | undefined = undefined
                                const isReadOrList: boolean = [ToolType.FsRead, ToolType.ListDirectory].includes(
                                    tool.type
                                )
                                if (isReadOrList) {
                                    messageIdToUpdate =
                                        tool.type === ToolType.FsRead
                                            ? session.messageIdToUpdate
                                            : session.messageIdToUpdateListDirectory
                                }
=======
>>>>>>> 8b53de4f
                                const validation = ToolUtils.requiresAcceptance(tool)
                                const chatStream = new ChatStream(
                                    this,
                                    tabID,
                                    triggerID,
                                    toolUse,
<<<<<<< HEAD
                                    session,
                                    messageIdToUpdate,
                                    true,
=======
>>>>>>> 8b53de4f
                                    validation,
                                    isReadOrList,
                                    changeList
                                )
                                await ToolUtils.queueDescription(tool, chatStream)
                                getLogger().debug(
                                    `SetToolUseWithError: ${toolUse.name}:${toolUse.toolUseId} with no error`
                                )
                                session.setToolUseWithError({ toolUse, error: undefined })
                                if (!validation.requiresAcceptance) {
                                    // Need separate id for read tool and safe bash command execution as 'run-shell-command' id is required to state in cwChatConnector.ts which will impact generic tool execution.
                                    if (tool.type === ToolType.ExecuteBash) {
                                        this.dispatcher.sendCustomFormActionMessage(
                                            new CustomFormActionMessage(tabID, {
                                                id: 'run-shell-command',
                                            })
                                        )
                                    } else {
                                        this.dispatcher.sendCustomFormActionMessage(
                                            new CustomFormActionMessage(tabID, {
                                                id: 'generic-tool-execution',
                                            })
                                        )
                                    }
                                } else {
                                    if (tool.type === ToolType.ExecuteBash) {
                                        this.telemetryHelper.recordInteractionWithAgenticChat(
                                            AgenticChatInteractionType.GeneratedCommand,
                                            { tabID }
                                        )
                                    }
                                }

                                if (tool.type === ToolType.FsWrite) {
                                    this.telemetryHelper.recordInteractionWithAgenticChat(
                                        AgenticChatInteractionType.GeneratedDiff,
                                        { tabID }
                                    )
                                }
                            } else {
                                throw new Error('Tool not found')
                            }
                        } catch (error: any) {
                            getLogger().error(
                                `toolUseId: ${toolUse.toolUseId}, toolUseName: ${toolUse.name}, error: ${error}`
                            )
                            session.setToolUseWithError({ toolUse, error })
                            // trigger processToolUseMessage to handle the error
                            this.dispatcher.sendCustomFormActionMessage(
                                new CustomFormActionMessage(tabID, {
                                    id: 'generic-tool-execution',
                                })
                            )
                        }
                        // TODO: Add a spinner component for fsWrite, previous implementation is causing lag in mynah UX.
                    }

                    if (
                        chatEvent.assistantResponseEvent?.content !== undefined &&
                        chatEvent.assistantResponseEvent.content.length > 0
                    ) {
                        message += chatEvent.assistantResponseEvent.content
                        if (codeBlockLanguage === 'plaintext') {
                            codeBlockLanguage = extractCodeBlockLanguage(message)
                        }
                        this.dispatcher.sendChatMessage(
                            new ChatMessage(
                                {
                                    message: message,
                                    messageType: 'answer-part',
                                    followUps: undefined,
                                    followUpsHeader: undefined,
                                    relatedSuggestions: undefined,
                                    codeReference,
                                    triggerID,
                                    messageID,
                                    userIntent: triggerPayload.userIntent,
                                    codeBlockLanguage: codeBlockLanguage,
                                    contextList: undefined,
                                },
                                tabID
                            )
                        )
                        this.telemetryHelper.setResponseStreamTimeForChunks(tabID)
                    }

                    if (chatEvent.supplementaryWebLinksEvent?.supplementaryWebLinks !== undefined) {
                        let suggestionIndex = 0
                        const newSuggestions: Suggestion[] =
                            chatEvent.supplementaryWebLinksEvent.supplementaryWebLinks.map(
                                (s: SupplementaryWebLink) =>
                                    new Suggestion({
                                        title: s.title ?? '',
                                        url: s.url ?? '',
                                        body: s.snippet ?? '',
                                        id: suggestionIndex++,
                                        context: [],
                                    })
                            )
                        relatedSuggestions.push(...newSuggestions)
                    }

                    if (chatEvent.followupPromptEvent?.followupPrompt !== undefined) {
                        const followUp = chatEvent.followupPromptEvent.followupPrompt
                        followUps.push({
                            type: followUp.userIntent ?? '',
                            pillText: followUp.content ?? '',
                            prompt: followUp.content ?? '',
                        })
                    }
                }
                return true
            },
            { timeout: 600000, truthy: true }
        )
            .catch((error: any) => {
                const errorInfo = extractErrorInfo(error)
                this.showChatExceptionMessage(
                    {
                        errorMessage: errorInfo.errorMessage,
                        statusCode: errorInfo.statusCode?.toString(),
                        sessionID: undefined,
                    },
                    tabID,
                    errorInfo.requestId
                )
                getLogger().error(`error: ${errorInfo.errorMessage} tabID: ${tabID} requestID: ${errorInfo.requestId}`)

                followUps = []
                relatedSuggestions = []
                this.telemetryHelper.recordMessageResponseError(triggerPayload, tabID, errorInfo.statusCode ?? 0)
            })
            .finally(async () => {
                if (session.sessionIdentifier) {
                    this.chatHistoryDb.addMessage(tabID, 'cwc', session.sessionIdentifier, {
                        body: message,
                        type: 'answer' as any,
                        codeReference: codeReference as any,
                        relatedContent: { title: 'Sources', content: relatedSuggestions as any },
                        messageId: messageID,
                        toolUses:
                            toolUse && toolUse.input !== undefined && toolUse.input !== ''
                                ? [{ ...toolUse }]
                                : undefined,
                    })
                }
                if (
                    triggerPayload.relevantTextDocuments &&
                    triggerPayload.relevantTextDocuments.length > 0 &&
                    LspController.instance.isIndexingInProgress()
                ) {
                    this.dispatcher.sendChatMessage(
                        new ChatMessage(
                            {
                                message:
                                    message +
                                    ` \n\nBy the way, I'm still indexing this project for full context from your workspace. I may have a better response in a few minutes when it's complete if you'd like to try again then.`,
                                messageType: 'answer-part',
                                followUps: undefined,
                                followUpsHeader: undefined,
                                relatedSuggestions: undefined,
                                triggerID,
                                messageID,
                                userIntent: triggerPayload.userIntent,
                                codeBlockLanguage: codeBlockLanguage,
                                contextList: undefined,
                            },
                            tabID
                        )
                    )
                }

                if (relatedSuggestions.length !== 0) {
                    this.dispatcher.sendChatMessage(
                        new ChatMessage(
                            {
                                message: undefined,
                                messageType: 'answer-part',
                                followUpsHeader: undefined,
                                followUps: undefined,
                                relatedSuggestions,
                                triggerID,
                                messageID,
                                userIntent: triggerPayload.userIntent,
                                codeBlockLanguage: undefined,
                                contextList: undefined,
                            },
                            tabID
                        )
                    )
                }

                const agenticLoopEnded = !eventCounts.has('toolUseEvent')
                if (agenticLoopEnded) {
                    // Reset context for the next request
                    session.setContext(undefined)
                }
                this.dispatcher.sendChatMessage(
                    new ChatMessage(
                        {
                            message: undefined,
                            messageType: agenticLoopEnded ? 'answer' : 'answer-stream',
                            followUps: followUps,
                            followUpsHeader: undefined,
                            relatedSuggestions: undefined,
                            triggerID,
                            messageID,
                            userIntent: triggerPayload.userIntent,
                            codeBlockLanguage: undefined,
                            contextList: undefined,
                        },
                        tabID
                    )
                )

                chatHistoryManager.pushAssistantMessage({
                    assistantResponseMessage: {
                        messageId: messageID,
                        content: message,
                        references: codeReference,
                        ...(toolUse &&
                            toolUse.input !== undefined &&
                            toolUse.input !== '' && { toolUses: [{ ...toolUse }] }),
                    },
                })

                getLogger().info(
                    `All events received. requestId=%s counts=%s`,
                    response.$metadata.requestId,
                    Object.fromEntries(eventCounts)
                )

                this.telemetryHelper.setResponseStreamTotalTime(tabID)

                const responseCode = response?.$metadata.httpStatusCode ?? 0
                this.telemetryHelper.recordAddMessage(triggerPayload, {
                    followUpCount: followUps.length,
                    suggestionCount: relatedSuggestions.length,
                    tabID: tabID,
                    messageLength: message.length,
                    messageID,
                    responseCode,
                    codeReferenceCount: codeReference.length,
                    totalNumberOfCodeBlocksInResponse: await this.countTotalNumberOfCodeBlocks(message),
                })
            })
    }

    public sendErrorMessage(
        errorMessage: string | undefined,
        tabID: string,
        requestID: string | undefined,
        statusCode?: number
    ) {
        this.showChatExceptionMessage(
            {
                errorMessage: errorMessage,
                sessionID: undefined,
                statusCode: statusCode?.toString(),
            },
            tabID,
            requestID
        )
    }

    public sendPartialToolLog(
        message: string,
        tabID: string,
        triggerID: string,
        toolUse: ToolUse | undefined,
        validation: CommandValidation,
        changeList?: Change[]
    ) {
        const buttons: ChatItemButton[] = []
        let header: ChatItemHeader | undefined = undefined
        if (toolUse?.name === ToolType.ExecuteBash && message.startsWith('```shell')) {
            if (validation.requiresAcceptance) {
                const buttons: ChatItemButton[] = [
                    {
                        id: 'reject-shell-command',
                        text: localize('AWS.amazonq.executeBash.reject', 'Reject'),
                        status: 'clear',
                        icon: 'cancel' as MynahIconsType,
                    },
                    {
                        id: 'run-shell-command',
                        text: localize('AWS.amazonq.executeBash.run', 'Run'),
                        status: 'clear',
                        icon: 'play' as MynahIconsType,
                    },
                ]
                header = {
                    body: 'shell',
                    buttons,
                }
            }
            if (validation.warning) {
                message = validation.warning + message
            }
        } else if (toolUse?.name === ToolType.FsWrite) {
            const input = toolUse.input as unknown as FsWriteParams
            const fileName = path.basename(input.path)
            const changes = getDiffLinesFromChanges(changeList)
            const fileList: ChatItemContent['fileList'] = {
                fileTreeTitle: '',
                hideFileCount: true,
                filePaths: [fileName],
                details: {
                    [fileName]: {
                        // eslint-disable-next-line unicorn/no-null
                        icon: null,
                        changes: changes,
                    },
                },
            }
            const buttons: ChatItemButton[] = [
                {
                    id: 'reject-code-diff',
                    status: 'clear',
                    icon: 'cancel' as MynahIconsType,
                },
                {
                    id: 'accept-code-diff',
                    status: 'clear',
                    icon: 'ok' as MynahIconsType,
                },
            ]
            header = {
                buttons,
                fileList,
            }
        }

        this.dispatcher.sendChatMessage(
            new ChatMessage(
                {
                    message: message,
                    messageType: 'answer-part',
                    followUps: undefined,
                    followUpsHeader: undefined,
                    relatedSuggestions: undefined,
                    triggerID,
                    messageID: toolUse?.toolUseId ?? '',
                    userIntent: undefined,
                    codeBlockLanguage: undefined,
                    contextList: undefined,
                    title: undefined,
                    canBeVoted: false,
                    buttons,
                    fullWidth: true,
                    padding: false,
                    header,
                    // eslint-disable-next-line unicorn/no-null
                    codeBlockActions: { 'insert-to-cursor': null, copy: null },
                },
                tabID
            )
        )
    }

    private editorContextMenuCommandVerbs: Map<EditorContextCommandType, string> = new Map([
        ['aws.amazonq.explainCode', 'Explain'],
        ['aws.amazonq.explainIssue', 'Explain'],
        ['aws.amazonq.refactorCode', 'Refactor'],
        ['aws.amazonq.fixCode', 'Fix'],
        ['aws.amazonq.optimizeCode', 'Optimize'],
        ['aws.amazonq.sendToPrompt', 'Send to prompt'],
        ['aws.amazonq.generateUnitTests', 'Generate unit tests for'],
    ])

    public sendStaticTextResponse(type: StaticTextResponseType, triggerID: string, tabID: string) {
        let message
        let followUps
        let followUpsHeader
        switch (type) {
            case 'quick-action-help':
                message = helpMessage
                break
            case 'onboarding-help':
                message = `### What I can do:
                \n\n- Answer questions about AWS
                \n\n- Answer questions about general programming concepts
                \n\n- Explain what a line of code or code function does
                \n\n- Write unit tests and code
                \n\n- Debug and fix code
                \n\n- Refactor code`
                followUps = [
                    {
                        type: '',
                        pillText: 'Should I use AWS Lambda or EC2 for a scalable web application backend?',
                        prompt: 'Should I use AWS Lambda or EC2 for a scalable web application backend?',
                    },
                    {
                        type: '',
                        pillText: 'What is the syntax of declaring a variable in TypeScript?',
                        prompt: 'What is the syntax of declaring a variable in TypeScript?',
                    },
                    {
                        type: '',
                        pillText: 'Write code for uploading a file to an s3 bucket in typescript',
                        prompt: 'Write code for uploading a file to an s3 bucket in typescript',
                    },
                ]
                followUpsHeader = 'Try Examples:'
                break
        }

        this.dispatcher.sendChatMessage(
            new ChatMessage(
                {
                    message,
                    messageType: 'answer',
                    followUpsHeader,
                    followUps,
                    relatedSuggestions: undefined,
                    triggerID,
                    messageID: 'static_message_' + triggerID,
                    userIntent: undefined,
                    codeBlockLanguage: undefined,
                    contextList: undefined,
                    title: undefined,
                },
                tabID
            )
        )
    }

    public sendQuickActionMessage(quickAction: ChatPromptCommandType, triggerID: string) {
        let message = ''
        switch (quickAction) {
            case 'help':
                message = 'How can Amazon Q help me?'
                break
        }

        this.dispatcher.sendQuickActionMessage(
            new QuickActionMessage({
                message,
                triggerID,
            })
        )
    }

    public sendEditorContextCommandMessage(
        command: EditorContextCommandType,
        selectedCode: string,
        triggerID: string,
        issue?: CodeScanIssue
    ) {
        // Remove newlines and spaces before and after the code
        const trimmedCode = selectedCode.trimStart().trimEnd()

        let message
        if (command === 'aws.amazonq.sendToPrompt') {
            message = ['\n```\n', trimmedCode, '\n```'].join('')
        } else if (command === 'aws.amazonq.explainIssue' && issue) {
            message = [
                this.editorContextMenuCommandVerbs.get(command),
                ` the "${issue.title}" issue in the following code:`,
                '\n```\n',
                trimmedCode,
                '\n```',
            ].join('')
        } else {
            message = [
                this.editorContextMenuCommandVerbs.get(command),
                ' the following part of my code:',
                '\n```\n',
                trimmedCode,
                '\n```',
            ].join('')
        }

        this.dispatcher.sendEditorContextCommandMessage(
            new EditorContextCommandMessage({ message, triggerID, command })
        )
    }

    private showChatExceptionMessage(e: ChatException, tabID: string, requestID: string | undefined) {
        const title = 'An error occurred while processing your request.'
        // TODO: once the server sends the correct exception back, fix this
        if (e.statusCode && e.statusCode === '500') {
            // Send throttling message
            this.dispatcher.sendErrorMessage(
                new ErrorMessage(
                    title,
                    'We are experiencing heavy traffic, please try again shortly.'.trimEnd().trimStart(),
                    tabID
                )
            )
            return
        }

        let message = 'This error is reported to the team automatically. We will attempt to fix it as soon as possible.'
        if (e.errorMessage !== undefined) {
            message += `\n\nDetails: ${e.errorMessage}`
        }

        if (e.statusCode !== undefined) {
            message += `\n\nStatus Code: ${e.statusCode}`
        }
        if (e.sessionID !== undefined) {
            message += `\n\nSession ID: ${e.sessionID}`
        }
        if (requestID !== undefined) {
            message += `\n\nRequest ID: ${requestID}`
        }

        this.dispatcher.sendErrorMessage(new ErrorMessage(title, message.trimEnd().trimStart(), tabID))
    }

    public sendOpenSettingsMessage(triggerId: string, tabID: string) {
        this.dispatcher.sendOpenSettingsMessage(new OpenSettingsMessage(tabID))
    }

    public sendRestoreTabMessage(historyId: string, tabType: TabType, chats: ChatItem[], exportTab?: boolean) {
        this.dispatcher.sendRestoreTabMessage(new RestoreTabMessage(historyId, tabType, chats, exportTab))
    }

    public sendOpenDetailedListMessage(tabId: string, listType: string, data: DetailedList) {
        this.dispatcher.sendOpenDetailedListMessage(new OpenDetailedListMessage(tabId, listType, data))
    }

    public sendUpdateDetailedListMessage(listType: string, data: DetailedList) {
        this.dispatcher.sendUpdateDetailedListMessage(new UpdateDetailedListMessage(listType, data))
    }

    public sendCloseDetailedListMessage(listType: string) {
        this.dispatcher.sendCloseDetailedListMessage(new CloseDetailedListMessage(listType))
    }

    public sendSerializeTabMessage(tabId: string, uri: string, format: 'html' | 'markdown') {
        this.dispatcher.sendSerializeTabMessage(new ExportChatMessage(tabId, format, uri))
    }

    public sendSelectTabMessage(tabId: string, eventID?: string) {
        this.dispatcher.sendSelectTabMessage(new SelectTabMessage(tabId, eventID))
    }

    public sendContextCommandData(contextCommands: MynahUIDataModel['contextCommands']) {
        this.dispatcher.sendContextCommandData(new ContextCommandData(contextCommands))
    }

    public showCustomForm(
        tabID: string,
        formItems?: ChatItemFormItem[],
        buttons?: ChatItemButton[],
        title?: string,
        description?: string
    ) {
        this.dispatcher.sendShowCustomFormMessage(
            new ShowCustomFormMessage(tabID, formItems, buttons, title, description)
        )
    }

    public sendAsyncEventProgress(tabID: string, inProgress: boolean, message: string | undefined) {
        this.dispatcher.sendAsyncEventProgress(new AsyncEventProgressMessage(tabID, 'CWChat', inProgress, message))
    }

    public sendEmptyMessage(
        tabID: string,
        triggerId: string,
        mergedRelevantDocuments: DocumentReference[] | undefined
    ) {
        this.dispatcher.sendChatMessage(
            new ChatMessage(
                {
                    message: '',
                    messageType: 'answer',
                    followUps: undefined,
                    followUpsHeader: undefined,
                    relatedSuggestions: undefined,
                    triggerID: triggerId,
                    messageID: '',
                    userIntent: undefined,
                    codeBlockLanguage: undefined,
                    contextList: undefined,
                },
                tabID
            )
        )
    }
}<|MERGE_RESOLUTION|>--- conflicted
+++ resolved
@@ -288,7 +288,6 @@
                                     session.setShowDiffOnFileWrite(true)
                                     changeList = await tool.tool.getDiffChanges()
                                 }
-<<<<<<< HEAD
                                 if (tool.type === ToolType.FsRead) {
                                     const input = toolUse.input as unknown as FsReadParams
                                     // Check if this file path is already in the readFiles list
@@ -318,20 +317,15 @@
                                             ? session.messageIdToUpdate
                                             : session.messageIdToUpdateListDirectory
                                 }
-=======
->>>>>>> 8b53de4f
                                 const validation = ToolUtils.requiresAcceptance(tool)
                                 const chatStream = new ChatStream(
                                     this,
                                     tabID,
                                     triggerID,
                                     toolUse,
-<<<<<<< HEAD
                                     session,
                                     messageIdToUpdate,
                                     true,
-=======
->>>>>>> 8b53de4f
                                     validation,
                                     isReadOrList,
                                     changeList
