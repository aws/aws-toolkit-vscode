/*!
 * Copyright Amazon.com, Inc. or its affiliates. All Rights Reserved.
 * SPDX-License-Identifier: Apache-2.0
 */

import { waitUntil } from '../../../../shared/utilities/timeoutUtils'
import {
    AppToWebViewMessageDispatcher,
    AuthNeededException,
    CodeReference,
    ContextCommandData,
    CustomFormActionMessage,
    EditorContextCommandMessage,
    OpenSettingsMessage,
    QuickActionMessage,
    ShowCustomFormMessage,
} from '../../../view/connector/connector'
import { EditorContextCommandType } from '../../../commands/registerCommands'
import { ChatResponseStream as qdevChatResponseStream } from '@amzn/amazon-q-developer-streaming-client'
import {
    ChatResponseStream as cwChatResponseStream,
    CodeWhispererStreamingServiceException,
    SupplementaryWebLink,
    ToolUse,
} from '@amzn/codewhisperer-streaming'
import { ChatMessage, ErrorMessage, FollowUp, Suggestion } from '../../../view/connector/connector'
import { ChatSession } from '../../../clients/chat/v0/chat'
import { ChatException } from './model'
import { CWCTelemetryHelper } from '../telemetryHelper'
import { ChatPromptCommandType, DocumentReference, TriggerPayload } from '../model'
import { getHttpStatusCode, getRequestId, ToolkitError } from '../../../../shared/errors'
import { keys } from '../../../../shared/utilities/tsUtils'
import { getLogger } from '../../../../shared/logger/logger'
import { FeatureAuthState } from '../../../../codewhisperer/util/authUtil'
import { CodeScanIssue } from '../../../../codewhisperer/models/model'
import { marked } from 'marked'
import { JSDOM } from 'jsdom'
import { LspController } from '../../../../amazonq/lsp/lspController'
import { extractCodeBlockLanguage } from '../../../../shared/markdown'
import { extractAuthFollowUp } from '../../../../amazonq/util/authUtils'
import { helpMessage } from '../../../../amazonq/webview/ui/texts/constants'
import { ChatItemButton, ChatItemContent, ChatItemFormItem, MynahIconsType, MynahUIDataModel } from '@aws/mynah-ui'
import { ChatHistoryManager } from '../../../storages/chatHistory'
import { ToolType, ToolUtils } from '../../../tools/toolUtils'
import { ChatStream } from '../../../tools/chatStream'
import { getWorkspaceForFile } from '../../../../shared/utilities/workspaceUtils'
<<<<<<< HEAD
import path from 'path'
=======
import { CommandValidation } from '../../../tools/executeBash'
>>>>>>> 66da9625

export type StaticTextResponseType = 'quick-action-help' | 'onboarding-help' | 'transform' | 'help'

export type MessengerResponseType = {
    $metadata: { requestId?: string; httpStatusCode?: number }
    message?: AsyncIterable<cwChatResponseStream | qdevChatResponseStream>
}

export class Messenger {
    public constructor(
        private readonly dispatcher: AppToWebViewMessageDispatcher,
        private readonly telemetryHelper: CWCTelemetryHelper
    ) {}

    public async sendAuthNeededExceptionMessage(credentialState: FeatureAuthState, tabID: string, triggerID: string) {
        const { message, authType } = extractAuthFollowUp(credentialState)
        this.dispatcher.sendAuthNeededExceptionMessage(
            new AuthNeededException(
                {
                    message,
                    authType,
                    triggerID,
                },
                tabID
            )
        )
    }

    public sendInitalStream(
        tabID: string,
        triggerID: string,
        mergedRelevantDocuments: DocumentReference[] | undefined
    ) {
        this.dispatcher.sendChatMessage(
            new ChatMessage(
                {
                    message: '',
                    messageType: 'answer-stream',
                    followUps: undefined,
                    followUpsHeader: undefined,
                    relatedSuggestions: undefined,
                    triggerID,
                    messageID: '',
                    userIntent: undefined,
                    codeBlockLanguage: undefined,
                    contextList: mergedRelevantDocuments,
                    title: 'Context',
                    buttons: undefined,
                    fileList: undefined,
                    canBeVoted: false,
                },
                tabID
            )
        )
    }
    /**
     * Tries to calculate the total number of code blocks.
     * NOTES:
     *  - Not correct on all examples. Some may cause it to return 0 unexpectedly.
     *  - Plans in place (as of 4/22/2024) to move this server side.
     *  - See original pr: https://github.com/aws/aws-toolkit-vscode/pull/4761 for more details.
     * @param message raw message response from codewhisperer client.
     * @returns count of multi-line code blocks in response.
     */
    public async countTotalNumberOfCodeBlocks(message: string): Promise<number> {
        // TODO: remove this when moved to server-side.
        if (message === undefined) {
            return 0
        }

        // To Convert Markdown text to HTML using marked library
        const html = await marked(message)

        const dom = new JSDOM(html)
        const document = dom.window.document

        // Search for <pre> elements containing <code> elements
        const codeBlocks = document.querySelectorAll('pre > code')

        return codeBlocks.length
    }

    public async sendAIResponse(
        response: MessengerResponseType,
        session: ChatSession,
        tabID: string,
        triggerID: string,
        triggerPayload: TriggerPayload,
        chatHistoryManager: ChatHistoryManager
    ) {
        let message = ''
        const messageID = response.$metadata.requestId ?? ''
        let codeReference: CodeReference[] = []
        let followUps: FollowUp[] = []
        let relatedSuggestions: Suggestion[] = []
        let codeBlockLanguage: string = 'plaintext'
        let toolUseInput = ''
        const toolUse: ToolUse = { toolUseId: undefined, name: undefined, input: undefined }

        if (response.message === undefined) {
            throw new ToolkitError(
                `Empty response from CodeWhisperer Streaming service. Request ID: ${response.$metadata.requestId}`
            )
        }
        this.telemetryHelper.setResponseStreamStartTime(tabID)

        let cwsprChatHasProjectContext = false
        if (
            triggerPayload.relevantTextDocuments &&
            triggerPayload.relevantTextDocuments.length > 0 &&
            triggerPayload.useRelevantDocuments === true
        ) {
            cwsprChatHasProjectContext = true
        }
        const additionalCounts = this.telemetryHelper.getAdditionalContextCounts(triggerPayload)

        this.telemetryHelper.setResponseFromAdditionalContext(messageID, {
            cwsprChatHasProjectContext,
            cwsprChatRuleContextCount: triggerPayload.workspaceRulesCount,
            cwsprChatFileContextCount: additionalCounts.fileContextCount,
            cwsprChatFolderContextCount: additionalCounts.folderContextCount,
            cwsprChatPromptContextCount: additionalCounts.promptContextCount,
        })

        const eventCounts = new Map<string, number>()
        await waitUntil(
            async () => {
                for await (const chatEvent of response.message!) {
                    for (const key of keys(chatEvent)) {
                        if ((chatEvent[key] as any) !== undefined) {
                            eventCounts.set(key, (eventCounts.get(key) ?? 0) + 1)
                        }
                    }

                    if (session.tokenSource.token.isCancellationRequested) {
                        return true
                    }

                    if (
                        chatEvent.codeReferenceEvent?.references !== undefined &&
                        chatEvent.codeReferenceEvent.references.length > 0
                    ) {
                        codeReference = [
                            ...codeReference,
                            ...chatEvent.codeReferenceEvent.references.map((reference) => ({
                                ...reference,
                                recommendationContentSpan: {
                                    start: reference.recommendationContentSpan?.start ?? 0,
                                    end: reference.recommendationContentSpan?.end ?? 0,
                                },
                                information: `Reference code under **${reference.licenseName}** license from repository \`${reference.repository}\``,
                            })),
                        ]
                    }

                    const cwChatEvent: cwChatResponseStream = chatEvent
                    if (
                        cwChatEvent.toolUseEvent?.input !== undefined &&
                        cwChatEvent.toolUseEvent.input.length > 0 &&
                        !cwChatEvent.toolUseEvent.stop
                    ) {
                        toolUseInput += cwChatEvent.toolUseEvent.input
                    }

                    if (cwChatEvent.toolUseEvent?.stop) {
                        toolUse.input = JSON.parse(toolUseInput)
                        toolUse.toolUseId = cwChatEvent.toolUseEvent.toolUseId ?? ''
                        toolUse.name = cwChatEvent.toolUseEvent.name ?? ''
                        session.setToolUse(toolUse)

                        const tool = ToolUtils.tryFromToolUse(toolUse)
                        if ('type' in tool) {
                            if (tool.type === ToolType.FsWrite) {
                                session.setShowDiffOnFileWrite(true)
                            }
<<<<<<< HEAD
                            const requiresAcceptance = ToolUtils.requiresAcceptance(tool)
                            const chatStream = new ChatStream(this, tabID, triggerID, toolUse, requiresAcceptance)
                            await ToolUtils.queueDescription(tool, chatStream)
=======
                            const validation = ToolUtils.requiresAcceptance(tool)

                            const chatStream = new ChatStream(this, tabID, triggerID, toolUse, validation)
                            ToolUtils.queueDescription(tool, chatStream)
>>>>>>> 66da9625

                            if (!validation.requiresAcceptance) {
                                // Need separate id for read tool and safe bash command execution as 'confirm-tool-use' id is required to change button status from `Confirm` to `Confirmed` state in cwChatConnector.ts which will impact generic tool execution.
                                this.dispatcher.sendCustomFormActionMessage(
                                    new CustomFormActionMessage(tabID, {
                                        id: 'generic-tool-execution',
                                    })
                                )
                            }
                        } else {
                            // TODO: Handle the error
                        }
                    }

                    if (
                        chatEvent.assistantResponseEvent?.content !== undefined &&
                        chatEvent.assistantResponseEvent.content.length > 0
                    ) {
                        message += chatEvent.assistantResponseEvent.content
                        if (codeBlockLanguage === 'plaintext') {
                            codeBlockLanguage = extractCodeBlockLanguage(message)
                        }
                        this.dispatcher.sendChatMessage(
                            new ChatMessage(
                                {
                                    message: message,
                                    messageType: 'answer-part',
                                    followUps: undefined,
                                    followUpsHeader: undefined,
                                    relatedSuggestions: undefined,
                                    codeReference,
                                    triggerID,
                                    messageID,
                                    userIntent: triggerPayload.userIntent,
                                    codeBlockLanguage: codeBlockLanguage,
                                    contextList: undefined,
                                },
                                tabID
                            )
                        )
                        this.telemetryHelper.setResponseStreamTimeForChunks(tabID)
                    }

                    if (chatEvent.supplementaryWebLinksEvent?.supplementaryWebLinks !== undefined) {
                        let suggestionIndex = 0
                        const newSuggestions: Suggestion[] =
                            chatEvent.supplementaryWebLinksEvent.supplementaryWebLinks.map(
                                (s: SupplementaryWebLink) =>
                                    new Suggestion({
                                        title: s.title ?? '',
                                        url: s.url ?? '',
                                        body: s.snippet ?? '',
                                        id: suggestionIndex++,
                                        context: [],
                                    })
                            )
                        relatedSuggestions.push(...newSuggestions)
                    }

                    if (chatEvent.followupPromptEvent?.followupPrompt !== undefined) {
                        const followUp = chatEvent.followupPromptEvent.followupPrompt
                        followUps.push({
                            type: followUp.userIntent ?? '',
                            pillText: followUp.content ?? '',
                            prompt: followUp.content ?? '',
                        })
                    }
                }
                return true
            },
            { timeout: 60000, truthy: true }
        )
            .catch((error: any) => {
                let errorMessage = 'Error reading chat stream.'
                let statusCode = undefined
                let requestID = undefined

                if (error instanceof CodeWhispererStreamingServiceException) {
                    errorMessage = error.message
                    statusCode = getHttpStatusCode(error) ?? 0
                    requestID = getRequestId(error)
                }

                this.showChatExceptionMessage(
                    { errorMessage, statusCode: statusCode?.toString(), sessionID: undefined },
                    tabID,
                    requestID
                )
                getLogger().error(`error: ${errorMessage} tabID: ${tabID} requestID: ${requestID}`)

                followUps = []
                relatedSuggestions = []
                this.telemetryHelper.recordMessageResponseError(triggerPayload, tabID, statusCode ?? 0)
            })
            .finally(async () => {
                if (
                    triggerPayload.relevantTextDocuments &&
                    triggerPayload.relevantTextDocuments.length > 0 &&
                    LspController.instance.isIndexingInProgress()
                ) {
                    this.dispatcher.sendChatMessage(
                        new ChatMessage(
                            {
                                message:
                                    message +
                                    ` \n\nBy the way, I'm still indexing this project for full context from your workspace. I may have a better response in a few minutes when it's complete if you'd like to try again then.`,
                                messageType: 'answer-part',
                                followUps: undefined,
                                followUpsHeader: undefined,
                                relatedSuggestions: undefined,
                                triggerID,
                                messageID,
                                userIntent: triggerPayload.userIntent,
                                codeBlockLanguage: codeBlockLanguage,
                                contextList: undefined,
                            },
                            tabID
                        )
                    )
                }

                if (relatedSuggestions.length !== 0) {
                    this.dispatcher.sendChatMessage(
                        new ChatMessage(
                            {
                                message: undefined,
                                messageType: 'answer-part',
                                followUpsHeader: undefined,
                                followUps: undefined,
                                relatedSuggestions,
                                triggerID,
                                messageID,
                                userIntent: triggerPayload.userIntent,
                                codeBlockLanguage: undefined,
                                contextList: undefined,
                            },
                            tabID
                        )
                    )
                }

                this.dispatcher.sendChatMessage(
                    new ChatMessage(
                        {
                            message: undefined,
                            messageType: 'answer',
                            followUps: followUps,
                            followUpsHeader: undefined,
                            relatedSuggestions: undefined,
                            triggerID,
                            messageID,
                            userIntent: triggerPayload.userIntent,
                            codeBlockLanguage: undefined,
                            contextList: undefined,
                        },
                        tabID
                    )
                )

                chatHistoryManager.pushAssistantMessage({
                    assistantResponseMessage: {
                        messageId: messageID,
                        content: message,
                        references: codeReference,
                        ...(toolUse &&
                            toolUse.input !== undefined &&
                            toolUse.input !== '' && { toolUses: [{ ...toolUse }] }),
                    },
                })

                getLogger().info(
                    `All events received. requestId=%s counts=%s`,
                    response.$metadata.requestId,
                    Object.fromEntries(eventCounts)
                )

                this.telemetryHelper.setResponseStreamTotalTime(tabID)

                const responseCode = response?.$metadata.httpStatusCode ?? 0
                this.telemetryHelper.recordAddMessage(triggerPayload, {
                    followUpCount: followUps.length,
                    suggestionCount: relatedSuggestions.length,
                    tabID: tabID,
                    messageLength: message.length,
                    messageID,
                    responseCode,
                    codeReferenceCount: codeReference.length,
                    totalNumberOfCodeBlocksInResponse: await this.countTotalNumberOfCodeBlocks(message),
                })
            })
    }

    public sendErrorMessage(errorMessage: string | undefined, tabID: string, requestID: string | undefined) {
        this.showChatExceptionMessage(
            {
                errorMessage: errorMessage,
                sessionID: undefined,
                statusCode: undefined,
            },
            tabID,
            requestID
        )
    }

    public sendPartialToolLog(
        message: string,
        tabID: string,
        triggerID: string,
        toolUse: ToolUse | undefined,
        validation: CommandValidation
    ) {
        const buttons: ChatItemButton[] = []
        let fileList: ChatItemContent['fileList'] = undefined
        if (validation.requiresAcceptance && toolUse?.name === ToolType.ExecuteBash) {
            buttons.push({
                id: 'confirm-tool-use',
                text: 'Confirm',
                status: 'info',
            })

            if (validation.warning) {
                message = validation.warning + message
            }
        } else if (toolUse?.name === ToolType.FsWrite) {
            const absoluteFilePath = (toolUse?.input as any).path
            const projectPath = getWorkspaceForFile(absoluteFilePath)
            const relativePath = projectPath ? path.relative(projectPath, absoluteFilePath) : absoluteFilePath
            // FileList
            fileList = {
                fileTreeTitle: '',
                hideFileCount: true,
                filePaths: [relativePath],
                details: {
                    [relativePath]: {
                        // eslint-disable-next-line unicorn/no-null
                        icon: null,
                        label: 'Created',
                        changes: {
                            added: 36,
                            deleted: 0,
                            total: 36,
                        },
                    },
                },
            }
            // Buttons
            buttons.push({
                id: 'reject-code-diff',
                status: 'clear',
                icon: 'cancel' as MynahIconsType,
            })
            buttons.push({
                id: 'accept-code-diff',
                status: 'clear',
                icon: 'ok' as MynahIconsType,
            })
        }

        this.dispatcher.sendChatMessage(
            new ChatMessage(
                {
                    message: message,
                    messageType: 'answer-part',
                    followUps: undefined,
                    followUpsHeader: undefined,
                    relatedSuggestions: undefined,
                    triggerID,
                    messageID: toolUse?.toolUseId ?? `tool-output`,
                    userIntent: undefined,
                    codeBlockLanguage: undefined,
                    contextList: undefined,
                    canBeVoted: false,
                    buttons: toolUse?.name === ToolType.FsWrite ? undefined : buttons,
                    fileList: undefined,
                    fullWidth: toolUse?.name === ToolType.FsWrite,
                    padding: !(toolUse?.name === ToolType.FsWrite),
                    header:
                        toolUse?.name === ToolType.FsWrite
                            ? { icon: 'code-block' as MynahIconsType, buttons: buttons, fileList: fileList }
                            : undefined,
                    codeBlockActions:
                        // eslint-disable-next-line unicorn/no-null, prettier/prettier
                        toolUse?.name === ToolType.FsWrite ? { 'insert-to-cursor': null, copy: null } : undefined,
                },
                tabID
            )
        )
    }

    private editorContextMenuCommandVerbs: Map<EditorContextCommandType, string> = new Map([
        ['aws.amazonq.explainCode', 'Explain'],
        ['aws.amazonq.explainIssue', 'Explain'],
        ['aws.amazonq.refactorCode', 'Refactor'],
        ['aws.amazonq.fixCode', 'Fix'],
        ['aws.amazonq.optimizeCode', 'Optimize'],
        ['aws.amazonq.sendToPrompt', 'Send to prompt'],
        ['aws.amazonq.generateUnitTests', 'Generate unit tests for'],
    ])

    public sendStaticTextResponse(type: StaticTextResponseType, triggerID: string, tabID: string) {
        let message
        let followUps
        let followUpsHeader
        switch (type) {
            case 'quick-action-help':
                message = helpMessage
                break
            case 'onboarding-help':
                message = `### What I can do:
                \n\n- Answer questions about AWS
                \n\n- Answer questions about general programming concepts
                \n\n- Explain what a line of code or code function does
                \n\n- Write unit tests and code
                \n\n- Debug and fix code
                \n\n- Refactor code`
                followUps = [
                    {
                        type: '',
                        pillText: 'Should I use AWS Lambda or EC2 for a scalable web application backend?',
                        prompt: 'Should I use AWS Lambda or EC2 for a scalable web application backend?',
                    },
                    {
                        type: '',
                        pillText: 'What is the syntax of declaring a variable in TypeScript?',
                        prompt: 'What is the syntax of declaring a variable in TypeScript?',
                    },
                    {
                        type: '',
                        pillText: 'Write code for uploading a file to an s3 bucket in typescript',
                        prompt: 'Write code for uploading a file to an s3 bucket in typescript',
                    },
                ]
                followUpsHeader = 'Try Examples:'
                break
        }

        this.dispatcher.sendChatMessage(
            new ChatMessage(
                {
                    message,
                    messageType: 'answer',
                    followUpsHeader,
                    followUps,
                    relatedSuggestions: undefined,
                    triggerID,
                    messageID: 'static_message_' + triggerID,
                    userIntent: undefined,
                    codeBlockLanguage: undefined,
                    contextList: undefined,
                    title: undefined,
                },
                tabID
            )
        )
    }

    public sendQuickActionMessage(quickAction: ChatPromptCommandType, triggerID: string) {
        let message = ''
        switch (quickAction) {
            case 'help':
                message = 'How can Amazon Q help me?'
                break
        }

        this.dispatcher.sendQuickActionMessage(
            new QuickActionMessage({
                message,
                triggerID,
            })
        )
    }

    public sendEditorContextCommandMessage(
        command: EditorContextCommandType,
        selectedCode: string,
        triggerID: string,
        issue?: CodeScanIssue
    ) {
        // Remove newlines and spaces before and after the code
        const trimmedCode = selectedCode.trimStart().trimEnd()

        let message
        if (command === 'aws.amazonq.sendToPrompt') {
            message = ['\n```\n', trimmedCode, '\n```'].join('')
        } else if (command === 'aws.amazonq.explainIssue' && issue) {
            message = [
                this.editorContextMenuCommandVerbs.get(command),
                ` the "${issue.title}" issue in the following code:`,
                '\n```\n',
                trimmedCode,
                '\n```',
            ].join('')
        } else {
            message = [
                this.editorContextMenuCommandVerbs.get(command),
                ' the following part of my code:',
                '\n```\n',
                trimmedCode,
                '\n```',
            ].join('')
        }

        this.dispatcher.sendEditorContextCommandMessage(
            new EditorContextCommandMessage({ message, triggerID, command })
        )
    }

    private showChatExceptionMessage(e: ChatException, tabID: string, requestID: string | undefined) {
        let message = 'This error is reported to the team automatically. We will attempt to fix it as soon as possible.'
        if (e.errorMessage !== undefined) {
            message += `\n\nDetails: ${e.errorMessage}`
        }

        if (e.statusCode !== undefined) {
            message += `\n\nStatus Code: ${e.statusCode}`
        }
        if (e.sessionID !== undefined) {
            message += `\n\nSession ID: ${e.sessionID}`
        }
        if (requestID !== undefined) {
            message += `\n\nRequest ID: ${requestID}`
        }

        this.dispatcher.sendErrorMessage(
            new ErrorMessage('An error occurred while processing your request.', message.trimEnd().trimStart(), tabID)
        )
    }

    public sendOpenSettingsMessage(triggerId: string, tabID: string) {
        this.dispatcher.sendOpenSettingsMessage(new OpenSettingsMessage(tabID))
    }

    public sendContextCommandData(contextCommands: MynahUIDataModel['contextCommands']) {
        this.dispatcher.sendContextCommandData(new ContextCommandData(contextCommands))
    }

    public showCustomForm(
        tabID: string,
        formItems?: ChatItemFormItem[],
        buttons?: ChatItemButton[],
        title?: string,
        description?: string
    ) {
        this.dispatcher.sendShowCustomFormMessage(
            new ShowCustomFormMessage(tabID, formItems, buttons, title, description)
        )
    }
}<|MERGE_RESOLUTION|>--- conflicted
+++ resolved
@@ -44,11 +44,8 @@
 import { ToolType, ToolUtils } from '../../../tools/toolUtils'
 import { ChatStream } from '../../../tools/chatStream'
 import { getWorkspaceForFile } from '../../../../shared/utilities/workspaceUtils'
-<<<<<<< HEAD
 import path from 'path'
-=======
 import { CommandValidation } from '../../../tools/executeBash'
->>>>>>> 66da9625
 
 export type StaticTextResponseType = 'quick-action-help' | 'onboarding-help' | 'transform' | 'help'
 
@@ -224,16 +221,10 @@
                             if (tool.type === ToolType.FsWrite) {
                                 session.setShowDiffOnFileWrite(true)
                             }
-<<<<<<< HEAD
-                            const requiresAcceptance = ToolUtils.requiresAcceptance(tool)
-                            const chatStream = new ChatStream(this, tabID, triggerID, toolUse, requiresAcceptance)
+                            const validation = ToolUtils.requiresAcceptance(tool)
+
+                            const chatStream = new ChatStream(this, tabID, triggerID, toolUse, validation)
                             await ToolUtils.queueDescription(tool, chatStream)
-=======
-                            const validation = ToolUtils.requiresAcceptance(tool)
-
-                            const chatStream = new ChatStream(this, tabID, triggerID, toolUse, validation)
-                            ToolUtils.queueDescription(tool, chatStream)
->>>>>>> 66da9625
 
                             if (!validation.requiresAcceptance) {
                                 // Need separate id for read tool and safe bash command execution as 'confirm-tool-use' id is required to change button status from `Confirm` to `Confirmed` state in cwChatConnector.ts which will impact generic tool execution.
