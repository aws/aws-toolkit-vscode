--- conflicted
+++ resolved
@@ -51,11 +51,8 @@
 import { uiEventRecorder } from '../../../amazonq/util/eventRecorder'
 import { globals, waitUntil } from '../../../shared'
 import { telemetry } from '../../../shared/telemetry'
-<<<<<<< HEAD
 import { Auth } from '../../../auth'
-=======
 import { isSsoConnection } from '../../../auth/connection'
->>>>>>> 09510a3e
 
 export interface ChatControllerMessagePublishers {
     readonly processPromptChatMessage: MessagePublisher<PromptMessage>
