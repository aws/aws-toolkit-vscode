/*!
 * Copyright Amazon.com, Inc. or its affiliates. All Rights Reserved.
 * SPDX-License-Identifier: Apache-2.0
 */
import * as path from 'path'
import * as vscode from 'vscode'
import { Event as VSCodeEvent, Uri, workspace, window, ViewColumn, Position, Selection } from 'vscode'
import { EditorContextExtractor } from '../../editor/context/extractor'
import { ConversationTracker } from '../../storages/conversationTracker'
import { ChatSessionStorage } from '../../storages/chatSession'
import { Messenger, MessengerResponseType, StaticTextResponseType } from './messenger/messenger'
import {
    PromptMessage,
    ChatTriggerType,
    TriggerPayload,
    TabClosedMessage,
    InsertCodeAtCursorPosition,
    TriggerTabIDReceived,
    StopResponseMessage,
    CopyCodeToClipboard,
    ChatItemVotedMessage,
    ChatItemFeedbackMessage,
    TabCreatedMessage,
    TabChangedMessage,
    UIFocusMessage,
    SourceLinkClickMessage,
    ResponseBodyLinkClickMessage,
    ChatPromptCommandType,
    FooterInfoLinkClick,
    ViewDiff,
    AcceptDiff,
    QuickCommandGroupActionClick,
    DocumentReference,
    FileClick,
    RelevantTextDocumentAddition,
    PromptInputOptionChange,
    TabBarButtonClick,
    SaveChatMessage,
} from './model'
import {
    AppToWebViewMessageDispatcher,
    ContextSelectedMessage,
    CustomFormActionMessage,
    DetailedListActionClickMessage,
    DetailedListFilterChangeMessage,
    DetailedListItemSelectMessage,
} from '../../view/connector/connector'
import { MessagePublisher } from '../../../amazonq/messages/messagePublisher'
import { MessageListener } from '../../../amazonq/messages/messageListener'
import { EditorContentController } from '../../../amazonq/commons/controllers/contentController'
import { EditorContextCommand } from '../../commands/registerCommands'
import { PromptsGenerator } from './prompts/promptsGenerator'
import { TriggerEventsStorage } from '../../storages/triggerEvents'
import { SendMessageRequest } from '@amzn/amazon-q-developer-streaming-client'
import {
    CodeWhispererStreamingServiceException,
    Origin,
    ToolResult,
    ToolResultStatus,
} from '@amzn/codewhisperer-streaming'
import { UserIntentRecognizer } from './userIntent/userIntentRecognizer'
import { CWCTelemetryHelper, recordTelemetryChatRunCommand } from './telemetryHelper'
import { CodeWhispererTracker } from '../../../codewhisperer/tracker/codewhispererTracker'
import { getLogger } from '../../../shared/logger/logger'
import { triggerPayloadToChatRequest } from './chatRequest/converter'
import { AuthUtil } from '../../../codewhisperer/util/authUtil'
import { openUrl } from '../../../shared/utilities/vsCodeUtils'
import { randomUUID } from '../../../shared/crypto'
import { LspController } from '../../../amazonq/lsp/lspController'
import { CodeWhispererSettings } from '../../../codewhisperer/util/codewhispererSettings'
import { getSelectedCustomization } from '../../../codewhisperer/util/customizationUtil'
import { getHttpStatusCode, AwsClientResponseError } from '../../../shared/errors'
import { uiEventRecorder } from '../../../amazonq/util/eventRecorder'
import { telemetry } from '../../../shared/telemetry/telemetry'
import { isSsoConnection } from '../../../auth/connection'
import { inspect } from '../../../shared/utilities/collectionUtils'
import { DefaultAmazonQAppInitContext } from '../../../amazonq/apps/initContext'
import globals from '../../../shared/extensionGlobals'
import { MynahIconsType, MynahUIDataModel, QuickActionCommand } from '@aws/mynah-ui'
import { LspClient } from '../../../amazonq/lsp/lspClient'
import { AdditionalContextPrompt, ContextCommandItem, ContextCommandItemType } from '../../../amazonq/lsp/types'
import { workspaceCommand } from '../../../amazonq/webview/ui/tabs/constants'
import fs from '../../../shared/fs/fs'
import { FeatureConfigProvider, Features } from '../../../shared/featureConfig'
import { i18n } from '../../../shared/i18n-helper'
import {
    getUserPromptsDirectory,
    promptFileExtension,
    createSavedPromptCommandId,
    aditionalContentNameLimit,
    additionalContentInnerContextLimit,
    workspaceChunkMaxSize,
    defaultContextLengths,
} from '../../constants'
import { ChatSession } from '../../clients/chat/v0/chat'
import { amazonQTabSuffix } from '../../../shared/constants'
import { OutputKind } from '../../tools/toolShared'
import { ToolUtils, Tool, ToolType } from '../../tools/toolUtils'
import { ChatStream } from '../../tools/chatStream'
import { ChatHistoryStorage } from '../../storages/chatHistoryStorage'
import { tempDirPath } from '../../../shared/filesystemUtilities'
import { Database } from '../../../shared/db/chatDb/chatDb'
import { TabBarController } from './tabBarController'

export interface ChatControllerMessagePublishers {
    readonly processPromptChatMessage: MessagePublisher<PromptMessage>
    readonly processTabCreatedMessage: MessagePublisher<TabCreatedMessage>
    readonly processTabClosedMessage: MessagePublisher<TabClosedMessage>
    readonly processTabChangedMessage: MessagePublisher<TabChangedMessage>
    readonly processInsertCodeAtCursorPosition: MessagePublisher<InsertCodeAtCursorPosition>
    readonly processAcceptDiff: MessagePublisher<AcceptDiff>
    readonly processViewDiff: MessagePublisher<ViewDiff>
    readonly processCopyCodeToClipboard: MessagePublisher<CopyCodeToClipboard>
    readonly processContextMenuCommand: MessagePublisher<EditorContextCommand>
    readonly processTriggerTabIDReceived: MessagePublisher<TriggerTabIDReceived>
    readonly processStopResponseMessage: MessagePublisher<StopResponseMessage>
    readonly processChatItemVotedMessage: MessagePublisher<ChatItemVotedMessage>
    readonly processChatItemFeedbackMessage: MessagePublisher<ChatItemFeedbackMessage>
    readonly processUIFocusMessage: MessagePublisher<UIFocusMessage>
    readonly processSourceLinkClick: MessagePublisher<SourceLinkClickMessage>
    readonly processResponseBodyLinkClick: MessagePublisher<ResponseBodyLinkClickMessage>
    readonly processFooterInfoLinkClick: MessagePublisher<FooterInfoLinkClick>
    readonly processContextCommandUpdateMessage: MessagePublisher<void>
    readonly processQuickCommandGroupActionClicked: MessagePublisher<QuickCommandGroupActionClick>
    readonly processCustomFormAction: MessagePublisher<CustomFormActionMessage>
    readonly processContextSelected: MessagePublisher<ContextSelectedMessage>
    readonly processFileClick: MessagePublisher<FileClick>
    readonly processPromptInputOptionChange: MessagePublisher<PromptInputOptionChange>
    readonly processTabBarButtonClick: MessagePublisher<TabBarButtonClick>
    readonly processSaveChat: MessagePublisher<SaveChatMessage>
    readonly processDetailedListFilterChangeMessage: MessagePublisher<DetailedListFilterChangeMessage>
    readonly processDetailedListItemSelectMessage: MessagePublisher<DetailedListItemSelectMessage>
    readonly processDetailedListActionClickMessage: MessagePublisher<DetailedListActionClickMessage>
}

export interface ChatControllerMessageListeners {
    readonly processPromptChatMessage: MessageListener<PromptMessage>
    readonly processTabCreatedMessage: MessageListener<TabCreatedMessage>
    readonly processTabClosedMessage: MessageListener<TabClosedMessage>
    readonly processTabChangedMessage: MessageListener<TabChangedMessage>
    readonly processInsertCodeAtCursorPosition: MessageListener<InsertCodeAtCursorPosition>
    readonly processAcceptDiff: MessageListener<AcceptDiff>
    readonly processViewDiff: MessageListener<ViewDiff>
    readonly processCopyCodeToClipboard: MessageListener<CopyCodeToClipboard>
    readonly processContextMenuCommand: MessageListener<EditorContextCommand>
    readonly processTriggerTabIDReceived: MessageListener<TriggerTabIDReceived>
    readonly processStopResponseMessage: MessageListener<StopResponseMessage>
    readonly processChatItemVotedMessage: MessageListener<ChatItemVotedMessage>
    readonly processChatItemFeedbackMessage: MessageListener<ChatItemFeedbackMessage>
    readonly processUIFocusMessage: MessageListener<UIFocusMessage>
    readonly processSourceLinkClick: MessageListener<SourceLinkClickMessage>
    readonly processResponseBodyLinkClick: MessageListener<ResponseBodyLinkClickMessage>
    readonly processFooterInfoLinkClick: MessageListener<FooterInfoLinkClick>
    readonly processContextCommandUpdateMessage: MessageListener<void>
    readonly processQuickCommandGroupActionClicked: MessageListener<QuickCommandGroupActionClick>
    readonly processCustomFormAction: MessageListener<CustomFormActionMessage>
    readonly processContextSelected: MessageListener<ContextSelectedMessage>
    readonly processFileClick: MessageListener<FileClick>
    readonly processPromptInputOptionChange: MessageListener<PromptInputOptionChange>
    readonly processTabBarButtonClick: MessageListener<TabBarButtonClick>
    readonly processSaveChat: MessageListener<SaveChatMessage>
    readonly processDetailedListFilterChangeMessage: MessageListener<DetailedListFilterChangeMessage>
    readonly processDetailedListItemSelectMessage: MessageListener<DetailedListItemSelectMessage>
    readonly processDetailedListActionClickMessage: MessageListener<DetailedListActionClickMessage>
}

export class ChatController {
    private readonly sessionStorage: ChatSessionStorage
    private readonly triggerEventsStorage: TriggerEventsStorage
    private readonly messenger: Messenger
    private readonly editorContextExtractor: EditorContextExtractor
    private readonly editorContentController: EditorContentController
    private readonly tabBarController: TabBarController
    private readonly promptGenerator: PromptsGenerator
    private readonly userIntentRecognizer: UserIntentRecognizer
    private readonly telemetryHelper: CWCTelemetryHelper
    private userPromptsWatcher: vscode.FileSystemWatcher | undefined
    private readonly chatHistoryStorage: ChatHistoryStorage
    private chatHistoryDb = Database.getInstance()

    public constructor(
        private readonly chatControllerMessageListeners: ChatControllerMessageListeners,
        appsToWebViewMessagePublisher: MessagePublisher<any>,
        onDidChangeAmazonQVisibility: VSCodeEvent<boolean>
    ) {
        this.sessionStorage = new ChatSessionStorage()
        this.triggerEventsStorage = new TriggerEventsStorage()
        this.telemetryHelper = CWCTelemetryHelper.init(this.sessionStorage, this.triggerEventsStorage)
        this.messenger = new Messenger(
            new AppToWebViewMessageDispatcher(appsToWebViewMessagePublisher),
            this.telemetryHelper
        )
        this.editorContextExtractor = new EditorContextExtractor()
        this.editorContentController = new EditorContentController()
        this.promptGenerator = new PromptsGenerator()
        this.userIntentRecognizer = new UserIntentRecognizer()
        this.chatHistoryStorage = new ChatHistoryStorage()
        this.tabBarController = new TabBarController(this.messenger)

        onDidChangeAmazonQVisibility((visible) => {
            if (visible) {
                this.telemetryHelper.recordOpenChat()
            } else {
                this.telemetryHelper.recordCloseChat()
            }
        })

        this.chatControllerMessageListeners.processPromptChatMessage.onMessage((data) => {
            const uiEvents = uiEventRecorder.get(data.tabID)
            if (uiEvents) {
                uiEventRecorder.set(data.tabID, {
                    events: {
                        featureReceivedMessage: globals.clock.Date.now(),
                    },
                })
            }
            /**
             * traceId is only instrumented for chat-prompt but not for things
             * like follow-up-was-clicked. In those cases we fallback to a different
             * uuid
             **/
            return telemetry.withTraceId(() => {
                return this.processPromptChatMessage(data)
            }, uiEvents?.traceId ?? randomUUID())
        })

        this.chatControllerMessageListeners.processTabCreatedMessage.onMessage((data) => {
            return this.processTabCreateMessage(data)
        })

        this.chatControllerMessageListeners.processTabClosedMessage.onMessage((data) => {
            return this.processTabCloseMessage(data)
        })

        this.chatControllerMessageListeners.processTabChangedMessage.onMessage((data) => {
            return this.processTabChangedMessage(data)
        })

        this.chatControllerMessageListeners.processInsertCodeAtCursorPosition.onMessage((data) => {
            return this.processInsertCodeAtCursorPosition(data)
        })

        this.chatControllerMessageListeners.processAcceptDiff.onMessage((data) => {
            return this.processAcceptDiff(data)
        })

        this.chatControllerMessageListeners.processViewDiff.onMessage((data) => {
            return this.processViewDiff(data)
        })

        this.chatControllerMessageListeners.processCopyCodeToClipboard.onMessage((data) => {
            return this.processCopyCodeToClipboard(data)
        })

        this.chatControllerMessageListeners.processContextMenuCommand.onMessage((data) => {
            return this.processContextMenuCommand(data)
        })

        this.chatControllerMessageListeners.processTriggerTabIDReceived.onMessage((data) => {
            return this.processTriggerTabIDReceived(data)
        })

        this.chatControllerMessageListeners.processStopResponseMessage.onMessage((data) => {
            return this.processStopResponseMessage(data)
        })

        this.chatControllerMessageListeners.processChatItemVotedMessage.onMessage((data) => {
            return this.processChatItemVotedMessage(data)
        })

        this.chatControllerMessageListeners.processChatItemFeedbackMessage.onMessage((data) => {
            return this.processChatItemFeedbackMessage(data)
        })

        this.chatControllerMessageListeners.processUIFocusMessage.onMessage((data) => {
            return this.processUIFocusMessage(data)
        })

        this.chatControllerMessageListeners.processSourceLinkClick.onMessage((data) => {
            return this.processSourceLinkClick(data)
        })
        this.chatControllerMessageListeners.processResponseBodyLinkClick.onMessage((data) => {
            return this.processResponseBodyLinkClick(data)
        })
        this.chatControllerMessageListeners.processFooterInfoLinkClick.onMessage((data) => {
            return this.processFooterInfoLinkClick(data)
        })
        this.chatControllerMessageListeners.processContextCommandUpdateMessage.onMessage(() => {
            return this.processContextCommandUpdateMessage()
        })
        this.chatControllerMessageListeners.processQuickCommandGroupActionClicked.onMessage((data) => {
            return this.processQuickCommandGroupActionClicked(data)
        })
        this.chatControllerMessageListeners.processCustomFormAction.onMessage((data) => {
            return this.processCustomFormAction(data)
        })
        this.chatControllerMessageListeners.processContextSelected.onMessage((data) => {
            return this.processContextSelected(data)
        })
        this.chatControllerMessageListeners.processFileClick.onMessage((data) => {
            return this.processFileClickMessage(data)
        })
        this.chatControllerMessageListeners.processPromptInputOptionChange.onMessage((data) => {
            return this.processPromptInputOptionChange(data)
        })
        this.chatControllerMessageListeners.processTabBarButtonClick.onMessage((data) => {
            return this.tabBarController.processTabBarButtonClick(data)
        })
        this.chatControllerMessageListeners.processSaveChat.onMessage((data) => {
            return this.tabBarController.processSaveChat(data)
        })
        this.chatControllerMessageListeners.processDetailedListActionClickMessage.onMessage((data) => {
            return this.tabBarController.processActionClickMessage(data)
        })
        this.chatControllerMessageListeners.processDetailedListFilterChangeMessage.onMessage((data) => {
            return this.tabBarController.processFilterChangeMessage(data)
        })
        this.chatControllerMessageListeners.processDetailedListItemSelectMessage.onMessage((data) => {
            return this.tabBarController.processItemSelectMessage(data)
        })
    }

    private registerUserPromptsWatcher() {
        if (this.userPromptsWatcher) {
            return
        }
        this.userPromptsWatcher = vscode.workspace.createFileSystemWatcher(
            new vscode.RelativePattern(vscode.Uri.file(getUserPromptsDirectory()), `*${promptFileExtension}`),
            false,
            true,
            false
        )
        this.userPromptsWatcher.onDidCreate(() => this.processContextCommandUpdateMessage())
        this.userPromptsWatcher.onDidDelete(() => this.processContextCommandUpdateMessage())
        globals.context.subscriptions.push(this.userPromptsWatcher)
    }

    private processFooterInfoLinkClick(click: FooterInfoLinkClick) {
        this.openLinkInExternalBrowser(click)
    }

    private openLinkInExternalBrowser(
        click: ResponseBodyLinkClickMessage | SourceLinkClickMessage | FooterInfoLinkClick
    ) {
        this.telemetryHelper.recordInteractWithMessage(click)
        void openUrl(Uri.parse(click.link))
    }

    private processResponseBodyLinkClick(click: ResponseBodyLinkClickMessage) {
        const uri = vscode.Uri.parse(click.link)
        if (uri.scheme === 'file') {
            void this.openFile(uri.fsPath)
        } else {
            this.openLinkInExternalBrowser(click)
        }
    }

    private async openFile(absolutePath: string) {
        const fileExists = await fs.existsFile(absolutePath)
        if (fileExists) {
            const document = await vscode.workspace.openTextDocument(absolutePath)
            await vscode.window.showTextDocument(document)
        }
    }

    private processSourceLinkClick(click: SourceLinkClickMessage) {
        this.openLinkInExternalBrowser(click)
    }

    private processQuickActionCommand(message: PromptMessage) {
        this.editorContextExtractor
            .extractContextForTrigger('QuickAction')
            .then((context) => {
                const triggerID = randomUUID()

                const quickActionCommand = message.command as ChatPromptCommandType

                this.messenger.sendQuickActionMessage(quickActionCommand, triggerID)

                this.triggerEventsStorage.addTriggerEvent({
                    id: triggerID,
                    tabID: message.tabID,
                    message: undefined,
                    type: 'quick_action',
                    quickAction: quickActionCommand,
                    context,
                })

                if (quickActionCommand === 'help') {
                    void this.generateStaticTextResponse('quick-action-help', triggerID)
                    recordTelemetryChatRunCommand('help')
                    return
                }
            })
            .catch((e) => {
                this.processException(e, '')
            })
    }

    private async processChatItemFeedbackMessage(message: ChatItemFeedbackMessage) {
        await this.telemetryHelper.recordFeedback(message)
    }

    private async processChatItemVotedMessage(message: ChatItemVotedMessage) {
        this.telemetryHelper.recordInteractWithMessage(message)
    }

    private async processStopResponseMessage(message: StopResponseMessage) {
        const session = this.sessionStorage.getSession(message.tabID)
        session.tokenSource.cancel()
        console.log('process stop has been triggered')
        session.setAgenticLoopInProgress(false)
        session.setToolUseWithError(undefined)

        // Mark any active triggers as cancelled when stopping the response
        const triggerEvents = this.triggerEventsStorage.getTriggerEventsByTabID(message.tabID)
        if (triggerEvents && triggerEvents.length > 0) {
            const conversationTracker = ConversationTracker.getInstance()
            triggerEvents.forEach((event) => {
                conversationTracker.cancelTrigger(event.id)
            })
        }

        this.messenger.sendEmptyMessage(message.tabID, '', undefined)
        // this.chatHistoryStorage.getTabHistory(message.tabID).clearRecentHistory()
    }

    private async processTriggerTabIDReceived(message: TriggerTabIDReceived) {
        this.triggerEventsStorage.updateTriggerEventTabIDFromUnknown(message.triggerID, message.tabID)
    }

    private async processInsertCodeAtCursorPosition(message: InsertCodeAtCursorPosition) {
        this.editorContentController.insertTextAtCursorPosition(message.code, (editor, cursorStart) => {
            CodeWhispererTracker.getTracker().enqueue({
                conversationID: this.telemetryHelper.getConversationId(message.tabID) ?? '',
                messageID: message.messageId,
                userIntent: message.userIntent,
                time: new Date(),
                fileUrl: editor.document.uri,
                startPosition: cursorStart,
                endPosition: editor.selection.active,
                originalString: message.code,
            })
        })
        this.telemetryHelper.recordInteractWithMessage(message)
    }

    private async processAcceptDiff(message: AcceptDiff) {
        const context = this.triggerEventsStorage.getTriggerEvent((message.data as any)?.triggerID) || ''
        this.editorContentController
            .acceptDiff({ ...message, ...context })
            .then(() => {
                this.telemetryHelper.recordInteractWithMessage(message)
            })
            .catch((error) => {
                this.telemetryHelper.recordInteractWithMessage(message, { result: 'Failed' })
            })
    }

    private async processViewDiff(message: ViewDiff) {
        const context = this.triggerEventsStorage.getTriggerEvent((message.data as any)?.triggerID) || ''
        this.editorContentController
            .viewDiff({ ...message, ...context })
            .then(() => {
                this.telemetryHelper.recordInteractWithMessage(message)
            })
            .catch((error) => {
                this.telemetryHelper.recordInteractWithMessage(message, { result: 'Failed' })
            })
    }

    private async processCopyCodeToClipboard(message: CopyCodeToClipboard) {
        this.telemetryHelper.recordInteractWithMessage(message)
    }

    private async processTabCreateMessage(message: TabCreatedMessage) {
        // this.telemetryHelper.recordOpenChat(message.tabOpenInteractionType)
    }

    private async processTabCloseMessage(message: TabClosedMessage) {
        // First cancel any active triggers to stop ongoing operations
        const conversationTracker = ConversationTracker.getInstance()
        conversationTracker.cancelTabTriggers(message.tabID)

        // Then clear all triggers to release resources
        conversationTracker.clearTabTriggers(message.tabID)

        this.sessionStorage.deleteSession(message.tabID)
        this.chatHistoryStorage.deleteHistory(message.tabID)
        this.triggerEventsStorage.removeTabEvents(message.tabID)
        // this.telemetryHelper.recordCloseChat(message.tabID)
        this.chatHistoryDb.updateTabOpenState(message.tabID, false)
    }

    private async processTabChangedMessage(message: TabChangedMessage) {
        if (message.prevTabID) {
            this.telemetryHelper.recordExitFocusConversation(message.prevTabID)
        }
        this.telemetryHelper.recordEnterFocusConversation(message.tabID)
    }

    private async processUIFocusMessage(message: UIFocusMessage) {
        switch (message.type) {
            case 'focus':
                this.telemetryHelper.recordEnterFocusChat()
                break
            case 'blur':
                this.telemetryHelper.recordExitFocusChat()
                break
        }
    }

    private async processContextCommandUpdateMessage() {
        // when UI is ready, refresh the context commands
        this.tabBarController.loadChats()
        this.registerUserPromptsWatcher()
        const contextCommand: MynahUIDataModel['contextCommands'] = [
            {
                commands: [
                    ...workspaceCommand.commands,
                    {
                        command: i18n('AWS.amazonq.context.folders.title'),
                        children: [
                            {
                                groupName: i18n('AWS.amazonq.context.folders.title'),
                                commands: [],
                            },
                        ],
                        description: i18n('AWS.amazonq.context.folders.description'),
                        icon: 'folder' as MynahIconsType,
                    },
                    {
                        command: i18n('AWS.amazonq.context.files.title'),
                        children: [
                            {
                                groupName: i18n('AWS.amazonq.context.files.title'),
                                commands: [],
                            },
                        ],
                        description: i18n('AWS.amazonq.context.files.description'),
                        icon: 'file' as MynahIconsType,
                    },
                    {
                        command: i18n('AWS.amazonq.context.code.title'),
                        children: [
                            {
                                groupName: i18n('AWS.amazonq.context.code.title'),
                                commands: [],
                            },
                        ],
                        description: i18n('AWS.amazonq.context.code.description'),
                        icon: 'code-block' as MynahIconsType,
                    },
                    {
                        command: i18n('AWS.amazonq.context.prompts.title'),
                        children: [
                            {
                                groupName: i18n('AWS.amazonq.context.prompts.title'),
                                commands: [],
                            },
                        ],
                        description: i18n('AWS.amazonq.context.prompts.description'),
                        icon: 'magic' as MynahIconsType,
                    },
                ],
            },
        ]

        const feature = FeatureConfigProvider.getFeature(Features.highlightCommand)
        const commandName = feature?.value.stringValue
        if (commandName) {
            const commandDescription = feature.variation
            contextCommand.push({
                groupName: 'Additional Commands',
                commands: [{ command: commandName, description: commandDescription }],
            })
        }
        const symbolsCmd: QuickActionCommand = contextCommand[0].commands?.[3]
        const promptsCmd: QuickActionCommand = contextCommand[0].commands?.[4]

        // Check for user prompts
        try {
            const userPromptsDirectory = getUserPromptsDirectory()
            const directoryExists = await fs.exists(userPromptsDirectory)
            if (directoryExists) {
                const systemPromptFiles = await fs.readdir(userPromptsDirectory)
                promptsCmd.children?.[0].commands.push(
                    ...systemPromptFiles
                        .filter(([name]) => name.endsWith(promptFileExtension))
                        .map(([name]) => ({
                            command: path.basename(name, promptFileExtension),
                            icon: 'magic' as MynahIconsType,
                            id: 'prompt',
                            label: 'file' as ContextCommandItemType,
                            route: [userPromptsDirectory, name],
                        }))
                )
            }
        } catch (e) {
            getLogger().verbose(`Could not read prompts from ~/.aws/prompts: ${e}`)
        }

        // Add create prompt button to the bottom of the prompts list
        promptsCmd.children?.[0].commands.push({
            command: i18n('AWS.amazonq.savedPrompts.action'),
            id: createSavedPromptCommandId,
            icon: 'list-add' as MynahIconsType,
        })

        const lspClientReady = await LspClient.instance.waitUntilReady()
        if (lspClientReady) {
            const contextCommandItems = await LspClient.instance.getContextCommandItems()
            const folderCmd: QuickActionCommand = contextCommand[0].commands?.[1]
            const filesCmd: QuickActionCommand = contextCommand[0].commands?.[2]

            for (const contextCommandItem of contextCommandItems) {
                const wsFolderName = path.basename(contextCommandItem.workspaceFolder)
                if (contextCommandItem.type === 'file') {
                    filesCmd.children?.[0].commands.push({
                        command: path.basename(contextCommandItem.relativePath),
                        description: path.join(wsFolderName, contextCommandItem.relativePath),
                        route: [contextCommandItem.workspaceFolder, contextCommandItem.relativePath],
                        label: 'file' as ContextCommandItemType,
                        id: contextCommandItem.id,
                        icon: 'file' as MynahIconsType,
                    })
                } else if (contextCommandItem.type === 'folder') {
                    folderCmd.children?.[0].commands.push({
                        command: path.basename(contextCommandItem.relativePath),
                        description: path.join(wsFolderName, contextCommandItem.relativePath),
                        route: [contextCommandItem.workspaceFolder, contextCommandItem.relativePath],
                        label: 'folder' as ContextCommandItemType,
                        id: contextCommandItem.id,
                        icon: 'folder' as MynahIconsType,
                    })
                } else if (contextCommandItem.symbol && symbolsCmd.children) {
                    symbolsCmd.children?.[0].commands.push({
                        command: contextCommandItem.symbol.name,
                        description: `${contextCommandItem.symbol.kind}, ${path.join(wsFolderName, contextCommandItem.relativePath)}, L${contextCommandItem.symbol.range.start.line}-${contextCommandItem.symbol.range.end.line}`,
                        route: [contextCommandItem.workspaceFolder, contextCommandItem.relativePath],
                        label: 'code' as ContextCommandItemType,
                        id: contextCommandItem.id,
                        icon: 'code-block' as MynahIconsType,
                    })
                }
            }
        }

        this.messenger.sendContextCommandData(contextCommand)
        void LspController.instance.updateContextCommandSymbolsOnce()
    }

    private handlePromptCreate(tabID: string) {
        this.messenger.showCustomForm(
            tabID,
            [
                {
                    id: 'prompt-name',
                    type: 'textinput',
                    mandatory: true,
                    autoFocus: true,
                    title: i18n('AWS.amazonq.savedPrompts.title'),
                    placeholder: i18n('AWS.amazonq.savedPrompts.placeholder'),
                    description: i18n('AWS.amazonq.savedPrompts.description'),
                },
            ],
            [
                { id: 'cancel-create-prompt', text: i18n('AWS.generic.cancel'), status: 'clear' },
                { id: 'submit-create-prompt', text: i18n('AWS.amazonq.savedPrompts.create'), status: 'main' },
            ],
            `Create a saved prompt`
        )
    }

    private processQuickCommandGroupActionClicked(message: QuickCommandGroupActionClick) {
        if (message.actionId === createSavedPromptCommandId) {
            this.handlePromptCreate(message.tabID)
        }
    }
    private async handleCreatePrompt(message: CustomFormActionMessage) {
        const userPromptsDirectory = getUserPromptsDirectory()

        const title = message.action.formItemValues?.['prompt-name']
        const newFilePath = path.join(
            userPromptsDirectory,
            title ? `${title}${promptFileExtension}` : `default${promptFileExtension}`
        )
        const newFileContent = new Uint8Array(Buffer.from(''))
        await fs.writeFile(newFilePath, newFileContent, { mode: 0o600 })
        const newFileDoc = await vscode.workspace.openTextDocument(newFilePath)
        await vscode.window.showTextDocument(newFileDoc)
        telemetry.ui_click.emit({ elementId: 'amazonq_createSavedPrompt' })
    }

    private async processToolUseMessage(message: CustomFormActionMessage) {
        const tabID = message.tabID
        if (!tabID) {
            return
        }
        this.editorContextExtractor
            .extractContextForTrigger('ChatMessage')
            .then(async (context) => {
                console.log('message in controller for tool use:', message)
                const triggerID = message.triggerId

                // Check if this trigger has already been cancelled
                if (this.isTriggerCancelled(triggerID)) {
                    return
                }

                this.triggerEventsStorage.addTriggerEvent({
                    id: triggerID,
                    tabID: message.tabID,
                    message: undefined,
                    type: 'chat_message',
                    context,
                })
                this.messenger.sendAsyncEventProgress(tabID, true, '')
                const session = this.sessionStorage.getSession(tabID)

                // Check if the session has been cancelled before proceeding
                if (this.isTriggerCancelled(triggerID)) {
                    getLogger().debug(`Tool execution cancelled for tabID: ${tabID}`)
                    return
                }

                const toolUseWithError = session.toolUseWithError
                if (!toolUseWithError || !toolUseWithError.toolUse || !toolUseWithError.toolUse.input) {
                    // Turn off AgentLoop flag if there's no tool use
                    return
                }
                session.setToolUseWithError(undefined)

                const toolUse = toolUseWithError.toolUse
                const toolUseError = toolUseWithError.error
                const toolResults: ToolResult[] = []

                if (toolUseError) {
                    toolResults.push({
                        content: [{ text: toolUseError.message }],
                        toolUseId: toolUse.toolUseId,
                        status: ToolResultStatus.ERROR,
                    })
                } else {
                    const result = ToolUtils.tryFromToolUse(toolUse)
                    if ('type' in result) {
                        const tool: Tool = result

                        try {
                            await ToolUtils.validate(tool)

<<<<<<< HEAD
                            // Get the cancellation token from the session
                            const cancellationToken = session.tokenSource.token

                            // Pass the cancellation token to ChatStream
=======
>>>>>>> db646376
                            const chatStream = new ChatStream(
                                this.messenger,
                                tabID,
                                triggerID,
                                toolUse,
<<<<<<< HEAD
                                { requiresAcceptance: false },
                                undefined,
                                undefined
                            )

=======
                                session,
                                undefined,
                                false,
                                {
                                    requiresAcceptance: false,
                                }
                            )
>>>>>>> db646376
                            if (tool.type === ToolType.FsWrite && toolUse.toolUseId) {
                                const backup = await tool.tool.getBackup()
                                session.setFsWriteBackup(toolUse.toolUseId, backup)
                            }

                            // Check again if cancelled before invoking the tool
                            if (this.isTriggerCancelled(triggerID)) {
                                getLogger().debug(`Tool execution cancelled before invoke for tabID: ${tabID}`)
                                return
                            }

                            const output = await ToolUtils.invoke(tool, chatStream, cancellationToken)
                            ToolUtils.validateOutput(output)

                            toolResults.push({
                                content: [
                                    output.output.kind === OutputKind.Text
                                        ? { text: output.output.content }
                                        : { json: output.output.content },
                                ],
                                toolUseId: toolUse.toolUseId,
                                status: ToolResultStatus.SUCCESS,
                            })
                        } catch (e: any) {
                            toolResults.push({
                                content: [{ text: e.message }],
                                toolUseId: toolUse.toolUseId,
                                status: ToolResultStatus.ERROR,
                            })
                        }
                    } else {
                        const toolResult: ToolResult = result
                        toolResults.push(toolResult)
                    }
                }

                await this.generateResponse(
                    {
                        message: '',
                        trigger: ChatTriggerType.ChatMessage,
                        query: undefined,
                        codeSelection: context?.focusAreaContext?.selectionInsideExtendedCodeBlock,
                        fileText: context?.focusAreaContext?.extendedCodeBlock ?? '',
                        fileLanguage: context?.activeFileContext?.fileLanguage,
                        filePath: context?.activeFileContext?.filePath,
                        matchPolicy: context?.activeFileContext?.matchPolicy,
                        codeQuery: context?.focusAreaContext?.names,
                        userIntent: undefined,
                        customization: getSelectedCustomization(),
                        toolResults: toolResults,
                        origin: Origin.IDE,
                        context: session.context ?? [],
                        relevantTextDocuments: [],
                        additionalContents: [],
                        documentReferences: [],
                        useRelevantDocuments: false,
                        contextLengths: {
                            ...defaultContextLengths,
                        },
                    },
                    triggerID
                )
            })
            .catch((e) => {
                this.processException(e, tabID)
            })
    }

    private async closeDiffView(message: CustomFormActionMessage) {
        // Close the diff view if User rejected or accepted the generated code changes.
        if (vscode.window.tabGroups.activeTabGroup.activeTab?.label.includes(amazonQTabSuffix)) {
            await vscode.commands.executeCommand('workbench.action.closeActiveEditor')
        }
        // clean up temp file
        const tabID = message.tabID
        const toolUseId = message.action.formItemValues?.toolUseId
        if (!tabID || !toolUseId) {
            return
        }

        const session = this.sessionStorage.getSession(tabID)
        const { filePath } = session.fsWriteBackups.get(toolUseId) ?? {}
        if (filePath) {
            const tempFilePath = await this.getTempFilePath(filePath)
            if (await fs.existsFile(tempFilePath)) {
                await fs.delete(tempFilePath)
            }
        }
    }

    private async rejectShellCommand(message: CustomFormActionMessage) {
        const triggerId = randomUUID()
        this.triggerEventsStorage.addTriggerEvent({
            id: triggerId,
            tabID: message.tabID,
            message: undefined,
            type: 'chat_message',
            context: undefined,
        })

        const session = this.sessionStorage.getSession(message.tabID!)
        const currentToolUse = session.toolUseWithError?.toolUse
        if (currentToolUse && currentToolUse.name === ToolType.ExecuteBash) {
            session.toolUseWithError.error = new Error('Tool use was rejected by the user.')
        } else {
            getLogger().error(
                `toolUse name: ${currentToolUse!.name} of toolUseWithError in the stored session doesn't match when click shell command reject button.`
            )
        }
    }

    private async processCustomFormAction(message: CustomFormActionMessage) {
        switch (message.action.id) {
            case 'submit-create-prompt':
                await this.handleCreatePrompt(message)
                break
            case 'run-shell-command':
            case 'generic-tool-execution':
                await this.processToolUseMessage(message)
                break
            case 'accept-code-diff':
                await this.closeDiffView(message)
                break
            case 'reject-code-diff':
                await this.restoreBackup(message)
                await this.closeDiffView(message)
                break
            case 'reject-shell-command':
                await this.rejectShellCommand(message)
                await this.processToolUseMessage(message)
                break
            default:
                getLogger().warn(`Unhandled action: ${message.action.id}`)
        }
    }

    private async restoreBackup(message: CustomFormActionMessage) {
        const tabID = message.tabID
        const toolUseId = message.action.formItemValues?.toolUseId
        if (!tabID || !toolUseId) {
            return
        }

        const session = this.sessionStorage.getSession(tabID)
        const { content, filePath, isNew } = session.fsWriteBackups.get(toolUseId) ?? {}
        if (filePath && isNew) {
            await fs.delete(filePath)
        } else if (filePath && content !== undefined) {
            await fs.writeFile(filePath, content)
        }
    }

    private async processContextSelected(message: ContextSelectedMessage) {
        if (message.tabID && message.contextItem.id === createSavedPromptCommandId) {
            this.handlePromptCreate(message.tabID)
        }
    }

    private async processPromptInputOptionChange(message: PromptInputOptionChange) {
        const session = this.sessionStorage.getSession(message.tabID)
        const promptTypeValue = message.optionsValues['prompt-type']
        // TODO: display message: You turned off pair programmer mode. Q will not include code diffs or run commands in the chat.
        if (promptTypeValue === 'pair-programming-on') {
            session.setPairProgrammingModeOn(true)
        } else {
            session.setPairProgrammingModeOn(false)
        }
    }

    private async getTempFilePath(filePath: string) {
        // Create a temporary file path to show the diff view
        const pathToArchiveDir = path.join(tempDirPath, 'q-chat')
        const archivePathExists = await fs.existsDir(pathToArchiveDir)
        if (!archivePathExists) {
            await fs.mkdir(pathToArchiveDir)
        }
        const resultArtifactsDir = path.join(pathToArchiveDir, 'resultArtifacts')
        const resultArtifactsDirExists = await fs.existsDir(resultArtifactsDir)
        if (!resultArtifactsDirExists) {
            await fs.mkdir(resultArtifactsDir)
        }
        return path.join(resultArtifactsDir, `temp-${path.basename(filePath)}`)
    }

    private async processFileClickMessage(message: FileClick) {
        const session = this.sessionStorage.getSession(message.tabID)
        // Check if user clicked on filePath in the contextList or in the fileListTree and perform the functionality accordingly.
        if (session.showDiffOnFileWrite) {
            const toolUseId = message.messageId
            const { filePath, content } = session.fsWriteBackups.get(toolUseId) ?? {}
            if (!filePath || content === undefined) {
                return
            }

            try {
                const tempFilePath = await this.getTempFilePath(filePath)
                await fs.writeFile(tempFilePath, content)

                const leftUri = vscode.Uri.file(tempFilePath)
                const rightUri = vscode.Uri.file(filePath)
                const fileName = path.basename(filePath)
                await vscode.commands.executeCommand(
                    'vscode.diff',
                    leftUri,
                    rightUri,
                    `${fileName} ${amazonQTabSuffix}`
                )
            } catch (error) {
                getLogger().error(`Unexpected error in diff view generation: ${error}`)
                void vscode.window.showErrorMessage(`Failed to open diff view.`)
            }
        } else {
            const lineRanges = session.contexts.get(message.filePath)

            if (!lineRanges) {
                return
            }

            // Check if clicked file is in a different workspace root
            const projectRoot =
                session.relativePathToWorkspaceRoot.get(message.filePath) || workspace.workspaceFolders?.[0]?.uri.fsPath
            if (!projectRoot) {
                return
            }
            let absoluteFilePath = path.join(projectRoot, message.filePath)

            // Handle clicking on a user prompt outside the workspace
            if (message.filePath.endsWith(promptFileExtension)) {
                try {
                    await vscode.workspace.fs.stat(vscode.Uri.file(absoluteFilePath))
                } catch {
                    absoluteFilePath = path.join(getUserPromptsDirectory(), message.filePath)
                }
            }

            try {
                // Open the file in VSCode
                const document = await workspace.openTextDocument(absoluteFilePath)
                const editor = await window.showTextDocument(document, ViewColumn.Active)

                // Create multiple selections based on line ranges
                const selections: Selection[] = lineRanges
                    .filter(({ first, second }) => first !== -1 && second !== -1)
                    .map(({ first, second }) => {
                        const startPosition = new Position(first - 1, 0) // Convert 1-based to 0-based
                        const endPosition = new Position(second - 1, document.lineAt(second - 1).range.end.character)
                        return new Selection(
                            startPosition.line,
                            startPosition.character,
                            endPosition.line,
                            endPosition.character
                        )
                    })

                // Apply multiple selections to the editor
                if (selections.length > 0) {
                    editor.selection = selections[0] // Set the first selection as active
                    editor.selections = selections // Apply multiple selections
                    editor.revealRange(selections[0], vscode.TextEditorRevealType.InCenter)
                }
            } catch (error) {}
        }
    }

    private processException(e: any, tabID: string) {
        let errorMessage = ''
        let requestID = undefined
        const defaultMessage = 'Failed to get response'
        if (typeof e === 'string') {
            errorMessage = e.toUpperCase()
        } else if (e instanceof SyntaxError) {
            // Workaround to handle case when LB returns web-page with error and our client doesn't return proper exception
            errorMessage = AwsClientResponseError.tryExtractReasonFromSyntaxError(e) ?? defaultMessage
        } else if (e instanceof CodeWhispererStreamingServiceException) {
            errorMessage = e.message
            requestID = e.$metadata.requestId
        } else if (e instanceof Error) {
            errorMessage = e.message
        }

        // Turn off AgentLoop flag in case of exception
        if (tabID) {
            const session = this.sessionStorage.getSession(tabID)
            session.setAgenticLoopInProgress(false)

            // Mark any active triggers as completed when there's an exception
            const triggerEvents = this.triggerEventsStorage.getTriggerEventsByTabID(tabID)
            if (triggerEvents && triggerEvents.length > 0) {
                const conversationTracker = ConversationTracker.getInstance()
                triggerEvents.forEach((event) => {
                    conversationTracker.markTriggerCompleted(event.id)
                })
            }
        }

        this.messenger.sendErrorMessage(errorMessage, tabID, requestID)
        getLogger().error(`error: ${errorMessage} tabID: ${tabID} requestID: ${requestID}`)

        this.sessionStorage.deleteSession(tabID)
        this.chatHistoryStorage.getTabHistory(tabID).clearRecentHistory()
    }

    private async processContextMenuCommand(command: EditorContextCommand) {
        // Just open the chat panel in this case
        if (!this.editorContextExtractor.isCodeBlockSelected() && command.type === 'aws.amazonq.sendToPrompt') {
            return
        }

        this.editorContextExtractor
            .extractContextForTrigger('ContextMenu')
            .then(async (context) => {
                const triggerID = randomUUID()
                if (command.type === 'aws.amazonq.generateUnitTests') {
                    DefaultAmazonQAppInitContext.instance.getAppsToWebViewMessagePublisher().publish({
                        sender: 'testChat',
                        command: 'test',
                        type: 'chatMessage',
                    })
                    // For non-supported languages, we'll just open the standard chat.
                    return
                }

                if (context?.focusAreaContext?.codeBlock === undefined) {
                    throw 'Sorry, I cannot help with the selected language code snippet'
                }

                const prompt = this.promptGenerator.generateForContextMenuCommand(command)

                if (command.type === 'aws.amazonq.explainIssue') {
                    this.messenger.sendEditorContextCommandMessage(
                        command.type,
                        context.activeFileContext?.fileText
                            ?.split('\n')
                            .slice(command.issue.startLine, command.issue.endLine)
                            .join('') ?? '',
                        triggerID,
                        command.issue
                    )
                } else {
                    this.messenger.sendEditorContextCommandMessage(
                        command.type,
                        context?.focusAreaContext?.codeBlock ?? '',
                        triggerID
                    )
                }

                if (command.type === 'aws.amazonq.sendToPrompt') {
                    // No need for response if send the code to prompt
                    return
                }

                this.triggerEventsStorage.addTriggerEvent({
                    id: triggerID,
                    tabID: undefined,
                    message: prompt,
                    type: 'editor_context_command',
                    context,
                    command,
                })

                return this.generateResponse(
                    {
                        message: prompt,
                        trigger: ChatTriggerType.ChatMessage,
                        query: undefined,
                        codeSelection: context?.focusAreaContext?.selectionInsideExtendedCodeBlock,
                        fileText: context?.focusAreaContext?.extendedCodeBlock ?? '',
                        fileLanguage: context?.activeFileContext?.fileLanguage,
                        filePath: context?.activeFileContext?.filePath,
                        matchPolicy: context?.activeFileContext?.matchPolicy,
                        codeQuery: context?.focusAreaContext?.names,
                        userIntent: this.userIntentRecognizer.getFromContextMenuCommand(command),
                        customization: getSelectedCustomization(),
                        additionalContents: [],
                        relevantTextDocuments: [],
                        documentReferences: [],
                        useRelevantDocuments: false,
                        contextLengths: {
                            ...defaultContextLengths,
                        },
                        context: [],
                    },
                    triggerID
                )
            })
            .catch((e) => {
                this.processException(e, '')
            })
    }

    private async processPromptChatMessage(message: PromptMessage) {
        if (message.message === undefined) {
            this.messenger.sendErrorMessage('chatMessage should be set', message.tabID, undefined)
            return
        }
        try {
            switch (message.command) {
                case 'follow-up-was-clicked':
                    await this.processFollowUp(message)
                    this.telemetryHelper.recordInteractWithMessage(message)
                    break
                case 'onboarding-page-cwc-button-clicked':
                case 'chat-prompt':
                    await this.processPromptMessageAsNewThread(message)
                    break
                default:
                    await this.processCommandMessage(message)
            }
        } catch (e) {
            this.processException(e, message.tabID)
        }
    }

    private async processCommandMessage(message: PromptMessage) {
        if (message.command === undefined) {
            return
        }
        switch (message.command) {
            case 'clear':
                this.sessionStorage.deleteSession(message.tabID)
                this.chatHistoryStorage.getTabHistory(message.tabID).clear()
                this.triggerEventsStorage.removeTabEvents(message.tabID)
                recordTelemetryChatRunCommand('clear')
                this.chatHistoryDb.clearTab(message.tabID)
                return
            default:
                this.processQuickActionCommand(message)
        }
    }

    private async processFollowUp(message: PromptMessage) {
        try {
            const lastTriggerEvent = this.triggerEventsStorage.getLastTriggerEventByTabID(message.tabID)

            if (lastTriggerEvent === undefined) {
                throw "It's impossible to ask follow-ups on empty tabs"
            }

            const triggerID = randomUUID()
            this.triggerEventsStorage.addTriggerEvent({
                id: triggerID,
                tabID: message.tabID,
                message: message.message,
                type: 'follow_up',
                context: lastTriggerEvent.context,
            })

            return this.generateResponse(
                {
                    message: message.message ?? '',
                    trigger: ChatTriggerType.ChatMessage,
                    query: message.message,
                    codeSelection: lastTriggerEvent.context?.focusAreaContext?.selectionInsideExtendedCodeBlock,
                    fileText: lastTriggerEvent.context?.focusAreaContext?.extendedCodeBlock ?? '',
                    fileLanguage: lastTriggerEvent.context?.activeFileContext?.fileLanguage,
                    filePath: lastTriggerEvent.context?.activeFileContext?.filePath,
                    matchPolicy: lastTriggerEvent.context?.activeFileContext?.matchPolicy,
                    codeQuery: lastTriggerEvent.context?.focusAreaContext?.names,
                    userIntent: message.userIntent,
                    customization: getSelectedCustomization(),
                    contextLengths: {
                        ...defaultContextLengths,
                    },
                    relevantTextDocuments: [],
                    additionalContents: [],
                    documentReferences: [],
                    useRelevantDocuments: false,
                    context: [],
                },
                triggerID
            )
        } catch (e) {
            this.processException(e, message.tabID)
        }
    }

    private async processPromptMessageAsNewThread(message: PromptMessage) {
        const session = this.sessionStorage.getSession(message.tabID)
        // If there's an existing conversation, ensure we dispose the previous token
        if (session.agenticLoopInProgress) {
            session.disposeTokenSource()
        }

        // Create a fresh token for this new conversation
        session.createNewTokenSource()
        session.setAgenticLoopInProgress(true)
        session.clearListOfReadFiles()
        session.clearListOfReadFolders()
        session.setShowDiffOnFileWrite(false)
        this.editorContextExtractor
            .extractContextForTrigger('ChatMessage')
            .then(async (context) => {
                const triggerID = randomUUID()

                // Register the trigger ID with the token for cancellation tracking
                const conversationTracker = ConversationTracker.getInstance()
                conversationTracker.registerTrigger(triggerID, session.tokenSource, message.tabID)

                this.triggerEventsStorage.addTriggerEvent({
                    id: triggerID,
                    tabID: message.tabID,
                    message: message.message,
                    type: 'chat_message',
                    context,
                })
                await this.generateResponse(
                    {
                        message: message.message ?? '',
                        trigger: ChatTriggerType.ChatMessage,
                        query: message.message,
                        codeSelection: context?.focusAreaContext?.selectionInsideExtendedCodeBlock,
                        fileText: context?.focusAreaContext?.extendedCodeBlock ?? '',
                        fileLanguage: context?.activeFileContext?.fileLanguage,
                        filePath: context?.activeFileContext?.filePath,
                        matchPolicy: context?.activeFileContext?.matchPolicy,
                        codeQuery: context?.focusAreaContext?.names,
                        userIntent: undefined,
                        customization: getSelectedCustomization(),
                        origin: Origin.IDE,
                        context: message.context ?? [],
                        relevantTextDocuments: [],
                        additionalContents: [],
                        documentReferences: [],
                        useRelevantDocuments: false,
                        contextLengths: {
                            ...defaultContextLengths,
                        },
                    },
                    triggerID
                )
            })
            .catch((e) => {
                this.processException(e, message.tabID)
            })
    }

    private async generateStaticTextResponse(responseType: StaticTextResponseType, triggerID: string) {
        // Loop while we waiting for tabID to be set
        const triggerEvent = this.triggerEventsStorage.getTriggerEvent(triggerID)
        if (triggerEvent === undefined) {
            return
        }

        if (triggerEvent.tabID === 'no-available-tabs') {
            return
        }

        if (triggerEvent.tabID === undefined) {
            setTimeout(() => {
                this.generateStaticTextResponse(responseType, triggerID).catch((e) => {
                    getLogger().error('generateStaticTextResponse failed: %s', (e as Error).message)
                })
            }, 20)
            return
        }

        const tabID = triggerEvent.tabID

        const credentialsState = await AuthUtil.instance.getChatAuthState()

        if (credentialsState.codewhispererChat !== 'connected' && credentialsState.codewhispererCore !== 'connected') {
            await this.messenger.sendAuthNeededExceptionMessage(credentialsState, tabID, triggerID)
            return
        }

        this.messenger.sendStaticTextResponse(responseType, triggerID, tabID)
    }

    /**
     * @returns A Uri array of prompt files in each workspace root's .amazonq/rules directory
     */
    private async collectWorkspaceRules(): Promise<string[]> {
        const rulesFiles: string[] = []

        if (!vscode.workspace.workspaceFolders) {
            return rulesFiles
        }

        for (const folder of vscode.workspace.workspaceFolders) {
            const rulesPath = path.join(folder.uri.fsPath, '.amazonq', 'rules')
            const folderExists = await fs.exists(rulesPath)

            if (folderExists) {
                const entries = await fs.readdir(rulesPath)

                for (const [name, type] of entries) {
                    if (type === vscode.FileType.File && name.endsWith(promptFileExtension)) {
                        rulesFiles.push(path.join(rulesPath, name))
                    }
                }
            }
        }

        return rulesFiles
    }

    private async resolveContextCommandPayload(triggerPayload: TriggerPayload, session: ChatSession) {
        const contextCommands: ContextCommandItem[] = []

        // Check for workspace rules to add to context
        const workspaceRules = await this.collectWorkspaceRules()
        if (workspaceRules.length > 0) {
            contextCommands.push(
                ...workspaceRules.map((rule) => {
                    const workspaceFolderPath =
                        vscode.workspace.getWorkspaceFolder(vscode.Uri.parse(rule))?.uri?.path || ''
                    return {
                        workspaceFolder: workspaceFolderPath,
                        type: 'file' as ContextCommandItemType,
                        relativePath: path.relative(workspaceFolderPath, rule),
                    }
                })
            )
        }
        triggerPayload.workspaceRulesCount = workspaceRules.length

        for (const context of triggerPayload.context) {
            if (typeof context !== 'string' && context.route && context.route.length === 2) {
                contextCommands.push({
                    workspaceFolder: context.route[0] || '',
                    type: (context.label || '') as ContextCommandItemType,
                    relativePath: context.route[1] || '',
                    id: context.id,
                })
            }
        }

        if (contextCommands.length === 0) {
            return []
        }
        const workspaceFolders = (vscode.workspace.workspaceFolders ?? []).map((folder) => folder.uri.fsPath)
        if (!workspaceFolders) {
            return []
        }
        workspaceFolders.sort()
        const workspaceFolder = workspaceFolders[0]
        for (const contextCommand of contextCommands) {
            session.relativePathToWorkspaceRoot.set(contextCommand.workspaceFolder, contextCommand.workspaceFolder)
        }
        let prompts: AdditionalContextPrompt[] = []
        try {
            prompts = await LspClient.instance.getContextCommandPrompt(contextCommands)
        } catch (e) {
            // todo: handle @workspace used before indexing is ready
            getLogger().verbose(`Could not get context command prompts: ${e}`)
        }

        triggerPayload.contextLengths.additionalContextLengths = this.telemetryHelper.getContextLengths(prompts)
        for (const prompt of prompts.slice(0, 20)) {
            // Add system prompt for user prompts and workspace rules
            const contextType = this.telemetryHelper.getContextType(prompt)
            const description =
                contextType === 'rule' || contextType === 'prompt'
                    ? `You must follow the instructions in ${prompt.relativePath}. Below are lines ${prompt.startLine}-${prompt.endLine} of this file:\n`
                    : prompt.description

            // Handle user prompts outside the workspace
            const relativePath = prompt.filePath.startsWith(getUserPromptsDirectory())
                ? path.basename(prompt.filePath)
                : path.relative(workspaceFolder, prompt.filePath)

            const entry = {
                name: prompt.name.substring(0, aditionalContentNameLimit),
                description: description.substring(0, aditionalContentNameLimit),
                innerContext: prompt.content.substring(0, additionalContentInnerContextLimit),
                type: contextType,
                relativePath: relativePath,
                startLine: prompt.startLine,
                endLine: prompt.endLine,
            }

            triggerPayload.additionalContents.push(entry)
        }
        getLogger().info(`Retrieved chunks of additional context count: ${triggerPayload.additionalContents.length} `)
    }

    private async generateResponse(
        triggerPayload: TriggerPayload & { projectContextQueryLatencyMs?: number },
        triggerID: string
    ) {
        const triggerEvent = this.triggerEventsStorage.getTriggerEvent(triggerID)
        if (triggerEvent === undefined) {
            return
        }

        if (triggerEvent.tabID === 'no-available-tabs') {
            return
        }

        if (triggerEvent.tabID === undefined) {
            setTimeout(() => {
                this.generateResponse(triggerPayload, triggerID).catch((e) => {
                    getLogger().error('generateResponse failed: %s', (e as Error).message)
                })
            }, 20)
            return
        }

        const tabID = triggerEvent.tabID

        const credentialsState = await AuthUtil.instance.getChatAuthState()

        if (
            !(credentialsState.codewhispererChat === 'connected' && credentialsState.codewhispererCore === 'connected')
        ) {
            await this.messenger.sendAuthNeededExceptionMessage(credentialsState, tabID, triggerID)
            return
        }

        const session = this.sessionStorage.getSession(tabID)
        if (!session.localHistoryHydrated) {
            triggerPayload.history = this.chatHistoryDb.getMessages(triggerEvent.tabID, 10)
            session.localHistoryHydrated = true
        }
        await this.resolveContextCommandPayload(triggerPayload, session)
        triggerPayload.useRelevantDocuments = triggerPayload.context.some(
            (context) => typeof context !== 'string' && context.command === '@workspace'
        )
        if (triggerPayload.useRelevantDocuments) {
            triggerPayload.message = triggerPayload.message.replace(/@workspace/, '')
            if (CodeWhispererSettings.instance.isLocalIndexEnabled()) {
                const start = performance.now()
                const relevantTextDocuments = await LspController.instance.query(triggerPayload.message)
                for (const relevantDocument of relevantTextDocuments) {
                    if (relevantDocument.text && relevantDocument.text.length > 0) {
                        triggerPayload.contextLengths.workspaceContextLength += relevantDocument.text.length
                        if (relevantDocument.text.length > workspaceChunkMaxSize) {
                            relevantDocument.text = relevantDocument.text.substring(0, workspaceChunkMaxSize)
                            getLogger().debug(`Truncating @workspace chunk: ${relevantDocument.relativeFilePath} `)
                        }
                        triggerPayload.relevantTextDocuments.push(relevantDocument)
                    }
                }

                for (const doc of triggerPayload.relevantTextDocuments) {
                    getLogger().info(
                        `amazonq: Using workspace files ${doc.relativeFilePath}, content(partial): ${doc.text?.substring(0, 200)}, start line: ${doc.startLine}, end line: ${doc.endLine}`
                    )
                }
                triggerPayload.projectContextQueryLatencyMs = performance.now() - start
            } else {
                this.messenger.sendOpenSettingsMessage(triggerID, tabID)
                return
            }
        }

        triggerPayload.contextLengths.userInputContextLength = triggerPayload.message.length
        triggerPayload.contextLengths.focusFileContextLength = triggerPayload.fileText.length
        triggerPayload.pairProgrammingModeOn = session.pairProgrammingModeOn

        const request = triggerPayloadToChatRequest(triggerPayload)

        const chatHistory = this.chatHistoryStorage.getTabHistory(tabID)
        const currentMessage = request.conversationState.currentMessage
        if (currentMessage) {
            chatHistory.fixHistory(currentMessage)
        }
        request.conversationState.history = chatHistory.getHistory()

        const conversationId = chatHistory.getConversationId() || randomUUID()
        chatHistory.setConversationId(conversationId)
        request.conversationState.conversationId = conversationId

        triggerPayload.documentReferences = this.mergeRelevantTextDocuments(triggerPayload.relevantTextDocuments)

        // Update context transparency after it's truncated dynamically to show users only the context sent.
        const relativePathsOfMergedRelevantDocuments = triggerPayload.documentReferences.map(
            (doc) => doc.relativeFilePath
        )
        const seen: string[] = []
        for (const additionalContent of triggerPayload.additionalContents) {
            const relativePath = additionalContent.relativePath
            if (!relativePathsOfMergedRelevantDocuments.includes(relativePath) && !seen.includes(relativePath)) {
                triggerPayload.documentReferences.push({
                    relativeFilePath: relativePath,
                    lineRanges:
                        additionalContent.name === 'symbol'
                            ? [{ first: additionalContent.startLine, second: additionalContent.endLine }]
                            : [{ first: -1, second: -1 }],
                })
                seen.push(relativePath)
            }
        }
        for (const doc of triggerPayload.documentReferences) {
            session.contexts.set(doc.relativeFilePath, doc.lineRanges)
        }

        getLogger().debug(
            `request from tab: ${tabID} conversationID: ${session.sessionIdentifier} request: ${inspect(request, {
                depth: 12,
            })}`
        )
        let response: MessengerResponseType | undefined = undefined
        session.createNewTokenSource()
        try {
            if (!session.context && triggerPayload.context.length) {
                // Only show context for the first message in the loop
                this.messenger.sendContextMessage(tabID, triggerID, triggerPayload.documentReferences)
                session.setContext(triggerPayload.context)
            }
            this.messenger.sendInitalStream(tabID, triggerID)
            this.messenger.sendAsyncEventProgress(tabID, true, '')
            this.telemetryHelper.setConversationStreamStartTime(tabID)
            if (this.isTriggerCancelled(triggerID)) {
                return
            }
            if (isSsoConnection(AuthUtil.instance.conn)) {
                const { $metadata, generateAssistantResponseResponse } = await session.chatSso(request)
                response = {
                    $metadata: $metadata,
                    message: generateAssistantResponseResponse,
                }
            } else {
                const { $metadata, sendMessageResponse } = await session.chatIam(request as SendMessageRequest)
                response = {
                    $metadata: $metadata,
                    message: sendMessageResponse,
                }
            }
            this.telemetryHelper.recordEnterFocusConversation(triggerEvent.tabID)
            this.telemetryHelper.recordStartConversation(triggerEvent, triggerPayload)

            if (currentMessage && session.sessionIdentifier && !this.isTriggerCancelled(triggerID)) {
                chatHistory.appendUserMessage(currentMessage)
                this.chatHistoryDb.addMessage(tabID, 'cwc', session.sessionIdentifier, {
                    body: triggerPayload.message,
                    type: 'prompt' as any,
                    userIntent: currentMessage.userInputMessage?.userIntent,
                    origin: currentMessage.userInputMessage?.origin,
                    userInputMessageContext: currentMessage.userInputMessage?.userInputMessageContext,
                })
            }

            getLogger().info(
                `response to tab: ${tabID} conversationID: ${session.sessionIdentifier} requestID: ${
                    response.$metadata.requestId
                } metadata: ${inspect(response.$metadata, { depth: 12 })}`
            )
            if (this.isTriggerCancelled(triggerID)) {
                return
            }
            await this.messenger.sendAIResponse(response, session, tabID, triggerID, triggerPayload, chatHistory)
        } catch (e: any) {
            this.telemetryHelper.recordMessageResponseError(triggerPayload, tabID, getHttpStatusCode(e) ?? 0)
            // clears session, record telemetry before this call
            this.processException(e, tabID)
        }
    }

    private mergeRelevantTextDocuments(documents: RelevantTextDocumentAddition[]): DocumentReference[] {
        if (documents.length === 0) {
            return []
        }
        return Object.entries(
            documents.reduce<Record<string, { first: number; second: number }[]>>((acc, doc) => {
                if (!doc.relativeFilePath || doc.startLine === undefined || doc.endLine === undefined) {
                    return acc // Skip invalid documents
                }

                if (!acc[doc.relativeFilePath]) {
                    acc[doc.relativeFilePath] = []
                }
                acc[doc.relativeFilePath].push({ first: doc.startLine, second: doc.endLine })
                return acc
            }, {})
        ).map(([filePath, ranges]) => {
            // Sort by startLine
            const sortedRanges = ranges.sort((a, b) => a.first - b.first)

            const mergedRanges: { first: number; second: number }[] = []
            for (const { first, second } of sortedRanges) {
                if (mergedRanges.length === 0 || mergedRanges[mergedRanges.length - 1].second < first - 1) {
                    // If no overlap, add new range
                    mergedRanges.push({ first, second })
                } else {
                    // Merge overlapping or consecutive ranges
                    mergedRanges[mergedRanges.length - 1].second = Math.max(
                        mergedRanges[mergedRanges.length - 1].second,
                        second
                    )
                }
            }

            return { relativeFilePath: filePath, lineRanges: mergedRanges }
        })
    }

    /**
     * Check if a trigger has been cancelled and should not proceed
     * @param triggerId The trigger ID to check
     * @returns true if the trigger is cancelled and should not proceed
     */
    private isTriggerCancelled(triggerId: string): boolean {
        if (!triggerId) {
            return false
        }
        const conversationTracker = ConversationTracker.getInstance()
        return conversationTracker.isTriggerCancelled(triggerId)
    }
}<|MERGE_RESOLUTION|>--- conflicted
+++ resolved
@@ -749,25 +749,12 @@
                         try {
                             await ToolUtils.validate(tool)
 
-<<<<<<< HEAD
-                            // Get the cancellation token from the session
                             const cancellationToken = session.tokenSource.token
-
-                            // Pass the cancellation token to ChatStream
-=======
->>>>>>> db646376
                             const chatStream = new ChatStream(
                                 this.messenger,
                                 tabID,
                                 triggerID,
                                 toolUse,
-<<<<<<< HEAD
-                                { requiresAcceptance: false },
-                                undefined,
-                                undefined
-                            )
-
-=======
                                 session,
                                 undefined,
                                 false,
@@ -775,7 +762,7 @@
                                     requiresAcceptance: false,
                                 }
                             )
->>>>>>> db646376
+                            
                             if (tool.type === ToolType.FsWrite && toolUse.toolUseId) {
                                 const backup = await tool.tool.getBackup()
                                 session.setFsWriteBackup(toolUse.toolUseId, backup)
