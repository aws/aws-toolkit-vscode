--- conflicted
+++ resolved
@@ -80,14 +80,11 @@
     contextMaxLength,
 } from '../../constants'
 import { ChatSession } from '../../clients/chat/v0/chat'
-<<<<<<< HEAD
 import { FsRead, FsReadParams } from '../../tools/fsRead'
 import { tryGetCurrentWorkingDirectory } from '../../../shared/utilities/workspaceUtils'
 import FsWrite, { DefaultContext, FsWriteParams } from '../../tools/fsWrite'
 import ExecuteBash, { ExecuteBashParams } from '../../tools/executeBash'
-=======
 import { ChatHistoryManager } from '../../storages/chatHistory'
->>>>>>> 9c97159a
 
 export interface ChatControllerMessagePublishers {
     readonly processPromptChatMessage: MessagePublisher<PromptMessage>
@@ -853,17 +850,13 @@
                     type: 'chat_message',
                     context,
                 })
-<<<<<<< HEAD
-                await this.generateResponse(
-=======
                 this.chatHistoryManager.appendUserMessage({
                     userInputMessage: {
                         content: message.message,
                         userIntent: message.userIntent,
                     },
                 })
-                return this.generateResponse(
->>>>>>> 9c97159a
+                await this.generateResponse(
                     {
                         message: message.message,
                         trigger: ChatTriggerType.ChatMessage,
@@ -1209,12 +1202,9 @@
 
         triggerPayload.documentReferences = this.mergeRelevantTextDocuments(triggerPayload.relevantTextDocuments || [])
 
-<<<<<<< HEAD
         const request = agentic
             ? triggerPayloadToAgenticChatRequest(triggerPayload, session.chatHistory)
             : triggerPayloadToChatRequest(triggerPayload)
-=======
-        const request = triggerPayloadToChatRequest(triggerPayload)
         if (
             this.chatHistoryManager.getConversationId() !== undefined &&
             this.chatHistoryManager.getConversationId() !== ''
@@ -1224,7 +1214,6 @@
             this.chatHistoryManager.setConversationId(randomUUID())
             request.conversationState.conversationId = this.chatHistoryManager.getConversationId()
         }
->>>>>>> 9c97159a
 
         if (triggerPayload.documentReferences !== undefined) {
             const relativePathsOfMergedRelevantDocuments = triggerPayload.documentReferences.map(
@@ -1278,10 +1267,7 @@
                     response.$metadata.requestId
                 } metadata: ${inspect(response.$metadata, { depth: 12 })}`
             )
-<<<<<<< HEAD
             session.pushToChatHistory(request.conversationState.currentMessage)
-            await this.messenger.sendAIResponse(response, session, tabID, triggerID, triggerPayload)
-=======
             await this.messenger.sendAIResponse(
                 response,
                 session,
@@ -1290,7 +1276,6 @@
                 triggerPayload,
                 this.chatHistoryManager
             )
->>>>>>> 9c97159a
         } catch (e: any) {
             this.telemetryHelper.recordMessageResponseError(triggerPayload, tabID, getHttpStatusCode(e) ?? 0)
             // clears session, record telemetry before this call
