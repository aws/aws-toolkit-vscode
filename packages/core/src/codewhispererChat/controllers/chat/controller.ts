--- conflicted
+++ resolved
@@ -428,10 +428,6 @@
         }
 
         this.messenger.sendEmptyMessage(message.tabID, '', undefined)
-<<<<<<< HEAD
-=======
-        this.chatHistoryDb.clearRecentHistory(message.tabID)
->>>>>>> b5cd5c39
         this.telemetryHelper.recordInteractionWithAgenticChat(AgenticChatInteractionType.StopChat, message)
     }
 
@@ -757,12 +753,6 @@
                         try {
                             await ToolUtils.validate(tool)
 
-<<<<<<< HEAD
-                            const chatStream = new ChatStream(this.messenger, tabID, triggerID, toolUse, {
-                                requiresAcceptance: false,
-                            })
-
-=======
                             const chatStream = new ChatStream(
                                 this.messenger,
                                 tabID,
@@ -776,7 +766,6 @@
                                 },
                                 false
                             )
->>>>>>> b5cd5c39
                             if (tool.type === ToolType.FsWrite && toolUse.toolUseId) {
                                 const backup = await tool.tool.getBackup()
                                 session.setFsWriteBackup(toolUse.toolUseId, backup)
@@ -1626,12 +1615,7 @@
             this.telemetryHelper.recordEnterFocusConversation(triggerEvent.tabID)
             this.telemetryHelper.recordStartConversation(triggerEvent, triggerPayload)
 
-<<<<<<< HEAD
             if (currentMessage && session.sessionIdentifier && !this.isTriggerCancelled(triggerID)) {
-                chatHistory.appendUserMessage(currentMessage)
-=======
-            if (currentMessage && session.sessionIdentifier) {
->>>>>>> b5cd5c39
                 this.chatHistoryDb.addMessage(tabID, 'cwc', session.sessionIdentifier, {
                     body: triggerPayload.message,
                     type: 'prompt' as any,
@@ -1646,13 +1630,11 @@
                     response.$metadata.requestId
                 } metadata: ${inspect(response.$metadata, { depth: 12 })}`
             )
-<<<<<<< HEAD
+
             if (this.isTriggerCancelled(triggerID)) {
                 return
             }
 
-            await this.messenger.sendAIResponse(response, session, tabID, triggerID, triggerPayload, chatHistory)
-=======
             this.cancelTokenSource = new vscode.CancellationTokenSource()
             await this.messenger.sendAIResponse(
                 response,
@@ -1662,10 +1644,6 @@
                 triggerPayload,
                 this.cancelTokenSource.token
             )
-
-            // Turn off AgentLoop flag after sending the AI response
-            this.sessionStorage.setAgentLoopInProgress(tabID, false)
->>>>>>> b5cd5c39
         } catch (e: any) {
             this.telemetryHelper.recordMessageResponseError(triggerPayload, tabID, getHttpStatusCode(e) ?? 0)
             // clears session, record telemetry before this call
