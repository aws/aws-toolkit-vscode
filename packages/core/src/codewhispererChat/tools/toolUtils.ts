/*!
 * Copyright Amazon.com, Inc. or its affiliates. All Rights Reserved.
 * SPDX-License-Identifier: Apache-2.0
 */
import { Writable } from 'stream'
import { FsRead, FsReadParams } from './fsRead'
import { FsWrite, FsWriteParams } from './fsWrite'
import { CommandValidation, ExecuteBash, ExecuteBashParams } from './executeBash'
import { ToolResult, ToolResultContentBlock, ToolResultStatus, ToolUse } from '@amzn/codewhisperer-streaming'
import { InvokeOutput, maxToolResponseSize } from './toolShared'
import { ListDirectory, ListDirectoryParams } from './listDirectory'
import { GrepSearch, GrepSearchParams } from './grepSearch'

export enum ToolType {
    FsRead = 'fsRead',
    FsWrite = 'fsWrite',
    ExecuteBash = 'executeBash',
    ListDirectory = 'listDirectory',
    GrepSearch = 'grepSearch',
}

export type Tool =
    | { type: ToolType.FsRead; tool: FsRead }
    | { type: ToolType.FsWrite; tool: FsWrite }
    | { type: ToolType.ExecuteBash; tool: ExecuteBash }
    | { type: ToolType.ListDirectory; tool: ListDirectory }
    | { type: ToolType.GrepSearch; tool: GrepSearch }

export class ToolUtils {
    static displayName(tool: Tool): string {
        switch (tool.type) {
            case ToolType.FsRead:
                return 'Read from filesystem'
            case ToolType.FsWrite:
                return 'Write to filesystem'
            case ToolType.ExecuteBash:
                return 'Execute shell command'
            case ToolType.ListDirectory:
                return 'List directory from filesystem'
            case ToolType.GrepSearch:
                return 'Run Fast text-based regex search'
        }
    }

    static requiresAcceptance(tool: Tool): CommandValidation {
        switch (tool.type) {
            case ToolType.FsRead:
                return tool.tool.requiresAcceptance()
            case ToolType.FsWrite:
                return { requiresAcceptance: false }
            case ToolType.ExecuteBash:
                return tool.tool.requiresAcceptance()
            case ToolType.ListDirectory:
                return tool.tool.requiresAcceptance()
<<<<<<< HEAD
=======
            case ToolType.GrepSearch:
                return { requiresAcceptance: false }
>>>>>>> 7e7c5675
        }
    }

    static async invoke(tool: Tool, updates?: Writable): Promise<InvokeOutput> {
        switch (tool.type) {
            case ToolType.FsRead:
                return tool.tool.invoke(updates)
            case ToolType.FsWrite:
                return tool.tool.invoke(updates)
            case ToolType.ExecuteBash:
                return tool.tool.invoke(updates ?? undefined)
            case ToolType.ListDirectory:
                return tool.tool.invoke(updates)
            case ToolType.GrepSearch:
                return tool.tool.invoke(updates)
        }
    }

    static validateOutput(output: InvokeOutput): void {
        if (output.output.content.length > maxToolResponseSize) {
            throw Error(`Tool output exceeds maximum character limit of ${maxToolResponseSize}`)
        }
    }

    static async queueDescription(tool: Tool, updates: Writable): Promise<void> {
        switch (tool.type) {
            case ToolType.FsRead:
                tool.tool.queueDescription(updates)
                break
            case ToolType.FsWrite:
                await tool.tool.queueDescription(updates)
                break
            case ToolType.ExecuteBash:
                tool.tool.queueDescription(updates)
                break
            case ToolType.ListDirectory:
                tool.tool.queueDescription(updates)
                break
            case ToolType.GrepSearch:
                tool.tool.queueDescription(updates)
                break
        }
    }

    static async validate(tool: Tool): Promise<void> {
        switch (tool.type) {
            case ToolType.FsRead:
                return tool.tool.validate()
            case ToolType.FsWrite:
                return tool.tool.validate()
            case ToolType.ExecuteBash:
                return tool.tool.validate()
            case ToolType.ListDirectory:
                return tool.tool.validate()
            case ToolType.GrepSearch:
                return tool.tool.validate()
        }
    }

    static tryFromToolUse(value: ToolUse): Tool | ToolResult {
        const mapErr = (parseError: any): ToolResult => ({
            toolUseId: value.toolUseId,
            content: [
                {
                    type: 'text',
                    text: `Failed to validate tool parameters: ${parseError}. The model has either suggested tool parameters which are incompatible with the existing tools, or has suggested one or more tool that does not exist in the list of known tools.`,
                } as ToolResultContentBlock,
            ],
            status: ToolResultStatus.ERROR,
        })

        try {
            switch (value.name) {
                case ToolType.FsRead:
                    return {
                        type: ToolType.FsRead,
                        tool: new FsRead(value.input as unknown as FsReadParams),
                    }
                case ToolType.FsWrite:
                    return {
                        type: ToolType.FsWrite,
                        tool: new FsWrite(value.input as unknown as FsWriteParams),
                    }
                case ToolType.ExecuteBash:
                    return {
                        type: ToolType.ExecuteBash,
                        tool: new ExecuteBash(value.input as unknown as ExecuteBashParams),
                    }
                case ToolType.ListDirectory:
                    return {
                        type: ToolType.ListDirectory,
                        tool: new ListDirectory(value.input as unknown as ListDirectoryParams),
                    }
                case ToolType.GrepSearch:
                    return {
                        type: ToolType.GrepSearch,
                        tool: new GrepSearch(value.input as unknown as GrepSearchParams),
                    }
                default:
                    return {
                        toolUseId: value.toolUseId,
                        content: [
                            {
                                type: 'text',
                                text: `The tool, "${value.name}" is not supported by the client`,
                            } as ToolResultContentBlock,
                        ],
                    }
            }
        } catch (error) {
            return mapErr(error)
        }
    }
}<|MERGE_RESOLUTION|>--- conflicted
+++ resolved
@@ -52,11 +52,8 @@
                 return tool.tool.requiresAcceptance()
             case ToolType.ListDirectory:
                 return tool.tool.requiresAcceptance()
-<<<<<<< HEAD
-=======
             case ToolType.GrepSearch:
                 return { requiresAcceptance: false }
->>>>>>> 7e7c5675
         }
     }
 
