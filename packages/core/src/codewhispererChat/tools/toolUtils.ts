/*!
 * Copyright Amazon.com, Inc. or its affiliates. All Rights Reserved.
 * SPDX-License-Identifier: Apache-2.0
 */
import * as vscode from 'vscode'
import { Writable } from 'stream'
import { FsRead, FsReadParams } from './fsRead'
import { FsWrite, FsWriteParams } from './fsWrite'
import { CommandValidation, ExecuteBash, ExecuteBashParams } from './executeBash'
import { ToolResult, ToolResultContentBlock, ToolResultStatus, ToolUse } from '@amzn/codewhisperer-streaming'
import {
    InvokeOutput,
    defaultMaxToolResponseSize,
    listDirectoryToolResponseSize,
    fsReadToolResponseSize,
} from './toolShared'
import { ListDirectory, ListDirectoryParams } from './listDirectory'
<<<<<<< HEAD
import { GrepSearch, GrepSearchParams } from './grepSearch'
import * as vscode from 'vscode'
=======
>>>>>>> 28168cbe

export enum ToolType {
    FsRead = 'fsRead',
    FsWrite = 'fsWrite',
    ExecuteBash = 'executeBash',
    ListDirectory = 'listDirectory',
    GrepSearch = 'grepSearch',
}

export type Tool =
    | { type: ToolType.FsRead; tool: FsRead }
    | { type: ToolType.FsWrite; tool: FsWrite }
    | { type: ToolType.ExecuteBash; tool: ExecuteBash }
    | { type: ToolType.ListDirectory; tool: ListDirectory }
    | { type: ToolType.GrepSearch; tool: GrepSearch }

export class ToolUtils {
    static displayName(tool: Tool): string {
        switch (tool.type) {
            case ToolType.FsRead:
                return 'Read from filesystem'
            case ToolType.FsWrite:
                return 'Write to filesystem'
            case ToolType.ExecuteBash:
                return 'Execute shell command'
            case ToolType.ListDirectory:
                return 'List directory from filesystem'
            case ToolType.GrepSearch:
                return 'Run Fast text-based regex search'
        }
    }

    static requiresAcceptance(tool: Tool): CommandValidation {
        switch (tool.type) {
            case ToolType.FsRead:
                return tool.tool.requiresAcceptance()
            case ToolType.FsWrite:
                return { requiresAcceptance: false }
            case ToolType.ExecuteBash:
                return tool.tool.requiresAcceptance()
            case ToolType.ListDirectory:
                return tool.tool.requiresAcceptance()
            case ToolType.GrepSearch:
                return { requiresAcceptance: false }
        }
    }

    static async invoke(
        tool: Tool,
        updates?: Writable,
        cancellationToken?: vscode.CancellationToken
    ): Promise<InvokeOutput> {
        // Check if cancelled before executing
        if (cancellationToken?.isCancellationRequested) {
            throw new Error('Tool execution cancelled')
        }

        switch (tool.type) {
            case ToolType.FsRead:
                return tool.tool.invoke(updates)
            case ToolType.FsWrite:
                return tool.tool.invoke(updates)
            case ToolType.ExecuteBash:
                return tool.tool.invoke(updates ?? undefined, cancellationToken)
            case ToolType.ListDirectory:
                return tool.tool.invoke(updates)
            case ToolType.GrepSearch:
                return tool.tool.invoke(updates)
        }
    }

    static validateOutput(output: InvokeOutput, toolType: ToolType): void {
        let maxToolResponseSize = defaultMaxToolResponseSize
        switch (toolType) {
            case ToolType.FsRead:
                maxToolResponseSize = fsReadToolResponseSize
                break
            case ToolType.ListDirectory:
                maxToolResponseSize = listDirectoryToolResponseSize
                break
            default:
                break
        }
        if (output.output.content.length > maxToolResponseSize) {
            throw Error(`${toolType} output exceeds maximum character limit of ${maxToolResponseSize}`)
        }
    }

    static async queueDescription(tool: Tool, updates: Writable, requiresAcceptance: boolean): Promise<void> {
        switch (tool.type) {
            case ToolType.FsRead:
                tool.tool.queueDescription(updates, requiresAcceptance)
                break
            case ToolType.FsWrite:
                await tool.tool.queueDescription(updates)
                break
            case ToolType.ExecuteBash:
                tool.tool.queueDescription(updates)
                break
            case ToolType.ListDirectory:
                tool.tool.queueDescription(updates, requiresAcceptance)
                break
            case ToolType.GrepSearch:
                tool.tool.queueDescription(updates)
                break
        }
    }

    static async validate(tool: Tool): Promise<void> {
        switch (tool.type) {
            case ToolType.FsRead:
                return tool.tool.validate()
            case ToolType.FsWrite:
                return tool.tool.validate()
            case ToolType.ExecuteBash:
                return tool.tool.validate()
            case ToolType.ListDirectory:
                return tool.tool.validate()
            case ToolType.GrepSearch:
                return tool.tool.validate()
        }
    }

    static tryFromToolUse(value: ToolUse): Tool | ToolResult {
        const mapErr = (parseError: any): ToolResult => ({
            toolUseId: value.toolUseId,
            content: [
                {
                    type: 'text',
                    text: `Failed to validate tool parameters: ${parseError}. The model has either suggested tool parameters which are incompatible with the existing tools, or has suggested one or more tool that does not exist in the list of known tools.`,
                } as ToolResultContentBlock,
            ],
            status: ToolResultStatus.ERROR,
        })

        try {
            switch (value.name) {
                case ToolType.FsRead:
                    return {
                        type: ToolType.FsRead,
                        tool: new FsRead(value.input as unknown as FsReadParams),
                    }
                case ToolType.FsWrite:
                    return {
                        type: ToolType.FsWrite,
                        tool: new FsWrite(value.input as unknown as FsWriteParams),
                    }
                case ToolType.ExecuteBash:
                    return {
                        type: ToolType.ExecuteBash,
                        tool: new ExecuteBash(value.input as unknown as ExecuteBashParams),
                    }
                case ToolType.ListDirectory:
                    return {
                        type: ToolType.ListDirectory,
                        tool: new ListDirectory(value.input as unknown as ListDirectoryParams),
                    }
                case ToolType.GrepSearch:
                    return {
                        type: ToolType.GrepSearch,
                        tool: new GrepSearch(value.input as unknown as GrepSearchParams),
                    }
                default:
                    return {
                        toolUseId: value.toolUseId,
                        content: [
                            {
                                type: 'text',
                                text: `The tool, "${value.name}" is not supported by the client`,
                            } as ToolResultContentBlock,
                        ],
                    }
            }
        } catch (error) {
            return mapErr(error)
        }
    }
}<|MERGE_RESOLUTION|>--- conflicted
+++ resolved
@@ -15,11 +15,8 @@
     fsReadToolResponseSize,
 } from './toolShared'
 import { ListDirectory, ListDirectoryParams } from './listDirectory'
-<<<<<<< HEAD
 import { GrepSearch, GrepSearchParams } from './grepSearch'
 import * as vscode from 'vscode'
-=======
->>>>>>> 28168cbe
 
 export enum ToolType {
     FsRead = 'fsRead',
