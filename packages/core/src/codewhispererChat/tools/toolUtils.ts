--- conflicted
+++ resolved
@@ -57,13 +57,9 @@
             case ToolType.FsWrite:
                 return tool.tool.invoke(updates ?? undefined)
             case ToolType.ExecuteBash:
-<<<<<<< HEAD
                 return tool.tool.invoke(updates ?? undefined)
-=======
-                return tool.tool.invoke(updates)
             case ToolType.ListDirectory:
                 return tool.tool.invoke(updates)
->>>>>>> 10bb1c7d
         }
     }
 
