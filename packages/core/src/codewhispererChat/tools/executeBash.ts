--- conflicted
+++ resolved
@@ -9,13 +9,9 @@
 import { ChildProcess, ChildProcessOptions } from '../../shared/utilities/processUtils'
 import { InvokeOutput, OutputKind, sanitizePath } from './toolShared'
 import { split } from 'shlex'
-<<<<<<< HEAD
-import * as vscode from 'vscode'
-=======
 import path from 'path'
 import * as vscode from 'vscode'
 import { isInDirectory } from '../../shared/filesystemUtilities'
->>>>>>> 4e0659cb
 
 export enum CommandCategory {
     ReadOnly,
