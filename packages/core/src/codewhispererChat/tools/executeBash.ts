--- conflicted
+++ resolved
@@ -265,26 +265,11 @@
                 },
                 collect: false,
                 waitForStreams: true,
-<<<<<<< HEAD
-                onStdout: (chunk: string) => {
-                    // Check for cancellation before processing each chunk
-                    if (cancellationToken?.isCancellationRequested) {
-                        this.logger.debug('Bash command execution cancelled during stdout processing')
-                        return
-                    }
-                    ExecuteBash.handleChunk(firstChunk ? '```console\n' + chunk : chunk, stdoutBuffer, updates)
-                    firstChunk = false
-                },
-                onStderr: (chunk: string) => {
-                    // Check for cancellation before processing each chunk
-                    if (cancellationToken?.isCancellationRequested) {
+                onStdout: async (chunk: string) => {
+                  if (cancellationToken?.isCancellationRequested) {
                         this.logger.debug('Bash command execution cancelled during stderr processing')
                         return
                     }
-                    ExecuteBash.handleChunk(firstStderrChunk ? '```console\n' + chunk : chunk, stderrBuffer, updates)
-                    firstStderrChunk = false
-=======
-                onStdout: async (chunk: string) => {
                     const isFirst = getAndSetFirstChunk(false)
                     const timestamp = Date.now()
                     outputQueue.push({
@@ -296,6 +281,10 @@
                     processQueue()
                 },
                 onStderr: async (chunk: string) => {
+                  if (cancellationToken?.isCancellationRequested) {
+                        this.logger.debug('Bash command execution cancelled during stderr processing')
+                        return
+                    }
                     const isFirst = getAndSetFirstChunk(false)
                     const timestamp = Date.now()
                     outputQueue.push({
@@ -305,7 +294,6 @@
                         isFirst,
                     })
                     processQueue()
->>>>>>> 8b53de4f
                 },
             }
 
