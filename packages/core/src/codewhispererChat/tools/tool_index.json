{
    "fsRead": {
        "name": "fsRead",
        "description": "A tool for reading a file.\n * This tool returns the contents of a file, and the optional `readRange` determines what range of lines will be read from the specified file.",
        "inputSchema": {
            "type": "object",
            "properties": {
                "path": {
                    "description": "Absolute path to a file, e.g. `/repo/file.py`.",
                    "type": "string"
                },
                "readRange": {
<<<<<<< HEAD
                    "description": "Optional parameter when reading files.\n * If none is given, the full file is shown. If provided, the file will be shown in the indicated line number range, e.g. [11, 12] will show lines 11 and 12. Indexing at 1 to start. Setting `[startLine, -1]` shows all lines from `startLine` to the end of the file. If the whole file is too large, try reading 4000 lines at once, for example: after reading [1, 4000], read [4000, 8000] next and repeat. You should read atleast 250 lines per invocation of the tool. In some cases, if reading a range of lines results in too many invocations instead attempt to read 4000 lines.",
=======
                    "description": "Optional parameter when reading files.\n * If none is given, the full file is shown. If provided, the file will be shown in the indicated line number range, e.g. [11, 12] will show lines 11 and 12. Indexing at 1 to start. Setting `[startLine, -1]` shows all lines from `startLine` to the end of the file. If the whole file is too large, try reading 4000 lines at once, for example: after reading [1, 4000], read [4000, 8000] next and repeat.",
>>>>>>> 63a28b8b
                    "items": {
                        "type": "integer"
                    },
                    "type": "array"
                }
            },
            "required": ["path"]
        }
    },
    "fsWrite": {
        "name": "fsWrite",
        "description": "A tool for creating and editing a file.\n * The `create` command will override the file at `path` if it already exists as a file, and otherwise create a new file\n * The `append` command will add content to the end of an existing file, automatically adding a newline if the file doesn't end with one. The file must exist.\n Notes for using the `strReplace` command:\n * The `oldStr` parameter should match EXACTLY one or more consecutive lines from the original file. Be mindful of whitespaces!\n * If the `oldStr` parameter is not unique in the file, the replacement will not be performed. Make sure to include enough context in `oldStr` to make it unique\n * The `newStr` parameter should contain the edited lines that should replace the `oldStr`. The `insert` command will insert `newStr` after `insertLine` and place it on its own line.",
        "inputSchema": {
            "type": "object",
            "properties": {
                "explanation": {
                    "description": "One sentence explanation as to why this tool is being used, and how it contributes to the goal.",
                    "type": "string"
                },
                "command": {
                    "type": "string",
                    "enum": ["create", "strReplace", "insert", "append"],
                    "description": "The commands to run. Allowed options are: `create`, `strReplace`, `insert`, `append`."
                },
                "fileText": {
                    "description": "Required parameter of `create` command, with the content of the file to be created.",
                    "type": "string"
                },
                "insertLine": {
                    "description": "Required parameter of `insert` command. The `newStr` will be inserted AFTER the line `insertLine` of `path`.",
                    "type": "integer"
                },
                "newStr": {
                    "description": "Required parameter of `strReplace` command containing the new string. Required parameter of `insert` command containing the string to insert. Required parameter of `append` command containing the content to append to the file.",
                    "type": "string"
                },
                "oldStr": {
                    "description": "Required parameter of `strReplace` command containing the string in `path` to replace.",
                    "type": "string"
                },
                "path": {
                    "description": "Absolute path to file or directory, e.g. `/repo/file.py` or `/repo`.",
                    "type": "string"
                }
            },
            "required": ["command", "path"]
        }
    },
    "executeBash": {
        "name": "executeBash",
        "description": "Execute the specified bash command.",
        "inputSchema": {
            "type": "object",
            "properties": {
                "command": {
                    "type": "string",
                    "description": "Bash command to execute"
                },
                "cwd": {
                    "type": "string",
                    "description": "Parameter to set the current working directory for the bash command."
                }
            },
            "required": ["command", "cwd"]
        }
    },
    "listDirectory": {
        "name": "listDirectory",
        "description": "List the contents of a directory and its subdirectories.\n * Use this tool for discovery, before using more targeted tools like fsRead.\n *Useful to try to understand the file structure before diving deeper into specific files.\n *Can be used to explore the codebase.\n *Results clearly distinguish between files, directories or symlinks with [FILE], [DIR] and [LINK] prefixes.",
        "inputSchema": {
            "type": "object",
            "properties": {
                "explanation": {
                    "description": "One sentence explanation as to why this tool is being used, and how it contributes to the goal.",
                    "type": "string"
                },
                "path": {
                    "type": "string",
                    "description": "Absolute path to a directory, e.g., `/repo`."
                },
                "maxDepth": {
                    "type": "integer",
                    "description": "Maximum depth to traverse when listing directories. Use `0` to list only the specified directory, `1` to include immediate subdirectories, etc. If it's not provided, it will list all subdirectories recursively."
                }
            },
            "required": ["path"]
        }
    }
}<|MERGE_RESOLUTION|>--- conflicted
+++ resolved
@@ -10,11 +10,7 @@
                     "type": "string"
                 },
                 "readRange": {
-<<<<<<< HEAD
                     "description": "Optional parameter when reading files.\n * If none is given, the full file is shown. If provided, the file will be shown in the indicated line number range, e.g. [11, 12] will show lines 11 and 12. Indexing at 1 to start. Setting `[startLine, -1]` shows all lines from `startLine` to the end of the file. If the whole file is too large, try reading 4000 lines at once, for example: after reading [1, 4000], read [4000, 8000] next and repeat. You should read atleast 250 lines per invocation of the tool. In some cases, if reading a range of lines results in too many invocations instead attempt to read 4000 lines.",
-=======
-                    "description": "Optional parameter when reading files.\n * If none is given, the full file is shown. If provided, the file will be shown in the indicated line number range, e.g. [11, 12] will show lines 11 and 12. Indexing at 1 to start. Setting `[startLine, -1]` shows all lines from `startLine` to the end of the file. If the whole file is too large, try reading 4000 lines at once, for example: after reading [1, 4000], read [4000, 8000] next and repeat.",
->>>>>>> 63a28b8b
                     "items": {
                         "type": "integer"
                     },
