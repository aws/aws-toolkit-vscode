--- conflicted
+++ resolved
@@ -9,11 +9,8 @@
 import { ToolUse } from '@amzn/codewhisperer-streaming'
 import { CommandValidation } from './executeBash'
 import { Change } from 'diff'
-<<<<<<< HEAD
 import { ChatSession } from '../clients/chat/v0/chat'
-=======
 import { i18n } from '../../shared/i18n-helper'
->>>>>>> 4b236007
 
 /**
  * A writable stream that feeds each chunk/line to the chat UI.
@@ -37,12 +34,18 @@
         private readonly logger = getLogger('chatStream')
     ) {
         super()
-<<<<<<< HEAD
         this.logger.debug(
             `ChatStream created for tabID: ${tabID}, triggerID: ${triggerID}, readFiles: ${session.readFiles}, emitEvent to mynahUI: ${emitEvent}`
         )
         if (!emitEvent) {
             return
+        }
+        if (validation.requiresAcceptance) {
+            this.messenger.sendDirectiveMessage(
+                tabID,
+                triggerID,
+                i18n('AWS.amazonq.chat.directive.runCommandToProceed')
+            )
         }
         // For FsRead and ListDirectory tools If messageIdToUpdate is undefined, we need to first create an empty message with messageId so it can be updated later
         if (isReadorList && !messageIdToUpdate) {
@@ -50,17 +53,6 @@
         } else {
             this.messenger.sendInitalStream(tabID, triggerID)
         }
-=======
-        this.logger.debug(`ChatStream created for tabID: ${tabID}, triggerID: ${triggerID}`)
-        if (validation.requiresAcceptance) {
-            this.messenger.sendDirectiveMessage(
-                tabID,
-                triggerID,
-                i18n('AWS.amazonq.chat.directive.runCommandToProceed')
-            )
-        }
-        this.messenger.sendInitalStream(tabID, triggerID)
->>>>>>> 4b236007
     }
 
     override _write(chunk: Buffer, encoding: BufferEncoding, callback: (error?: Error | null) => void): void {
