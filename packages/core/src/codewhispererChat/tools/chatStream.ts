/*!
 * Copyright Amazon.com, Inc. or its affiliates. All Rights Reserved.
 * SPDX-License-Identifier: Apache-2.0
 */

import { Writable } from 'stream'
import { Messenger } from '../controllers/chat/messenger/messenger'
import { ToolUse } from '@amzn/codewhisperer-streaming'
import { CommandValidation } from './executeBash'
import { Change } from 'diff'
<<<<<<< HEAD
import { ConversationTracker } from '../storages/conversationTracker'
=======
import { ChatSession } from '../clients/chat/v0/chat'
>>>>>>> db646376

/**
 * A writable stream that feeds each chunk/line to the chat UI.
 * Used for streaming tool output (like bash execution) to the chat interface.
 */
export class ChatStream extends Writable {
    private accumulatedLogs = ''

    public constructor(
        private readonly messenger: Messenger,
        private readonly tabID: string,
        private readonly triggerID: string,
        private readonly toolUse: ToolUse | undefined,
        private readonly session: ChatSession,
        private readonly messageIdToUpdate: string | undefined,
        // emitEvent decides to show the streaming message or read/list directory tool message to the user.
        private readonly emitEvent: boolean,
        private readonly validation: CommandValidation,
        private readonly changeList?: Change[]
    ) {
        super()
<<<<<<< HEAD
        this.messenger.sendInitalStream(tabID, triggerID)
=======
        this.logger.debug(
            `ChatStream created for tabID: ${tabID}, triggerID: ${triggerID}, session: ${session.readFiles}, emitEvent to mynahUI: ${emitEvent}`
        )
        if (!emitEvent) {
            return
        }
        // If messageIdToUpdate is undefined, we need to first create an empty message with messageId so it can be updated later
        messageIdToUpdate
            ? this.messenger.sendInitalStream(tabID, triggerID)
            : this.messenger.sendInitialToolMessage(tabID, triggerID, toolUse?.toolUseId)
>>>>>>> db646376
    }

    override _write(chunk: Buffer, encoding: BufferEncoding, callback: (error?: Error | null) => void): void {
        // Check if the conversation has been cancelled
        if (ConversationTracker.getInstance().isTriggerCancelled(this.triggerID)) {
            callback()
            return
        }

        const text = chunk.toString()
        this.accumulatedLogs += text
<<<<<<< HEAD
=======
        this.logger.debug(`ChatStream received chunk: ${text}, emitEvent to mynahUI: ${this.emitEvent}`)
>>>>>>> db646376
        this.messenger.sendPartialToolLog(
            this.accumulatedLogs,
            this.tabID,
            this.triggerID,
            this.toolUse,
            this.session,
            this.messageIdToUpdate,
            this.validation,
            this.changeList
        )
        callback()
    }

    override _final(callback: (error?: Error | null) => void): void {
        callback()
    }
}<|MERGE_RESOLUTION|>--- conflicted
+++ resolved
@@ -8,11 +8,8 @@
 import { ToolUse } from '@amzn/codewhisperer-streaming'
 import { CommandValidation } from './executeBash'
 import { Change } from 'diff'
-<<<<<<< HEAD
 import { ConversationTracker } from '../storages/conversationTracker'
-=======
 import { ChatSession } from '../clients/chat/v0/chat'
->>>>>>> db646376
 
 /**
  * A writable stream that feeds each chunk/line to the chat UI.
@@ -34,9 +31,6 @@
         private readonly changeList?: Change[]
     ) {
         super()
-<<<<<<< HEAD
-        this.messenger.sendInitalStream(tabID, triggerID)
-=======
         this.logger.debug(
             `ChatStream created for tabID: ${tabID}, triggerID: ${triggerID}, session: ${session.readFiles}, emitEvent to mynahUI: ${emitEvent}`
         )
@@ -47,7 +41,6 @@
         messageIdToUpdate
             ? this.messenger.sendInitalStream(tabID, triggerID)
             : this.messenger.sendInitialToolMessage(tabID, triggerID, toolUse?.toolUseId)
->>>>>>> db646376
     }
 
     override _write(chunk: Buffer, encoding: BufferEncoding, callback: (error?: Error | null) => void): void {
@@ -59,10 +52,6 @@
 
         const text = chunk.toString()
         this.accumulatedLogs += text
-<<<<<<< HEAD
-=======
-        this.logger.debug(`ChatStream received chunk: ${text}, emitEvent to mynahUI: ${this.emitEvent}`)
->>>>>>> db646376
         this.messenger.sendPartialToolLog(
             this.accumulatedLogs,
             this.tabID,
