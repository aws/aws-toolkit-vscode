/*!
 * Copyright Amazon.com, Inc. or its affiliates. All Rights Reserved.
 * SPDX-License-Identifier: Apache-2.0
 */

import { Writable } from 'stream'
import { getLogger } from '../../shared/logger/logger'
import { Messenger } from '../controllers/chat/messenger/messenger'
import { ToolUse } from '@amzn/codewhisperer-streaming'
import { CommandValidation } from './executeBash'
import { Change } from 'diff'
<<<<<<< HEAD
import { ConversationTracker } from '../storages/conversationTracker'
import { ChatSession } from '../clients/chat/v0/chat'
=======
>>>>>>> 8b53de4f

/**
 * A writable stream that feeds each chunk/line to the chat UI.
 * Used for streaming tool output (like bash execution) to the chat interface.
 */
export class ChatStream extends Writable {
    private accumulatedLogs = ''

    public constructor(
        private readonly messenger: Messenger,
        private readonly tabID: string,
        private readonly triggerID: string,
        private readonly toolUse: ToolUse | undefined,
        private readonly validation: CommandValidation,
        private readonly changeList?: Change[],
        private readonly logger = getLogger('chatStream')
    ) {
        super()
        this.logger.debug(`ChatStream created for tabID: ${tabID}, triggerID: ${triggerID}`)
        this.messenger.sendInitalStream(tabID, triggerID)
    }

    override _write(chunk: Buffer, encoding: BufferEncoding, callback: (error?: Error | null) => void): void {
        // Check if the conversation has been cancelled
        if (ConversationTracker.getInstance().isTriggerCancelled(this.triggerID)) {
            callback()
            return
        }

        const text = chunk.toString()
        this.accumulatedLogs += text
        this.logger.debug(`ChatStream received chunk: ${text}`)
        this.messenger.sendPartialToolLog(
            this.accumulatedLogs,
            this.tabID,
            this.triggerID,
            this.toolUse,
            this.validation,
            this.changeList
        )
        callback()
    }

    override _final(callback: (error?: Error | null) => void): void {
        callback()
    }
}<|MERGE_RESOLUTION|>--- conflicted
+++ resolved
@@ -9,11 +9,8 @@
 import { ToolUse } from '@amzn/codewhisperer-streaming'
 import { CommandValidation } from './executeBash'
 import { Change } from 'diff'
-<<<<<<< HEAD
 import { ConversationTracker } from '../storages/conversationTracker'
 import { ChatSession } from '../clients/chat/v0/chat'
-=======
->>>>>>> 8b53de4f
 
 /**
  * A writable stream that feeds each chunk/line to the chat UI.
