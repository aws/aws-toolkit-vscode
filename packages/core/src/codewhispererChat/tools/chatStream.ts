--- conflicted
+++ resolved
@@ -9,11 +9,8 @@
 import { ToolUse } from '@amzn/codewhisperer-streaming'
 import { CommandValidation } from './executeBash'
 import { Change } from 'diff'
-<<<<<<< HEAD
 import { ConversationTracker } from '../storages/conversationTracker'
-=======
 import { ChatSession } from '../clients/chat/v0/chat'
->>>>>>> b5cd5c39
 import { i18n } from '../../shared/i18n-helper'
 
 /**
