--- conflicted
+++ resolved
@@ -14,13 +14,9 @@
 import * as nls from 'vscode-nls'
 import { getLogger } from '../../../shared/logger/logger'
 import { getIcon } from '../../../shared/icons'
-<<<<<<< HEAD
-import { DefaultCloudWatchLogsClient } from '../../../shared/clients/cloudWatchLogsClient'
 import * as AppRunner from '@aws-sdk/client-apprunner'
-=======
 import { CloudWatchLogsClient } from '../../../shared/clients/cloudWatchLogs'
 import { LogGroup } from '@aws-sdk/client-cloudwatch-logs'
->>>>>>> 76ebe24a
 const localize = nls.loadMessageBundle()
 
 const contextBase = 'awsAppRunnerServiceNode'
