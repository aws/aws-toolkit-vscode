/*!
 * Copyright Amazon.com, Inc. or its affiliates. All Rights Reserved.
 * SPDX-License-Identifier: Apache-2.0
 */

// Disabled: detached server files cannot import vscode.
/* eslint-disable no-restricted-imports */
import * as vscode from 'vscode'
import { sshAgentSocketVariable, startSshAgent, startVscodeRemote } from '../../shared/extensions/ssh'
import { createBoundProcess, ensureDependencies } from '../../shared/remoteSession'
import { SshConfig } from '../../shared/sshConfig'
import * as path from 'path'
import { persistLocalCredentials, persistSmusProjectCreds, persistSSMConnection } from './credentialMapping'
import * as os from 'os'
import _ from 'lodash'
import { fs } from '../../shared/fs/fs'
import * as nodefs from 'fs'
import { getSmSsmEnv, spawnDetachedServer } from './utils'
import { getLogger } from '../../shared/logger/logger'
import { DevSettings } from '../../shared/settings'
import { ToolkitError } from '../../shared/errors'
import { SagemakerSpaceNode } from './explorer/sagemakerSpaceNode'
import { sleep } from '../../shared/utilities/timeoutUtils'
import { SagemakerUnifiedStudioSpaceNode } from '../../sagemakerunifiedstudio/explorer/nodes/sageMakerUnifiedStudioSpaceNode'

const logger = getLogger('sagemaker')

export async function tryRemoteConnection(
    node: SagemakerSpaceNode | SagemakerUnifiedStudioSpaceNode,
    ctx: vscode.ExtensionContext
) {
    const spaceArn = (await node.getSpaceArn()) as string
    const isSMUS = node instanceof SagemakerUnifiedStudioSpaceNode
    const remoteEnv = await prepareDevEnvConnection(spaceArn, ctx, 'sm_lc', isSMUS, node)
    try {
        await startVscodeRemote(
            remoteEnv.SessionProcess,
            remoteEnv.hostname,
            '/home/sagemaker-user',
            remoteEnv.vscPath,
            'sagemaker-user'
        )
    } catch (err) {
        getLogger().info(
            `sm:OpenRemoteConnect: Unable to connect to target space with arn: ${await node.getAppArn()} error: ${err}`
        )
    }
}

export async function prepareDevEnvConnection(
    spaceArn: string,
    ctx: vscode.ExtensionContext,
    connectionType: string,
    isSMUS: boolean,
    node: SagemakerSpaceNode | SagemakerUnifiedStudioSpaceNode | undefined,
    session?: string,
    wsUrl?: string,
    token?: string,
    domain?: string,
    appType?: string
) {
    const remoteLogger = configureRemoteConnectionLogger()
    const { ssm, vsc, ssh } = (await ensureDependencies()).unwrap()

    // Check timeout setting for remote SSH connections
    const remoteSshConfig = vscode.workspace.getConfiguration('remote.SSH')
    const current = remoteSshConfig.get<number>('connectTimeout')
    if (typeof current === 'number' && current < 120) {
        await remoteSshConfig.update('connectTimeout', 120, vscode.ConfigurationTarget.Global)
        void vscode.window.showInformationMessage(
            'Updated "remote.SSH.connectTimeout" to 120 seconds to improve stability.'
        )
    }

    const hostnamePrefix = connectionType
    const hostname = `${hostnamePrefix}_${spaceArn.replace(/\//g, '__').replace(/:/g, '_._')}`

    // save space credential mapping
    if (connectionType === 'sm_lc') {
        if (!isSMUS) {
            await persistLocalCredentials(spaceArn)
        } else {
            await persistSmusProjectCreds(spaceArn, node as SagemakerUnifiedStudioSpaceNode)
        }
    } else if (connectionType === 'sm_dl') {
<<<<<<< HEAD
        await persistSSMConnection(appArn, domain ?? '', session, wsUrl, token, appType)
=======
        await persistSSMConnection(spaceArn, domain ?? '', session, wsUrl, token)
>>>>>>> 0401a71d
    }

    await startLocalServer(ctx)
    await removeKnownHost(hostname)

    const sshConfig = new SshConfig(ssh, 'sm_', 'sagemaker_connect')
    const config = await sshConfig.ensureValid()
    if (config.isErr()) {
        const err = config.err()
        logger.error(`sagemaker: failed to add ssh config section: ${err.message}`)
        throw err
    }

    // set envirionment variables
    const vars = getSmSsmEnv(ssm, path.join(ctx.globalStorageUri.fsPath, 'sagemaker-local-server-info.json'))
    logger.info(`connect script logs at ${vars.LOG_FILE_LOCATION}`)

    const envProvider = async () => {
        return { [sshAgentSocketVariable]: await startSshAgent(), ...vars }
    }
    const SessionProcess = createBoundProcess(envProvider).extend({
        onStdout: remoteLogger,
        onStderr: remoteLogger,
        rejectOnErrorCode: true,
    })

    return {
        hostname,
        envProvider,
        sshPath: ssh,
        vscPath: vsc,
        SessionProcess,
    }
}

export function configureRemoteConnectionLogger() {
    const logPrefix = 'sagemaker:'
    const logger = (data: string) => getLogger().info(`${logPrefix}: ${data}`)
    return logger
}

export async function startLocalServer(ctx: vscode.ExtensionContext) {
    const storagePath = ctx.globalStorageUri.fsPath
    const serverPath = ctx.asAbsolutePath(path.join('dist/src/awsService/sagemaker/detached-server/', 'server.js'))
    const outLog = path.join(storagePath, 'sagemaker-local-server.out.log')
    const errLog = path.join(storagePath, 'sagemaker-local-server.err.log')
    const infoFilePath = path.join(storagePath, 'sagemaker-local-server-info.json')

    logger.info(`sagemaker-local-server.*.log at ${storagePath}`)

    const customEndpoint = DevSettings.instance.get('endpoints', {})['sagemaker']

    await stopLocalServer(ctx)

    const child = spawnDetachedServer(process.execPath, [serverPath], {
        cwd: path.dirname(serverPath),
        detached: true,
        stdio: ['ignore', nodefs.openSync(outLog, 'a'), nodefs.openSync(errLog, 'a')],
        env: {
            ...process.env,
            SAGEMAKER_ENDPOINT: customEndpoint,
            SAGEMAKER_LOCAL_SERVER_FILE_PATH: infoFilePath,
        },
    })

    child.unref()

    // Wait for the info file to appear (timeout after 10 seconds)
    const maxRetries = 20
    const delayMs = 500
    for (let i = 0; i < maxRetries; i++) {
        if (await fs.existsFile(infoFilePath)) {
            logger.debug('Detected server info file.')
            return
        }
        await sleep(delayMs)
    }

    throw new ToolkitError(`Timed out waiting for local server info file: ${infoFilePath}`)
}

interface LocalServerInfo {
    pid: number
    port: string
}

export async function stopLocalServer(ctx: vscode.ExtensionContext): Promise<void> {
    const infoFilePath = path.join(ctx.globalStorageUri.fsPath, 'sagemaker-local-server-info.json')

    if (!(await fs.existsFile(infoFilePath))) {
        logger.debug('no server info file found. nothing to stop.')
        return
    }

    let pid: number | undefined
    try {
        const content = await fs.readFileText(infoFilePath)
        const infoJson = JSON.parse(content) as LocalServerInfo
        pid = infoJson.pid
    } catch (err: any) {
        throw ToolkitError.chain(err, 'failed to parse server info file')
    }

    if (typeof pid === 'number' && !isNaN(pid)) {
        try {
            process.kill(pid)
            logger.debug(`stopped local server with PID ${pid}`)
        } catch (err: any) {
            if (err.code === 'ESRCH') {
                logger.warn(`no process found with PID ${pid}. It may have already exited.`)
            } else {
                throw ToolkitError.chain(err, 'failed to stop local server')
            }
        }
    } else {
        logger.warn('no valid PID found in info file.')
    }

    try {
        await fs.delete(infoFilePath)
        logger.debug('removed server info file.')
    } catch (err: any) {
        logger.warn(`could not delete info file: ${err.message ?? err}`)
    }
}

export async function removeKnownHost(hostname: string): Promise<void> {
    const knownHostsPath = path.join(os.homedir(), '.ssh', 'known_hosts')

    if (!(await fs.existsFile(knownHostsPath))) {
        logger.warn(`known_hosts not found at ${knownHostsPath}`)
        return
    }

    let lines: string[]
    try {
        const content = await fs.readFileText(knownHostsPath)
        lines = content.split('\n')
    } catch (err: any) {
        throw ToolkitError.chain(err, 'Failed to read known_hosts file')
    }

    const updatedLines = lines.filter((line) => !line.split(' ')[0].split(',').includes(hostname))

    if (updatedLines.length !== lines.length) {
        try {
            await fs.writeFile(knownHostsPath, updatedLines.join('\n'), { atomic: true })
            logger.debug(`Removed '${hostname}' from known_hosts`)
        } catch (err: any) {
            throw ToolkitError.chain(err, 'Failed to write updated known_hosts file')
        }
    }
}<|MERGE_RESOLUTION|>--- conflicted
+++ resolved
@@ -83,11 +83,7 @@
             await persistSmusProjectCreds(spaceArn, node as SagemakerUnifiedStudioSpaceNode)
         }
     } else if (connectionType === 'sm_dl') {
-<<<<<<< HEAD
-        await persistSSMConnection(appArn, domain ?? '', session, wsUrl, token, appType)
-=======
-        await persistSSMConnection(spaceArn, domain ?? '', session, wsUrl, token)
->>>>>>> 0401a71d
+        await persistSSMConnection(spaceArn, domain ?? '', session, wsUrl, token, appType)
     }
 
     await startLocalServer(ctx)
