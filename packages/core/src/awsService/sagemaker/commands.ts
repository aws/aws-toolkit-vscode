--- conflicted
+++ resolved
@@ -96,12 +96,8 @@
     wsUrl: string,
     token: string,
     domain: string,
-<<<<<<< HEAD
-    appType?: string
-=======
     appType?: string,
     isSMUS: boolean = false
->>>>>>> 37fc6954
 ) {
     getLogger().debug(
         'sm:deeplinkConnect: connectionIdentifier: %s session: %s wsUrl: %s token: %s isSMUS: %s',
@@ -158,17 +154,10 @@
     sageMakerClient?: SagemakerClient
 ) {
     await tryRefreshNode(node)
-<<<<<<< HEAD
-    if (node.getStatus() === 'Stopped' || node.getStatus() === 'Stopping') {
-        void vscode.window.showWarningMessage(`Space ${node.spaceApp.SpaceName} is already in Stopped/Stopping state.`)
-        return
-    } else if (node.getStatus() === 'Starting') {
-=======
     if (node.getStatus() === SpaceStatus.STOPPED || node.getStatus() === SpaceStatus.STOPPING) {
         void vscode.window.showWarningMessage(`Space ${node.spaceApp.SpaceName} is already in Stopped/Stopping state.`)
         return
     } else if (node.getStatus() === SpaceStatus.STARTING) {
->>>>>>> 37fc6954
         void vscode.window.showWarningMessage(
             `Space ${node.spaceApp.SpaceName} is in Starting state. Wait until it is Running to attempt stop again.`
         )
@@ -224,41 +213,6 @@
     const spaceName = node.spaceApp.SpaceName!
     await tryRefreshNode(node)
 
-<<<<<<< HEAD
-    // for Stopped SM spaces - check instance type before showing progress
-    if (node.getStatus() === 'Stopped') {
-        //  In case of SMUS, we pass in a SM Client and for SM AI, it creates a new SM Client.
-        const client = sageMakerClient ? sageMakerClient : new SagemakerClient(node.regionCode)
-
-        try {
-            await client.startSpace(spaceName, node.spaceApp.DomainId!)
-            await tryRefreshNode(node)
-            const appType = node.spaceApp.SpaceSettingsSummary?.AppType
-            if (!appType) {
-                throw new ToolkitError('AppType is undefined for the selected space. Cannot start remote connection.', {
-                    code: 'undefinedAppType',
-                })
-            }
-
-            // Only start showing progress after instance type validation
-            return await vscode.window.withProgress(
-                {
-                    location: vscode.ProgressLocation.Notification,
-                    cancellable: false,
-                    title: `Connecting to ${spaceName}`,
-                },
-                async (progress) => {
-                    progress.report({ message: 'Starting the space.' })
-                    await client.waitForAppInService(node.spaceApp.DomainId!, spaceName, appType)
-                    await tryRemoteConnection(node, ctx, progress)
-                }
-            )
-        } catch (err: any) {
-            // Ignore InstanceTypeError since it means the user decided not to use an instanceType with more memory
-            // just return without showing progress
-            if (err.code === InstanceTypeError) {
-                return
-=======
     const remoteAccess = node.spaceApp.SpaceSettingsSummary?.RemoteAccess
     const nodeStatus = node.getStatus()
 
@@ -400,17 +354,8 @@
                     cause: err,
                     code: err.code,
                 })
->>>>>>> 37fc6954
             }
-            throw new ToolkitError(`Remote connection failed: ${(err as Error).message}`, {
-                cause: err as Error,
-                code: err.code,
-            })
-        }
-<<<<<<< HEAD
-    } else if (node.getStatus() === 'Running') {
-        // For running spaces, show progress
-=======
+        }
     )
 }
 
@@ -430,7 +375,6 @@
         await client.startSpace(spaceName, node.spaceApp.DomainId!)
         await tryRefreshNode(node)
 
->>>>>>> 37fc6954
         return await vscode.window.withProgress(
             {
                 location: vscode.ProgressLocation.Notification,
@@ -438,11 +382,6 @@
                 title: `Connecting to ${spaceName}`,
             },
             async (progress) => {
-<<<<<<< HEAD
-                await tryRemoteConnection(node, ctx, progress)
-            }
-        )
-=======
                 progress.report({ message: 'Starting the space' })
                 await client.waitForAppInService(
                     node.spaceApp.DomainId!,
@@ -462,7 +401,6 @@
             cause: err as Error,
             code: err.code,
         })
->>>>>>> 37fc6954
     }
 }
 
