/*!
 * Copyright Amazon.com, Inc. or its affiliates. All Rights Reserved.
 * SPDX-License-Identifier: Apache-2.0
 */

export const ConnectFromRemoteWorkspaceMessage =
    'Unable to establish new remote connection. Your last active VS Code window is connected to a remote workspace. To open a new SageMaker Studio connection, select your local VS Code window and try again.'

export const InstanceTypeError = 'InstanceTypeError'

export const InstanceTypeMinimum = 'ml.t3.large'

export const InstanceTypeInsufficientMemory: Record<string, string> = {
    'ml.t3.medium': 'ml.t3.large',
    'ml.c7i.large': 'ml.c7i.xlarge',
    'ml.c6i.large': 'ml.c6i.xlarge',
    'ml.c6id.large': 'ml.c6id.xlarge',
    'ml.c5.large': 'ml.c5.xlarge',
}

// Remote access constants
export const RemoteAccess = {
    ENABLED: 'ENABLED',
    DISABLED: 'DISABLED',
} as const

export const SpaceStatus = {
    RUNNING: 'Running',
    STOPPED: 'Stopped',
    STARTING: 'Starting',
    STOPPING: 'Stopping',
} as const

export const InstanceTypeInsufficientMemoryMessage = (
    spaceName: string,
    chosenInstanceType: string,
    recommendedInstanceType: string
) => {
    return `Unable to create app for [${spaceName}] because instanceType [${chosenInstanceType}] is not supported for remote access enabled spaces. Use instanceType with at least 8 GiB memory. Would you like to start your space with instanceType [${recommendedInstanceType}]?`
}

export const InstanceTypeNotSelectedMessage = (spaceName: string) => {
    return `No instanceType specified for [${spaceName}]. ${InstanceTypeMinimum} is the default instance type, which meets minimum 8 GiB memory requirements for remote access. Continuing will start your space with instanceType [${InstanceTypeMinimum}] and remotely connect.`
}

export const RemoteAccessRequiredMessage =
    'This space requires remote access to be enabled.\nWould you like to restart the space and connect?\nAny unsaved work will be lost.'

<<<<<<< HEAD
// SSH Configuration Error Messages
export const SshConfigUpdateDeclinedMessage = (configHostName: string, configPath: string) =>
    `SSH configuration has an outdated ${configHostName} section. Fix your ${configPath} file manually to enable remote connections.`

export const SshConfigOpenedForEditMessage = () =>
    `SSH configuration file opened for editing. Fix the issue and try connecting again.`

export const SshConfigSyntaxErrorMessage = (configPath: string) =>
    `SSH configuration has syntax errors in your ${configPath} file. Fix the configuration manually to enable remote connection.`

export const SshConfigRemovalFailedMessage = (configHostName: string) =>
    `Failed to remove SSH config section for ${configHostName}`

export const SshConfigUpdateFailedMessage = (configPath: string, configHostName: string) =>
    `Failed to update SSH config section. Fix your ${configPath} file manually or remove the outdated ${configHostName} section.`
=======
export const SmusDeeplinkSessionExpiredError = {
    title: 'Session Disconnected',
    message:
        'Your SageMaker Unified Studio session has been disconnected. Select a local (non-remote) VS Code window and use the SageMaker Unified Studio portal to connect again.',
    code: 'SMUS_SESSION_DISCONNECTED',
    shortMessage: 'Session disconnected, re-connect from SageMaker Unified Studio portal.',
} as const
>>>>>>> e369ff3d
<|MERGE_RESOLUTION|>--- conflicted
+++ resolved
@@ -46,28 +46,46 @@
 export const RemoteAccessRequiredMessage =
     'This space requires remote access to be enabled.\nWould you like to restart the space and connect?\nAny unsaved work will be lost.'
 
-<<<<<<< HEAD
 // SSH Configuration Error Messages
 export const SshConfigUpdateDeclinedMessage = (configHostName: string, configPath: string) =>
-    `SSH configuration has an outdated ${configHostName} section. Fix your ${configPath} file manually to enable remote connections.`
+    `SSH configuration has an outdated ${configHostName} section. Fix your ${configPath} file manually to enable remote connection.`
 
 export const SshConfigOpenedForEditMessage = () =>
     `SSH configuration file opened for editing. Fix the issue and try connecting again.`
 
 export const SshConfigSyntaxErrorMessage = (configPath: string) =>
-    `SSH configuration has syntax errors in your ${configPath} file. Fix the configuration manually to enable remote connection.`
+    `SSH configuration has syntax errors in your ${configPath} file. Fix the configuration to enable remote connection.`
 
-export const SshConfigRemovalFailedMessage = (configHostName: string) =>
-    `Failed to remove SSH config section for ${configHostName}`
+export const SshConfigRemovalFailedMessage = (configHostName: string, configPath: string) =>
+    `Failed to remove SSH config section for ${configHostName}. Fix your ${configPath} file manually by removing outdated ${configHostName} section.`
 
 export const SshConfigUpdateFailedMessage = (configPath: string, configHostName: string) =>
     `Failed to update SSH config section. Fix your ${configPath} file manually or remove the outdated ${configHostName} section.`
-=======
+
+export const SshConfigModifiedMessage = (configHostName: string) =>
+    `The ${configHostName} section has been modified. Manually remove the section and try again.`
+
+// SSH Configuration Error Codes
+export const SshConfigErrorCode = {
+    OPENED_FOR_EDIT: 'SshConfigOpenedForEdit',
+    EXTERNAL_ERROR: 'SshConfigExternalError',
+    PROMPT_FAILED: 'SshConfigPromptFailed',
+    READ_FAILED: 'SshConfigReadFailed',
+    UPDATE_DECLINED: 'SshConfigUpdateDeclined',
+    MODIFIED: 'SshConfigModified',
+    REMOVAL_FAILED: 'SshConfigRemovalFailed',
+    UPDATE_FAILED: 'SshConfigUpdateFailed',
+    ERROR_HANDLING_FAILED: 'SshConfigErrorHandlingFailed',
+} as const
+
+// SageMaker SSH latest Configuration Version
+// Note : AWS Toolkit will keep this version up-to-date.
+export const CurrentSshConfigVersion = 2
+
 export const SmusDeeplinkSessionExpiredError = {
     title: 'Session Disconnected',
     message:
         'Your SageMaker Unified Studio session has been disconnected. Select a local (non-remote) VS Code window and use the SageMaker Unified Studio portal to connect again.',
     code: 'SMUS_SESSION_DISCONNECTED',
     shortMessage: 'Session disconnected, re-connect from SageMaker Unified Studio portal.',
-} as const
->>>>>>> e369ff3d
+} as const