--- conflicted
+++ resolved
@@ -101,26 +101,15 @@
     session?: string,
     wsUrl?: string,
     token?: string,
-<<<<<<< HEAD
-    appType?: string
-=======
     appType?: string,
     isSMUS?: boolean
->>>>>>> 37fc6954
 ): Promise<void> {
     let refreshUrl: string | undefined
 
-<<<<<<< HEAD
-    let appSubDomain = 'jupyterlab'
-    if (appType && appType.toLowerCase() === 'codeeditor') {
-        appSubDomain = 'code-editor'
-    }
-=======
     if (!isSMUS) {
         // Construct refreshUrl for SageMaker AI connections
         const { region } = parseArn(spaceArn)
         const endpoint = DevSettings.instance.get('endpoints', {})['sagemaker'] ?? ''
->>>>>>> 37fc6954
 
         let appSubDomain = 'jupyterlab'
         if (appType && appType.toLowerCase() === 'codeeditor') {
