/*!
 * Copyright Amazon.com, Inc. or its affiliates. All Rights Reserved.
 * SPDX-License-Identifier: Apache-2.0
 */
<<<<<<< HEAD
=======
import os from 'os'
>>>>>>> f9e41249
import { fs, globals } from '../../shared'
import { ToolkitError } from '../../shared/errors'
import { tryRun } from '../../shared/utilities/pathFind'
import { Timeout } from '../../shared/utilities/timeoutUtils'
import { findAsync } from '../../shared/utilities/collectionUtils'
import { RunParameterContext } from '../../shared/utilities/processUtils'
import path from 'path'

type sshKeyType = 'rsa' | 'ed25519'

export class SshKeyPair {
    private publicKeyPath: string
    private lifeTimeout: Timeout

    private constructor(
        private readonly keyPath: string,
        lifetime: number
    ) {
        this.publicKeyPath = `${this.keyPath}.pub`
        this.lifeTimeout = new Timeout(lifetime)

        this.lifeTimeout.onCompletion(async () => {
            await this.delete()
        })
    }

    private static getKeypath(keyName: string): string {
        return path.join(globals.context.globalStorageUri.fsPath, keyName)
    }

    public static async getSshKeyPair(keyName: string, lifetime: number) {
        const keyPath = SshKeyPair.getKeypath(keyName)
        await SshKeyPair.generateSshKeyPair(keyPath)
        return new SshKeyPair(keyPath, lifetime)
    }

<<<<<<< HEAD
    private static isValidKeyPath(keyPath: string): boolean {
        const relative = path.relative(globals.context.globalStorageUri.fsPath, keyPath)
        return relative !== undefined && !relative.startsWith('..') && !path.isAbsolute(relative) && keyPath.length > 4
    }

    private static assertValidKeypath(keyPath: string, message: string): void | never {
        if (!SshKeyPair.isValidKeyPath(keyPath)) {
            throw new ToolkitError(message)
        }
    }

    public static async generateSshKeyPair(keyPath: string): Promise<void> {
        const keyGenerated = await this.tryKeyTypes(keyPath, ['ed25519', 'rsa'])
=======
    private static async assertGenerated(keyPath: string, keyGenerated: boolean): Promise<never | void> {
>>>>>>> f9e41249
        if (!keyGenerated) {
            throw new ToolkitError('ec2: Unable to generate ssh key pair with either ed25519 or rsa')
        }

        if (!(await fs.exists(keyPath))) {
            throw new ToolkitError(`ec2: Failed to generate keys, resulting key not found at ${keyPath}`)
        }
    }

    public static async generateSshKeyPair(keyPath: string): Promise<void> {
        const keyGenerated = await SshKeyPair.tryKeyTypes(keyPath, ['ed25519', 'rsa'])
        await SshKeyPair.assertGenerated(keyPath, keyGenerated)
        // Should already be the case, but just in case we assert permissions.
        // skip on Windows since it only allows write permission to be changed.
        if (!globals.isWeb && os.platform() !== 'win32') {
            await fs.chmod(keyPath, 0o600)
        }
    }
    /**
     * Attempts to generate an ssh key pair. Returns true if successful, false otherwise.
     * @param keyPath where to generate key.
     * @param keyType type of key to generate.
     */
    public static async tryKeyGen(keyPath: string, keyType: sshKeyType): Promise<boolean> {
        const overrideKeys = async (_t: string, proc: RunParameterContext) => {
            await proc.send('yes')
        }
        return !(await tryRun('ssh-keygen', ['-t', keyType, '-N', '', '-q', '-f', keyPath], 'yes', 'unknown key type', {
            onStdout: overrideKeys,
        }))
    }

    public static async tryKeyTypes(keyPath: string, keyTypes: sshKeyType[]): Promise<boolean> {
        const keyTypeUsed = await findAsync(keyTypes, async (type) => await this.tryKeyGen(keyPath, type))
        return keyTypeUsed !== undefined
    }

    public getPublicKeyPath(): string {
        return this.publicKeyPath
    }

    public getPrivateKeyPath(): string {
        return this.keyPath
    }

    public async getPublicKey(): Promise<string> {
        const contents = await fs.readFileText(this.publicKeyPath)
        return contents
    }

    public async delete(): Promise<void> {
<<<<<<< HEAD
        SshKeyPair.assertValidKeypath(
            this.keyPath,
            `ec2: keyPath became invalid after creation, not deleting key at ${this.keyPath}`
        )
        await fs.delete(this.keyPath)
        await fs.delete(this.publicKeyPath)
=======
        await fs.delete(this.keyPath, { force: true })
        await fs.delete(this.publicKeyPath, { force: true })
>>>>>>> f9e41249

        if (!this.lifeTimeout.completed) {
            this.lifeTimeout.cancel()
        }
    }

    public async isDeleted(): Promise<boolean> {
        const privateKeyDeleted = !(await fs.existsFile(this.getPrivateKeyPath()))
        const publicKeyDeleted = !(await fs.existsFile(this.getPublicKeyPath()))
        return privateKeyDeleted || publicKeyDeleted
    }

    public timeAlive(): number {
        return this.lifeTimeout.elapsedTime
    }
}<|MERGE_RESOLUTION|>--- conflicted
+++ resolved
@@ -2,10 +2,7 @@
  * Copyright Amazon.com, Inc. or its affiliates. All Rights Reserved.
  * SPDX-License-Identifier: Apache-2.0
  */
-<<<<<<< HEAD
-=======
 import os from 'os'
->>>>>>> f9e41249
 import { fs, globals } from '../../shared'
 import { ToolkitError } from '../../shared/errors'
 import { tryRun } from '../../shared/utilities/pathFind'
@@ -42,7 +39,6 @@
         return new SshKeyPair(keyPath, lifetime)
     }
 
-<<<<<<< HEAD
     private static isValidKeyPath(keyPath: string): boolean {
         const relative = path.relative(globals.context.globalStorageUri.fsPath, keyPath)
         return relative !== undefined && !relative.startsWith('..') && !path.isAbsolute(relative) && keyPath.length > 4
@@ -54,11 +50,7 @@
         }
     }
 
-    public static async generateSshKeyPair(keyPath: string): Promise<void> {
-        const keyGenerated = await this.tryKeyTypes(keyPath, ['ed25519', 'rsa'])
-=======
     private static async assertGenerated(keyPath: string, keyGenerated: boolean): Promise<never | void> {
->>>>>>> f9e41249
         if (!keyGenerated) {
             throw new ToolkitError('ec2: Unable to generate ssh key pair with either ed25519 or rsa')
         }
@@ -110,17 +102,12 @@
     }
 
     public async delete(): Promise<void> {
-<<<<<<< HEAD
         SshKeyPair.assertValidKeypath(
             this.keyPath,
             `ec2: keyPath became invalid after creation, not deleting key at ${this.keyPath}`
         )
-        await fs.delete(this.keyPath)
-        await fs.delete(this.publicKeyPath)
-=======
         await fs.delete(this.keyPath, { force: true })
         await fs.delete(this.publicKeyPath, { force: true })
->>>>>>> f9e41249
 
         if (!this.lifeTimeout.completed) {
             this.lifeTimeout.cancel()
