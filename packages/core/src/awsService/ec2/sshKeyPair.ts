--- conflicted
+++ resolved
@@ -46,25 +46,12 @@
      * @param keyType type of key to generate.
      */
     public static async tryKeyGen(keyPath: string, keyType: sshKeyType): Promise<boolean> {
-<<<<<<< HEAD
-        const overrideKeys = async (proc: any, _t: string) => {
-            await proc.send('yes')
-        }
-        return !(await tryRun(
-            'ssh-keygen',
-            ['-t', keyType, '-N', '', '-q', '-f', keyPath],
-            'yes',
-            'unknown key type',
-            overrideKeys
-        ))
-=======
         const overrideKeys = async (_t: string, proc: RunParameterContext) => {
             await proc.send('yes')
         }
         return !(await tryRun('ssh-keygen', ['-t', keyType, '-N', '', '-q', '-f', keyPath], 'yes', 'unknown key type', {
             onStdout: overrideKeys,
         }))
->>>>>>> 486dd03c
     }
 
     public static async tryKeyTypes(keyPath: string, keyTypes: sshKeyType[]): Promise<boolean> {
