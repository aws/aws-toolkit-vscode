--- conflicted
+++ resolved
@@ -6,13 +6,10 @@
 import { chmodSync } from 'fs'
 import { ToolkitError } from '../../shared/errors'
 import { ChildProcess } from '../../shared/utilities/childProcess'
-<<<<<<< HEAD
 import { tryRun } from '../../shared/utilities/pathFind'
+import { Timeout } from '../../shared/utilities/timeoutUtils'
 
 type sshKeyType = 'ed25519' | 'rsa'
-=======
-import { Timeout } from '../../shared/utilities/timeoutUtils'
->>>>>>> 24840fda
 
 export class SshKeyPair {
     private publicKeyPath: string
