/*!
 * Copyright Amazon.com, Inc. or its affiliates. All Rights Reserved.
 * SPDX-License-Identifier: Apache-2.0
 */
import * as vscode from 'vscode'
import { Ec2InstanceNode } from './explorer/ec2InstanceNode'
import { Ec2Node } from './explorer/ec2ParentNode'
import { Ec2ConnectionManager } from './model'
import { Ec2Prompter, instanceFilter, Ec2Selection } from './prompter'
import { SafeEc2Instance, Ec2Client } from '../../shared/clients/ec2Client'
import { copyToClipboard } from '../../shared/utilities/messages'
import { getLogger } from '../../shared/logger'
<<<<<<< HEAD
import { ec2LogSchema } from './ec2LogDocumentProvider'
=======
import { getAwsConsoleUrl } from '../../shared/awsConsole'
import { showRegionPrompter } from '../../auth/utils'
import { openUrl } from '../../shared/utilities/vsCodeUtils'
>>>>>>> 4c3e64cc

export function refreshExplorer(node?: Ec2Node) {
    if (node) {
        const n = node instanceof Ec2InstanceNode ? node.parent : node
        n.refreshNode().catch((e) => {
            getLogger().error('refreshNode failed: %s', (e as Error).message)
        })
    }
}

export async function openTerminal(node?: Ec2Node) {
    const selection = await getSelection(node)

    const connectionManager = new Ec2ConnectionManager(selection.region)
    await connectionManager.attemptToOpenEc2Terminal(selection)
}

export async function openRemoteConnection(node?: Ec2Node) {
    const selection = await getSelection(node)
    const connectionManager = new Ec2ConnectionManager(selection.region)
    await connectionManager.tryOpenRemoteConnection(selection)
}

export async function startInstance(node?: Ec2Node) {
    const prompterFilter = (instance: SafeEc2Instance) => instance.LastSeenStatus !== 'running'
    const selection = await getSelection(node, prompterFilter)
    const client = new Ec2Client(selection.region)
    await client.startInstanceWithCancel(selection.instanceId)
}

export async function stopInstance(node?: Ec2Node) {
    const prompterFilter = (instance: SafeEc2Instance) => instance.LastSeenStatus !== 'stopped'
    const selection = await getSelection(node, prompterFilter)
    const client = new Ec2Client(selection.region)
    await client.stopInstanceWithCancel(selection.instanceId)
}

export async function rebootInstance(node?: Ec2Node) {
    const selection = await getSelection(node)
    const client = new Ec2Client(selection.region)
    await client.rebootInstanceWithCancel(selection.instanceId)
}

export async function linkToLaunchInstance(node?: Ec2Node) {
    const region = node ? node.regionCode : (await showRegionPrompter('Select Region', '')).id
    const url = getAwsConsoleUrl('ec2-launch', region)
    await openUrl(url)
}

async function getSelection(node?: Ec2Node, filter?: instanceFilter): Promise<Ec2Selection> {
    const prompter = new Ec2Prompter(filter)
    const selection = node && node instanceof Ec2InstanceNode ? node.toSelection() : await prompter.promptUser()
    return selection
}

export async function copyInstanceId(instanceId: string): Promise<void> {
    await copyToClipboard(instanceId, 'Id')
}

export async function openLogDocument(node?: Ec2InstanceNode): Promise<void> {
    const uri = ec2LogSchema.form(await getSelection(node))
    const doc = await vscode.workspace.openTextDocument(uri)
    await vscode.window.showTextDocument(doc, { preview: false })
    await vscode.languages.setTextDocumentLanguage(doc, 'log')
}<|MERGE_RESOLUTION|>--- conflicted
+++ resolved
@@ -10,13 +10,10 @@
 import { SafeEc2Instance, Ec2Client } from '../../shared/clients/ec2Client'
 import { copyToClipboard } from '../../shared/utilities/messages'
 import { getLogger } from '../../shared/logger'
-<<<<<<< HEAD
 import { ec2LogSchema } from './ec2LogDocumentProvider'
-=======
 import { getAwsConsoleUrl } from '../../shared/awsConsole'
 import { showRegionPrompter } from '../../auth/utils'
 import { openUrl } from '../../shared/utilities/vsCodeUtils'
->>>>>>> 4c3e64cc
 
 export function refreshExplorer(node?: Ec2Node) {
     if (node) {
