--- conflicted
+++ resolved
@@ -2,29 +2,17 @@
  * Copyright Amazon.com, Inc. or its affiliates. All Rights Reserved.
  * SPDX-License-Identifier: Apache-2.0
  */
-<<<<<<< HEAD
-
-=======
 import { Ec2InstanceNode } from './explorer/ec2InstanceNode'
->>>>>>> 1ca15016
 import { Ec2Node } from './explorer/ec2ParentNode'
 import { SafeEc2Instance, Ec2Client } from '../../shared/clients/ec2Client'
 import { copyToClipboard } from '../../shared/utilities/messages'
-<<<<<<< HEAD
-import { getAwsConsoleUrl } from '../../shared/awsConsole'
-import { showRegionPrompter } from '../../auth/utils'
-import { openUrl } from '../../shared/utilities/vsCodeUtils'
-import { Ec2Prompter, Ec2Selection, instanceFilter } from './prompter'
-import { Ec2InstanceNode } from './explorer/ec2InstanceNode'
-import { Ec2ConnecterMap } from './connectionManagerMap'
-=======
-import { getLogger } from '../../shared/logger'
 import { ec2LogSchema } from './ec2LogDocumentProvider'
 import { getAwsConsoleUrl } from '../../shared/awsConsole'
 import { showRegionPrompter } from '../../auth/utils'
 import { openUrl } from '../../shared/utilities/vsCodeUtils'
 import { showFile } from '../../shared/utilities/textDocumentUtilities'
->>>>>>> 1ca15016
+import { Ec2ConnecterMap } from './connectionManagerMap'
+import { Ec2Prompter, Ec2Selection, instanceFilter } from './prompter'
 
 export async function openTerminal(connectionManagers: Ec2ConnecterMap, node?: Ec2Node) {
     const selection = await getSelection(node)
