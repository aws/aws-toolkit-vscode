/*!
 * Copyright Amazon.com, Inc. or its affiliates. All Rights Reserved.
 * SPDX-License-Identifier: Apache-2.0
 */
import * as vscode from 'vscode'
import { Ec2Client, getNameOfInstance } from '../../../shared/clients/ec2Client'
import { AWSResourceNode } from '../../../shared/treeview/nodes/awsResourceNode'
import { AWSTreeNodeBase } from '../../../shared/treeview/nodes/awsTreeNodeBase'
import { SafeEc2Instance } from '../../../shared/clients/ec2Client'
import globals from '../../../shared/extensionGlobals'
import { getIconCode } from '../utils'
import { Ec2Selection } from '../prompter'
import { Ec2ParentNode } from './ec2ParentNode'
import { EC2 } from 'aws-sdk'

export const Ec2InstanceRunningContext = 'awsEc2RunningNode'
export const Ec2InstanceStoppedContext = 'awsEc2StoppedNode'
export const Ec2InstancePendingContext = 'awsEc2PendingNode'

type Ec2InstanceNodeContext = 'awsEc2RunningNode' | 'awsEc2StoppedNode' | 'awsEc2PendingNode'

export class Ec2InstanceNode extends AWSTreeNodeBase implements AWSResourceNode {
    public constructor(
        public readonly parent: Ec2ParentNode,
        public readonly client: Ec2Client,
        public override readonly regionCode: string,
        private readonly partitionId: string,
        // XXX: this variable is marked as readonly, but the 'status' attribute is updated when polling the nodes.
<<<<<<< HEAD
        public readonly instance: Ec2Instance
=======
        public readonly instance: SafeEc2Instance
>>>>>>> 3075757b
    ) {
        super('')
        this.updateInstance(instance)
        this.id = this.InstanceId
    }

<<<<<<< HEAD
    public updateInstance(newInstance: Ec2Instance) {
        this.setInstanceStatus(newInstance.status!)
        this.label = `${this.name} (${this.InstanceId})`
        this.contextValue = this.getContext()
        this.iconPath = new vscode.ThemeIcon(getIconCode(this.instance))
        this.tooltip = `${this.name}\n${this.InstanceId}\n${this.instance.status}\n${this.arn}`
=======
    public updateInstance(newInstance: SafeEc2Instance) {
        this.setInstanceStatus(newInstance.LastSeenStatus)
        this.label = `${this.name} (${this.InstanceId})`
        this.contextValue = this.getContext()
        this.iconPath = new vscode.ThemeIcon(getIconCode(this.instance))
        this.tooltip = `${this.name}\n${this.InstanceId}\n${this.instance.LastSeenStatus}\n${this.arn}`
>>>>>>> 3075757b

        if (this.isPending()) {
            this.parent.pollingSet.start(this.InstanceId)
        }
    }

    public isPending(): boolean {
        return this.getStatus() !== 'running' && this.getStatus() !== 'stopped'
    }

    public async updateStatus() {
        const newStatus = await this.client.getInstanceStatus(this.InstanceId)
        this.updateInstance({ ...this.instance, LastSeenStatus: newStatus })
    }

    private getContext(): Ec2InstanceNodeContext {
        if (this.instance.LastSeenStatus === 'running') {
            return Ec2InstanceRunningContext
        }

        if (this.instance.LastSeenStatus === 'stopped') {
            return Ec2InstanceStoppedContext
        }

        return Ec2InstancePendingContext
    }

    public setInstanceStatus(instanceStatus: string) {
<<<<<<< HEAD
        this.instance.status = instanceStatus
=======
        this.instance.LastSeenStatus = instanceStatus
>>>>>>> 3075757b
    }

    public toSelection(): Ec2Selection {
        return {
            region: this.regionCode,
            instanceId: this.InstanceId,
        }
    }

<<<<<<< HEAD
    public getStatus(): string {
        return this.instance.status!
=======
    public getStatus(): EC2.InstanceStateName {
        return this.instance.LastSeenStatus
>>>>>>> 3075757b
    }

    public get name(): string {
        return getNameOfInstance(this.instance) ?? `(no name)`
    }

    public get InstanceId(): string {
        return this.instance.InstanceId!
    }

    public get arn(): string {
        return `arn:${this.partitionId}:ec2:${
            this.regionCode
        }:${globals.awsContext.getCredentialAccountId()}:instance/${this.InstanceId}`
    }

    public async refreshNode(): Promise<void> {
        await this.updateStatus()
        await vscode.commands.executeCommand('aws.refreshAwsExplorerNode', this)
    }
}<|MERGE_RESOLUTION|>--- conflicted
+++ resolved
@@ -26,32 +26,19 @@
         public override readonly regionCode: string,
         private readonly partitionId: string,
         // XXX: this variable is marked as readonly, but the 'status' attribute is updated when polling the nodes.
-<<<<<<< HEAD
-        public readonly instance: Ec2Instance
-=======
         public readonly instance: SafeEc2Instance
->>>>>>> 3075757b
     ) {
         super('')
         this.updateInstance(instance)
         this.id = this.InstanceId
     }
 
-<<<<<<< HEAD
-    public updateInstance(newInstance: Ec2Instance) {
-        this.setInstanceStatus(newInstance.status!)
-        this.label = `${this.name} (${this.InstanceId})`
-        this.contextValue = this.getContext()
-        this.iconPath = new vscode.ThemeIcon(getIconCode(this.instance))
-        this.tooltip = `${this.name}\n${this.InstanceId}\n${this.instance.status}\n${this.arn}`
-=======
     public updateInstance(newInstance: SafeEc2Instance) {
         this.setInstanceStatus(newInstance.LastSeenStatus)
         this.label = `${this.name} (${this.InstanceId})`
         this.contextValue = this.getContext()
         this.iconPath = new vscode.ThemeIcon(getIconCode(this.instance))
         this.tooltip = `${this.name}\n${this.InstanceId}\n${this.instance.LastSeenStatus}\n${this.arn}`
->>>>>>> 3075757b
 
         if (this.isPending()) {
             this.parent.pollingSet.start(this.InstanceId)
@@ -80,11 +67,7 @@
     }
 
     public setInstanceStatus(instanceStatus: string) {
-<<<<<<< HEAD
-        this.instance.status = instanceStatus
-=======
         this.instance.LastSeenStatus = instanceStatus
->>>>>>> 3075757b
     }
 
     public toSelection(): Ec2Selection {
@@ -94,13 +77,8 @@
         }
     }
 
-<<<<<<< HEAD
-    public getStatus(): string {
-        return this.instance.status!
-=======
     public getStatus(): EC2.InstanceStateName {
         return this.instance.LastSeenStatus
->>>>>>> 3075757b
     }
 
     public get name(): string {
