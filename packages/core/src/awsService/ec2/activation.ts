/*!
 * Copyright Amazon.com, Inc. or its affiliates. All Rights Reserved.
 * SPDX-License-Identifier: Apache-2.0
 */
import * as vscode from 'vscode'
import { ExtContext } from '../../shared/extensions'
import { Commands } from '../../shared/vscode/commands2'
import { telemetry } from '../../shared/telemetry/telemetry'
import { Ec2InstanceNode } from './explorer/ec2InstanceNode'
import { copyTextCommand } from '../../awsexplorer/commands/copyText'
import { Ec2Node } from './explorer/ec2ParentNode'
import {
    openRemoteConnection,
    openTerminal,
    rebootInstance,
    startInstance,
    stopInstance,
    refreshExplorer,
<<<<<<< HEAD
    openLogDocument,
=======
    linkToLaunchInstance,
>>>>>>> 4c3e64cc
} from './commands'
import { EC2_LOGS_SCHEME } from '../../shared/constants'
import { Ec2LogDocumentProvider } from './ec2LogDocumentProvider'

export async function activate(ctx: ExtContext): Promise<void> {
    ctx.extensionContext.subscriptions.push(
        vscode.workspace.registerTextDocumentContentProvider(EC2_LOGS_SCHEME, new Ec2LogDocumentProvider())
    )
    ctx.extensionContext.subscriptions.push(
        Commands.register('aws.ec2.openTerminal', async (node?: Ec2InstanceNode) => {
            await telemetry.ec2_connectToInstance.run(async (span) => {
                span.record({ ec2ConnectionType: 'ssm' })
                await openTerminal(node)
            })
        }),

        Commands.register('aws.ec2.copyInstanceId', async (node: Ec2InstanceNode) => {
            await copyTextCommand(node, 'id')
        }),
        Commands.register('aws.ec2.viewLogs', async (node?: Ec2InstanceNode) => {
            await openLogDocument(node)
        }),

        Commands.register('aws.ec2.openRemoteConnection', async (node?: Ec2Node) => {
            await openRemoteConnection(node)
        }),

        Commands.register('aws.ec2.startInstance', async (node?: Ec2Node) => {
            await telemetry.ec2_changeState.run(async (span) => {
                span.record({ ec2InstanceState: 'start' })
                await startInstance(node)
                refreshExplorer(node)
            })
        }),

        Commands.register('aws.ec2.stopInstance', async (node?: Ec2Node) => {
            await telemetry.ec2_changeState.run(async (span) => {
                span.record({ ec2InstanceState: 'stop' })
                await stopInstance(node)
                refreshExplorer(node)
            })
        }),

        Commands.register('aws.ec2.rebootInstance', async (node?: Ec2Node) => {
            await telemetry.ec2_changeState.run(async (span) => {
                span.record({ ec2InstanceState: 'reboot' })
                await rebootInstance(node)
                refreshExplorer(node)
            })
        }),

        Commands.register('aws.ec2.linkToLaunch', async (node?: Ec2Node) => {
            await telemetry.ec2_launchInstance.run(async (span) => {
                await linkToLaunchInstance(node)
            })
        })
    )
}<|MERGE_RESOLUTION|>--- conflicted
+++ resolved
@@ -16,11 +16,8 @@
     startInstance,
     stopInstance,
     refreshExplorer,
-<<<<<<< HEAD
     openLogDocument,
-=======
     linkToLaunchInstance,
->>>>>>> 4c3e64cc
 } from './commands'
 import { EC2_LOGS_SCHEME } from '../../shared/constants'
 import { Ec2LogDocumentProvider } from './ec2LogDocumentProvider'
