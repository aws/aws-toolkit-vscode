--- conflicted
+++ resolved
@@ -8,25 +8,20 @@
 import { Ec2InstanceNode } from './explorer/ec2InstanceNode'
 import { copyTextCommand } from '../../awsexplorer/commands/copyText'
 import { Ec2Node } from './explorer/ec2ParentNode'
-<<<<<<< HEAD
-import { openRemoteConnection, openTerminal, rebootInstance, startInstance, stopInstance } from './commands'
 import { Ec2ConnectionManager } from './model'
 import { refreshExplorerNode } from './utils'
 
 export type Ec2ConnectionManagerMap = Map<string, Ec2ConnectionManager>
 
 const connectionManagers = new Map<string, Ec2ConnectionManager>()
-=======
 import {
     openRemoteConnection,
     openTerminal,
     rebootInstance,
     startInstance,
     stopInstance,
-    refreshExplorer,
     linkToLaunchInstance,
 } from './commands'
->>>>>>> a2daf60d
 
 export async function activate(ctx: ExtContext): Promise<void> {
     ctx.extensionContext.subscriptions.push(
