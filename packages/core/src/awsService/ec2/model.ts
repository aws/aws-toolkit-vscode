/*!
 * Copyright Amazon.com, Inc. or its affiliates. All Rights Reserved.
 * SPDX-License-Identifier: Apache-2.0
 */
import * as vscode from 'vscode'
import { Session } from 'aws-sdk/clients/ssm'
import { EC2, IAM, SSM } from 'aws-sdk'
import { Ec2Selection } from './prompter'
import { getOrInstallCli } from '../../shared/utilities/cliUtils'
import { isCloud9 } from '../../shared/extensionUtilities'
import { ToolkitError } from '../../shared/errors'
import { SsmClient } from '../../shared/clients/ssmClient'
import { Ec2Client } from '../../shared/clients/ec2Client'
import {
    VscodeRemoteConnection,
    ensureDependencies,
    getDeniedSsmActions,
    openRemoteTerminal,
    promptToAddInlinePolicy,
} from '../../shared/remoteSession'
import { DefaultIamClient } from '../../shared/clients/iamClient'
import { ErrorInformation } from '../../shared/errors'
import { sshAgentSocketVariable, startSshAgent, startVscodeRemote } from '../../shared/extensions/ssh'
import { createBoundProcess } from '../../codecatalyst/model'
import { getLogger } from '../../shared/logger/logger'
import { CancellationError, Timeout } from '../../shared/utilities/timeoutUtils'
import { showMessageWithCancel } from '../../shared/utilities/messages'
import { SshConfig } from '../../shared/sshConfig'
import { SshKeyPair } from './sshKeyPair'
<<<<<<< HEAD
import globals from '../../shared/extensionGlobals'
import { Ec2SessionTracker } from './remoteSessionManager'
import { getEc2SsmEnv } from './utils'
=======
>>>>>>> 7dabb7cf

export type Ec2ConnectErrorCode = 'EC2SSMStatus' | 'EC2SSMPermission' | 'EC2SSMConnect' | 'EC2SSMAgentStatus'

export interface Ec2RemoteEnv extends VscodeRemoteConnection {
    selection: Ec2Selection
    keyPair: SshKeyPair
    ssmSession: SSM.StartSessionResponse
}

export class Ec2Connecter implements vscode.Disposable {
    protected ssmClient: SsmClient
    protected ec2Client: Ec2Client
    protected iamClient: DefaultIamClient
    protected sessionManager: Ec2SessionTracker

    private policyDocumentationUri = vscode.Uri.parse(
        'https://docs.aws.amazon.com/systems-manager/latest/userguide/session-manager-getting-started-instance-profile.html'
    )

    private ssmAgentDocumentationUri = vscode.Uri.parse(
        'https://docs.aws.amazon.com/systems-manager/latest/userguide/ssm-agent.html'
    )

    public constructor(readonly regionCode: string) {
        this.ssmClient = this.createSsmSdkClient()
        this.ec2Client = this.createEc2SdkClient()
        this.iamClient = this.createIamSdkClient()
        this.sessionManager = new Ec2SessionTracker(regionCode, this.ssmClient)
    }

    protected createSsmSdkClient(): SsmClient {
        return new SsmClient(this.regionCode)
    }

    protected createEc2SdkClient(): Ec2Client {
        return new Ec2Client(this.regionCode)
    }

    protected createIamSdkClient(): DefaultIamClient {
        return new DefaultIamClient(this.regionCode)
    }

    public async addActiveSession(sessionId: SSM.SessionId, instanceId: EC2.InstanceId): Promise<void> {
        await this.sessionManager.addSession(instanceId, sessionId)
    }

    public async dispose(): Promise<void> {
        await this.sessionManager.dispose()
    }

    public isConnectedTo(instanceId: string): boolean {
        return this.sessionManager.isConnectedTo(instanceId)
    }

    public async getAttachedIamRole(instanceId: string): Promise<IAM.Role | undefined> {
        const IamInstanceProfile = await this.ec2Client.getAttachedIamInstanceProfile(instanceId)
        if (IamInstanceProfile && IamInstanceProfile.Arn) {
            const IamRole = await this.iamClient.getIAMRoleFromInstanceProfile(IamInstanceProfile.Arn)
            return IamRole
        }
    }

    public async hasProperPermissions(IamRoleArn: string): Promise<boolean> {
        const deniedActions = await getDeniedSsmActions(this.iamClient, IamRoleArn)

        return deniedActions.length === 0
    }

    public async isInstanceRunning(instanceId: string): Promise<boolean> {
        const instanceStatus = await this.ec2Client.getInstanceStatus(instanceId)
        return instanceStatus === 'running'
    }

    protected throwConnectionError(message: string, selection: Ec2Selection, errorInfo: ErrorInformation) {
        const generalErrorMessage = `Unable to connect to target instance ${selection.instanceId} on region ${selection.region}. `
        throw new ToolkitError(generalErrorMessage + message, errorInfo)
    }

    private async checkForInstanceStatusError(selection: Ec2Selection): Promise<void> {
        const isInstanceRunning = await this.isInstanceRunning(selection.instanceId)

        if (!isInstanceRunning) {
            const message = 'Ensure the target instance is running.'
            this.throwConnectionError(message, selection, { code: 'EC2SSMStatus' })
        }
    }

    private async checkForInstancePermissionsError(selection: Ec2Selection): Promise<void> {
        const IamRole = await this.getAttachedIamRole(selection.instanceId)

        if (!IamRole) {
            const message = `No IAM role attached to instance: ${selection.instanceId}`
            this.throwConnectionError(message, selection, {
                code: 'EC2SSMPermission',
                documentationUri: this.policyDocumentationUri,
            })
        }

        const hasPermission = await this.hasProperPermissions(IamRole!.Arn)

        if (!hasPermission) {
            const policiesAdded = await promptToAddInlinePolicy(this.iamClient, IamRole!.Arn!)

            if (!policiesAdded) {
                throw new CancellationError('user')
            }
        }
    }

    private async checkForInstanceSsmError(selection: Ec2Selection): Promise<void> {
        const isSsmAgentRunning = (await this.ssmClient.getInstanceAgentPingStatus(selection.instanceId)) === 'Online'

        if (!isSsmAgentRunning) {
            this.throwConnectionError('Is SSM Agent running on the target instance?', selection, {
                code: 'EC2SSMAgentStatus',
                documentationUri: this.ssmAgentDocumentationUri,
            })
        }
    }

    public throwGeneralConnectionError(selection: Ec2Selection, error: Error) {
        this.throwConnectionError('Unable to connect to target instance. ', selection, {
            code: 'EC2SSMConnect',
            cause: error,
        })
    }

    public async checkForStartSessionError(selection: Ec2Selection): Promise<void> {
        await this.checkForInstanceStatusError(selection)

        await this.checkForInstancePermissionsError(selection)

        await this.checkForInstanceSsmError(selection)
    }

    private async openSessionInTerminal(session: Session, selection: Ec2Selection) {
        const ssmPlugin = await getOrInstallCli('session-manager-plugin', !isCloud9)
        const shellArgs = [JSON.stringify(session), selection.region, 'StartSession']
        const terminalOptions = {
            name: `${selection.region}/${selection.instanceId}`,
            shellPath: ssmPlugin,
            shellArgs: shellArgs,
        }

        await openRemoteTerminal(terminalOptions, () => this.ssmClient.terminateSession(session)).catch((err) => {
            throw ToolkitError.chain(err, 'Failed to open ec2 instance.')
        })
    }

    public async attemptToOpenEc2Terminal(selection: Ec2Selection): Promise<void> {
        await this.checkForStartSessionError(selection)
        try {
            const response = await this.ssmClient.startSession(selection.instanceId)
            await this.openSessionInTerminal(response, selection)
        } catch (err: unknown) {
            this.throwGeneralConnectionError(selection, err as Error)
        }
    }

    public async tryOpenRemoteConnection(selection: Ec2Selection): Promise<void> {
        await this.checkForStartSessionError(selection)

        const remoteUser = await this.getRemoteUser(selection.instanceId)
        const remoteEnv = await this.prepareEc2RemoteEnvWithProgress(selection, remoteUser)

        try {
            await startVscodeRemote(remoteEnv.SessionProcess, remoteEnv.hostname, '/', remoteEnv.vscPath, remoteUser)
        } catch (err) {
            this.throwGeneralConnectionError(selection, err as Error)
        }
    }

    public async prepareEc2RemoteEnvWithProgress(selection: Ec2Selection, remoteUser: string): Promise<Ec2RemoteEnv> {
        const timeout = new Timeout(60000)
        await showMessageWithCancel('AWS: Opening remote connection...', timeout)
        const remoteEnv = await this.prepareEc2RemoteEnv(selection, remoteUser).finally(() => timeout.cancel())
        return remoteEnv
    }

    public async prepareEc2RemoteEnv(selection: Ec2Selection, remoteUser: string): Promise<Ec2RemoteEnv> {
        const logger = this.configureRemoteConnectionLogger(selection.instanceId)
        const { ssm, vsc, ssh } = (await ensureDependencies()).unwrap()
        const keyPair = await this.configureSshKeys(selection, remoteUser)
        const hostNamePrefix = 'aws-ec2-'
        const sshConfig = new SshConfig(ssh, hostNamePrefix, 'ec2_connect', keyPair.getPrivateKeyPath())

        const config = await sshConfig.ensureValid()
        if (config.isErr()) {
            const err = config.err()
            getLogger().error(`ec2: failed to add ssh config section: ${err.message}`)

            throw err
        }
        const ssmSession = await this.ssmClient.startSession(selection.instanceId, 'AWS-StartSSHSession')
        await this.addActiveSession(selection.instanceId, ssmSession.SessionId!)

        const vars = getEc2SsmEnv(selection, ssm, ssmSession)
        const envProvider = async () => {
            return { [sshAgentSocketVariable]: await startSshAgent(), ...vars }
        }
        const SessionProcess = createBoundProcess(envProvider).extend({
            onStdout: logger,
            onStderr: logger,
            rejectOnErrorCode: true,
        })

        return {
            hostname: `${hostNamePrefix}${selection.instanceId}`,
            envProvider,
            sshPath: ssh,
            vscPath: vsc,
            SessionProcess,
            selection,
            keyPair,
            ssmSession,
        }
    }

    private configureRemoteConnectionLogger(instanceId: string) {
        const logPrefix = `ec2 (${instanceId})`
        const logger = (data: string) => getLogger().verbose(`${logPrefix}: ${data}`)
        return logger
    }

    public async configureSshKeys(selection: Ec2Selection, remoteUser: string): Promise<SshKeyPair> {
        const keyPair = await SshKeyPair.getSshKeyPair(`aws-ec2-key`, 30000)
        await this.sendSshKeyToInstance(selection, keyPair, remoteUser)
        return keyPair
    }

    public async sendSshKeyToInstance(
        selection: Ec2Selection,
        sshKeyPair: SshKeyPair,
        remoteUser: string
    ): Promise<void> {
        const sshPubKey = await sshKeyPair.getPublicKey()

        const remoteAuthorizedKeysPaths = `/home/${remoteUser}/.ssh/authorized_keys`
        const command = `echo "${sshPubKey}" > ${remoteAuthorizedKeysPaths}`
        const documentName = 'AWS-RunShellScript'

        await this.ssmClient.sendCommandAndWait(selection.instanceId, documentName, {
            commands: [command],
        })
    }

    public async getRemoteUser(instanceId: string) {
        const osName = await this.ssmClient.getTargetPlatformName(instanceId)
        if (osName === 'Amazon Linux') {
            return 'ec2-user'
        }

        if (osName === 'Ubuntu') {
            return 'ubuntu'
        }

        throw new ToolkitError(`Unrecognized OS name ${osName} on instance ${instanceId}`, { code: 'UnknownEc2OS' })
    }
}<|MERGE_RESOLUTION|>--- conflicted
+++ resolved
@@ -27,12 +27,8 @@
 import { showMessageWithCancel } from '../../shared/utilities/messages'
 import { SshConfig } from '../../shared/sshConfig'
 import { SshKeyPair } from './sshKeyPair'
-<<<<<<< HEAD
-import globals from '../../shared/extensionGlobals'
 import { Ec2SessionTracker } from './remoteSessionManager'
 import { getEc2SsmEnv } from './utils'
-=======
->>>>>>> 7dabb7cf
 
 export type Ec2ConnectErrorCode = 'EC2SSMStatus' | 'EC2SSMPermission' | 'EC2SSMConnect' | 'EC2SSMAgentStatus'
 
