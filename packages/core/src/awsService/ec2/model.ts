/*!
 * Copyright Amazon.com, Inc. or its affiliates. All Rights Reserved.
 * SPDX-License-Identifier: Apache-2.0
 */
import * as vscode from 'vscode'
import { Session } from 'aws-sdk/clients/ssm'
import { EC2, IAM, SSM } from 'aws-sdk'
import { Ec2Selection } from './prompter'
import { getOrInstallCli } from '../../shared/utilities/cliUtils'
import { isCloud9 } from '../../shared/extensionUtilities'
import { ToolkitError } from '../../shared/errors'
import { SsmClient } from '../../shared/clients/ssmClient'
import { Ec2Client } from '../../shared/clients/ec2Client'
import {
    VscodeRemoteConnection,
    createBoundProcess,
    ensureDependencies,
    getDeniedSsmActions,
    openRemoteTerminal,
    promptToAddInlinePolicy,
} from '../../shared/remoteSession'
import { DefaultIamClient } from '../../shared/clients/iamClient'
import { ErrorInformation } from '../../shared/errors'
import {
    sshAgentSocketVariable,
    SshError,
    startSshAgent,
    startVscodeRemote,
    testSshConnection,
} from '../../shared/extensions/ssh'
import { getLogger } from '../../shared/logger/logger'
import { CancellationError, Timeout } from '../../shared/utilities/timeoutUtils'
import { showMessageWithCancel } from '../../shared/utilities/messages'
import { SshConfig } from '../../shared/sshConfig'
import { SshKeyPair } from './sshKeyPair'
import { Ec2SessionTracker } from './remoteSessionManager'
import { getEc2SsmEnv } from './utils'

export type Ec2ConnectErrorCode = 'EC2SSMStatus' | 'EC2SSMPermission' | 'EC2SSMConnect' | 'EC2SSMAgentStatus'

export interface Ec2RemoteEnv extends VscodeRemoteConnection {
    selection: Ec2Selection
    keyPair: SshKeyPair
    ssmSession: SSM.StartSessionResponse
}

export class Ec2Connecter implements vscode.Disposable {
    protected ssmClient: SsmClient
    protected ec2Client: Ec2Client
    protected iamClient: DefaultIamClient
    protected sessionManager: Ec2SessionTracker

    private policyDocumentationUri = vscode.Uri.parse(
        'https://docs.aws.amazon.com/systems-manager/latest/userguide/session-manager-getting-started-instance-profile.html'
    )

    private ssmAgentDocumentationUri = vscode.Uri.parse(
        'https://docs.aws.amazon.com/systems-manager/latest/userguide/ssm-agent.html'
    )

    public constructor(readonly regionCode: string) {
        this.ssmClient = this.createSsmSdkClient()
        this.ec2Client = this.createEc2SdkClient()
        this.iamClient = this.createIamSdkClient()
        this.sessionManager = new Ec2SessionTracker(regionCode, this.ssmClient)
    }

    protected createSsmSdkClient(): SsmClient {
        return new SsmClient(this.regionCode)
    }

    protected createEc2SdkClient(): Ec2Client {
        return new Ec2Client(this.regionCode)
    }

    protected createIamSdkClient(): DefaultIamClient {
        return new DefaultIamClient(this.regionCode)
    }

    public async addActiveSession(sessionId: SSM.SessionId, instanceId: EC2.InstanceId): Promise<void> {
        await this.sessionManager.addSession(instanceId, sessionId)
    }

    public async dispose(): Promise<void> {
        await this.sessionManager.dispose()
    }

    public isConnectedTo(instanceId: string): boolean {
        return this.sessionManager.isConnectedTo(instanceId)
    }

    public async getAttachedIamRole(instanceId: string): Promise<IAM.Role | undefined> {
        const IamInstanceProfile = await this.ec2Client.getAttachedIamInstanceProfile(instanceId)
        if (IamInstanceProfile && IamInstanceProfile.Arn) {
            const IamRole = await this.iamClient.getIAMRoleFromInstanceProfile(IamInstanceProfile.Arn)
            return IamRole
        }
    }

    public async hasProperPermissions(IamRoleArn: string): Promise<boolean> {
        const deniedActions = await getDeniedSsmActions(this.iamClient, IamRoleArn)

        return deniedActions.length === 0
    }

    public async isInstanceRunning(instanceId: string): Promise<boolean> {
        const instanceStatus = await this.ec2Client.getInstanceStatus(instanceId)
        return instanceStatus === 'running'
    }

    protected throwConnectionError(message: string, selection: Ec2Selection, errorInfo: ErrorInformation) {
        const generalErrorMessage = `Unable to connect to target instance ${selection.instanceId} on region ${selection.region}. `
        throw new ToolkitError(generalErrorMessage + message, errorInfo)
    }

    private async checkForInstanceStatusError(selection: Ec2Selection): Promise<void> {
        const isInstanceRunning = await this.isInstanceRunning(selection.instanceId)

        if (!isInstanceRunning) {
            const message = 'Ensure the target instance is running.'
            this.throwConnectionError(message, selection, { code: 'EC2SSMStatus' })
        }
    }

    private async checkForInstancePermissionsError(selection: Ec2Selection): Promise<void> {
        const IamRole = await this.getAttachedIamRole(selection.instanceId)

        if (!IamRole) {
            const message = `No IAM role attached to instance: ${selection.instanceId}`
            this.throwConnectionError(message, selection, {
                code: 'EC2SSMPermission',
                documentationUri: this.policyDocumentationUri,
            })
        }

        const hasPermission = await this.hasProperPermissions(IamRole!.Arn)

        if (!hasPermission) {
            const policiesAdded = await promptToAddInlinePolicy(this.iamClient, IamRole!.Arn!)

            if (!policiesAdded) {
                throw new CancellationError('user')
            }
        }
    }

    private async checkForInstanceSsmError(selection: Ec2Selection): Promise<void> {
        const isSsmAgentRunning = (await this.ssmClient.getInstanceAgentPingStatus(selection.instanceId)) === 'Online'

        if (!isSsmAgentRunning) {
            this.throwConnectionError('Is SSM Agent running on the target instance?', selection, {
                code: 'EC2SSMAgentStatus',
                documentationUri: this.ssmAgentDocumentationUri,
            })
        }
    }

    public async checkForStartSessionError(selection: Ec2Selection): Promise<void> {
        await this.checkForInstanceStatusError(selection)

        await this.checkForInstancePermissionsError(selection)

        await this.checkForInstanceSsmError(selection)
    }

    private async openSessionInTerminal(session: Session, selection: Ec2Selection) {
        const ssmPlugin = await getOrInstallCli('session-manager-plugin', !isCloud9)
        const shellArgs = [JSON.stringify(session), selection.region, 'StartSession']
        const terminalOptions = {
            name: `${selection.region}/${selection.instanceId}`,
            shellPath: ssmPlugin,
            shellArgs: shellArgs,
        }

        await openRemoteTerminal(terminalOptions, () => this.ssmClient.terminateSession(session)).catch((err) => {
            throw ToolkitError.chain(err, 'Failed to open ec2 instance.')
        })
    }

    public async attemptToOpenEc2Terminal(selection: Ec2Selection): Promise<void> {
        await this.checkForStartSessionError(selection)
        try {
            const response = await this.ssmClient.startSession(selection.instanceId)
            await this.openSessionInTerminal(response, selection)
        } catch (err: unknown) {
            this.throwConnectionError('', selection, err as Error)
        }
    }

    public async tryOpenRemoteConnection(selection: Ec2Selection): Promise<void> {
        await this.checkForStartSessionError(selection)

        const remoteUser = await this.getRemoteUser(selection.instanceId)
        const remoteEnv = await this.prepareEc2RemoteEnvWithProgress(selection, remoteUser)
        const testSession = await this.ssmClient.startSession(selection.instanceId, 'AWS-StartSSHSession')
        try {
            await testSshConnection(
                remoteEnv.SessionProcess,
                remoteEnv.hostname,
                remoteEnv.sshPath,
                remoteUser,
                testSession
            )
            await startVscodeRemote(remoteEnv.SessionProcess, remoteEnv.hostname, '/', remoteEnv.vscPath, remoteUser)
        } catch (err) {
            const message = err instanceof SshError ? 'Testing SSH connection to instance failed' : ''
            this.throwConnectionError(message, selection, err as Error)
        } finally {
            await this.ssmClient.terminateSession(testSession)
        }
    }

    public async prepareEc2RemoteEnvWithProgress(selection: Ec2Selection, remoteUser: string): Promise<Ec2RemoteEnv> {
        const timeout = new Timeout(60000)
        await showMessageWithCancel('AWS: Opening remote connection...', timeout)
        const remoteEnv = await this.prepareEc2RemoteEnv(selection, remoteUser).finally(() => timeout.cancel())
        return remoteEnv
    }

    private async startSSMSession(instanceId: string): Promise<SSM.StartSessionResponse> {
        const ssmSession = await this.ssmClient.startSession(instanceId, 'AWS-StartSSHSession')
        await this.addActiveSession(instanceId, ssmSession.SessionId!)
        return ssmSession
    }

    public async prepareEc2RemoteEnv(selection: Ec2Selection, remoteUser: string): Promise<Ec2RemoteEnv> {
        const logger = this.configureRemoteConnectionLogger(selection.instanceId)
        const { ssm, vsc, ssh } = (await ensureDependencies()).unwrap()
        const keyPair = await this.configureSshKeys(selection, remoteUser)
        const hostnamePrefix = 'aws-ec2-'
        const hostname = `${hostnamePrefix}${selection.instanceId}`
        const sshConfig = new SshConfig(ssh, hostnamePrefix, 'ec2_connect', keyPair.getPrivateKeyPath())

        const config = await sshConfig.ensureValid()
        if (config.isErr()) {
            const err = config.err()
            getLogger().error(`ec2: failed to add ssh config section: ${err.message}`)

            throw err
        }

        const ssmSession = await this.startSSMSession(selection.instanceId)

        const vars = getEc2SsmEnv(selection, ssm, ssmSession)
<<<<<<< HEAD
        getLogger().debug(`ec2: connect script logs at ${vars.LOG_FILE_LOCATION}`)
=======
        getLogger().info(`ec2: connect script logs at ${vars.LOG_FILE_LOCATION}`)
>>>>>>> 24b1585c
        const envProvider = async () => {
            return { [sshAgentSocketVariable]: await startSshAgent(), ...vars }
        }
        const SessionProcess = createBoundProcess(envProvider).extend({
            onStdout: logger,
            onStderr: logger,
            rejectOnErrorCode: true,
        })

        return {
            hostname,
            envProvider,
            sshPath: ssh,
            vscPath: vsc,
            SessionProcess,
            selection,
            keyPair,
            ssmSession,
        }
    }

    private configureRemoteConnectionLogger(instanceId: string) {
        const logPrefix = `ec2 (${instanceId})`
        const logger = (data: string) => getLogger().verbose(`${logPrefix}: ${data}`)
        return logger
    }

    public async configureSshKeys(selection: Ec2Selection, remoteUser: string): Promise<SshKeyPair> {
        const keyPair = await SshKeyPair.getSshKeyPair(`aws-ec2-key`, 30000)
        await this.sendSshKeyToInstance(selection, keyPair, remoteUser)
        return keyPair
    }

    public async sendSshKeyToInstance(
        selection: Ec2Selection,
        sshKeyPair: SshKeyPair,
        remoteUser: string
    ): Promise<void> {
        const sshPubKey = await sshKeyPair.getPublicKey()

        const remoteAuthorizedKeysPaths = `/home/${remoteUser}/.ssh/authorized_keys`
        const command = `echo "${sshPubKey}" > ${remoteAuthorizedKeysPaths}`
        const documentName = 'AWS-RunShellScript'

        await this.ssmClient.sendCommandAndWait(selection.instanceId, documentName, {
            commands: [command],
        })
    }

    public async getRemoteUser(instanceId: string) {
        const osName = await this.ssmClient.getTargetPlatformName(instanceId)
        if (osName === 'Amazon Linux') {
            return 'ec2-user'
        }

        if (osName === 'Ubuntu') {
            return 'ubuntu'
        }

        throw new ToolkitError(`Unrecognized OS name ${osName} on instance ${instanceId}`, { code: 'UnknownEc2OS' })
    }
}<|MERGE_RESOLUTION|>--- conflicted
+++ resolved
@@ -242,11 +242,8 @@
         const ssmSession = await this.startSSMSession(selection.instanceId)
 
         const vars = getEc2SsmEnv(selection, ssm, ssmSession)
-<<<<<<< HEAD
         getLogger().debug(`ec2: connect script logs at ${vars.LOG_FILE_LOCATION}`)
-=======
-        getLogger().info(`ec2: connect script logs at ${vars.LOG_FILE_LOCATION}`)
->>>>>>> 24b1585c
+
         const envProvider = async () => {
             return { [sshAgentSocketVariable]: await startSshAgent(), ...vars }
         }
