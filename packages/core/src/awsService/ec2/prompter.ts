/*!
 * Copyright Amazon.com, Inc. or its affiliates. All Rights Reserved.
 * SPDX-License-Identifier: Apache-2.0
 */

import { RegionSubmenu, RegionSubmenuResponse } from '../../shared/ui/common/regionSubmenu'
import { DataQuickPickItem } from '../../shared/ui/pickerPrompter'
import { Ec2Client, SafeEc2Instance } from '../../shared/clients/ec2Client'
import { isValidResponse } from '../../shared/wizards/wizard'
import { CancellationError } from '../../shared/utilities/timeoutUtils'
import { AsyncCollection } from '../../shared/utilities/asyncCollection'
import { getIconCode } from './utils'

export type instanceFilter = (instance: SafeEc2Instance) => boolean
export interface Ec2Selection {
    instanceId: string
    region: string
}

export class Ec2Prompter {
    public constructor(protected filter?: instanceFilter) {}

<<<<<<< HEAD
    public static getLabel(instance: Ec2Instance) {
=======
    protected static asQuickPickItem(instance: SafeEc2Instance): DataQuickPickItem<string> {
>>>>>>> 3075757b
        const icon = `$(${getIconCode(instance)})`
        return `${instance.name ?? '(no name)'} \t ${icon} ${instance.status?.toUpperCase()}`
    }

    protected static asQuickPickItem(instance: Ec2Instance): DataQuickPickItem<string> {
        return {
<<<<<<< HEAD
            label: Ec2Prompter.getLabel(instance),
=======
            label: `${icon} \t ${instance.Name ?? '(no name)'}`,
>>>>>>> 3075757b
            detail: instance.InstanceId,
            data: instance.InstanceId,
        }
    }

    protected static getSelectionFromResponse(response: RegionSubmenuResponse<string>): Ec2Selection {
        return {
            instanceId: response.data,
            region: response.region,
        }
    }

    public async promptUser(): Promise<Ec2Selection> {
        const prompter = this.createEc2ConnectPrompter()
        const response = await prompter.prompt()

        if (isValidResponse(response)) {
            return Ec2Prompter.getSelectionFromResponse(response)
        } else {
            throw new CancellationError('user')
        }
    }

    protected async getInstancesFromRegion(regionCode: string): Promise<AsyncCollection<SafeEc2Instance>> {
        const client = new Ec2Client(regionCode)
        return await client.getInstances()
    }

    protected async getInstancesAsQuickPickItems(region: string): Promise<DataQuickPickItem<string>[]> {
        return (await this.getInstancesFromRegion(region))
            .filter(this.filter ? (instance) => this.filter!(instance) : (instance) => true)
            .map((instance) => Ec2Prompter.asQuickPickItem(instance))
            .promise()
    }

    private createEc2ConnectPrompter(): RegionSubmenu<string> {
        return new RegionSubmenu(
            async (region) => this.getInstancesAsQuickPickItems(region),
            { title: 'Select EC2 Instance', matchOnDetail: true },
            { title: 'Select Region for EC2 Instance' },
            'Instances'
        )
    }
}<|MERGE_RESOLUTION|>--- conflicted
+++ resolved
@@ -20,22 +20,14 @@
 export class Ec2Prompter {
     public constructor(protected filter?: instanceFilter) {}
 
-<<<<<<< HEAD
-    public static getLabel(instance: Ec2Instance) {
-=======
-    protected static asQuickPickItem(instance: SafeEc2Instance): DataQuickPickItem<string> {
->>>>>>> 3075757b
+    public static getLabel(instance: SafeEc2Instance) {
         const icon = `$(${getIconCode(instance)})`
-        return `${instance.name ?? '(no name)'} \t ${icon} ${instance.status?.toUpperCase()}`
+        return `${instance.Name ?? '(no name)'} \t ${icon} ${instance.LastSeenStatus.toUpperCase()}`
     }
 
-    protected static asQuickPickItem(instance: Ec2Instance): DataQuickPickItem<string> {
+    protected static asQuickPickItem(instance: SafeEc2Instance): DataQuickPickItem<string> {
         return {
-<<<<<<< HEAD
             label: Ec2Prompter.getLabel(instance),
-=======
-            label: `${icon} \t ${instance.Name ?? '(no name)'}`,
->>>>>>> 3075757b
             detail: instance.InstanceId,
             data: instance.InstanceId,
         }
