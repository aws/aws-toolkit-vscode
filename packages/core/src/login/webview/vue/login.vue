--- conflicted
+++ resolved
@@ -83,13 +83,8 @@
                 </button>
             </div>
             <div class="auth-container-section">
-<<<<<<< HEAD
-                <div class="existing-logins" v-if="existingLogins.length > 0 && app === 'AMAZONQ'">
+                <div class="existing-logins" v-if="existingLogins.length > 0">
                     <div class="header">Connect with an existing account:</div>
-=======
-                <div class="existing-logins" v-if="existingLogins.length > 0">
-                    <div class="title">Connect with an existing account:</div>
->>>>>>> 629eee42
                     <div v-for="(existingLogin, index) in existingLogins" :key="index">
                         <SelectableItem
                             @toggle="toggleItemSelection"
@@ -160,7 +155,7 @@
                 </button>
             </div>
             <div class="auth-container-section">
-                <div class="header" style="padding-bottom:5%">Sign in with SSO:</div>
+                <div class="header" style="padding-bottom: 5%">Sign in with SSO:</div>
                 <div class="code-catalyst-login" v-if="app === 'TOOLKIT'">
                     <div class="h4">
                         Using CodeCatalyst with AWS Builder ID?
