<!-- This Vue File is the login webview of AWS Toolkit and Amazon Q.-->
<template>
    <div v-bind:class="[disabled ? 'disabled-form' : '']" class="auth-container" @click="handleDocumentClick">
        <div class="logoIcon">
            <!-- Icon -->

            <svg
                v-if="app === 'AMAZONQ' && stage !== 'CONNECTED'"
                width="100"
                height="100"
                viewBox="0 0 71 71"
                fill="none"
                xmlns="http://www.w3.org/2000/svg"
            >
                <g clip-path="url(#clip0_331_37336)">
                    <path
                        d="M30.1307 1.46438L8.83068 13.7563C5.45818 15.7087 3.37256 19.3031 3.37256 23.2081V47.8067C3.37256 51.6969 5.45818 55.306 8.83068 57.2585L30.1307 69.5504C33.5032 71.5029 37.6596 71.5029 41.0321 69.5504L62.3321 57.2585C65.7046 55.306 67.7903 51.7117 67.7903 47.8067V23.2081C67.7903 19.3179 65.7046 15.7087 62.3321 13.7563L41.0321 1.46438C37.6596 -0.488125 33.5032 -0.488125 30.1307 1.46438Z"
                        fill="url(#paint0_linear_331_37336)"
                    />
                    <path
                        d="M54.1966 21.6843L38.2364 12.469C37.5116 12.0401 36.5354 11.833 35.5739 11.833C34.6124 11.833 33.651 12.0401 32.9114 12.469L16.9512 21.6843C15.4868 22.5274 14.2887 24.5982 14.2887 26.2845V44.7149C14.2887 46.4011 15.4868 48.472 16.9512 49.3151L32.9114 58.5303C33.6362 58.9593 34.6124 59.1663 35.5739 59.1663C36.5354 59.1663 37.4968 58.9593 38.2364 58.5303L54.1966 49.3151C55.661 48.472 56.8591 46.4011 56.8591 44.7149V26.2845C56.8591 24.5982 55.661 22.5274 54.1966 21.6843ZM36.0029 54.7141C36.0029 54.7141 35.7958 54.7584 35.5887 54.7584C35.3816 54.7584 35.2337 54.7288 35.1745 54.7141L19.1699 45.4693C19.0072 45.3213 18.8002 44.9515 18.7558 44.7445V26.2549C18.8002 26.0478 19.022 25.678 19.1699 25.5301L35.1745 16.2853C35.1745 16.2853 35.3816 16.2409 35.5887 16.2409C35.7958 16.2409 35.9437 16.2705 36.0029 16.2853L52.0075 25.5301C52.1702 25.678 52.3772 26.0478 52.4216 26.2549V42.6588L40.0262 35.4997V33.5472C40.0262 33.1626 39.8191 32.8224 39.4937 32.6301L36.1212 30.6776C35.9585 30.5888 35.7662 30.5297 35.5887 30.5297C35.4112 30.5297 35.2189 30.574 35.0562 30.6776L31.6837 32.6301C31.3583 32.8224 31.1512 33.1774 31.1512 33.5472V37.4374C31.1512 37.822 31.3583 38.1622 31.6837 38.3545L35.0562 40.307C35.2189 40.3957 35.4112 40.4549 35.5887 40.4549C35.7662 40.4549 35.9585 40.4105 36.1212 40.307L37.8074 39.3307L50.2029 46.4899L36.0029 54.6845V54.7141Z"
                        fill="white"
                    />
                </g>
                <defs>
                    <linearGradient
                        id="paint0_linear_331_37336"
                        x1="64.1515"
                        y1="-5.31021"
                        x2="10.5465"
                        y2="71.2515"
                        gradientUnits="userSpaceOnUse"
                    >
                        <stop stop-color="#A7F8FF" />
                        <stop offset="0.03" stop-color="#9DF1FF" />
                        <stop offset="0.08" stop-color="#84E1FF" />
                        <stop offset="0.15" stop-color="#5AC7FF" />
                        <stop offset="0.22" stop-color="#21A2FF" />
                        <stop offset="0.26" stop-color="#008DFF" />
                        <stop offset="0.66" stop-color="#7F33FF" />
                        <stop offset="0.99" stop-color="#39127D" />
                    </linearGradient>
                    <clipPath id="clip0_331_37336">
                        <rect width="71" height="71" fill="white" />
                    </clipPath>
                </defs>
            </svg>
            <svg
                v-if="app === 'TOOLKIT' && stage !== 'CONNECTED'"
                width="100"
                height="80"
                viewBox="0 0 54 40"
                fill="none"
                id="Layer_1"
                data-name="Layer 1"
                xmlns="http://www.w3.org/2000/svg"
            >
                <path
                    id="logo-text"
                    d="M14.09,10.85a4.7,4.7,0,0,0,.19,1.48,7.73,7.73,0,0,0,.54,1.19.77.77,0,0,1,.12.38.64.64,0,0,1-.32.49l-1,.7a.83.83,0,0,1-.44.15.69.69,0,0,1-.49-.23,3.8,3.8,0,0,1-.6-.77q-.25-.42-.51-1a6.14,6.14,0,0,1-4.89,2.3,4.54,4.54,0,0,1-3.32-1.19,4.27,4.27,0,0,1-1.22-3.2A4.28,4.28,0,0,1,3.61,7.75,6.06,6.06,0,0,1,7.69,6.46a12.47,12.47,0,0,1,1.76.13q.92.13,1.91.36V5.73a3.65,3.65,0,0,0-.79-2.66A3.81,3.81,0,0,0,7.86,2.3a7.71,7.71,0,0,0-1.79.22,12.78,12.78,0,0,0-1.79.57,4.55,4.55,0,0,1-.58.22l-.26,0q-.35,0-.35-.52V2a1.09,1.09,0,0,1,.12-.58,1.2,1.2,0,0,1,.47-.35A10.88,10.88,0,0,1,5.77.32,10.19,10.19,0,0,1,8.36,0a6,6,0,0,1,4.35,1.35,5.49,5.49,0,0,1,1.38,4.09ZM7.34,13.38a5.36,5.36,0,0,0,1.72-.31A3.63,3.63,0,0,0,10.63,12,2.62,2.62,0,0,0,11.19,11a5.63,5.63,0,0,0,.16-1.44v-.7a14.35,14.35,0,0,0-1.53-.28,12.37,12.37,0,0,0-1.56-.1,3.84,3.84,0,0,0-2.47.67A2.34,2.34,0,0,0,5,11a2.35,2.35,0,0,0,.61,1.76A2.4,2.4,0,0,0,7.34,13.38Zm13.35,1.8a1,1,0,0,1-.64-.16,1.3,1.3,0,0,1-.35-.65L15.81,1.51a3,3,0,0,1-.15-.67.36.36,0,0,1,.41-.41H17.7a1,1,0,0,1,.65.16,1.4,1.4,0,0,1,.33.65l2.79,11,2.59-11A1.17,1.17,0,0,1,24.39.6a1.1,1.1,0,0,1,.67-.16H26.4a1.1,1.1,0,0,1,.67.16,1.17,1.17,0,0,1,.32.65L30,12.39,32.88,1.25A1.39,1.39,0,0,1,33.22.6a1,1,0,0,1,.65-.16h1.54a.36.36,0,0,1,.41.41,1.36,1.36,0,0,1,0,.26,3.64,3.64,0,0,1-.12.41l-4,12.86a1.3,1.3,0,0,1-.35.65,1,1,0,0,1-.64.16H29.25a1,1,0,0,1-.67-.17,1.26,1.26,0,0,1-.32-.67L25.67,3.64,23.11,14.34a1.26,1.26,0,0,1-.32.67,1,1,0,0,1-.67.17Zm21.36.44a11.28,11.28,0,0,1-2.56-.29,7.44,7.44,0,0,1-1.92-.67,1,1,0,0,1-.61-.93v-.84q0-.52.38-.52a.9.9,0,0,1,.31.06l.42.17a8.77,8.77,0,0,0,1.83.58,9.78,9.78,0,0,0,2,.2,4.48,4.48,0,0,0,2.43-.55,1.76,1.76,0,0,0,.86-1.57,1.61,1.61,0,0,0-.45-1.16A4.29,4.29,0,0,0,43,9.22l-2.41-.76A5.15,5.15,0,0,1,38,6.78a3.94,3.94,0,0,1-.83-2.41,3.7,3.7,0,0,1,.45-1.85,4.47,4.47,0,0,1,1.19-1.37A5.27,5.27,0,0,1,40.51.29,7.4,7.4,0,0,1,42.6,0a8.87,8.87,0,0,1,1.12.07q.57.07,1.08.19t.95.26a4.27,4.27,0,0,1,.7.29,1.59,1.59,0,0,1,.49.41.94.94,0,0,1,.15.55v.79q0,.52-.38.52a1.76,1.76,0,0,1-.64-.2,7.74,7.74,0,0,0-3.2-.64,4.37,4.37,0,0,0-2.21.47,1.6,1.6,0,0,0-.79,1.48,1.58,1.58,0,0,0,.49,1.18,4.94,4.94,0,0,0,1.83.92L44.55,7a5.08,5.08,0,0,1,2.57,1.6A3.76,3.76,0,0,1,47.9,11a4.21,4.21,0,0,1-.44,1.93,4.4,4.4,0,0,1-1.21,1.47,5.43,5.43,0,0,1-1.85.93A8.25,8.25,0,0,1,42.05,15.62Z"
                />
                <path
                    fill="#FF9900"
                    class="cls-1"
                    d="M45.19,23.81C39.72,27.85,31.78,30,25,30A36.64,36.64,0,0,1,.22,20.57c-.51-.46-.06-1.09.56-.74A49.78,49.78,0,0,0,25.53,26.4,49.23,49.23,0,0,0,44.4,22.53C45.32,22.14,46.1,23.14,45.19,23.81Z"
                />
                <path
                    fill="#FF9900"
                    class="cls-1"
                    d="M47.47,21.21c-.7-.9-4.63-.42-6.39-.21-.53.06-.62-.4-.14-.74,3.13-2.2,8.27-1.57,8.86-.83s-.16,5.89-3.09,8.35c-.45.38-.88.18-.68-.32C46.69,25.8,48.17,22.11,47.47,21.21Z"
                />
            </svg>
        </div>
        <template v-if="stage === 'START'">
            <div>
                <button class="back-button" v-if="app === 'TOOLKIT'" @click="handleBackButtonClick">
                    <svg width="13" height="11" viewBox="0 0 13 11" fill="none" xmlns="http://www.w3.org/2000/svg">
                        <path
                            d="M4.98667 0.0933332L5.73333 0.786666L1.57333 4.94667H12.0267V5.96H1.57333L5.73333 10.0667L4.98667 10.8133L0.0266666 5.8V5.10667L4.98667 0.0933332Z"
                            fill="#21A2FF"
                        />
                    </svg>
                </button>
            </div>
            <div class="auth-container-section">
                <div class="existing-logins" v-if="existingLogins.length > 0">
                    <div class="header">Connect with an existing account:</div>
                    <div v-for="(existingLogin, index) in existingLogins" :key="index">
                        <SelectableItem
                            @toggle="toggleItemSelection"
                            :isSelected="selectedLoginOption === LoginOption.EXISTING_LOGINS + index"
                            :itemId="LoginOption.EXISTING_LOGINS + index"
                            :itemText="existingLogin.text"
                            :itemTitle="existingLogin.title"
                            class="selectable-item"
                        ></SelectableItem>
                    </div>
                    <div class="header">Or, choose a sign-in option:</div>
                </div>
                <div class="header" v-if="existingLogins.length == 0">Choose a sign-in option:</div>
                <SelectableItem
                    v-if="app === 'AMAZONQ'"
                    @toggle="toggleItemSelection"
                    :isSelected="selectedLoginOption === LoginOption.BUILDER_ID"
                    :itemId="LoginOption.BUILDER_ID"
                    :itemText="'No AWS account required'"
                    :itemTitle="'Use For Free'"
                    class="selectable-item"
                ></SelectableItem>
                <SelectableItem
                    v-if="app === 'AMAZONQ'"
                    @toggle="toggleItemSelection"
                    :isSelected="selectedLoginOption === LoginOption.ENTERPRISE_SSO"
                    :itemId="LoginOption.ENTERPRISE_SSO"
                    :itemText="'Sign in to AWS with single sign-on'"
                    :itemTitle="'Use Professional License'"
                    class="selectable-item"
                ></SelectableItem>
                <SelectableItem
                    v-if="app === 'TOOLKIT'"
                    @toggle="toggleItemSelection"
                    :isSelected="selectedLoginOption === LoginOption.ENTERPRISE_SSO"
                    :itemId="LoginOption.ENTERPRISE_SSO"
                    :itemText="'Sign in to AWS with single sign-on'"
                    :itemTitle="'Workforce'"
                    class="selectable-item"
                ></SelectableItem>
                <SelectableItem
                    v-if="app === 'TOOLKIT'"
                    @toggle="toggleItemSelection"
                    :isSelected="selectedLoginOption === LoginOption.IAM_CREDENTIAL"
                    :itemId="LoginOption.IAM_CREDENTIAL"
                    :itemText="'Store keys for use with AWS CLI tools'"
                    :itemTitle="'IAM Credentials'"
                    class="selectable-item"
                ></SelectableItem>
                <button
                    class="continue-button"
                    :disabled="selectedLoginOption === 0"
                    v-on:click="handleContinueClick()"
                >
                    Continue
                </button>
            </div>
        </template>
        <template v-if="stage === 'SSO_FORM'">
            <div>
                <button class="back-button" @click="handleBackButtonClick">
                    <svg width="13" height="11" viewBox="0 0 13 11" fill="none" xmlns="http://www.w3.org/2000/svg">
                        <path
                            d="M4.98667 0.0933332L5.73333 0.786666L1.57333 4.94667H12.0267V5.96H1.57333L5.73333 10.0667L4.98667 10.8133L0.0266666 5.8V5.10667L4.98667 0.0933332Z"
                            fill="#21A2FF"
                        />
                    </svg>
                </button>
            </div>
            <div class="auth-container-section">
                <div class="header" style="padding-bottom: 5%">Sign in with SSO:</div>
                <div class="code-catalyst-login" v-if="app === 'TOOLKIT'">
                    <div class="h4">
                        Using CodeCatalyst with AWS Builder ID?
                        <a href="#" @click="handleCodeCatalystSignin()">Skip to sign-in</a>
                    </div>
                </div>
                <div class="title">Start URL</div>
                <div class="hint">URL for your organization, provided by an admin or help desk</div>
                <input
                    class="urlInput"
                    type="text"
                    id="startUrl"
                    name="startUrl"
                    @input="handleUrlInput"
                    v-model="startUrl"
                />
                <h4 class="start-url-error">{{ startUrlError }}</h4>
                <div class="title">Region</div>
                <div class="hint">AWS Region that hosts identity directory</div>
                <select
                    class="regionSelect"
                    id="regions"
                    name="regions"
                    v-model="selectedRegion"
                    @change="handleRegionInput($event)"
                >
                    <option v-for="region in regions" :key="region.id" :value="region.id">
                        {{ `${region.name} (${region.id})` }}
                    </option>
                </select>
                <button
                    class="continue-button"
                    :disabled="startUrl.length == 0 || startUrlError.length > 0 || !selectedRegion"
                    v-on:click="handleContinueClick()"
                >
                    Continue
                </button>
            </div>
        </template>

        <template v-if="stage === 'AUTHENTICATING'">
            <div class="auth-container-section">
<<<<<<< HEAD
                <div v-if="app === 'TOOLKIT' && profileName.length > 0" class="title">Connecting to IAM...</div>
                <div v-else class="title">Authenticating in browser...</div>
                <button class="continue-button" v-on:click="handleCancelButton()">Cancel</button>
=======
                <div v-if="app === 'TOOLKIT' && profileName.length > 0" class="header">Connecting to IAM...</div>
                <div v-else class="header">Authenticating in browser...</div>
                <button class="continue-button" v-on:click="handleCancelButtom()">Cancel</button>
>>>>>>> e88e482a
            </div>
        </template>

        <template v-if="stage === 'CONNECTED'"> </template>
        <template v-if="stage === 'AWS_PROFILE'">
            <div>
                <button class="back-button" @click="handleBackButtonClick">
                    <svg width="13" height="11" viewBox="0 0 13 11" fill="none" xmlns="http://www.w3.org/2000/svg">
                        <path
                            d="M4.98667 0.0933332L5.73333 0.786666L1.57333 4.94667H12.0267V5.96H1.57333L5.73333 10.0667L4.98667 10.8133L0.0266666 5.8V5.10667L4.98667 0.0933332Z"
                            fill="#21A2FF"
                        />
                    </svg>
                </button>
            </div>
            <div class="header">IAM Credentials:</div>
            <div class="hint">Credentials will be added to the appropriate ~/.aws/ files</div>
            <div style="margin-bottom: 8px"></div>
            <div class="title">Profile Name</div>
            <div class="hint">The identifier for these credentials</div>
            <input class="iamInput" type="text" id="profileName" name="profileName" v-model="profileName" />
            <div class="title">Access Key</div>
            <input class="iamInput" type="text" id="accessKey" name="accessKey" v-model="accessKey" />
            <div class="title">Secret Key</div>
            <input class="iamInput" type="text" id="secretKey" name="secretKey" v-model="secretKey" />
            <button
                class="continue-button"
                :disabled="profileName.length <= 0 || accessKey.length <= 0 || secretKey.length <= 0"
                v-on:click="handleContinueClick()"
            >
                Continue
            </button>
        </template>
    </div>
</template>
<script lang="ts">
import { defineComponent } from 'vue'
import SelectableItem from './selectableItem.vue'
import { LoginOption } from './types'
import { CommonAuthWebview } from './backend'
import { WebviewClientFactory } from '../../../webviews/client'
import { Region } from '../../../shared/regions/endpoints'

const client = WebviewClientFactory.create<CommonAuthWebview>()

/** Where the user is currently in the builder id setup process */
type Stage = 'START' | 'SSO_FORM' | 'CONNECTED' | 'AUTHENTICATING' | 'AWS_PROFILE'

function validateSsoUrlFormat(url: string) {
    const regex = /^(https?:\/\/(.+)\.awsapps\.com\/start|https?:\/\/identitycenter\.amazonaws\.com\/ssoins-.*)$/
    return regex.test(url)
}

function isBuilderId(url: string) {
    return url === 'https://view.awsapps.com/start'
}

function getCredentialId(loginOption: LoginOption) {
    switch (loginOption) {
        case LoginOption.BUILDER_ID:
            return 'awsId'
        case LoginOption.ENTERPRISE_SSO:
            return 'iamIdentityCenter'
        case LoginOption.IAM_CREDENTIAL:
            return 'sharedCredentials'
        default:
            return undefined
    }
}

const authUiClickOptionMap = {
    [LoginOption.BUILDER_ID]: 'auth_builderIdOption',
    [LoginOption.ENTERPRISE_SSO]: 'auth_idcOption',
    [LoginOption.IAM_CREDENTIAL]: 'auth_credentialsOption',
    [LoginOption.EXISTING_LOGINS]: 'auth_existingAuthOption',
}

function getUiClickEvent(loginOption: LoginOption) {
    return (authUiClickOptionMap as any)[loginOption]
}

interface ExistingLogin {
    id: number
    text: string
    title: string
    connectionId: string
}

export default defineComponent({
    name: 'Login',
    components: { SelectableItem },
    props: {
        disabled: {
            type: Boolean,
            default: false,
        },
        app: {
            type: String,
            default: '',
            required: true,
        },
    },
    data() {
        return {
            existingLogins: [] as ExistingLogin[],
            selectedLoginOption: LoginOption.NONE,
            stage: 'START' as Stage,
            regions: [] as Region[],
            startUrlError: '',
            selectedRegion: 'us-east-1',
            startUrl: '',
            app: this.app,
            LoginOption,
            profileName: '',
            accessKey: '',
            secretKey: '',
            existingConnectionStartUrls: [] as string[],
        }
    },
    async created() {
        await this.emitUpdate('created')
    },

    mounted() {
        this.fetchRegions()
        void this.updateExistingConnections()
        void client.resetStoredMetricMetadata()
    },
    methods: {
        toggleItemSelection(itemId: number) {
            this.selectedLoginOption = itemId
            void client.storeMetricMetadata({
                credentialSourceId: getCredentialId(itemId),
            })

            const uiClickEvent = getUiClickEvent(itemId)
            if (uiClickEvent !== undefined) {
                void client.emitUiClick(uiClickEvent)
            }
        },
        handleDocumentClick(event: any) {
            const isClickInsideSelectableItems = event.target.closest('.selectable-item')
            if (!isClickInsideSelectableItems) {
                this.selectedLoginOption = 0
            }
        },
        handleBackButtonClick() {
            // Count hitting the back button as a user auth cancellation.
            // This will return the user to select a different login option.
            if (this.stage === 'START') {
                // For the toolkit only, the user can also back out to the explorer.
                // We will not emit another cancellation event here, just a ui_click event.
                void client.emitUiClick('auth_toolkitCloseButton')
                void client.quitLoginScreen()
            } else {
                void client.emitCancelledMetric()
                void client.emitUiClick('auth_backButton')
                this.stage = 'START'
            }
        },
        async handleContinueClick() {
            void client.emitUiClick('auth_continueButton')
            if (this.stage === 'START') {
                if (this.selectedLoginOption === LoginOption.BUILDER_ID) {
                    this.stage = 'AUTHENTICATING'
                    const error = await client.startBuilderIdSetup(this.app)
                    if (error) {
                        this.stage = 'START'
                        void client.errorNotification(error)
                    } else {
                        this.stage = 'CONNECTED'
                    }
                } else if (this.selectedLoginOption === LoginOption.ENTERPRISE_SSO) {
                    this.stage = 'SSO_FORM'
                } else if (this.selectedLoginOption >= LoginOption.EXISTING_LOGINS) {
                    this.stage = 'AUTHENTICATING'
                    const selectedConnection =
                        this.existingLogins[this.selectedLoginOption - LoginOption.EXISTING_LOGINS]
                    const error = await client.useConnection(selectedConnection.connectionId)
                    if (error) {
                        this.stage = 'START'
                        void client.errorNotification(error)
                    } else {
                        this.stage = 'CONNECTED'
                    }
                } else if (this.selectedLoginOption === LoginOption.IAM_CREDENTIAL) {
                    this.stage = 'AWS_PROFILE'
                }
            } else if (this.stage === 'SSO_FORM') {
                this.stage = 'AUTHENTICATING'
                const error = await client.startEnterpriseSetup(this.startUrl, this.selectedRegion, this.app)
                if (error) {
                    this.stage = 'START'
                    void client.errorNotification(error)
                } else {
                    this.stage = 'CONNECTED'
                }
            } else if (this.stage === 'AWS_PROFILE') {
                this.stage = 'AUTHENTICATING'
                const error = await client.startIamCredentialSetup(this.profileName, this.accessKey, this.secretKey)
                if (error) {
                    this.stage = 'START'
                    void client.errorNotification(error)
                } else {
                    this.stage = 'CONNECTED'
                }
            }
        },
        async handleCodeCatalystSignin() {
            void client.emitUiClick('auth_codeCatalystSignIn')
            this.stage = 'AUTHENTICATING'
            const error = await client.startBuilderIdSetup(this.app)
            if (error) {
                this.stage = 'START'
                void client.errorNotification(error)
            } else {
                this.stage = 'CONNECTED'
            }
        },
        handleUrlInput() {
            if (this.startUrl && !validateSsoUrlFormat(this.startUrl)) {
                this.startUrlError =
                    'URLs must start with http:// or https://. Example: https://d-xxxxxxxxxx.awsapps.com/start'
            } else if (this.startUrl && this.existingConnectionStartUrls.includes(this.startUrl)) {
                this.startUrlError =
                    'A connection for this start URL already exists. Sign out before creating a new one.'
            } else {
                this.startUrlError = ''
                void client.storeMetricMetadata({
                    credentialStartUrl: this.startUrl,
                })
            }
        },
        handleRegionInput(event: any) {
            void client.storeMetricMetadata({
                region: event.target.value,
            })
            void client.emitUiClick('auth_regionSelection')
        },
        handleCancelButton() {
            void client.emitCancelledMetric()
            void client.emitUiClick('auth_cancelButton')

            this.stage = 'START'
        },
        async fetchRegions() {
            const regions = await client.getRegions()
            this.regions = regions
        },
        async emitUpdate(cause?: string) {},
        async updateExistingConnections() {
            // fetch existing connections of aws toolkit in Amazon Q
            // or fetch existing connections of Amazon Q in AWS Toolkit
            // to reuse connections in AWS Toolkit & Amazon Q
            const sharedConnections = await client.fetchConnections()
            sharedConnections?.forEach((connection, index) => {
                this.existingLogins.push({
                    id: LoginOption.EXISTING_LOGINS + index,
                    text: this.app === 'TOOLKIT' ? 'Used by Amazon Q' : 'Used by AWS Toolkit',
                    title: isBuilderId(connection.startUrl)
                        ? 'AWS Builder ID'
                        : `IAM Identity Center ${connection.startUrl}`,
                    connectionId: connection.id,
                })
            })
            // fetch existing connections of itself
            const connections = await client.listConnections()
            connections.forEach(connection => {
                if ('startUrl' in connection) {
                    this.existingConnectionStartUrls.push(connection.startUrl)
                }
            })

            // If Amazon Q has no connections while Toolkit has connections
            // Auto connect Q using toolkit connection.
            if (connections.length === 0 && sharedConnections && sharedConnections.length > 0) {
                const conn = await client.findConnection(sharedConnections)
                if (conn) {
                    await client.useConnection(conn.id)
                }
            }

            this.$forceUpdate()
        },
    },
})
</script>

<style>
.selectable-item {
    margin-bottom: 10px;
    margin-top: 10px;
    cursor: pointer;
}
.logoIcon {
    display: flex;
    flex-direction: row;
    justify-content: left;
    align-items: flex-start;
    height: auto;
}
.hint {
    color: #c6c6c6;
    margin-bottom: 5px;
    margin-top: 5px;
    font-size: 8px;
}
.vscode-light .hint {
    color: #3d3a3a;
}
.vscode-dark .hint {
    color: #c6c6c6;
}

.auth-container {
    display: flex;
    flex-direction: column;

    /* Stretches our overall container to the whole screen */
    height: 100%;
    /* Centers all content in to middle of page since the height is the whole screen*/
    justify-content: center;
}

.header {
    margin-bottom: 3px;
    margin-top: 3px;
    font-size: 12px;
    font-weight: bold;
}
.header.vscode-dark {
    color: white;
}
.header.vscode-light {
    color: black;
}

.title {
    margin-bottom: 3px;
    margin-top: 3px;
    font-size: 12px;
}
.title.vscode-dark {
    color: white;
}
.title.vscode-light {
    color: black;
}

.h4 {
    font-size: 8px;
    margin-bottom: 8px;
}
.continue-button {
    background-color: var(--vscode-button-background);
    color: white;
    width: 100%;
    height: 30px;
    border: none;
    border-radius: 4px;
    font-weight: bold;
    margin-bottom: 3px;
    margin-top: 3px;
    cursor: pointer;
}
.back-button {
    background: none;
    border: none;
    cursor: pointer;
    color: var(--vscode-button-foreground);
    padding: 7.5% 0 10% 0;
    height: 13px;
}
.continue-button:disabled {
    background-color: var(--vscode-input-background);
    color: #6f6f6f;
    cursor: not-allowed;
}
.urlInput {
    background-color: var(--vscode-input-background);
    width: 100%;
    height: 15px;
    color: white;
    border: none;
}
.vscode-light .urlInput {
    color: black;
}
.vscode-dark .urlInput {
    color: white;
}
.iamInput {
    background-color: var(--vscode-input-background);
    width: 100%;
    height: 15px;
    color: white;
    border: none;
    margin-bottom: 5px;
    margin-top: 2px;
}
.vscode-light .iamInput {
    color: black;
}
.vscode-dark .iamInput {
    color: white;
}
.regionSelect {
    background-color: var(--vscode-input-background);
    width: 100%;
    color: white;
    margin-bottom: 5px;
    margin-top: 2px;
}
.vscode-light .regionSelect {
    color: black;
}
.vscode-dark .regionSelect {
    color: white;
}
.start-url-error {
    color: #ff0000;
    font-size: 8px;
}
#logo {
    fill: var(--vscode-button-foreground);
}
body.vscode-dark #logo-text {
    fill: white;
}
body.vscode-light #logo-text {
    fill: #232f3e; /* squid ink */
}
</style><|MERGE_RESOLUTION|>--- conflicted
+++ resolved
@@ -198,15 +198,9 @@
 
         <template v-if="stage === 'AUTHENTICATING'">
             <div class="auth-container-section">
-<<<<<<< HEAD
-                <div v-if="app === 'TOOLKIT' && profileName.length > 0" class="title">Connecting to IAM...</div>
-                <div v-else class="title">Authenticating in browser...</div>
-                <button class="continue-button" v-on:click="handleCancelButton()">Cancel</button>
-=======
                 <div v-if="app === 'TOOLKIT' && profileName.length > 0" class="header">Connecting to IAM...</div>
                 <div v-else class="header">Authenticating in browser...</div>
-                <button class="continue-button" v-on:click="handleCancelButtom()">Cancel</button>
->>>>>>> e88e482a
+                <button class="continue-button" v-on:click="handleCancelButton()">Cancel</button>
             </div>
         </template>
 
