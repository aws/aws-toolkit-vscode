--- conflicted
+++ resolved
@@ -97,14 +97,10 @@
         }),
         Commands.register('aws.stepfunctions.publishStateMachine', async (node?: any) => {
             const region: string | undefined = node?.regionCode
-<<<<<<< HEAD
-            await publishStateMachine(awsContext, outputChannel, region)
+            await publishStateMachine({ awsContext: awsContext, outputChannel: outputChannel, region: region })
         }),
         Commands.register('aws.stepfunctions.viewExecutionDetailsByExecutionARN', async () => {
             await ExecutionDetailProvider.openExecutionDetails('')
-=======
-            await publishStateMachine({ awsContext: awsContext, outputChannel: outputChannel, region: region })
->>>>>>> bfdb0ebe
         })
     )
 }
