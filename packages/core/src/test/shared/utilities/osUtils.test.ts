/*!
 * Copyright Amazon.com, Inc. or its affiliates. All Rights Reserved.
 * SPDX-License-Identifier: Apache-2.0
 */

import assert from 'assert'
import { isNewOsSession } from '../../../shared/utilities/osUtils'
import { InstalledClock } from '@sinonjs/fake-timers'
import { createSandbox, SinonSandbox } from 'sinon'

describe('isNewOsSession', () => {
<<<<<<< HEAD
    if (!isWin()) {
        it('unix-like: returns true when expected', async () => {
            const tmpDir = (await TestFolder.create()).path

            // On a new session the first caller will get true
            assert.strictEqual(await isNewOsSession(tmpDir), true)
            // Subsequent callers will get false
            assert.strictEqual(await isNewOsSession(tmpDir), false)

            // Mimic a fresh restart (/tmp/ folder is deleted)
            const files = await fs.readdir(tmpDir)
            await Promise.all(files.map(async (file) => await fs.delete(`${tmpDir}/${file[0]}`), { recursive: true }))

            // Since the tmp/ folder was cleared it is considered a new session
            assert.strictEqual(await isNewOsSession(tmpDir), true)
            assert.strictEqual(await isNewOsSession(tmpDir), false)
        })
    }
=======
    let clock: InstalledClock | undefined
    let sandbox: SinonSandbox

    beforeEach(function () {
        sandbox = createSandbox()
    })

    afterEach(function () {
        clock?.uninstall()
        sandbox.restore()
    })

    it('unix-like: returns true when expected', async () => {
        const uptimeStub = sandbox.stub()
        const now = sandbox.stub()
        // We started our computer at 2 minutes since epoch (time - pc uptime)
        // and the comptuer has been on for 1 minute. So the OS started 1 minute since epoch.
        now.returns(60_000 + 60_000)
        uptimeStub.returns(1)

        // On a brand new session the first caller will get true
        assert.strictEqual(await isNewOsSession(now, uptimeStub), true)
        // Subsequent callers will get false
        assert.strictEqual(await isNewOsSession(now, uptimeStub), false)

        // Start a computer session 10 minutes from epoch
        uptimeStub.returns(0)
        now.returns(60_000 * 10)
        assert.strictEqual(await isNewOsSession(now, uptimeStub), true)
        // Anything that is within a 5 second threshold of the last session time, is considered the same session
        now.returns(60_000 * 10 + 5000)
        assert.strictEqual(await isNewOsSession(now, uptimeStub), false)
        now.returns(60_000 * 10 + 5000 + 1)
        assert.strictEqual(await isNewOsSession(now, uptimeStub), true)

        // A non-zero uptime
        uptimeStub.returns(5) // The computer has been running for 5 minutes already, so the start time is relative to this.
        now.returns(60_000 * 10 + 5000 + 60_000 * 10) // 5 minutes since last session
        // Nothing changes since the diff between uptime and the last start has not changed
        assert.strictEqual(await isNewOsSession(now, uptimeStub), true)
    })
>>>>>>> 9088d584
})<|MERGE_RESOLUTION|>--- conflicted
+++ resolved
@@ -9,26 +9,6 @@
 import { createSandbox, SinonSandbox } from 'sinon'
 
 describe('isNewOsSession', () => {
-<<<<<<< HEAD
-    if (!isWin()) {
-        it('unix-like: returns true when expected', async () => {
-            const tmpDir = (await TestFolder.create()).path
-
-            // On a new session the first caller will get true
-            assert.strictEqual(await isNewOsSession(tmpDir), true)
-            // Subsequent callers will get false
-            assert.strictEqual(await isNewOsSession(tmpDir), false)
-
-            // Mimic a fresh restart (/tmp/ folder is deleted)
-            const files = await fs.readdir(tmpDir)
-            await Promise.all(files.map(async (file) => await fs.delete(`${tmpDir}/${file[0]}`), { recursive: true }))
-
-            // Since the tmp/ folder was cleared it is considered a new session
-            assert.strictEqual(await isNewOsSession(tmpDir), true)
-            assert.strictEqual(await isNewOsSession(tmpDir), false)
-        })
-    }
-=======
     let clock: InstalledClock | undefined
     let sandbox: SinonSandbox
 
@@ -70,5 +50,4 @@
         // Nothing changes since the diff between uptime and the last start has not changed
         assert.strictEqual(await isNewOsSession(now, uptimeStub), true)
     })
->>>>>>> 9088d584
 })