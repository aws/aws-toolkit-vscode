--- conflicted
+++ resolved
@@ -459,47 +459,39 @@
             assert.strictEqual(tracker.size, 0, 'expected tracker to be empty')
         })
 
-        it('logs a warning message when system usage exceeds threshold', async function () {
+        it('logs a warning message and emits metric when cpu exceeds threshold', async function () {
             const runningProcess = startSleepProcess()
             tracker.add(runningProcess.childProcess)
 
-<<<<<<< HEAD
             const highCpu: ProcessStats = {
                 cpu: ChildProcessTracker.thresholds.cpu + 1,
                 memory: 0,
             }
+
+            usageMock.resolves(highCpu)
+
+            await clock.tickAsync(ChildProcessTracker.pollingInterval)
+            assertLogsContain('exceeded cpu threshold', false, 'warn')
+            assertTelemetry('ide_childProcessWarning', { systemResource: 'cpu' })
+
+            await stopAndWait(runningProcess)
+        })
+
+        it('logs a warning message and emits metric when memory exceeds threshold', async function () {
+            const runningProcess = startSleepProcess()
+            tracker.add(runningProcess.childProcess)
             const highMemory: ProcessStats = {
                 cpu: 0,
                 memory: ChildProcessTracker.thresholds.memory + 1,
             }
-=======
-    it('logs a warning message and emits metric when system usage exceeds threshold', async function () {
-        const runningProcess = startSleepProcess()
-        tracker.add(runningProcess.childProcess)
->>>>>>> c0bc44e5
-
-            usageMock.resolves(highCpu)
-
-            await clock.tickAsync(ChildProcessTracker.pollingInterval)
-            assertLogsContain('exceeded cpu threshold', false, 'warn')
-
-<<<<<<< HEAD
+
             usageMock.resolves(highMemory)
             await clock.tickAsync(ChildProcessTracker.pollingInterval)
             assertLogsContain('exceeded memory threshold', false, 'warn')
+            assertTelemetry('ide_childProcessWarning', { systemResource: 'memory' })
 
             await stopAndWait(runningProcess)
         })
-=======
-        await clock.tickAsync(ChildProcessTracker.pollingInterval)
-        assertLogsContain('exceeded cpu threshold', false, 'warn')
-        assertTelemetry('ide_childProcessWarning', { systemResource: 'cpu' })
-
-        usageMock.resolves(highMemory)
-        await clock.tickAsync(ChildProcessTracker.pollingInterval)
-        assertLogsContain('exceeded memory threshold', false, 'warn')
-        assertTelemetry('ide_childProcessWarning', { systemResource: 'memory' })
->>>>>>> c0bc44e5
 
         it('includes pid in logs', async function () {
             const runningProcess = startSleepProcess()
@@ -526,18 +518,14 @@
 
             await clock.tickAsync(ChildProcessTracker.pollingInterval)
 
-<<<<<<< HEAD
             assert.throws(() => assertLogsContain(runningProcess.childProcess.pid().toString(), false, 'warn'))
-=======
-    it('does not log or emit telemetry for processes within threshold', async function () {
-        const runningProcess = startSleepProcess()
->>>>>>> c0bc44e5
-
+            assert.throws(() => assertTelemetry('ide_childProcessWarning', {}))
             await stopAndWait(runningProcess)
         })
     })
 
     it('logAllUsage includes only active processes', async function () {
+        console.log('start')
         const runningProcess1 = startSleepProcess()
         const runningProcess2 = startSleepProcess()
 
@@ -547,13 +535,13 @@
         assert.ok(tracker.has(runningProcess1.childProcess), 'Missing first process')
         assert.ok(tracker.has(runningProcess2.childProcess), 'Missing seconds process')
 
-<<<<<<< HEAD
         await stopAndWait(runningProcess1)
 
         await tracker.logAllUsage()
-
+        console.log('logAllUsage called')
         assert.throws(() => assertLogsContain(runningProcess1.childProcess.pid().toString(), false, 'info'))
         assertLogsContain(runningProcess2.childProcess.pid().toString(), false, 'info')
+        console.log('end')
     })
 
     it('logAllUsage defaults to empty message when empty', async function () {
@@ -572,10 +560,6 @@
             const runningProcess = startSleepProcess()
             tracker.add(runningProcess.childProcess)
         }
-=======
-        assert.throws(() => assertLogsContain(runningProcess.childProcess.pid().toString(), false, 'warn'))
-        assert.throws(() => assertTelemetry('ide_childProcessWarning', {}))
->>>>>>> c0bc44e5
 
         await tracker.logAllUsage()
         assertTelemetry('ide_logActiveProcesses', { size: size })
