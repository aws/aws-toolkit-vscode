/*!
 * Copyright Amazon.com, Inc. or its affiliates. All Rights Reserved.
 * SPDX-License-Identifier: Apache-2.0
 */

import assert from 'assert'
import * as os from 'os'
import * as path from 'path'
import * as sinon from 'sinon'
import { makeTemporaryToolkitFolder, tryRemoveFolder } from '../../../shared/filesystemUtilities'
import {
    ChildProcess,
    ChildProcessOptions,
    ChildProcessResult,
    ChildProcessTracker,
    defaultProcessWarnThresholds,
    eof,
    ProcessStats,
} from '../../../shared/utilities/processUtils'
import { sleep } from '../../../shared/utilities/timeoutUtils'
import { Timeout, waitUntil } from '../../../shared/utilities/timeoutUtils'
import { fs } from '../../../shared'
import * as FakeTimers from '@sinonjs/fake-timers'
import { installFakeClock } from '../../testUtil'
import { isWin } from '../../../shared/vscode/env'
import { assertLogsContain } from '../../globalSetup.test'

describe('ChildProcess', async function () {
    let tempFolder: string

    beforeEach(async function () {
        // Make a temp folder for all these tests
        // Stick some temp credentials files in there to load from
        tempFolder = await makeTemporaryToolkitFolder()
    })

    afterEach(async function () {
        await tryRemoveFolder(tempFolder)
    })

    describe('run', async function () {
        async function assertRegularRun(childProcess: ChildProcess): Promise<void> {
            const result = await childProcess.run()
            assert.strictEqual(result.exitCode, 0, 'Unexpected close code')
            assert.strictEqual(result.stdout, 'hi', 'Unexpected stdout')
        }

        if (process.platform === 'win32') {
            it('starts and captures stdout - windows', async function () {
                const batchFile = path.join(tempFolder, 'test-script.bat')
                await writeBatchFile(batchFile)

                const childProcess = new ChildProcess(batchFile)

                await assertRegularRun(childProcess)
            })

            it('runs cmd files containing a space in the filename and folder', async function () {
                const subfolder: string = path.join(tempFolder, 'sub folder')
                const command: string = path.join(subfolder, 'test script.cmd')

                await fs.mkdir(subfolder)

                await writeWindowsCommandFile(command)

                const childProcess = new ChildProcess(command)

                await assertRegularRun(childProcess)
            })

            it('errs when starting twice - windows', async function () {
                const batchFile = path.join(tempFolder, 'test-script.bat')
                await writeBatchFile(batchFile)

                const childProcess = new ChildProcess(batchFile)

                // We want to verify that the error is thrown even if the first
                // invocation is still in progress, so we don't await the promise.
                childProcess.run().catch(() => {
                    // Do nothing.
                })

                try {
                    await childProcess.run()
                } catch (err) {
                    return
                }

                assert.fail('Expected exception, but none was thrown.')
            })
        } // END Windows only tests

        if (process.platform !== 'win32') {
            it('runs and captures stdout - unix', async function () {
                const scriptFile = path.join(tempFolder, 'test-script.sh')
                await writeShellFile(scriptFile)

                const childProcess = new ChildProcess(scriptFile)

                await assertRegularRun(childProcess)
            })

            it('errs when starting twice - unix', async function () {
                const scriptFile = path.join(tempFolder, 'test-script.sh')
                await writeShellFile(scriptFile)

                const childProcess = new ChildProcess(scriptFile)

                // We want to verify that the error is thrown even if the first
                // invocation is still in progress, so we don't await the promise.
                childProcess.run().catch(() => {
                    // Do nothing.
                })

                try {
                    await childProcess.run()
                } catch (err) {
                    return
                }

                assert.fail('Expected exception, but none was thrown.')
            })
        } // END Linux only tests

        it('runs scripts containing a space in the filename and folder', async function () {
            const subfolder: string = path.join(tempFolder, 'sub folder')
            let command: string

            await fs.mkdir(subfolder)

            if (process.platform === 'win32') {
                command = path.join(subfolder, 'test script.bat')
                await writeBatchFile(command)
            } else {
                command = path.join(subfolder, 'test script.sh')
                await writeShellFile(command)
            }

            const childProcess = new ChildProcess(command)

            await assertRegularRun(childProcess)
        })

        it('reports error for missing executable', async function () {
            const batchFile = path.join(tempFolder, 'nonExistentScript')

            const childProcess = new ChildProcess(batchFile)

            const result = await childProcess.run()
            assert.notStrictEqual(result.exitCode, 0, 'Expected an error close code')
        })

        describe('Extra options', function () {
            let childProcess: ChildProcess

            beforeEach(async function () {
                const isWindows = process.platform === 'win32'
                const command = path.join(tempFolder, `test-script.${isWindows ? 'bat' : 'sh'}`)

                if (isWindows) {
                    await writeBatchFile(
                        command,
                        ['@echo %1', '@echo %2', '@echo "%3"', 'SLEEP 20', 'exit 1'].join(os.EOL)
                    )
                } else {
                    await writeShellFile(
                        command,
                        ['echo $1', 'echo $2', 'echo "$3"', 'sleep 20', 'exit 1'].join(os.EOL)
                    )
                }

                childProcess = new ChildProcess(command, ['1', '2'], { collect: false })
            })

            it('can report errors', async function () {
                const result = childProcess.run({
                    rejectOnError: true,
                    useForceStop: true,
                    onStdout: (text, context) => {
                        if (text.includes('2')) {
                            context.reportError('Got 2')
                        }
                    },
                })

                return assert.rejects(result, { message: 'Got 2' })
            })

            it('can reject on errors if `rejectOnError` is set', async function () {
                return await assert.rejects(() =>
                    childProcess.run({
                        rejectOnError: true,
                        onStdout: (text, context) => {
                            context.reportError('An error')
                        },
                    })
                )
            })

            it('kills the process if an error is reported', async function () {
                const result = await childProcess.run({
                    waitForStreams: false,
                    onStdout: (text, context) => {
                        context.reportError('An error')
                    },
                })
                assert.notStrictEqual(result.exitCode, 1)
            })

            it('can merge with base options', async function () {
                const result = await childProcess.run({
                    collect: true,
                    waitForStreams: false,
                    extraArgs: ['4'],
                    onStdout: (text, context) => {
                        if (text.includes('4')) {
                            context.reportError('Got 4')
                        }
                    },
                })
                assert.ok(result.stdout.length !== 0)
                assert.ok(result.error?.message.includes('Got 4'))
            })

            it('uses `Timeout` objects', async function () {
                await childProcess.run({
                    waitForStreams: false,
                    timeout: new Timeout(10),
                })
                assert.strictEqual(childProcess.result()?.signal, 'SIGTERM')
                assert.notStrictEqual(childProcess.result()?.error, undefined)
            })

            it('still runs if the timer completed (not rejected) after starting', async function () {
                const timer = new Timeout(10)
                setTimeout(() => timer.dispose())
                await childProcess.run({
                    waitForStreams: false,
                    onStdout: (text, context) => {
                        context.reportError('Got stuff')
                    },
                })

                assert.strictEqual(childProcess.result()?.error?.message, 'Got stuff')
            })

            it('rejects if using a completed timer', async function () {
                const timer = new Timeout(10)
                timer.dispose()
                await assert.rejects(childProcess.run({ timeout: timer }))
                assert.strictEqual(childProcess.result(), undefined)
                // Just make sure no process was ever ran
                await sleep(20)
                assert.strictEqual(childProcess.result(), undefined)
            })
        })
    })

    describe('stop()', async function () {
        if (process.platform === 'win32') {
            it('detects running processes and successfully stops a running process - Windows', async function () {
                const batchFile = path.join(tempFolder, 'test-script.bat')
                await writeBatchFileWithDelays(batchFile)

                const childProcess = new ChildProcess(batchFile)

                // `await` is intentionally not used, we want to check the process while it runs.
                childProcess.run().catch(() => {
                    // Do nothing.
                })

                assert.strictEqual(childProcess.stopped, false)
                childProcess.stop()
                await waitUntil(async () => childProcess.stopped, { timeout: 1000, interval: 100, truthy: true })
                assert.strictEqual(childProcess.stopped, true)
            })

            it('can stop() previously stopped processes - Windows', async function () {
                const batchFile = path.join(tempFolder, 'test-script.bat')
                await writeBatchFileWithDelays(batchFile)

                const childProcess = new ChildProcess(batchFile)

                // `await` is intentionally not used, we want to check the process while it runs.
                childProcess.run().catch(() => {
                    // Do nothing.
                })

                childProcess.stop()
                await waitUntil(async () => childProcess.stopped, { timeout: 1000, interval: 100, truthy: true })
                assert.strictEqual(childProcess.stopped, true)
                assert.doesNotThrow(() => childProcess.stop())
            })
        } // END Windows-only tests

        if (process.platform !== 'win32') {
            it('detects running processes and successfully stops a running process - Unix', async function () {
                const scriptFile = path.join(tempFolder, 'test-script.sh')
                await writeShellFileWithDelays(scriptFile)

                const childProcess = new ChildProcess('sh', [scriptFile])
                const result = childProcess.run()

                assert.strictEqual(childProcess.stopped, false)
                childProcess.stop()
                await result

                assert.strictEqual(childProcess.stopped, true)
            })

            it('can stop() previously stopped processes - Unix', async function () {
                const scriptFile = path.join(tempFolder, 'test-script.sh')
                await writeShellFileWithDelays(scriptFile)

                const childProcess = new ChildProcess(scriptFile)

                const result = childProcess.run()

                childProcess.stop()
                await result

                assert.strictEqual(childProcess.stopped, true)
                assert.doesNotThrow(() => childProcess.stop())
            })

            it('can send input - Unix', async function () {
                const childProcess = new ChildProcess('cat')
                const result = childProcess.run()
                await childProcess.send('foo')
                await childProcess.send(eof)
                const { stdout } = await result
                assert.strictEqual(stdout, 'foo')
            })
        } // END Unix-only tests
    })

    async function writeBatchFile(filename: string, contents?: string): Promise<void> {
        await fs.writeFile(filename, contents ?? '@echo hi')
    }

    async function writeBatchFileWithDelays(filename: string): Promise<void> {
        const file = `
        @echo hi
        SLEEP 20
        @echo bye`
        await fs.writeFile(filename, file)
    }

    async function writeWindowsCommandFile(filename: string): Promise<void> {
        await fs.writeFile(filename, `@echo OFF${os.EOL}echo hi`)
    }

    async function writeShellFile(filename: string, contents = 'echo hi'): Promise<void> {
        await fs.writeFile(filename, `#!/bin/sh\n${contents}`)
        await fs.chmod(filename, 0o744)
    }

    async function writeShellFileWithDelays(filename: string): Promise<void> {
        const file = `
        echo hi
        sleep 20
        echo bye`
        await writeShellFile(filename, file)
    }
})

interface RunningProcess {
    childProcess: ChildProcess
    result: Promise<ChildProcessResult>
}

function getSleepCmd() {
    return isWin() ? 'timeout' : 'sleep'
}

async function stopAndWait(runningProcess: RunningProcess): Promise<void> {
    runningProcess.childProcess.stop(true)
    await runningProcess.result
}

function startSleepProcess(options?: ChildProcessOptions, timeout: number = 90): RunningProcess {
    const childProcess = new ChildProcess(getSleepCmd(), [timeout.toString()], options)
    const result = childProcess.run().catch(() => assert.fail('sleep command threw an error'))
    return { childProcess, result }
}

describe('ChildProcessTracker', function () {
    let tracker: ChildProcessTracker
    let clock: FakeTimers.InstalledClock
    let usageMock: sinon.SinonStub

    before(function () {
        clock = installFakeClock()
        tracker = new ChildProcessTracker()
        usageMock = sinon.stub(ChildProcessTracker.prototype, 'getUsage')
    })

    afterEach(function () {
        tracker.clear()
        usageMock.reset()
    })

    after(function () {
        clock.uninstall()
    })

    it(`removes stopped processes every ${ChildProcessTracker.pollingInterval / 1000} seconds`, async function () {
        // Start a 'sleep' command, check it only removes after we stop it.
        const runningProcess = startSleepProcess()
        tracker.add(runningProcess.childProcess)
        assert.strictEqual(tracker.has(runningProcess.childProcess), true, 'failed to add sleep command')

        await clock.tickAsync(ChildProcessTracker.pollingInterval)
        assert.strictEqual(tracker.has(runningProcess.childProcess), true, 'process was mistakenly removed')
        await stopAndWait(runningProcess)

        await clock.tickAsync(ChildProcessTracker.pollingInterval)
        assert.strictEqual(tracker.has(runningProcess.childProcess), false, 'process was not removed after stopping')
    })

    it('multiple processes from same command are tracked seperately', async function () {
        const runningProcess1 = startSleepProcess()
        const runningProcess2 = startSleepProcess()
        tracker.add(runningProcess1.childProcess)
        tracker.add(runningProcess2.childProcess)

        assert.strictEqual(tracker.has(runningProcess1.childProcess), true, 'Missing first process')
        assert.strictEqual(tracker.has(runningProcess2.childProcess), true, 'Missing second process')

        await stopAndWait(runningProcess1)
        await clock.tickAsync(ChildProcessTracker.pollingInterval)
        assert.strictEqual(tracker.has(runningProcess2.childProcess), true, 'second process was mistakenly removed')
        assert.strictEqual(
            tracker.has(runningProcess1.childProcess),
            false,
            'first process was not removed after stopping it'
        )

        await stopAndWait(runningProcess2)
        await clock.tickAsync(ChildProcessTracker.pollingInterval)
        assert.strictEqual(
            tracker.has(runningProcess2.childProcess),
            false,
            'second process was not removed after stopping it'
        )

        assert.strictEqual(tracker.size, 0, 'expected tracker to be empty')
    })

    it('logs a warning message when cpu usage exceeds threshold', async function () {
        const runningProcess = startSleepProcess()
        tracker.add(runningProcess.childProcess)

        const highCpu: ProcessStats = {
            cpu: defaultProcessWarnThresholds.cpu + 1,
            memory: 0,
        }
<<<<<<< HEAD
        const highMemory: ProcessStats = {
            cpu: 0,
            memory: defaultProcessWarnThresholds.memory + 1,
        }
=======
>>>>>>> b49a69f6

        usageMock.returns(highCpu)

        await clock.tickAsync(ChildProcessTracker.pollingInterval)
        assertLogsContain('exceeded cpu threshold', false, 'warn')

        await stopAndWait(runningProcess)
    })

    it('logs a warning message when memory usage exceeds threshold', async function () {
        const runningProcess = startSleepProcess()
        tracker.add(runningProcess.childProcess)

        const highMemory: ProcessStats = {
            cpu: 0,
            memory: defaultProcessWarnThresholds.memory + 1,
        }
        usageMock.returns(highMemory)

        await clock.tickAsync(ChildProcessTracker.pollingInterval)
        assertLogsContain('exceeded memory threshold', false, 'warn')

        await stopAndWait(runningProcess)
    })

    it('includes pid in logs', async function () {
        const runningProcess = startSleepProcess()
        tracker.add(runningProcess.childProcess)

        usageMock.returns({
            cpu: defaultProcessWarnThresholds.cpu + 1,
            memory: 0,
        })

        await clock.tickAsync(ChildProcessTracker.pollingInterval)
        assertLogsContain(runningProcess.childProcess.pid().toString(), false, 'warn')

        await stopAndWait(runningProcess)
    })

    it('does not log for processes within threshold', async function () {
        const runningProcess = startSleepProcess()
        tracker.add(runningProcess.childProcess)

        usageMock.returns({
            cpu: defaultProcessWarnThresholds.cpu - 1,
            memory: defaultProcessWarnThresholds.memory - 1,
        })

        await clock.tickAsync(ChildProcessTracker.pollingInterval)

        assert.throws(() => assertLogsContain(runningProcess.childProcess.pid().toString(), false, 'warn'))

        await stopAndWait(runningProcess)
    })

    it('respects custom thresholds', async function () {
        const largeRunningProcess = startSleepProcess({
            warnThresholds: {
                cpu: defaultProcessWarnThresholds.cpu + 10,
                memory: defaultProcessWarnThresholds.memory + 10,
            },
        })
        tracker.add(largeRunningProcess.childProcess)
        const smallRunningProcess = startSleepProcess({
            warnThresholds: {
                cpu: defaultProcessWarnThresholds.cpu - 10,
                memory: defaultProcessWarnThresholds.memory - 10,
            },
        })
        tracker.add(smallRunningProcess.childProcess)

        usageMock.returns({
            cpu: defaultProcessWarnThresholds.cpu + 5,
            memory: defaultProcessWarnThresholds.memory + 5,
        })

        await clock.tickAsync(ChildProcessTracker.pollingInterval)
        assert.throws(() => assertLogsContain(largeRunningProcess.childProcess.pid().toString(), false, 'warn'))
        assertLogsContain(smallRunningProcess.childProcess.pid().toString(), false, 'warn')

        await stopAndWait(largeRunningProcess)
        await stopAndWait(smallRunningProcess)
    })

    it('fills custom thresholds with default', async function () {
        const runningProcess = startSleepProcess({
            warnThresholds: {
                cpu: defaultProcessWarnThresholds.cpu + 10,
            },
        })
        tracker.add(runningProcess.childProcess)

        usageMock.returns({
            memory: defaultProcessWarnThresholds.memory + 1,
        })

        await clock.tickAsync(ChildProcessTracker.pollingInterval)
        assertLogsContain(runningProcess.childProcess.pid().toString(), false, 'warn')

        await stopAndWait(runningProcess)
    })
})<|MERGE_RESOLUTION|>--- conflicted
+++ resolved
@@ -455,13 +455,6 @@
             cpu: defaultProcessWarnThresholds.cpu + 1,
             memory: 0,
         }
-<<<<<<< HEAD
-        const highMemory: ProcessStats = {
-            cpu: 0,
-            memory: defaultProcessWarnThresholds.memory + 1,
-        }
-=======
->>>>>>> b49a69f6
 
         usageMock.returns(highCpu)
 
