/*!
 * Copyright Amazon.com, Inc. or its affiliates. All Rights Reserved.
 * SPDX-License-Identifier: Apache-2.0
 */
import sinon from 'sinon'
import assert from 'assert'
import { version } from 'vscode'
import { getClientId } from '../../shared/telemetry/util'
import { FakeMemento } from '../fakeExtensionContext'
import { FakeAwsContext } from '../utilities/fakeAwsContext'
import { GlobalState } from '../../shared/globalState'
<<<<<<< HEAD
import {
    AWSClientBuilderV3,
    DefaultAWSClientBuilderV3,
    emitOnRequest,
    getServiceId,
    logOnRequest,
    overwriteEndpoint,
    recordErrorTelemetry,
} from '../../shared/awsClientBuilderV3'
=======
import { AWSClientBuilderV3, getServiceId, recordErrorTelemetry } from '../../shared/awsClientBuilderV3'
>>>>>>> 1d29b18d
import { Client } from '@aws-sdk/smithy-client'
import { DevSettings, extensionVersion } from '../../shared'
import { assertTelemetry } from '../testUtil'
import { telemetry } from '../../shared/telemetry'
import { HttpRequest, HttpResponse } from '@aws-sdk/protocol-http'
import { assertLogsContain, assertLogsContainAllOf } from '../globalSetup.test'
import { TestSettings } from '../utilities/testSettingsConfiguration'

describe('AwsClientBuilderV3', function () {
    let builder: AWSClientBuilderV3

    beforeEach(async function () {
        builder = new AWSClientBuilderV3(new FakeAwsContext())
    })

<<<<<<< HEAD
    it('includes Toolkit user-agent if no options are specified', async function () {
        const service = await builder.createAwsService(Client as any)
        const clientId = getClientId(new GlobalState(new FakeMemento()))

        assert.ok(service.config.customUserAgent)
        assert.strictEqual(
            service.config.customUserAgent![0][0].replace('---Insiders', ''),
            `AWS-Toolkit-For-VSCode/testPluginVersion Visual-Studio-Code/${version} ClientId/${clientId}`
        )
        assert.strictEqual(service.config.customUserAgent![0][1], extensionVersion)
    })

    it('adds region to client', async function () {
        const service = await builder.createAwsService(Client as any, { region: 'us-west-2' })

        assert.ok(service.config.region)
        assert.strictEqual(service.config.region, 'us-west-2')
    })

    it('adds Client-Id to user agent', async function () {
        const service = await builder.createAwsService(Client as any)
        const clientId = getClientId(new GlobalState(new FakeMemento()))
        const regex = new RegExp(`ClientId/${clientId}`)
        assert.ok(service.config.customUserAgent![0][0].match(regex))
    })

    it('does not override custom user-agent if specified in options', async function () {
        const service = await builder.createAwsService(Client as any, {
            customUserAgent: [['CUSTOM USER AGENT']],
        })

        assert.strictEqual(service.config.customUserAgent[0][0], 'CUSTOM USER AGENT')
    })

    describe('middlewareStack', function () {
        let args: { request: { hostname: string; path: string }; input: any }
        let context: { clientName?: string; commandName?: string }
        let response: { response: { statusCode: number }; output: { message: string } }
=======
    describe('createAndConfigureSdkClient', function () {
        it('includes Toolkit user-agent if no options are specified', async function () {
            const service = await builder.createAwsService(Client)
            const clientId = getClientId(new GlobalState(new FakeMemento()))

            assert.ok(service.config.customUserAgent)
            assert.strictEqual(
                service.config.customUserAgent![0][0].replace('---Insiders', ''),
                `AWS-Toolkit-For-VSCode/testPluginVersion Visual-Studio-Code/${version} ClientId/${clientId}`
            )
            assert.strictEqual(service.config.customUserAgent![0][1], extensionVersion)
        })

        it('adds region to client', async function () {
            const service = await builder.createAwsService(Client, { region: 'us-west-2' })
>>>>>>> 1d29b18d

        beforeEach(function () {
            args = {
                request: {
                    hostname: 'testHost',
                    path: 'testPath',
                },
                input: {
                    testKey: 'testValue',
                },
            }
            context = {
                clientName: 'fooClient',
            }
            response = {
                response: {
                    statusCode: 200,
                },
                output: {
                    message: 'test output',
                },
            }
        })
        afterEach(function () {
            sinon.restore()
        })

        it('logs messages on request', async function () {
            sinon.stub(HttpRequest, 'isInstance').callsFake(() => true)
            await logOnRequest((_: any) => _, args as any)
            assertLogsContainAllOf(['testHost', 'testPath'], false, 'debug')
        })

<<<<<<< HEAD
        it('adds telemetry meta and logs on error failure', async function () {
            sinon.stub(HttpResponse, 'isInstance').callsFake(() => true)

            const next = (_: any) => {
                throw new Error('test error')
            }
            await telemetry.vscode_executeCommand.run(async (span) => {
                await assert.rejects(emitOnRequest(next, context, args))
            })
            assertLogsContain('test error', false, 'error')
            assertTelemetry('vscode_executeCommand', { requestServiceType: 'foo' })
        })

        it('does not emit telemetry, but still logs on successes', async function () {
            sinon.stub(HttpResponse, 'isInstance').callsFake(() => true)
            const next = async (_: any) => {
                return response
            }
            await telemetry.vscode_executeCommand.run(async (span) => {
                assert.deepStrictEqual(await emitOnRequest(next, context, args), response)
=======
        it('adds Client-Id to user agent', async function () {
            const service = await builder.createAwsService(Client)
            const clientId = getClientId(new GlobalState(new FakeMemento()))
            const regex = new RegExp(`ClientId/${clientId}`)
            assert.ok(service.config.customUserAgent![0][0].match(regex))
        })

        it('does not override custom user-agent if specified in options', async function () {
            const service = await builder.createAwsService(Client, {
                customUserAgent: [['CUSTOM USER AGENT']],
>>>>>>> 1d29b18d
            })
            assertLogsContainAllOf(['testHost', 'testPath'], false, 'debug')
            assert.throws(() => assertTelemetry('vscode_executeCommand', { requestServiceType: 'test' }))
        })

        it('custom endpoints overwrite request url', async function () {
            const settings = new TestSettings()
            await settings.update('aws.dev.endpoints', { foo: 'http://example.com:3000/path' })
            sinon.stub(HttpRequest, 'isInstance').callsFake(() => true)
            const next = async (args: any) => args
            const newArgs: any = await overwriteEndpoint(next, context, new DevSettings(settings), args)

            assert.strictEqual(newArgs.request.hostname, 'example.com')
            assert.strictEqual(newArgs.request.protocol, 'http:')
            assert.strictEqual(newArgs.request.port, '3000')
            assert.strictEqual(newArgs.request.pathname, '/path')
        })

        it('custom endpoints are not overwritten if not specified', async function () {
            const settings = new TestSettings()
            sinon.stub(HttpRequest, 'isInstance').callsFake(() => true)
            const next = async (args: any) => args
            const newArgs: any = await overwriteEndpoint(next, context, new DevSettings(settings), args)

            assert.strictEqual(newArgs.request.hostname, 'testHost')
            assert.strictEqual(newArgs.request.path, 'testPath')
        })
    })
})

describe('getServiceId', function () {
    it('returns the service ID', function () {
        assert.strictEqual(getServiceId({ clientName: 'ec2' }), 'ec2')
        assert.strictEqual(getServiceId({ clientName: 'ec2client' }), 'ec2')
        assert.strictEqual(getServiceId({ clientName: 's3client' }), 's3')
    })
})

describe('recordErrorTelemetry', function () {
    it('includes requestServiceType in span', function () {
        const e = new Error('test error')
        // Using vscode_executeCommand as general span to test functionality. This metric is unrelated to what is done here.
        telemetry.vscode_executeCommand.run((span) => {
            recordErrorTelemetry(e, 'aws-service')
        })
        assertTelemetry('vscode_executeCommand', { requestServiceType: 'aws-service' })
    })
})<|MERGE_RESOLUTION|>--- conflicted
+++ resolved
@@ -9,19 +9,14 @@
 import { FakeMemento } from '../fakeExtensionContext'
 import { FakeAwsContext } from '../utilities/fakeAwsContext'
 import { GlobalState } from '../../shared/globalState'
-<<<<<<< HEAD
 import {
     AWSClientBuilderV3,
-    DefaultAWSClientBuilderV3,
     emitOnRequest,
     getServiceId,
     logOnRequest,
     overwriteEndpoint,
     recordErrorTelemetry,
 } from '../../shared/awsClientBuilderV3'
-=======
-import { AWSClientBuilderV3, getServiceId, recordErrorTelemetry } from '../../shared/awsClientBuilderV3'
->>>>>>> 1d29b18d
 import { Client } from '@aws-sdk/smithy-client'
 import { DevSettings, extensionVersion } from '../../shared'
 import { assertTelemetry } from '../testUtil'
@@ -37,9 +32,8 @@
         builder = new AWSClientBuilderV3(new FakeAwsContext())
     })
 
-<<<<<<< HEAD
     it('includes Toolkit user-agent if no options are specified', async function () {
-        const service = await builder.createAwsService(Client as any)
+        const service = await builder.createAwsService(Client)
         const clientId = getClientId(new GlobalState(new FakeMemento()))
 
         assert.ok(service.config.customUserAgent)
@@ -51,48 +45,37 @@
     })
 
     it('adds region to client', async function () {
-        const service = await builder.createAwsService(Client as any, { region: 'us-west-2' })
+        const service = await builder.createAwsService(Client, { region: 'us-west-2' })
 
         assert.ok(service.config.region)
         assert.strictEqual(service.config.region, 'us-west-2')
     })
 
     it('adds Client-Id to user agent', async function () {
-        const service = await builder.createAwsService(Client as any)
+        const service = await builder.createAwsService(Client)
         const clientId = getClientId(new GlobalState(new FakeMemento()))
         const regex = new RegExp(`ClientId/${clientId}`)
         assert.ok(service.config.customUserAgent![0][0].match(regex))
     })
 
     it('does not override custom user-agent if specified in options', async function () {
-        const service = await builder.createAwsService(Client as any, {
+        const service = await builder.createAwsService(Client, {
             customUserAgent: [['CUSTOM USER AGENT']],
         })
 
         assert.strictEqual(service.config.customUserAgent[0][0], 'CUSTOM USER AGENT')
     })
 
+    it('adds region to client', async function () {
+        const service = await builder.createAwsService(Client, { region: 'us-west-2' })
+        assert.ok(service.config.region)
+        assert.strictEqual(service.config.region, 'us-west-2')
+    })
+
     describe('middlewareStack', function () {
         let args: { request: { hostname: string; path: string }; input: any }
         let context: { clientName?: string; commandName?: string }
         let response: { response: { statusCode: number }; output: { message: string } }
-=======
-    describe('createAndConfigureSdkClient', function () {
-        it('includes Toolkit user-agent if no options are specified', async function () {
-            const service = await builder.createAwsService(Client)
-            const clientId = getClientId(new GlobalState(new FakeMemento()))
-
-            assert.ok(service.config.customUserAgent)
-            assert.strictEqual(
-                service.config.customUserAgent![0][0].replace('---Insiders', ''),
-                `AWS-Toolkit-For-VSCode/testPluginVersion Visual-Studio-Code/${version} ClientId/${clientId}`
-            )
-            assert.strictEqual(service.config.customUserAgent![0][1], extensionVersion)
-        })
-
-        it('adds region to client', async function () {
-            const service = await builder.createAwsService(Client, { region: 'us-west-2' })
->>>>>>> 1d29b18d
 
         beforeEach(function () {
             args = {
@@ -126,7 +109,6 @@
             assertLogsContainAllOf(['testHost', 'testPath'], false, 'debug')
         })
 
-<<<<<<< HEAD
         it('adds telemetry meta and logs on error failure', async function () {
             sinon.stub(HttpResponse, 'isInstance').callsFake(() => true)
 
@@ -147,18 +129,6 @@
             }
             await telemetry.vscode_executeCommand.run(async (span) => {
                 assert.deepStrictEqual(await emitOnRequest(next, context, args), response)
-=======
-        it('adds Client-Id to user agent', async function () {
-            const service = await builder.createAwsService(Client)
-            const clientId = getClientId(new GlobalState(new FakeMemento()))
-            const regex = new RegExp(`ClientId/${clientId}`)
-            assert.ok(service.config.customUserAgent![0][0].match(regex))
-        })
-
-        it('does not override custom user-agent if specified in options', async function () {
-            const service = await builder.createAwsService(Client, {
-                customUserAgent: [['CUSTOM USER AGENT']],
->>>>>>> 1d29b18d
             })
             assertLogsContainAllOf(['testHost', 'testPath'], false, 'debug')
             assert.throws(() => assertTelemetry('vscode_executeCommand', { requestServiceType: 'test' }))
