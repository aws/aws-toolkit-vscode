--- conflicted
+++ resolved
@@ -6,19 +6,7 @@
 import { CloudFormation, S3 } from 'aws-sdk'
 import { AppNode } from '../../../awsService/appBuilder/explorer/nodes/appNode'
 import { assertTelemetry, getWorkspaceFolder, TestFolder } from '../../testUtil'
-<<<<<<< HEAD
 import { DeployParams, DeployWizard, getDeployWizard, runDeploy } from '../../../shared/sam/deploy'
-=======
-import {
-    BucketSource,
-    DeployParams,
-    DeployWizard,
-    ParamsSource,
-    getDeployWizard,
-    runDeploy,
-} from '../../../shared/sam/deploy'
-import * as UtilsModule from '../../../shared/sam/utils'
->>>>>>> 8966edc8
 import { globals, ToolkitError } from '../../../shared'
 import sinon from 'sinon'
 import { samconfigCompleteData, samconfigInvalidData, validTemplateData } from './samTestUtils'
@@ -36,10 +24,6 @@
 import * as ProcessUtilsModule from '../../../shared/utilities/processUtils'
 import * as ProcessTerminalModule from '../../../shared/sam/processTerminal'
 import * as ResolveEnvModule from '../../../shared/env/resolveEnv'
-<<<<<<< HEAD
-
-=======
->>>>>>> 8966edc8
 import * as SamConfiModule from '../../../shared/sam/config'
 import { RequiredProps } from '../../../shared/utilities/tsUtils'
 import { UserAgent as __UserAgent } from '@smithy/types'
@@ -666,21 +650,13 @@
     describe(':) path', () => {
         beforeEach(() => {
             mockGetSamCliPath = sandbox.stub().resolves({ path: 'sam-cli-path' })
-<<<<<<< HEAD
             sandbox.stub(SamUtilsModule, 'getSamCliPathAndVersion').callsFake(mockGetSamCliPath)
-=======
-            sandbox.stub(UtilsModule, 'getSamCliPathAndVersion').callsFake(mockGetSamCliPath)
->>>>>>> 8966edc8
 
             mockChildProcess = sandbox.stub().resolves({})
             sandbox.stub(ProcessUtilsModule, 'ChildProcess').callsFake(mockChildProcess)
 
             mockRunInTerminal = sandbox.stub().resolves(Promise.resolve())
-<<<<<<< HEAD
-            sandbox.stub(SamUtilsModule, 'runInTerminal').callsFake(mockRunInTerminal)
-=======
             sandbox.stub(ProcessTerminalModule, 'runInTerminal').callsFake(mockRunInTerminal)
->>>>>>> 8966edc8
         })
 
         it('[ParamsSource.SamConfig] should instantiate the correct ChildProcess', async () => {
@@ -954,11 +930,7 @@
 
                 // Break point
                 mockGetSamCliPath = sandbox
-<<<<<<< HEAD
                     .stub(SamUtilsModule, 'getSamCliPathAndVersion')
-=======
-                    .stub(UtilsModule, 'getSamCliPathAndVersion')
->>>>>>> 8966edc8
                     .rejects(
                         new ToolkitError('SAM CLI version 1.53.0 or higher is required', { code: 'VersionTooLow' })
                     )
@@ -967,11 +939,7 @@
                 mockChildProcess = sandbox.stub().resolves({})
                 sandbox.stub(ProcessUtilsModule, 'ChildProcess').callsFake(mockChildProcess)
                 mockRunInTerminal = sandbox.stub().resolves(Promise.resolve())
-<<<<<<< HEAD
-                sandbox.stub(SamUtilsModule, 'runInTerminal').callsFake(mockRunInTerminal)
-=======
                 sandbox.stub(ProcessTerminalModule, 'runInTerminal').callsFake(mockRunInTerminal)
->>>>>>> 8966edc8
 
                 await runDeploy(appNode)
                 assert.fail('Should have thrown an Error')
@@ -990,21 +958,13 @@
                 // Happy Stub
                 sandbox.stub(DeployWizard.prototype, 'run').resolves(mockDeployParams)
                 mockGetSamCliPath = sandbox.stub().resolves({ path: 'sam-cli-path' })
-<<<<<<< HEAD
                 sandbox.stub(SamUtilsModule, 'getSamCliPathAndVersion').callsFake(mockGetSamCliPath)
-=======
-                sandbox.stub(UtilsModule, 'getSamCliPathAndVersion').callsFake(mockGetSamCliPath)
->>>>>>> 8966edc8
                 mockChildProcess = sandbox.stub().resolves({})
                 sandbox.stub(ProcessUtilsModule, 'ChildProcess').callsFake(mockChildProcess)
 
                 // Breaking point
                 mockRunInTerminal = sandbox
-<<<<<<< HEAD
-                    .stub(SamUtilsModule, 'runInTerminal')
-=======
                     .stub(ProcessTerminalModule, 'runInTerminal')
->>>>>>> 8966edc8
                     .rejects(new ToolkitError('SAM CLI was cancelled before exiting', { cancelled: true }))
 
                 await runDeploy(appNode)
@@ -1024,20 +984,12 @@
                 // Happy Stub
                 sandbox.stub(DeployWizard.prototype, 'run').resolves(mockDeployParams)
                 mockGetSamCliPath = sandbox.stub().resolves({ path: 'sam-cli-path' })
-<<<<<<< HEAD
                 sandbox.stub(SamUtilsModule, 'getSamCliPathAndVersion').callsFake(mockGetSamCliPath)
-=======
-                sandbox.stub(UtilsModule, 'getSamCliPathAndVersion').callsFake(mockGetSamCliPath)
->>>>>>> 8966edc8
                 mockChildProcess = sandbox.stub().resolves({})
                 sandbox.stub(ProcessUtilsModule, 'ChildProcess').callsFake(mockChildProcess)
 
                 // Breaking point
-<<<<<<< HEAD
-                mockRunInTerminal = sandbox.stub(SamUtilsModule, 'runInTerminal').callsFake((input, cmd) => {
-=======
                 mockRunInTerminal = sandbox.stub(ProcessTerminalModule, 'runInTerminal').callsFake((input, cmd) => {
->>>>>>> 8966edc8
                     if (cmd === 'deploy') {
                         throw new ToolkitError('The stack is up to date', {
                             code: 'NoUpdateExitCode',
