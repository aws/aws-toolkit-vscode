/*!
 * Copyright Amazon.com, Inc. or its affiliates. All Rights Reserved.
 * SPDX-License-Identifier: Apache-2.0
 */

import * as vscode from 'vscode'
<<<<<<< HEAD
import * as SamUtilsModule from '../../../shared/sam/utils'
=======
import * as SyncModule from '../../../shared/sam/sync'
import * as UtilsModule from '../../../shared/sam/utils'
import * as ProcessTerminalUtils from '../../../shared/sam/processTerminal'
import * as awsConsole from '../../../shared/awsConsole'
>>>>>>> 8966edc8
import * as S3ClientModule from '../../../shared/clients/s3Client'
import * as SamConfigModule from '../../../shared/sam/config'
import * as ResolveEnvModule from '../../../shared/env/resolveEnv'
import * as ProcessUtilsModule from '../../../shared/utilities/processUtils'
import { CancellationError } from '../../../shared/utilities/timeoutUtils'
import * as CloudFormationClientModule from '../../../shared/clients/cloudFormationClient'
<<<<<<< HEAD
import assert from 'assert'
=======
import * as buttons from '../../../shared/ui/buttons'
import assert, { fail } from 'assert'

>>>>>>> 8966edc8
import {
    createEnvironmentPrompter,
    ensureBucket,
    getSyncParamsFromConfig,
<<<<<<< HEAD
=======
    getSyncWizard,
    ParamsSource,
    paramsSourcePrompter,
>>>>>>> 8966edc8
    prepareSyncParams,
    runSync,
    saveAndBindArgs,
    syncFlagItems,
    SyncParams,
    SyncWizard,
} from '../../../shared/sam/sync'

import {
    createBaseImageTemplate,
    createBaseTemplate,
    makeSampleSamTemplateYaml,
} from '../cloudformation/cloudformationTestUtils'
import { createWizardTester } from '../wizards/wizardTestUtils'
import { AWSTreeNodeBase } from '../../../shared/treeview/nodes/awsTreeNodeBase'
import { makeTemporaryToolkitFolder } from '../../../shared/filesystemUtilities'
import { ToolkitError } from '../../../shared/errors'
import globals from '../../../shared/extensionGlobals'
import fs from '../../../shared/fs/fs'
import { createMultiPick, DataQuickPickItem } from '../../../shared/ui/pickerPrompter'
import sinon from 'sinon'
import { getTestWindow } from '../vscode/window'
import { DefaultS3Client } from '../../../shared/clients/s3Client'
import { RequiredProps } from '../../../shared/utilities/tsUtils'
import S3 from 'aws-sdk/clients/s3'
import { DefaultCloudFormationClient } from '../../../shared/clients/cloudFormationClient'
import CloudFormation from 'aws-sdk/clients/cloudformation'
import { intoCollection } from '../../../shared/utilities/collectionUtils'
import { SamConfig, Environment, parseConfig } from '../../../shared/sam/config'
import { RegionProvider } from '../../../shared/regions/regionProvider'
import { Region } from '../../../shared/regions/endpoints'
import { RegionNode } from '../../../awsexplorer/regionNode'
import { getProjectRootUri } from '../../../shared/sam/utils'
import { AppNode } from '../../../awsService/appBuilder/explorer/nodes/appNode'
import * as Cfn from '../../../shared/cloudformation/cloudformation'
<<<<<<< HEAD
import { validTemplateData } from '../../shared/sam/samTestUtils'
//import { beforeEach } from 'mocha'
import { getWorkspaceFolder, TestFolder } from '../../testUtil'
import { TemplateItem } from '../../../shared/ui/common/samTemplate'
import { ParamsSource } from '../../../shared/ui/common/paramsSource'
=======
import { CloudFormationTemplateRegistry } from '../../../shared/fs/templateRegistry'
import { WatchedItem } from '../../../shared/fs/watchedFiles'
import { samconfigCompleteData, samconfigInvalidData, validTemplateData } from '../../shared/sam/samTestUtils'
//import { beforeEach } from 'mocha'
import {
    assertEqualPaths,
    assertTelemetry,
    assertTelemetryCurried,
    getWorkspaceFolder,
    TestFolder,
} from '../../testUtil'
import { samSyncUrl } from '../../../shared/constants'
import { PrompterTester } from '../wizards/prompterTester'
import { createTestRegionProvider } from '../regions/testUtil'
import { ToolkitPromptSettings } from '../../../shared/settings'
>>>>>>> 8966edc8

describe('SyncWizard', async function () {
    const createTester = async (params?: Partial<SyncParams>) =>
        createWizardTester(new SyncWizard({ deployType: 'code', ...params }, await globals.templateRegistry))

    it('shows steps in correct order', async function () {
        const tester = await createTester()
        tester.template.assertShowFirst()
        tester.paramsSource.assertShowSecond()
        tester.projectRoot.assertDoesNotShow()

        const workspaceUri = vscode.workspace.workspaceFolders?.[0]?.uri || vscode.Uri.file('/')
        const rootFolderUri = vscode.Uri.joinPath(workspaceUri, 'my')
        const templateUri = vscode.Uri.joinPath(rootFolderUri, 'template.yaml')
        const tester2 = await createTester({
            template: { uri: templateUri, data: createBaseTemplate() },
            paramsSource: ParamsSource.SpecifyAndSave,
            projectRoot: rootFolderUri,
        })
        tester2.region.assertShow(1)
        tester2.stackName.assertShow(2)
        tester2.bucketName.assertShow(3)
        tester2.projectRoot.assertDoesNotShow()
    })

    it('skips prompts if user chooses samconfig file as params source', async function () {
        const workspaceUri = vscode.workspace.workspaceFolders?.[0]?.uri || vscode.Uri.file('/')
        const rootFolderUri = vscode.Uri.joinPath(workspaceUri, 'my')
        const templateUri = vscode.Uri.joinPath(rootFolderUri, 'template.yaml')
        const tester = await createTester({
            template: { uri: templateUri, data: createBaseTemplate() },
            paramsSource: ParamsSource.SamConfig,
            projectRoot: rootFolderUri,
        })
        tester.template.assertDoesNotShow()
        tester.region.assertDoesNotShow()
        tester.stackName.assertDoesNotShow()
        tester.bucketName.assertDoesNotShow()
    })

    it('prompts for ECR repo if template has image-based resource', async function () {
        const workspaceUri = vscode.workspace.workspaceFolders?.[0]?.uri || vscode.Uri.file('/')
        const rootFolderUri = vscode.Uri.joinPath(workspaceUri, 'my')
        const templateUri = vscode.Uri.joinPath(rootFolderUri, 'template.yaml')
        const template = { uri: templateUri, data: createBaseImageTemplate() }
        const tester = await createTester({
            template,
            paramsSource: ParamsSource.Specify,
        })
        tester.ecrRepoUri.assertShow()
    })

    it('skips prompt for ECR repo if template has no image-based resources', async function () {
        const template = { uri: vscode.Uri.file('/'), data: createBaseTemplate() }
        const tester = await createTester({ template })
        tester.ecrRepoUri.assertDoesNotShow()
    })

    it('skips prompt for ECR repo if param source is to use samconfig', async function () {
        const template = { uri: vscode.Uri.file('/'), data: createBaseTemplate() }
        const tester = await createTester({ template, paramsSource: ParamsSource.SamConfig })
        tester.ecrRepoUri.assertDoesNotShow()
    })

    it("uses the template's workspace subfolder as the project root is not set", async function () {
        const workspaceUri = vscode.workspace.workspaceFolders?.[0]?.uri
        assert.ok(workspaceUri)
        const rootFolderUri = vscode.Uri.joinPath(workspaceUri, 'my')
        assert.ok(rootFolderUri)

        const templateUri = vscode.Uri.joinPath(rootFolderUri, 'template.yaml')
        const template = { uri: templateUri, data: createBaseTemplate() }
        const tester = await createTester({ template, projectRoot: rootFolderUri })
        tester.projectRoot.path.assertValue(rootFolderUri.path)
    })
})

describe('prepareSyncParams', function () {
    let tempDir: vscode.Uri

    beforeEach(async function () {
        tempDir = vscode.Uri.file(await makeTemporaryToolkitFolder())
    })

    afterEach(async function () {
        await fs.delete(tempDir, { recursive: true })
    })

    it('uses region if given a tree node', async function () {
        const params = await prepareSyncParams(
            new (class extends AWSTreeNodeBase {
                public override readonly regionCode = 'foo'
            })('')
        )

        assert.strictEqual(params.region, 'foo')
    })

    async function makeTemplateItem(dir: vscode.Uri) {
        const uri = vscode.Uri.joinPath(dir, 'template.yaml')
        const data = makeSampleSamTemplateYaml(true)
        await fs.writeFile(uri, JSON.stringify(data))

        return { uri, data }
    }

    it('loads template if given a URI', async function () {
        const template = await makeTemplateItem(tempDir)

        const params = await prepareSyncParams(template.uri)
        assert.strictEqual(params.template?.uri.fsPath, template.uri.fsPath)
        assert.deepStrictEqual(params.template?.data, template.data)
    })

    it('skips dependency layers by default', async function () {
        const template = await makeTemplateItem(tempDir)

        const params = await prepareSyncParams(template.uri)
        assert.strictEqual(params.skipDependencyLayer, true)
    })

    describe('samconfig.toml', function () {
        async function makeDefaultConfig(dir: vscode.Uri, body: string) {
            const uri = vscode.Uri.joinPath(dir, 'samconfig.toml')
            const data = `
            [default.sync.parameters]
            ${body}
`
            await fs.writeFile(uri, data)

            return uri
        }

        async function getParams(body: string, dir = tempDir) {
            const config = await makeDefaultConfig(dir, body)

            return prepareSyncParams(config)
        }

        it('throws on non-string values', async function () {
            await assert.rejects(() => getParams(`region = 0`), ToolkitError)
        })

        it('does not fail on missing values', async function () {
            const params = await getParams(`region = "bar"`)
            assert.strictEqual(params.region, 'bar')
        })

        it('sets the project root as the parent directory', async function () {
            const params = await getParams(`region = "bar"`, tempDir)
            assert.strictEqual(params.projectRoot?.fsPath, tempDir.fsPath)
        })

        it('uses the depdency layer option if provided', async function () {
            const params = await getParams(`dependency_layer = true`, tempDir)
            assert.strictEqual(params.skipDependencyLayer, false)
        })

        it('can load a relative template param', async function () {
            const template = await makeTemplateItem(tempDir)
            const params = await getParams(`template = "./template.yaml"`)
            assert.deepStrictEqual(params.template?.data, template.data)
        })

        it('can load an absolute template param', async function () {
            const template = await makeTemplateItem(tempDir)
            const params = await getParams(`template = '${template.uri.fsPath}'`)
            assert.deepStrictEqual(params.template?.data, template.data)
        })

        it('can load a relative template param without a path seperator', async function () {
            const template = await makeTemplateItem(tempDir)
            const params = await getParams(`template = "template.yaml"`)
            assert.deepStrictEqual(params.template?.data, template.data)
        })

        it('can load a template param using an alternate key', async function () {
            const template = await makeTemplateItem(tempDir)
            const params = await getParams(`template_file = "template.yaml"`)
            assert.deepStrictEqual(params.template?.data, template.data)
        })

        it('can use global params', async function () {
            const params = await getParams(`
            region = "bar"
            [default.global.parameters]
            stack_name = "my-app"
            `)
            assert.strictEqual(params.stackName, 'my-app')
        })

        it('prefers using the sync section over globals', async function () {
            const params = await getParams(`
            stack_name = "my-sync-app"
            [default.global.parameters]
            stack_name = "my-app"
            `)
            assert.strictEqual(params.stackName, 'my-sync-app')
        })

        it('loads all values if found', async function () {
            const params = await getParams(`
            region = "bar"
            stack_name = "my-app"
            s3_bucket = "my-bucket"
            image_repository = "12345679010.dkr.ecr.bar.amazonaws.com/repo"
            `)
            assert.strictEqual(params.region, 'bar')
            assert.strictEqual(params.stackName, 'my-app')
            assert.strictEqual(params.bucketName, 'my-bucket')
            assert.strictEqual(params.ecrRepoUri, '12345679010.dkr.ecr.bar.amazonaws.com/repo')
        })
    })
})

describe('syncFlagsPrompter', () => {
    let sandbox: sinon.SinonSandbox
    let acceptedItems: DataQuickPickItem<string>[]

    beforeEach(() => {
        sandbox = sinon.createSandbox()
    })

    afterEach(() => {
        sandbox.restore() // Restore all stubs after each test
    })

    it('should return selected flags from buildFlagsPrompter', async () => {
        getTestWindow().onDidShowQuickPick(async (picker) => {
            await picker.untilReady()
            assert.strictEqual(picker.items.length, 9)
            assert.strictEqual(picker.title, 'Specify parameters for sync')
            assert.deepStrictEqual(picker.items, syncFlagItems)
            const buildInSource = picker.items[0]
            const code = picker.items[1]
            const dependencyLayer = picker.items[2]
            assert.strictEqual(buildInSource.data, '--build-in-source')
            assert.strictEqual(code.data, '--code')
            assert.strictEqual(dependencyLayer.data, '--dependency-layer')
            acceptedItems = [buildInSource, code, dependencyLayer]
            picker.acceptItems(...acceptedItems)
        })

        const flags = await createMultiPick(syncFlagItems, {
            title: 'Specify parameters for sync',
            placeholder: 'Press enter to proceed with highlighted option',
        }).prompt()

        assert.deepStrictEqual(flags, JSON.stringify(acceptedItems.map((i) => i.data)))
    })
})

<<<<<<< HEAD
=======
describe('createBucketPrompter', () => {
    let sandbox: sinon.SinonSandbox
    const s3Client = new DefaultS3Client('us-east-1', 'aws')

    beforeEach(() => {
        sandbox = sinon.createSandbox()
    })

    afterEach(() => {
        sandbox.restore()
    })

    it('should create a prompter with existing buckets', () => {
        // Arrange
        const buckets = [
            { Name: 'bucket1', region: 'us-east-1' },
            { Name: 'bucket2', region: 'us-east-1' },
            { Name: 'bucket3', region: 'us-east-1' },
        ] as unknown as AsyncCollection<RequiredProps<S3.Bucket, 'Name'> & { readonly region: string }>

        const stub = sandbox.stub(s3Client, 'listBucketsIterable').callsFake(() => {
            return buckets
        })
        sandbox.stub(SyncModule, 'getRecentResponse').returns(undefined) // Mock recent bucket

        // Act
        const prompter = createBucketPrompter(s3Client)

        // Assert
        assert.ok(stub.calledOnce)
        const expectedItems = buckets.map((b) => [
            {
                label: b.Name,
                data: b.Name,
                recentlyUsed: false,
            },
        ])
        assert.strictEqual(prompter.quickPick.title, 'Select an S3 Bucket')
        assert.strictEqual(prompter.quickPick.placeholder, 'Select a bucket (or enter a name to create one)')
        assert.strictEqual(prompter.quickPick.items.length, 3)
        assert.deepStrictEqual(prompter.quickPick.items, expectedItems)
    })

    it('should include no items found message if no stacks exist', () => {
        const stub = sandbox.stub(s3Client, 'listBucketsIterable').callsFake(() => {
            return [] as unknown as AsyncCollection<RequiredProps<S3.Bucket, 'Name'> & { readonly region: string }>
        })
        sandbox.stub(SyncModule, 'getRecentResponse').returns(undefined) // Mock recent bucket

        // Act
        const prompter = createBucketPrompter(s3Client)

        // Assert
        assert.ok(stub.calledOnce)
        assert.strictEqual(prompter.quickPick.title, 'Select an S3 Bucket')
        assert.strictEqual(prompter.quickPick.placeholder, 'Select a bucket (or enter a name to create one)')
        assert.strictEqual(prompter.quickPick.items.length, 1)
        assert.strictEqual(
            prompter.quickPick.items[0].label,
            'No S3 buckets for region "us-east-1". Enter a name to create a new one.'
        )
    })
})

describe('createStackPrompter', () => {
    let sandbox: sinon.SinonSandbox
    const cfnClient = new DefaultCloudFormationClient('us-east-1')

    beforeEach(() => {
        sandbox = sinon.createSandbox()
    })

    afterEach(() => {
        sandbox.restore()
    })

    it('should create a prompter with existing stacks', async () => {
        // Arrange
        const stackSummaries: CloudFormation.StackSummary[][] = [
            [
                {
                    StackName: 'stack1',
                    StackStatus: 'CREATE_COMPLETE',
                    CreationTime: new Date(),
                } as CloudFormation.StackSummary,
                {
                    StackName: 'stack2',
                    StackStatus: 'CREATE_COMPLETE',
                    CreationTime: new Date(),
                } as CloudFormation.StackSummary,
                {
                    StackName: 'stack3',
                    StackStatus: 'CREATE_COMPLETE',
                    CreationTime: new Date(),
                } as CloudFormation.StackSummary,
            ],
        ]
        const expectedItems = [
            {
                label: 'stack1',
                data: 'stack1',
                description: undefined,
                invalidSelection: false,
                recentlyUsed: false,
            },
            {
                label: 'stack2',
                data: 'stack2',
                description: undefined,
                invalidSelection: false,
                recentlyUsed: false,
            },
            {
                label: 'stack3',
                data: 'stack3',
                description: undefined,
                invalidSelection: false,
                recentlyUsed: false,
            },
        ]
        const listAllStacksStub = sandbox.stub(cfnClient, 'listAllStacks').returns(intoCollection(stackSummaries))
        sandbox.stub(SyncModule, 'getRecentResponse').returns(undefined)
        const createCommonButtonsStub = sandbox.stub(buttons, 'createCommonButtons')
        sandbox
            .stub(awsConsole, 'getAwsConsoleUrl')
            .returns(vscode.Uri.parse(`https://us-east-1.console.aws.amazon.com/cloudformation/home?region=us-east-1`))

        // Act
        const prompter = createStackPrompter(cfnClient)
        await new Promise((f) => setTimeout(f, 50))

        // Assert
        assert.ok(createCommonButtonsStub.calledOnce)
        assert.ok(
            createCommonButtonsStub.calledWithExactly(
                samSyncUrl,
                vscode.Uri.parse(`https://us-east-1.console.aws.amazon.com/cloudformation/home?region=us-east-1`)
            )
        )
        assert.ok(listAllStacksStub.calledOnce)
        assert.strictEqual(prompter.quickPick.title, 'Select a CloudFormation Stack')
        assert.strictEqual(prompter.quickPick.placeholder, 'Select a stack (or enter a name to create one)')
        assert.strictEqual(prompter.quickPick.items.length, 3)
        assert.deepStrictEqual(prompter.quickPick.items, expectedItems)
    })

    it('should include no items found message if no stacks exist', async () => {
        const listAllStacksStub = sandbox.stub(cfnClient, 'listAllStacks').returns(intoCollection([]))
        sandbox.stub(SyncModule, 'getRecentResponse').returns(undefined)
        const createCommonButtonsStub = sandbox.stub(buttons, 'createCommonButtons')
        sandbox
            .stub(awsConsole, 'getAwsConsoleUrl')
            .returns(vscode.Uri.parse(`https://us-east-1.console.aws.amazon.com/cloudformation/home?region=us-east-1`))

        // Act
        const prompter = createStackPrompter(cfnClient)
        await new Promise((f) => setTimeout(f, 50))

        // Assert
        assert.ok(createCommonButtonsStub.calledOnce)
        assert.ok(
            createCommonButtonsStub.calledWithExactly(
                samSyncUrl,
                vscode.Uri.parse(`https://us-east-1.console.aws.amazon.com/cloudformation/home?region=us-east-1`)
            )
        )
        assert.ok(listAllStacksStub.calledOnce)
        assert.strictEqual(prompter.quickPick.title, 'Select a CloudFormation Stack')
        assert.strictEqual(prompter.quickPick.placeholder, 'Select a stack (or enter a name to create one)')
        assert.strictEqual(prompter.quickPick.items.length, 1)
        assert.deepStrictEqual(
            prompter.quickPick.items[0].label,
            'No stacks in region "us-east-1". Enter a name to create a new one.'
        )
        assert.deepStrictEqual(prompter.quickPick.items[0].data, undefined)
    })
})

describe('createEcrPrompter', () => {
    let sandbox: sinon.SinonSandbox
    const ecrClient = new DefaultEcrClient('us-east-1')

    beforeEach(() => {
        sandbox = sinon.createSandbox()
    })

    afterEach(() => {
        sandbox.restore()
    })

    it('should create a prompter with existing repos', async () => {
        // Arrange
        const ecrRepos: EcrRepository[][] = [
            [
                {
                    repositoryName: 'repo1',
                    repositoryUri: 'repoUri1',
                    repositoryArn: 'repoArn1',
                } as EcrRepository,
                {
                    repositoryName: 'repo2',
                    repositoryUri: 'repoUri2',
                    repositoryArn: 'repoArn2',
                } as EcrRepository,
                {
                    repositoryName: 'repo3',
                    repositoryUri: 'repoUri3',
                    repositoryArn: 'repoArn3',
                } as EcrRepository,
            ],
        ]
        const expectedItems = [
            {
                label: 'repo1',
                data: 'repoUri1',
                detail: 'repoArn1',
                recentlyUsed: false,
            },
            {
                label: 'repo2',
                data: 'repoUri2',
                detail: 'repoArn2',
                recentlyUsed: false,
            },
            {
                label: 'repo3',
                data: 'repoUri3',
                detail: 'repoArn3',
                recentlyUsed: false,
            },
        ]
        const listAllRepositoriesStub = sandbox.stub(ecrClient, 'listAllRepositories').returns(intoCollection(ecrRepos))
        sandbox.stub(SyncModule, 'getRecentResponse').returns(undefined)
        const createCommonButtonsStub = sandbox.stub(buttons, 'createCommonButtons')
        sandbox
            .stub(awsConsole, 'getAwsConsoleUrl')
            .returns(vscode.Uri.parse(`https://us-east-1.console.aws.amazon.com/cloudformation/home?region=us-east-1`))

        // Act
        const prompter = createEcrPrompter(ecrClient)
        await new Promise((f) => setTimeout(f, 50))

        // Assert
        assert.ok(createCommonButtonsStub.calledOnce)
        assert.ok(
            createCommonButtonsStub.calledWithExactly(
                samSyncUrl,
                vscode.Uri.parse(`https://us-east-1.console.aws.amazon.com/cloudformation/home?region=us-east-1`)
            )
        )
        assert.ok(listAllRepositoriesStub.calledOnce)
        assert.strictEqual(prompter.quickPick.title, 'Select an ECR Repository')
        assert.strictEqual(prompter.quickPick.placeholder, 'Select a repository (or enter a name to create one)')
        assert.strictEqual(prompter.quickPick.items.length, 3)
        assert.deepStrictEqual(prompter.quickPick.items, expectedItems)
    })

    it('should include no items found message if no repos exist', async () => {
        const listAllStacksStub = sandbox.stub(ecrClient, 'listAllRepositories').returns(intoCollection([]))
        sandbox.stub(SyncModule, 'getRecentResponse').returns(undefined)
        const createCommonButtonsStub = sandbox.stub(buttons, 'createCommonButtons')
        sandbox
            .stub(awsConsole, 'getAwsConsoleUrl')
            .returns(vscode.Uri.parse(`https://us-east-1.console.aws.amazon.com/cloudformation/home?region=us-east-1`))

        // Act
        const prompter = createEcrPrompter(ecrClient)
        await new Promise((f) => setTimeout(f, 50))

        // Assert
        assert.ok(createCommonButtonsStub.calledOnce)
        assert.ok(
            createCommonButtonsStub.calledWithExactly(
                samSyncUrl,
                vscode.Uri.parse(`https://us-east-1.console.aws.amazon.com/cloudformation/home?region=us-east-1`)
            )
        )
        assert.ok(listAllStacksStub.calledOnce)
        assert.strictEqual(prompter.quickPick.title, 'Select an ECR Repository')
        assert.strictEqual(prompter.quickPick.placeholder, 'Select a repository (or enter a name to create one)')
        assert.strictEqual(prompter.quickPick.items.length, 1)
        assert.deepStrictEqual(
            prompter.quickPick.items[0].label,
            'No ECR repositories in region "us-east-1". Enter a name to create a new one.'
        )
        assert.deepStrictEqual(prompter.quickPick.items[0].data, undefined)
    })
})

>>>>>>> 8966edc8
describe('createEnvironmentPrompter', () => {
    let sandbox: sinon.SinonSandbox
    let config: SamConfig
    let listEnvironmentsStub: sinon.SinonStub

    beforeEach(() => {
        sandbox = sinon.createSandbox()
        // Create a stub for the SamConfig instance
        config = new SamConfig(vscode.Uri.parse('dummy://uri'))
        listEnvironmentsStub = sandbox.stub(config, 'listEnvironments')
    })

    afterEach(() => {
        sandbox.restore()
    })

    it('should create a prompter with existing samconfig env', () => {
        // Arrange
        const defaultEnv: Environment = {
            name: 'default',
            commands: {},
        }
        const stagingEnv: Environment = {
            name: 'staging',
            commands: {},
        }
        const prodEnv: Environment = {
            name: 'prod',
            commands: {},
        }
        const envs: Environment[] = [defaultEnv, stagingEnv, prodEnv]

        listEnvironmentsStub.returns(envs)
<<<<<<< HEAD
        sandbox.stub(SamUtilsModule, 'getRecentResponse').returns(undefined)
=======
        sandbox.stub(SyncModule, 'getRecentResponse').returns(undefined)
>>>>>>> 8966edc8

        // Act
        const prompter = createEnvironmentPrompter(config)

        // Assert
        assert.ok(listEnvironmentsStub.calledOnce)
        assert.strictEqual(prompter.quickPick.title, 'Select an Environment to Use')
        assert.strictEqual(prompter.quickPick.placeholder, 'Select an environment')
        assert.strictEqual(prompter.quickPick.items.length, 3)
        assert.deepStrictEqual(prompter.quickPick.items, [
            {
                label: 'default',
                data: defaultEnv,
                recentlyUsed: false,
            },
            {
                label: 'staging',
                data: stagingEnv,
                recentlyUsed: false,
            },
            {
                label: 'prod',
                data: prodEnv,
                recentlyUsed: false,
            },
        ])
    })
})

<<<<<<< HEAD
=======
describe('createTemplatePrompter', () => {
    let registry: CloudFormationTemplateRegistry
    let sandbox: sinon.SinonSandbox

    beforeEach(() => {
        sandbox = sinon.createSandbox()
        //Create a mock instance of CloudFormationTemplateRegistry
        registry = {
            items: [
                { path: '/path/to/template1.yaml', item: {} } as WatchedItem<Cfn.Template>,
                { path: '/path/to/template2.yaml', item: {} } as WatchedItem<Cfn.Template>,
            ],
        } as CloudFormationTemplateRegistry // Typecasting to match expected type
    })

    afterEach(() => {
        sandbox.restore()
    })

    it('should create quick pick items from registry items', () => {
        // Arrange
        const recentTemplatePathStub = sinon.stub().returns(undefined)
        sandbox.replace(SyncModule, 'getRecentResponse', recentTemplatePathStub)
        const workspaceFolder = vscode.workspace.workspaceFolders?.[0]
        assert.ok(workspaceFolder)

        const prompter = createTemplatePrompter(registry)

        // Assert
        assert.strictEqual(prompter.quickPick.items.length, 2)
        assertEqualPaths(prompter.quickPick.items[0].label, '/path/to/template1.yaml')
        //assert.strictEqual(prompter.quickPick.items[0].label, '/path/to/template1.yaml')
        assertEqualPaths(prompter.quickPick.items[1].label, '/path/to/template2.yaml')
        assert.strictEqual(prompter.quickPick.title, 'Select a SAM/CloudFormation Template')
        assert.strictEqual(prompter.quickPick.placeholder, 'Select a SAM/CloudFormation Template')
    })
})

>>>>>>> 8966edc8
describe('prepareSyncParams', () => {
    let sandbox: sinon.SinonSandbox
    beforeEach(() => {
        sandbox = sinon.createSandbox()
    })
    afterEach(() => {
        sandbox.restore()
    })

    it('should return correct params from region node', async () => {
        const regionNode = new RegionNode({ name: 'us-east-1', id: 'IAD' } as Region, {} as RegionProvider)
        const result = await prepareSyncParams(regionNode)
        assert.deepStrictEqual(result, { skipDependencyLayer: true, region: 'IAD' })
    })

    it('should return correct params from appBuilder', async () => {
        // setup appNode
        const workspaceFolder = vscode.workspace.workspaceFolders?.[0]
        assert.ok(workspaceFolder)
        const templateUri = vscode.Uri.file('file://mock/path/project/file')
        const projectRootUri = getProjectRootUri(templateUri)
        const samAppLocation = {
            samTemplateUri: templateUri,
            workspaceFolder: workspaceFolder,
            projectRoot: projectRootUri,
        }
        const appNode = new AppNode(samAppLocation)
        const tryLoadStub = sandbox.stub(Cfn, 'load')

        tryLoadStub.resolves({} as Cfn.Template)

        const templateItem = {
            uri: templateUri,
            data: {},
        }

        // Act
        const result = await prepareSyncParams(appNode)

        // Assert
        assert.deepStrictEqual(result, {
            skipDependencyLayer: true,
            template: templateItem,
            projectRoot: projectRootUri,
        })
    })

    it('should return correct params for undefined input', async () => {
        const result = await prepareSyncParams(undefined)
        assert.deepStrictEqual(result, { skipDependencyLayer: true })
    })
})

describe('getSyncParamsFromConfig', () => {
    let sandbox: sinon.SinonSandbox
    beforeEach(() => {
        sandbox = sinon.createSandbox()
    })

    afterEach(() => {
        sandbox.restore()
    })

    it('should return correct params from config', async () => {
        const configUri = vscode.Uri.file('file://mock/path/project/file')
        const contents = `
        [default]
        [default.global.parameters]
        stack_name = "TestApp"
        [default.build.parameters]
        cached = true
        parallel = true
        [default.deploy.parameters]
        capabilities = "CAPABILITY_IAM"
        confirm_changeset = true
        resolve_s3 = true
        [default.sync.parameters]
        watch = true
        template_file = "/Users/mbfreder/TestApp/JavaSamApp/serverless-patterns/s3-lambda-resizing-python/template.yaml"
        s3_bucket = "aws-sam-cli-managed-default-samclisourcebucket-1o6ke33w96qag"
        stack_name = "s3-lambda-resizing-java-4"
        dependency_layer = false`

        const config = await parseConfig(contents)
        const samconfig = new SamConfig(configUri, config)

        const result = getSyncParamsFromConfig(samconfig)
        assert.strictEqual(
            result['templatePath'],
            '/Users/mbfreder/TestApp/JavaSamApp/serverless-patterns/s3-lambda-resizing-python/template.yaml'
        )
        assert.strictEqual(result['bucketName'], 'aws-sam-cli-managed-default-samclisourcebucket-1o6ke33w96qag')
        assert.strictEqual(result['stackName'], 's3-lambda-resizing-java-4')
    })

    it('should return correct params from config with no template file', async () => {
        const configUri = vscode.Uri.file('file://mock/path/project/file')
        const contents = `
        [default]
        [default.global.parameters]
        stack_name = "TestApp"
        [default.build.parameters]
        cached = true
        parallel = true
        [default.deploy.parameters]
        capabilities = "CAPABILITY_IAM"
        confirm_changeset = true
        resolve_s3 = true
        [default.sync.parameters]
        watch = true
        s3_bucket = "bucket-from-samconfig"
        stack_name = "s3-lambda-resizing-java-4"
        dependency_layer = false`

        const config = await parseConfig(contents)
        const samconfig = new SamConfig(configUri, config)

        const result = getSyncParamsFromConfig(samconfig)
        assert.strictEqual(result['templatePath'], undefined)
        assert.strictEqual(result['bucketName'], 'bucket-from-samconfig')
        assert.strictEqual(result['stackName'], 's3-lambda-resizing-java-4')
    })
})

describe('SyncWizard', async () => {
    let sandbox: sinon.SinonSandbox
    let testFolder: TestFolder
    let projectRoot: vscode.Uri
    let workspaceFolder: vscode.WorkspaceFolder
    let templateFile: vscode.Uri

    let mockDefaultCFNClient: sinon.SinonStubbedInstance<DefaultCloudFormationClient>
    let mockDefaultS3Client: sinon.SinonStubbedInstance<DefaultS3Client>
    let registry: CloudFormationTemplateRegistry

    beforeEach(async () => {
        testFolder = await TestFolder.create()
        projectRoot = vscode.Uri.file(testFolder.path)
        workspaceFolder = getWorkspaceFolder(testFolder.path)
        sandbox = sinon.createSandbox()

        // Simulate return of deployed stacks
        mockDefaultCFNClient = sandbox.createStubInstance(CloudFormationClientModule.DefaultCloudFormationClient)
        sandbox.stub(CloudFormationClientModule, 'DefaultCloudFormationClient').returns(mockDefaultCFNClient)
        mockDefaultCFNClient.listAllStacks.returns(intoCollection(stackSummaries))

        // Simulate return of list bucket
        mockDefaultS3Client = sandbox.createStubInstance(S3ClientModule.DefaultS3Client)
        sandbox.stub(S3ClientModule, 'DefaultS3Client').returns(mockDefaultS3Client)
        mockDefaultS3Client.listBucketsIterable.returns(intoCollection(s3BucketListSummary))

        // generate template.yaml in temporary test folder and add to registery
        templateFile = vscode.Uri.file(await testFolder.write('template.yaml', validTemplateData))
        registry = await globals.templateRegistry
        await registry.addItem(templateFile)
    })

    afterEach(() => {
        sandbox.restore()
        registry.reset()
    })

    describe('entry: template file', () => {
        it('happy path with invalid samconfig.toml', async () => {
            /**
             * Selection:
             *  - template              : [Skip]     automatically set
             *  - projectRoot           : [Skip]     automatically set
             *  - paramsSource          : [Select]   1. ('Specify required parameters and save as defaults')
             *  - region                : [Select]   'us-west-2'
             *  - stackName             : [Select]   1. 'stack1'
             *  - bucketName            : [Select]   1. 'stack-1-bucket'
             *  - syncFlags             : [Select]   ["--dependency-layer","--use-container","--save-params"]
             */

            // generate samconfig.toml in temporary test folder
            await testFolder.write('samconfig.toml', samconfigInvalidData)

            const prompterTester = PrompterTester.init()
                .handleQuickPick('Specify parameters for deploy', async (picker) => {
                    // Need time to check samconfig.toml file and generate options
                    await picker.untilReady()

                    assert.strictEqual(picker.items.length, 2)
                    assert.strictEqual(picker.items[0].label, 'Specify required parameters and save as defaults')
                    assert.strictEqual(picker.items[1].label, 'Specify required parameters')
                    picker.acceptItem(picker.items[1])
                })
                .handleQuickPick('Select a region', (quickPick) => {
                    const select = quickPick.items.filter((i) => i.detail === 'us-west-2')[0]
                    quickPick.acceptItem(select || quickPick.items[0])
                })
                .handleQuickPick('Select a CloudFormation Stack', async (quickPick) => {
                    // The prompt will need some time to generate option
                    await quickPick.untilReady()

                    assert.strictEqual(quickPick.items.length, 3)
                    assert.strictEqual(quickPick.items[0].label, 'stack1')
                    assert.strictEqual(quickPick.items[1].label, 'stack2')
                    assert.strictEqual(quickPick.items[2].label, 'stack3')
                    quickPick.acceptItem(quickPick.items[0])
                })
                .handleQuickPick('Select an S3 Bucket', async (picker) => {
                    await picker.untilReady()
                    assert.strictEqual(picker.items.length, 3)
                    assert.strictEqual(picker.items[0].label, 'stack-1-bucket')
                    assert.strictEqual(picker.items[1].label, 'stack-2-bucket')
                    assert.strictEqual(picker.items[2].label, 'stack-3-bucket')
                    picker.acceptItem(picker.items[0])
                })
                .handleQuickPick('Specify parameters for sync', async (picker) => {
                    await picker.untilReady()
                    assert.strictEqual(picker.items.length, 9)
                    const dependencyLayer = picker.items.filter((item) => item.label === 'Dependency layer')[0]
                    const useContainer = picker.items.filter((item) => item.label === 'Use container')[0]
                    const saveParam = picker.items.filter((item) => item.label === 'Save parameters')[0]
                    picker.acceptItems(dependencyLayer, useContainer, saveParam)
                })
                .build()

            const parameters = await (await getSyncWizard('infra', templateFile, false, false)).run()

            assert(parameters)

            assert.strictEqual(parameters.template.uri.fsPath, templateFile.fsPath)
            assert.strictEqual(parameters.projectRoot.fsPath, projectRoot.fsPath)
            assert.strictEqual(parameters.paramsSource, ParamsSource.Flags)
            assert.strictEqual(parameters.region, 'us-west-2')
            assert.strictEqual(parameters.stackName, 'stack1')
            assert.strictEqual(parameters.deployType, 'infra')
            assert.strictEqual(parameters.bucketName, 'stack-1-bucket')
            assert.strictEqual(parameters.skipDependencyLayer, true)
            assert.strictEqual(parameters.syncFlags, '["--dependency-layer","--use-container","--save-params"]')
            prompterTester.assertCallAll()
        })

        it('happy path with valid samconfig.toml', async () => {
            /**
             * Selection:
             *  - template              : [Skip]    automatically set
             *  - projectRoot           : [Skip]    automatically set
             *  - paramsSource          : [Select]  3. ('Use default values from samconfig')
             *  - region                : [Skip]    null; will use 'us-west-2' from samconfig
             *  - stackName             : [Skip]    null; will use 'project-1' from samconfig
             *  - bucketName            : [Skip]    automatically set for bucketSource option 1
             *  - syncFlags             : [Skip]    null; will use flags from samconfig
             */

            // generate samconfig.toml in temporary test folder
            await testFolder.write('samconfig.toml', samconfigCompleteData)

            const prompterTester = PrompterTester.init()
                .handleQuickPick('Specify parameters for deploy', async (quickPick) => {
                    // Need time to check samconfig.toml file and generate options
                    await quickPick.untilReady()
                    assert.strictEqual(quickPick.items.length, 3)
                    assert.strictEqual(quickPick.items[0].label, 'Specify required parameters and save as defaults')
                    assert.strictEqual(quickPick.items[1].label, 'Specify required parameters')
                    assert.strictEqual(quickPick.items[2].label, 'Use default values from samconfig')
                    quickPick.acceptItem(quickPick.items[2])
                })
                .build()

            const parameters = await (await getSyncWizard('infra', templateFile, false, false)).run()

            assert(parameters)

            assert.strictEqual(parameters.template.uri.fsPath, templateFile.fsPath)
            assert.strictEqual(parameters.projectRoot.fsPath, projectRoot.fsPath)
            assert.strictEqual(parameters.paramsSource, ParamsSource.SamConfig)
            assert(!parameters.region)
            assert(!parameters.stackName)
            assert.strictEqual(parameters.deployType, 'infra')
            assert(!parameters.bucketName)
            assert.strictEqual(parameters.skipDependencyLayer, true)
            assert(!parameters.syncFlags)
            prompterTester.assertCallAll()
        })
    })

    describe('entry: appBuilder', () => {
        let appNode: AppNode

        beforeEach(async () => {
            const expectedSamAppLocation = {
                workspaceFolder: workspaceFolder,
                samTemplateUri: templateFile,
                projectRoot: projectRoot,
            }
            appNode = new AppNode(expectedSamAppLocation)
        })

        it('happy path with invalid samconfig.toml', async () => {
            /**
             * Selection:
             *  - template              : [Skip]     automatically set
             *  - projectRoot           : [Skip]     automatically set
             *  - paramsSource          : [Select]   2. ('Specify required parameters')
             *  - region                : [Select]   'us-west-2'
             *  - stackName             : [Select]   2. 'stack2'
             *  - bucketName            : [select]   3. stack-3-bucket
             *  - syncFlags             : [Select]   ["--save-params"]
             */

            const prompterTester = PrompterTester.init()
                .handleQuickPick('Specify parameters for deploy', async (picker) => {
                    // Need time to check samconfig.toml file and generate options
                    await picker.untilReady()

                    assert.strictEqual(picker.items.length, 2)
                    assert.strictEqual(picker.items[0].label, 'Specify required parameters and save as defaults')
                    assert.strictEqual(picker.items[1].label, 'Specify required parameters')
                    picker.acceptItem(picker.items[1])
                })
                .handleQuickPick('Select a region', async (picker) => {
                    await picker.untilReady()
                    const select = picker.items.filter((i) => i.detail === 'us-west-2')[0]
                    picker.acceptItem(select || picker.items[0])
                })
                .handleQuickPick('Select a CloudFormation Stack', async (picker) => {
                    await picker.untilReady()
                    assert.strictEqual(picker.items.length, 3)
                    assert.strictEqual(picker.items[0].label, 'stack1')
                    assert.strictEqual(picker.items[1].label, 'stack2')
                    assert.strictEqual(picker.items[2].label, 'stack3')
                    picker.acceptItem(picker.items[1])
                })
                .handleQuickPick('Select an S3 Bucket', async (picker) => {
                    await picker.untilReady()
                    assert.strictEqual(picker.items.length, 3)
                    assert.strictEqual(picker.items[0].label, 'stack-1-bucket')
                    assert.strictEqual(picker.items[1].label, 'stack-2-bucket')
                    assert.strictEqual(picker.items[2].label, 'stack-3-bucket')
                    picker.acceptItem(picker.items[2])
                })
                .handleQuickPick('Specify parameters for sync', async (picker) => {
                    await picker.untilReady()
                    assert.strictEqual(picker.items.length, 9)
                    const saveParam = picker.items.filter((item) => item.label === 'Save parameters')[0]
                    picker.acceptItems(saveParam)
                })
                .build()

            const parameters = await (await getSyncWizard('infra', appNode, false, false)).run()

            assert(parameters)

            assert.strictEqual(parameters.template.uri.path, templateFile.path)
            assert.strictEqual(parameters.projectRoot.path, projectRoot.path)
            assert.strictEqual(parameters.paramsSource, ParamsSource.Flags)
            assert.strictEqual(parameters.region, 'us-west-2')
            assert.strictEqual(parameters.stackName, 'stack2')
            assert.strictEqual(parameters.bucketName, 'stack-3-bucket')
            assert.strictEqual(parameters.deployType, 'infra')
            assert.strictEqual(parameters.skipDependencyLayer, true)
            assert.strictEqual(parameters.syncFlags, '["--save-params"]')
            prompterTester.assertCallAll()
        })

        it('happy path with valid samconfig.toml', async () => {
            /**
             * Selection:
             *  - template              : [Skip]     automatically set
             *  - projectRoot           : [Skip]     automatically set
             *  - paramsSource          : [Select]  3. ('Use default values from samconfig')
             *  - region                : [Skip]    null; will use value from samconfig file
             *  - stackName             : [Skip]    null; will use value from samconfig file
             *  - bucketName            : [Skip]    automatically set for bucketSource option 1
             *  - syncFlags             : [Skip]    null; will use flags from samconfig
             */

            // generate samconfig.toml in temporary test folder
            await testFolder.write('samconfig.toml', samconfigCompleteData)

            const prompterTester = PrompterTester.init()
                .handleQuickPick('Specify parameters for deploy', async (picker) => {
                    // Need time to check samconfig.toml file and generate options
                    await picker.untilReady()

                    assert.strictEqual(picker.items.length, 3)
                    assert.strictEqual(picker.items[0].label, 'Specify required parameters and save as defaults')
                    assert.strictEqual(picker.items[1].label, 'Specify required parameters')
                    assert.strictEqual(picker.items[2].label, 'Use default values from samconfig')
                    picker.acceptItem(picker.items[2])
                })
                .build()

            const parameters = await (await getSyncWizard('infra', appNode, false, false)).run()

            assert(parameters)

            assert.strictEqual(parameters.template.uri.path, templateFile.path)
            assert.strictEqual(parameters.projectRoot.path, projectRoot.path)
            assert.strictEqual(parameters.paramsSource, ParamsSource.SamConfig)
            assert.strictEqual(parameters.deployType, 'infra')
            assert(!parameters.region)
            assert(!parameters.stackName)
            assert(!parameters.bucketSource)
            assert.strictEqual(parameters.skipDependencyLayer, true)
            prompterTester.assertCallAll()
        })
    })

    describe('entry: region node', () => {
        const expectedRegionId = 'us-west-2'
        let regionNode: RegionNode

        beforeEach(async () => {
            // Create RegionNode as entry point
            regionNode = new RegionNode(
                { id: expectedRegionId, name: 'US West (N. California)' },
                createTestRegionProvider()
            )
        })

        it('happy path with invalid samconfig.toml', async () => {
            /**
             * Selection:
             *  - template              : [Select]   template/yaml set
             *  - projectRoot           : [Skip]     automatically set
             *  - paramsSource          : [Select]   2. ('Specify required parameters')
             *  - region                : [Skip]     automatically set from region node 'us-west-2'
             *  - stackName             : [Select]   2. 'stack2'
             *  - bucketName            : [select]   2. stack-2-bucket
             *  - syncFlags             : [Select]   ["--dependency-layer","--use-container"]
             */

            const prompterTester = PrompterTester.init()
                .handleQuickPick('Select a SAM/CloudFormation Template', async (quickPick) => {
                    // Need sometime to wait for the template to search for template file
                    await quickPick.untilReady()
                    assert.strictEqual(quickPick.items.length, 1)
                    assert.strictEqual(quickPick.items[0].label, templateFile.fsPath)
                    quickPick.acceptItem(quickPick.items[0])
                })
                .handleQuickPick('Specify parameters for deploy', async (picker) => {
                    // Need time to check samconfig.toml file and generate options
                    await picker.untilReady()

                    assert.strictEqual(picker.items.length, 2)
                    assert.strictEqual(picker.items[0].label, 'Specify required parameters and save as defaults')
                    assert.strictEqual(picker.items[1].label, 'Specify required parameters')
                    picker.acceptItem(picker.items[1])
                })
                .handleQuickPick('Select a CloudFormation Stack', async (picker) => {
                    await picker.untilReady()
                    assert.strictEqual(picker.items.length, 3)
                    assert.strictEqual(picker.items[0].label, 'stack1')
                    assert.strictEqual(picker.items[1].label, 'stack2')
                    assert.strictEqual(picker.items[2].label, 'stack3')
                    picker.acceptItem(picker.items[1])
                })
                .handleQuickPick('Select an S3 Bucket', async (picker) => {
                    await picker.untilReady()
                    assert.strictEqual(picker.items.length, 3)
                    assert.strictEqual(picker.items[0].label, 'stack-1-bucket')
                    assert.strictEqual(picker.items[1].label, 'stack-2-bucket')
                    assert.strictEqual(picker.items[2].label, 'stack-3-bucket')
                    picker.acceptItem(picker.items[1])
                })
                .handleQuickPick('Specify parameters for sync', async (picker) => {
                    await picker.untilReady()
                    assert.strictEqual(picker.items.length, 9)
                    const dependencyLayer = picker.items.filter((item) => item.label === 'Dependency layer')[0]
                    const useContainer = picker.items.filter((item) => item.label === 'Use container')[0]
                    picker.acceptItems(dependencyLayer, useContainer)
                })
                .build()

            const parameters = await (await getSyncWizard('infra', regionNode, false, false)).run()

            assert(parameters)

            assert.strictEqual(parameters.template.uri.fsPath, templateFile.fsPath)
            assert.strictEqual(parameters.projectRoot.fsPath, projectRoot.fsPath)
            assert.strictEqual(parameters.paramsSource, ParamsSource.Flags)
            assert.strictEqual(parameters.region, 'us-west-2')
            assert.strictEqual(parameters.stackName, 'stack2')
            assert.strictEqual(parameters.bucketName, 'stack-2-bucket')
            assert.strictEqual(parameters.deployType, 'infra')
            assert.strictEqual(parameters.skipDependencyLayer, true)
            assert.strictEqual(parameters.syncFlags, '["--dependency-layer","--use-container"]')
            prompterTester.assertCallAll()
        })

        it('happy path with valid samconfig.toml', async () => {
            /**
             * Selection:
             *  - template              : [Select]  template.yaml
             *  - projectRoot           : [Skip]     automatically set
             *  - paramsSource          : [Select]  3. ('Use default values from samconfig')
             *  - region                : [Skip]    automatically set from region node 'us-west-2'
             *  - stackName             : [Skip]    null; will use value from samconfig file
             *  - bucketName            : [Skip]    automatically set for bucketSource option 1
             *  - syncFlags             : [Skip]    null; will use flags from samconfig
             */

            // generate samconfig.toml in temporary test folder
            await testFolder.write('samconfig.toml', samconfigCompleteData)

            const prompterTester = PrompterTester.init()
                .handleQuickPick('Select a SAM/CloudFormation Template', async (quickPick) => {
                    // Need sometime to wait for the template to search for template file
                    await quickPick.untilReady()
                    assert.strictEqual(quickPick.items.length, 1)
                    assert.strictEqual(quickPick.items[0].label, templateFile.fsPath)
                    quickPick.acceptItem(quickPick.items[0])
                })
                .handleQuickPick('Specify parameters for deploy', async (picker) => {
                    // Need time to check samconfig.toml file and generate options
                    await picker.untilReady()

                    assert.strictEqual(picker.items.length, 3)
                    assert.strictEqual(picker.items[0].label, 'Specify required parameters and save as defaults')
                    assert.strictEqual(picker.items[1].label, 'Specify required parameters')
                    assert.strictEqual(picker.items[2].label, 'Use default values from samconfig')
                    picker.acceptItem(picker.items[2])
                })
                .build()

            const parameters = await (await getSyncWizard('infra', regionNode, false, false)).run()

            assert(parameters)

            assert.strictEqual(parameters.template.uri.fsPath, templateFile.fsPath)
            assert.strictEqual(parameters.projectRoot.fsPath, projectRoot.fsPath)
            assert.strictEqual(parameters.paramsSource, ParamsSource.SamConfig)
            assert.strictEqual(parameters.deployType, 'infra')
            assert.strictEqual(parameters.region, 'us-west-2')
            assert(!parameters.stackName)
            assert(!parameters.bucketSource)
            assert.strictEqual(parameters.skipDependencyLayer, true)
            prompterTester.assertCallAll()
        })
    })

    describe('entry: samconfig file context menu', () => {
        it('sad path with invalid samconfig.toml should throw parsing config file error', async () => {
            // generate samconfig.toml in temporary test folder
            const samconfigFile = vscode.Uri.file(await testFolder.write('samconfig.toml', samconfigInvalidData))
            try {
                await (await getSyncWizard('infra', samconfigFile, false, false)).run()
            } catch (error: any) {
                assert.strictEqual(error.code, 'samConfigParseError')
            }
        })

        it('happy path with valid samconfig.toml', async () => {
            // generate samconfig.toml in temporary test folder
            const samconfigFile = vscode.Uri.file(await testFolder.write('samconfig.toml', samconfigCompleteData))
            const prompterTester = PrompterTester.init()
                .handleQuickPick('Select a SAM/CloudFormation Template', async (quickPick) => {
                    // Need sometime to wait for the template to search for template file
                    await quickPick.untilReady()
                    assert.strictEqual(quickPick.items.length, 1)
                    assert.strictEqual(quickPick.items[0].label, templateFile.fsPath)
                    quickPick.acceptItem(quickPick.items[0])
                })
                .handleQuickPick('Specify parameters for deploy', async (picker) => {
                    // Need time to check samconfig.toml file and generate options
                    await picker.untilReady()

                    assert.strictEqual(picker.items.length, 3)
                    assert.strictEqual(picker.items[0].label, 'Specify required parameters and save as defaults')
                    assert.strictEqual(picker.items[1].label, 'Specify required parameters')
                    assert.strictEqual(picker.items[2].label, 'Use default values from samconfig')
                    picker.acceptItem(picker.items[2])
                })
                .build()

            const parameters = await (await getSyncWizard('infra', samconfigFile, false, false)).run()
            assert(parameters)
            assert.strictEqual(parameters.template.uri.fsPath, templateFile.fsPath)
            assert.strictEqual(parameters.projectRoot.fsPath, projectRoot.fsPath)
            assert.strictEqual(parameters.paramsSource, ParamsSource.SamConfig)
            assert.strictEqual(parameters.region, 'us-west-2')
            assert.strictEqual(parameters.stackName, 'project-1')
            assert.strictEqual(parameters.deployType, 'infra')
            assert.strictEqual(parameters.bucketName, 'aws-sam-cli-managed-default-samclisourcebucket-lftqponsaxsr')
            assert.strictEqual(parameters.skipDependencyLayer, true)
            assert(!parameters.syncFlags)
            prompterTester.assertCallAll()
        })

        it('happy path with empty samconfig.toml', async () => {
            // generate samconfig.toml in temporary test folder
            const samconfigFile = vscode.Uri.file(await testFolder.write('samconfig.toml', ''))
            /**
             * Selection:
             *  - projectRoot           : [Skip]     automatically set
             *  - paramsSource          : [Select]   1. ('Specify required parameters and save as defaults')
             *  - region                : [Select]   'us-west-2'
             *  - stackName             : [Select]   2. 'stack2'
             *  - bucketName            : [select]   2. stack-2-bucket
             *  - syncFlags             : [Select]   ["--dependency-layer","--use-container","--watch"]
             */

            const prompterTester = PrompterTester.init()
                .handleQuickPick('Select a SAM/CloudFormation Template', async (quickPick) => {
                    // Need sometime to wait for the template to search for template file
                    await quickPick.untilReady()
                    assert.strictEqual(quickPick.items.length, 1)
                    assert.strictEqual(quickPick.items[0].label, templateFile.fsPath)
                    quickPick.acceptItem(quickPick.items[0])
                })
                .handleQuickPick('Specify parameters for deploy', async (picker) => {
                    // Need time to check samconfig.toml file and generate options
                    await picker.untilReady()

                    assert.strictEqual(picker.items.length, 2)
                    assert.strictEqual(picker.items[0].label, 'Specify required parameters and save as defaults')
                    assert.strictEqual(picker.items[1].label, 'Specify required parameters')
                    picker.acceptItem(picker.items[1])
                })
                .handleQuickPick('Select a CloudFormation Stack', async (picker) => {
                    await picker.untilReady()
                    assert.strictEqual(picker.items.length, 3)
                    assert.strictEqual(picker.items[0].label, 'stack1')
                    assert.strictEqual(picker.items[1].label, 'stack2')
                    assert.strictEqual(picker.items[2].label, 'stack3')
                    picker.acceptItem(picker.items[1])
                })
                .handleQuickPick('Select a region', (quickPick) => {
                    const select = quickPick.items.filter((i) => i.detail === 'us-west-2')[0]
                    quickPick.acceptItem(select || quickPick.items[0])
                })
                .handleQuickPick('Select an S3 Bucket', async (picker) => {
                    await picker.untilReady()
                    assert.strictEqual(picker.items.length, 3)
                    assert.strictEqual(picker.items[0].label, 'stack-1-bucket')
                    assert.strictEqual(picker.items[1].label, 'stack-2-bucket')
                    assert.strictEqual(picker.items[2].label, 'stack-3-bucket')
                    picker.acceptItem(picker.items[1])
                })
                .handleQuickPick('Specify parameters for sync', async (picker) => {
                    await picker.untilReady()
                    assert.strictEqual(picker.items.length, 9)
                    const dependencyLayer = picker.items.filter((item) => item.label === 'Dependency layer')[0]
                    const useContainer = picker.items.filter((item) => item.label === 'Use container')[0]
                    const watch = picker.items.filter((item) => item.label === 'Watch')[0]
                    picker.acceptItems(dependencyLayer, useContainer, watch)
                })
                .build()

            const parameters = await (await getSyncWizard('infra', samconfigFile, false, false)).run()
            assert(parameters)
            assert.strictEqual(parameters.template.uri.fsPath, templateFile.fsPath)
            assert.strictEqual(parameters.projectRoot.fsPath, projectRoot.fsPath)
            assert.strictEqual(parameters.paramsSource, ParamsSource.Flags)
            assert.strictEqual(parameters.region, 'us-west-2')
            assert.strictEqual(parameters.stackName, 'stack2')
            assert.strictEqual(parameters.bucketName, 'stack-2-bucket')
            assert.strictEqual(parameters.deployType, 'infra')
            assert.strictEqual(parameters.skipDependencyLayer, true)
            assert.strictEqual(parameters.syncFlags, '["--dependency-layer","--use-container","--watch"]')
            prompterTester.assertCallAll()
        })
    })

    describe('entry: command palette', () => {
        it('happy path with invalid samconfig.toml', async () => {
            /**
             * Selection:
             *  - template              : [Select]   template/yaml set
             *  - projectRoot           : [Skip]     automatically set
             *  - paramsSource          : [Select]   1. ('Specify required parameters and save as defaults')
             *  - region                : [Select]   'us-west-2'
             *  - stackName             : [Select]   3. 'stack3'
             *  - bucketName            : [select]   3. stack-3-bucket
             *  - syncFlags             : [Select]   all
             */

            const prompterTester = PrompterTester.init()
                .handleQuickPick('Select a SAM/CloudFormation Template', async (quickPick) => {
                    // Need sometime to wait for the template to search for template file
                    await quickPick.untilReady()
                    assert.strictEqual(quickPick.items.length, 1)
                    assert.strictEqual(quickPick.items[0].label, templateFile.fsPath)
                    quickPick.acceptItem(quickPick.items[0])
                })
                .handleQuickPick('Specify parameters for deploy', async (picker) => {
                    // Need time to check samconfig.toml file and generate options
                    await picker.untilReady()

                    assert.strictEqual(picker.items.length, 2)
                    assert.strictEqual(picker.items[0].label, 'Specify required parameters and save as defaults')
                    assert.strictEqual(picker.items[1].label, 'Specify required parameters')
                    picker.acceptItem(picker.items[0])
                })
                .handleQuickPick('Select a region', (quickPick) => {
                    const select = quickPick.items.filter((i) => i.detail === 'us-west-2')[0]
                    quickPick.acceptItem(select || quickPick.items[0])
                })
                .handleQuickPick('Select a CloudFormation Stack', async (picker) => {
                    await picker.untilReady()
                    assert.strictEqual(picker.items.length, 3)
                    assert.strictEqual(picker.items[0].label, 'stack1')
                    assert.strictEqual(picker.items[1].label, 'stack2')
                    assert.strictEqual(picker.items[2].label, 'stack3')
                    picker.acceptItem(picker.items[2])
                })
                .handleQuickPick('Select an S3 Bucket', async (picker) => {
                    await picker.untilReady()
                    assert.strictEqual(picker.items.length, 3)
                    assert.strictEqual(picker.items[0].label, 'stack-1-bucket')
                    assert.strictEqual(picker.items[1].label, 'stack-2-bucket')
                    assert.strictEqual(picker.items[2].label, 'stack-3-bucket')
                    picker.acceptItem(picker.items[2])
                })
                .handleQuickPick('Specify parameters for sync', async (picker) => {
                    await picker.untilReady()
                    assert.strictEqual(picker.items.length, 9)
                    const dependencyLayer = picker.items.filter((item) => item.label === 'Dependency layer')[0]
                    const useContainer = picker.items.filter((item) => item.label === 'Use container')[0]
                    picker.acceptItems(dependencyLayer, useContainer)
                })
                .build()

            const parameters = await (await getSyncWizard('infra', undefined, false, false)).run()

            assert(parameters)

            assert.strictEqual(parameters.template.uri.fsPath, templateFile.fsPath)
            assert.strictEqual(parameters.projectRoot.fsPath, projectRoot.fsPath)
            assert.strictEqual(parameters.paramsSource, ParamsSource.SpecifyAndSave)
            assert.strictEqual(parameters.region, 'us-west-2')
            assert.strictEqual(parameters.stackName, 'stack3')
            assert.strictEqual(parameters.bucketName, 'stack-3-bucket')
            assert.strictEqual(parameters.deployType, 'infra')
            assert.strictEqual(parameters.skipDependencyLayer, true)
            assert.strictEqual(parameters.syncFlags, '["--dependency-layer","--use-container"]')
            prompterTester.assertCallAll()
        })

        it('happy path with valid samconfig.toml', async () => {
            /**
             * Selection:
             *  - template              : [Select]  template.yaml
             *  - projectRoot           : [Skip]     automatically set
             *  - paramsSource          : [Select]  3. ('Use default values from samconfig')
             *  - region                : [Skip]    automatically set from region node 'us-west-2'
             *  - stackName             : [Skip]    null; will use value from samconfig file
             *  - bucketName            : [Skip]    automatically set for bucketSource option 1
             *  - syncFlags             : [Skip]    null; will use flags from samconfig
             */

            // generate samconfig.toml in temporary test folder
            await testFolder.write('samconfig.toml', samconfigCompleteData)

            const prompterTester = PrompterTester.init()
                .handleQuickPick('Select a SAM/CloudFormation Template', async (quickPick) => {
                    // Need sometime to wait for the template to search for template file
                    await quickPick.untilReady()
                    assert.strictEqual(quickPick.items.length, 1)
                    assert.strictEqual(quickPick.items[0].label, templateFile.fsPath)
                    quickPick.acceptItem(quickPick.items[0])
                })
                .handleQuickPick('Specify parameters for deploy', async (picker) => {
                    // Need time to check samconfig.toml file and generate options
                    await picker.untilReady()

                    assert.strictEqual(picker.items.length, 3)
                    assert.strictEqual(picker.items[0].label, 'Specify required parameters and save as defaults')
                    assert.strictEqual(picker.items[1].label, 'Specify required parameters')
                    assert.strictEqual(picker.items[2].label, 'Use default values from samconfig')
                    picker.acceptItem(picker.items[2])
                })
                .build()

            const parameters = await (await getSyncWizard('infra', undefined, false, false)).run()

            assert(parameters)

            assert.strictEqual(parameters.template.uri.fsPath, templateFile.fsPath)
            assert.strictEqual(parameters.projectRoot.fsPath, projectRoot.fsPath)
            assert.strictEqual(parameters.paramsSource, ParamsSource.SamConfig)
            assert.strictEqual(parameters.deployType, 'infra')
            assert(!parameters.region)
            assert(!parameters.stackName)
            assert(!parameters.bucketSource)
            assert(!parameters.syncFlags)
            assert.strictEqual(parameters.skipDependencyLayer, true)
            prompterTester.assertCallAll()
        })
    })
})

describe('SAM Sync', () => {
    let sandbox: sinon.SinonSandbox
    let testFolder: TestFolder
    let projectRoot: vscode.Uri
    let workspaceFolder: vscode.WorkspaceFolder
    let templateFile: vscode.Uri

    let mockGetSpawnEnv: sinon.SinonStub
    let mockGetSamCliPath: sinon.SinonStub
    let mockChildProcessClass: sinon.SinonStub
    let mockSamSyncChildProcess: sinon.SinonStub

    let spyWriteSamconfigGlobal: sinon.SinonSpy
    let spyRunInterminal: sinon.SinonSpy

    let mockDefaultCFNClient: sinon.SinonStubbedInstance<DefaultCloudFormationClient>
    let mockDefaultS3Client: sinon.SinonStubbedInstance<DefaultS3Client>
    let registry: CloudFormationTemplateRegistry

    // Dependency clients
    beforeEach(async function () {
        testFolder = await TestFolder.create()
        projectRoot = vscode.Uri.file(testFolder.path)
        workspaceFolder = getWorkspaceFolder(testFolder.path)
        sandbox = sinon.createSandbox()
        registry = await globals.templateRegistry

        // Create template.yaml in temporary test folder and add to registery
        templateFile = vscode.Uri.file(await testFolder.write('template.yaml', validTemplateData))

        await registry.addItem(templateFile)

        // Simulate return of deployed stacks
        mockDefaultCFNClient = sandbox.createStubInstance(CloudFormationClientModule.DefaultCloudFormationClient)
        sandbox.stub(CloudFormationClientModule, 'DefaultCloudFormationClient').returns(mockDefaultCFNClient)
        mockDefaultCFNClient.listAllStacks.returns(intoCollection(stackSummaries))

        // Simulate return of list bucket
        mockDefaultS3Client = sandbox.createStubInstance(S3ClientModule.DefaultS3Client)
        sandbox.stub(S3ClientModule, 'DefaultS3Client').returns(mockDefaultS3Client)
        mockDefaultS3Client.listBucketsIterable.returns(intoCollection(s3BucketListSummary))

        // Create Spy for validation
        spyWriteSamconfigGlobal = sandbox.spy(SamConfigModule, 'writeSamconfigGlobal')
        spyRunInterminal = sandbox.spy(ProcessTerminalUtils, 'runInTerminal')

        // generate template.yaml in temporary test folder and add to registery
        templateFile = vscode.Uri.file(await testFolder.write('template.yaml', validTemplateData))
        await (await globals.templateRegistry).addItem(templateFile)

        mockGetSpawnEnv = sandbox.stub(ResolveEnvModule, 'getSpawnEnv').callsFake(
            sandbox.stub().resolves({
                AWS_TOOLING_USER_AGENT: 'AWS-Toolkit-For-VSCode/testPluginVersion',
                SAM_CLI_TELEMETRY: '0',
            })
        )
    })

    afterEach(() => {
        sandbox.restore()
        registry.reset()
    })

    describe(':) path', () => {
        beforeEach(() => {
            mockGetSamCliPath = sandbox
                .stub(UtilsModule, 'getSamCliPathAndVersion')
                .callsFake(sandbox.stub().resolves({ path: 'sam-cli-path' }))

            // Confirm confirmDevStack message
            // getTestWindow().onDidShowMessage((m) => m.items.find((i) => i.title === 'OK')?.select())
            getTestWindow().onDidShowMessage((message) => {
                message.selectItem("OK, and don't show this again")
            })

            // Mock  child process with required properties that get called in ProcessTerminal
            mockSamSyncChildProcess = Object.create(ProcessUtilsModule.ChildProcess.prototype, {
                stopped: { get: sandbox.stub().returns(false) },
                stop: { value: sandbox.stub().resolves({}) },
                run: {
                    value: sandbox.stub().resolves({
                        exitCode: 0,
                        stdout: 'Mock successful sync command execution ',
                        stderr: '',
                    }),
                },
            })
            mockChildProcessClass = sandbox.stub(ProcessUtilsModule, 'ChildProcess').returns(mockSamSyncChildProcess)
        })

        afterEach(() => {
            sandbox.restore()
        })

        it('[entry: command palette] specify and save flag should instantiate correct process in terminal', async () => {
            const prompterTester = PrompterTester.init()
                .handleQuickPick('Select a SAM/CloudFormation Template', async (quickPick) => {
                    // Need sometime to wait for the template to search for template file
                    await quickPick.untilReady()
                    assert.strictEqual(quickPick.items[0].label, templateFile.fsPath)
                    quickPick.acceptItem(quickPick.items[0])
                })
                .handleQuickPick('Specify parameters for deploy', async (picker) => {
                    // Need time to check samconfig.toml file and generate options
                    await picker.untilReady()
                    assert.strictEqual(picker.items[0].label, 'Specify required parameters and save as defaults')
                    picker.acceptItem(picker.items[0])
                })
                .handleQuickPick('Select a region', (quickPick) => {
                    const select = quickPick.items.filter((i) => i.detail === 'us-west-2')[0]
                    quickPick.acceptItem(select || quickPick.items[0])
                })
                .handleQuickPick('Select a CloudFormation Stack', async (picker) => {
                    await picker.untilReady()
                    assert.strictEqual(picker.items[2].label, 'stack3')
                    picker.acceptItem(picker.items[2])
                })
                .handleQuickPick('Select an S3 Bucket', async (picker) => {
                    await picker.untilReady()
                    assert.strictEqual(picker.items.length, 3)
                    assert.strictEqual(picker.items[2].label, 'stack-3-bucket')
                    picker.acceptItem(picker.items[2])
                })
                .handleQuickPick('Specify parameters for sync', async (picker) => {
                    await picker.untilReady()
                    assert.strictEqual(picker.items.length, 9)
                    const dependencyLayer = picker.items.filter((item) => item.label === 'Dependency layer')[0]
                    const useContainer = picker.items.filter((item) => item.label === 'Use container')[0]
                    picker.acceptItems(dependencyLayer, useContainer)
                })
                .build()

            // Invoke sync command from command palette
            await runSync('code', undefined)

            assert(mockGetSamCliPath.calledOnce)
            assert(mockChildProcessClass.calledOnce)
            assert.deepEqual(mockChildProcessClass.getCall(0).args, [
                'sam-cli-path',
                [
                    'sync',
                    '--code',
                    '--template',
                    `${templateFile.fsPath}`,
                    '--s3-bucket',
                    'stack-3-bucket',
                    '--stack-name',
                    'stack3',
                    '--region',
                    'us-west-2',
                    '--no-dependency-layer',
                    '--save-params',
                    '--dependency-layer',
                    '--use-container',
                ],
                {
                    spawnOptions: {
                        cwd: projectRoot?.fsPath,
                        env: {
                            AWS_TOOLING_USER_AGENT: 'AWS-Toolkit-For-VSCode/testPluginVersion',
                            SAM_CLI_TELEMETRY: '0',
                        },
                    },
                },
            ])
            assert(mockGetSpawnEnv.calledOnce)
            assert(spyRunInterminal.calledOnce)
            assert.deepEqual(spyRunInterminal.getCall(0).args, [mockSamSyncChildProcess, 'sync'])
            assert(spyWriteSamconfigGlobal.calledOnce)
            // Check telementry
            assertTelemetry('sam_sync', { result: 'Succeeded', source: undefined })
            assertTelemetryCurried('sam_sync')({
                syncedResources: 'CodeOnly',
                source: undefined,
            })
            prompterTester.assertCallAll()
        })

        it('[entry: template file] specify flag should instantiate correct process in terminal', async () => {
            const prompterTester = PrompterTester.init()
                .handleQuickPick('Specify parameters for deploy', async (picker) => {
                    // Need time to check samconfig.toml file and generate options
                    await picker.untilReady()
                    assert.strictEqual(picker.items[1].label, 'Specify required parameters')
                    picker.acceptItem(picker.items[1])
                })
                .handleQuickPick('Select a region', (quickPick) => {
                    const select = quickPick.items.filter((i) => i.detail === 'us-west-2')[0]
                    quickPick.acceptItem(select || quickPick.items[0])
                })
                .handleQuickPick('Select a CloudFormation Stack', async (quickPick) => {
                    // The prompt will need some time to generate option
                    await quickPick.untilReady()
                    assert.strictEqual(quickPick.items[0].label, 'stack1')
                    quickPick.acceptItem(quickPick.items[0])
                })
                .handleQuickPick('Select an S3 Bucket', async (picker) => {
                    await picker.untilReady()
                    assert.strictEqual(picker.items[0].label, 'stack-1-bucket')
                    picker.acceptItem(picker.items[0])
                })
                .handleQuickPick('Specify parameters for sync', async (picker) => {
                    await picker.untilReady()
                    assert.strictEqual(picker.items.length, 9)
                    const dependencyLayer = picker.items.filter((item) => item.label === 'Dependency layer')[0]
                    const useContainer = picker.items.filter((item) => item.label === 'Use container')[0]
                    picker.acceptItems(dependencyLayer, useContainer)
                })
                .build()

            await runSync('infra', templateFile)

            assert(mockGetSamCliPath.calledOnce)
            assert(mockChildProcessClass.calledOnce)
            assert.deepEqual(mockChildProcessClass.getCall(0).args, [
                'sam-cli-path',
                [
                    'sync',
                    '--template',
                    `${templateFile.fsPath}`,
                    '--s3-bucket',
                    'stack-1-bucket',
                    '--stack-name',
                    'stack1',
                    '--region',
                    'us-west-2',
                    '--no-dependency-layer',
                    '--dependency-layer',
                    '--use-container',
                ],
                {
                    spawnOptions: {
                        cwd: projectRoot?.fsPath,
                        env: {
                            AWS_TOOLING_USER_AGENT: 'AWS-Toolkit-For-VSCode/testPluginVersion',
                            SAM_CLI_TELEMETRY: '0',
                        },
                    },
                },
            ])
            assert(mockGetSpawnEnv.calledOnce)
            assert(spyRunInterminal.calledOnce)
            assert.deepEqual(spyRunInterminal.getCall(0).args, [mockSamSyncChildProcess, 'sync'])
            assert(spyWriteSamconfigGlobal.calledOnce)

            // Check telementry
            assertTelemetry('sam_sync', { result: 'Succeeded', source: 'template' })
            assertTelemetryCurried('sam_sync')({
                syncedResources: 'AllResources',
                source: 'template',
            })
            prompterTester.assertCallAll()
        })

        it('[entry: appBuilder] use samconfig should instantiate correct process in terminal', async () => {
            const expectedSamAppLocation = {
                workspaceFolder: workspaceFolder,
                samTemplateUri: templateFile,
                projectRoot: projectRoot,
            }
            const appNode = new AppNode(expectedSamAppLocation)
            const samconfigFile = vscode.Uri.file(await testFolder.write('samconfig.toml', samconfigCompleteData))

            const prompterTester = PrompterTester.init()
                .handleQuickPick('Specify parameters for deploy', async (picker) => {
                    // Need time to check samconfig.toml file and generate options
                    await picker.untilReady()
                    assert.strictEqual(picker.items[2].label, 'Use default values from samconfig')
                    picker.acceptItem(picker.items[2])
                })
                .build()

            await runSync('infra', appNode)

            assert(mockGetSamCliPath.calledOnce)
            assert(mockChildProcessClass.calledOnce)
            assert.deepEqual(mockChildProcessClass.getCall(0).args, [
                'sam-cli-path',
                [
                    'sync',
                    '--template',
                    `${templateFile.fsPath}`,
                    '--no-dependency-layer',
                    '--config-file',
                    `${samconfigFile.fsPath}`,
                ],
                {
                    spawnOptions: {
                        cwd: projectRoot?.fsPath,
                        env: {
                            AWS_TOOLING_USER_AGENT: 'AWS-Toolkit-For-VSCode/testPluginVersion',
                            SAM_CLI_TELEMETRY: '0',
                        },
                    },
                },
            ])
            assert(mockGetSpawnEnv.calledOnce)
            assert(spyRunInterminal.calledOnce)
            assert.deepEqual(spyRunInterminal.getCall(0).args, [mockSamSyncChildProcess, 'sync'])
            assert(spyWriteSamconfigGlobal.notCalled)

            // Check telementry
            assertTelemetry('sam_sync', { result: 'Succeeded', source: 'appBuilderDeploy' })
            assertTelemetryCurried('sam_sync')({
                syncedResources: 'AllResources',
                source: 'appBuilderDeploy',
            })
            prompterTester.assertCallAll()
        })
    })

    describe(':( path', () => {
        let appNode: AppNode
        beforeEach(async () => {
            mockGetSamCliPath = sandbox
                .stub(UtilsModule, 'getSamCliPathAndVersion')
                .callsFake(sandbox.stub().resolves({ path: 'sam-cli-path' }))

            appNode = new AppNode({
                workspaceFolder: workspaceFolder,
                samTemplateUri: templateFile,
                projectRoot: projectRoot,
            })
            await testFolder.write('samconfig.toml', samconfigCompleteData)
        })

        afterEach(() => {
            sandbox.restore()
        })

        it('should abort when customer cancel sync dev stack agreement', async () => {
            // Set the
            await ToolkitPromptSettings.instance.update('samcliConfirmDevStack', false)
            // Confirm confirmDevStack message
            getTestWindow().onDidShowMessage((message) => {
                message.dispose()
            })

            try {
                await runSync('infra', appNode)
                fail('should have thrown CancellationError')
            } catch (error: any) {
                assert(error instanceof CancellationError)
                assert.strictEqual(error.agent, 'user')
            }
        })

        it('should abort when customer cancel sync wizard', async () => {
            // Confirm confirmDevStack message
            getTestWindow().onDidShowMessage((m) => m.items.find((i) => i.title === 'OK')?.select())
            sandbox.stub(SyncModule.SyncWizard.prototype, 'run').resolves(undefined)

            try {
                await runSync('infra', appNode)
                fail('should have thrown CancellationError')
            } catch (error: any) {
                assert(error instanceof CancellationError)
                assert.strictEqual(error.agent, 'user')
            }
        })

        it('should throw ToolkitError when sync command fail', async () => {
            // Confirm confirmDevStack message
            getTestWindow().onDidShowMessage((m) => m.items.find((i) => i.title === 'OK')?.select())

<<<<<<< HEAD
                assert.strictEqual(parameters.template.uri.path, templateFile.path)
                assert.strictEqual(parameters.projectRoot.path, projectRoot.path)
                assert.strictEqual(parameters.paramsSource, ParamsSource.Specify)
                assert.strictEqual(parameters.region, 'us-west-2')
                assert.strictEqual(parameters.stackName, 'stack2')
                assert.strictEqual(parameters.bucketName, 'stack-1-bucket')
=======
            const prompterTester = PrompterTester.init()
                .handleQuickPick('Specify parameters for deploy', async (picker) => {
                    // Need time to check samconfig.toml file and generate options
                    await picker.untilReady()
                    assert.strictEqual(picker.items[2].label, 'Use default values from samconfig')
                    picker.acceptItem(picker.items[2])
                })
                .build()

            // Mock  child process with required properties that get called in ProcessTerminal
            mockSamSyncChildProcess = Object.create(ProcessUtilsModule.ChildProcess.prototype, {
                stopped: { get: sandbox.stub().returns(false) },
                stop: { value: sandbox.stub().resolves({}) },
                run: {
                    value: sandbox.stub().resolves({
                        exitCode: -1,
                        stdout: 'Mock sync command execution failure',
                        stderr: '',
                    }),
                },
>>>>>>> 8966edc8
            })
            mockChildProcessClass = sandbox.stub(ProcessUtilsModule, 'ChildProcess').returns(mockSamSyncChildProcess)

            try {
                await runSync('infra', appNode)
                fail('should have thrown ToolkitError')
            } catch (error: any) {
                assert(error instanceof ToolkitError)
                assert.strictEqual(error.message, 'Failed to sync SAM application')
            }
            prompterTester.assertCallAll()
        })
    })
})

describe('saveAndBindArgs', () => {
    let sandbox: sinon.SinonSandbox
    let getConfigFileUriStub: sinon.SinonStub

    beforeEach(() => {
        sandbox = sinon.createSandbox()
        getConfigFileUriStub = sandbox.stub()

        // Replace the real implementations with stubs
<<<<<<< HEAD
        sandbox.stub(SamUtilsModule, 'updateRecentResponse').resolves()
=======
        sandbox.stub(SyncModule, 'updateRecentResponse').resolves()
>>>>>>> 8966edc8
    })

    afterEach(() => {
        sandbox.restore()
    })

    it('should bind arguments correctly for code deployment', async () => {
        const testFolder = await TestFolder.create()
        const templateFile = vscode.Uri.file(await testFolder.write('template.yaml', validTemplateData))

        const args = {
            deployType: 'code',
            template: {
                uri: templateFile,
                data: {},
            } as TemplateItem,
            bucketName: 'myBucket',
            ecrRepoUri: 'myEcrRepo',
            stackName: 'myStack',
            region: 'us-east-1',
            skipDependencyLayer: false,
            paramsSource: ParamsSource.SpecifyAndSave,
        } as SyncParams

        const result = await saveAndBindArgs(args)

        assert.ok(result.boundArgs.includes('--template'))
        assert.ok(result.boundArgs.includes('--s3-bucket'))
        assert.ok(result.boundArgs.includes('--image-repository'))
        assert.ok(result.boundArgs.includes('--stack-name'))
        assert.ok(result.boundArgs.includes('--region'))
        assert.ok(result.boundArgs.includes('--code'))
        assert.ok(result.boundArgs.includes('--save-params'))
        assert.ok(result.boundArgs.includes(templateFile.fsPath))
        assert.ok(result.boundArgs.includes('myBucket'))
        assert.ok(result.boundArgs.includes('myEcrRepo'))
        assert.ok(result.boundArgs.includes('myStack'))
        assert.ok(result.boundArgs.includes('us-east-1'))
    })

    it('should handle SamConfig paramsSource', async () => {
        const testFolder = await TestFolder.create()
        const projectRoot = vscode.Uri.file(testFolder.path)
        const templateFile = vscode.Uri.file(await testFolder.write('template.yaml', validTemplateData))
        const samConfigFile = vscode.Uri.file(await testFolder.write('samconfig.toml', '[default]'))

        const args = {
            deployType: 'code',
            template: { uri: templateFile, data: {} } as TemplateItem,
            bucketName: 'myBucket',
            ecrRepoUri: 'myEcrRepo',
            stackName: 'myStack',
            region: 'us-east-1',
            skipDependencyLayer: false,
            paramsSource: ParamsSource.SamConfig,
            projectRoot: projectRoot,
        } as SyncParams

        getConfigFileUriStub.resolves(samConfigFile)

        const result = await saveAndBindArgs(args)

        assert.ok(result.boundArgs.includes('--config-file'))
        assert.ok(result.boundArgs.includes(samConfigFile.fsPath))
    })
})

describe('ensureBucket', () => {
    let sandbox: sinon.SinonSandbox
    let createBucketStub

    beforeEach(() => {
        sandbox = sinon.createSandbox()
    })

    afterEach(() => {
        sandbox.restore() // Restore original behavior after each test
    })

    it('should return the bucket name when it does not match newbucket:', async () => {
        const resp = { region: 'us-east-1', bucketName: 'existing-bucket' }
        const result = await ensureBucket(resp)
        assert.strictEqual(result, 'existing-bucket')
    })

    it('should create a new bucket and return its name when bucketName matches newbucket:', async () => {
        const resp = { region: 'us-east-1', bucketName: 'newbucket:my-new-bucket' }

        // Stub the S3 client's createBucket method
        createBucketStub = sandbox.stub(DefaultS3Client.prototype, 'createBucket').resolves()

        const result = await ensureBucket(resp)
        assert.ok(createBucketStub.calledOnce)
        assert.strictEqual(createBucketStub.firstCall.args[0].bucketName, 'my-new-bucket')
        assert.strictEqual(result, 'my-new-bucket')
    })

    it('should throw a ToolkitError when bucket creation fails', async () => {
        const resp = { region: 'us-east-1', bucketName: 'newbucket:my-failing-bucket' }

        // Stub the S3 client's createBucket method to throw an error
        createBucketStub = sandbox
            .stub(DefaultS3Client.prototype, 'createBucket')
            .rejects(new Error('Failed to create S3 bucket'))

        await assert.rejects(ensureBucket(resp)).catch((err) => {
            assert.ok(err instanceof ToolkitError)
            assert.ok(err.message, 'Failed to create S3 bucket')
        })
    })
})

const s3BucketListSummary: Array<
    RequiredProps<S3.Bucket, 'Name'> & {
        readonly region: string
    }
> = [
    { Name: 'stack-1-bucket', region: 'us-west-2' },
    { Name: 'stack-2-bucket', region: 'us-west-2' },
    { Name: 'stack-3-bucket', region: 'us-west-2' },
]

const stackSummaries: CloudFormation.StackSummary[][] = [
    [
        {
            StackName: 'stack1',
            StackStatus: 'CREATE_COMPLETE',
            CreationTime: new Date(),
        } as CloudFormation.StackSummary,
        {
            StackName: 'stack2',
            StackStatus: 'CREATE_COMPLETE',
            CreationTime: new Date(),
        } as CloudFormation.StackSummary,
        {
            StackName: 'stack3',
            StackStatus: 'CREATE_COMPLETE',
            CreationTime: new Date(),
        } as CloudFormation.StackSummary,
    ],
]<|MERGE_RESOLUTION|>--- conflicted
+++ resolved
@@ -4,37 +4,20 @@
  */
 
 import * as vscode from 'vscode'
-<<<<<<< HEAD
 import * as SamUtilsModule from '../../../shared/sam/utils'
-=======
-import * as SyncModule from '../../../shared/sam/sync'
-import * as UtilsModule from '../../../shared/sam/utils'
 import * as ProcessTerminalUtils from '../../../shared/sam/processTerminal'
-import * as awsConsole from '../../../shared/awsConsole'
->>>>>>> 8966edc8
 import * as S3ClientModule from '../../../shared/clients/s3Client'
 import * as SamConfigModule from '../../../shared/sam/config'
 import * as ResolveEnvModule from '../../../shared/env/resolveEnv'
 import * as ProcessUtilsModule from '../../../shared/utilities/processUtils'
 import { CancellationError } from '../../../shared/utilities/timeoutUtils'
 import * as CloudFormationClientModule from '../../../shared/clients/cloudFormationClient'
-<<<<<<< HEAD
-import assert from 'assert'
-=======
-import * as buttons from '../../../shared/ui/buttons'
 import assert, { fail } from 'assert'
-
->>>>>>> 8966edc8
 import {
     createEnvironmentPrompter,
     ensureBucket,
     getSyncParamsFromConfig,
-<<<<<<< HEAD
-=======
     getSyncWizard,
-    ParamsSource,
-    paramsSourcePrompter,
->>>>>>> 8966edc8
     prepareSyncParams,
     runSync,
     saveAndBindArgs,
@@ -70,29 +53,18 @@
 import { getProjectRootUri } from '../../../shared/sam/utils'
 import { AppNode } from '../../../awsService/appBuilder/explorer/nodes/appNode'
 import * as Cfn from '../../../shared/cloudformation/cloudformation'
-<<<<<<< HEAD
-import { validTemplateData } from '../../shared/sam/samTestUtils'
 //import { beforeEach } from 'mocha'
 import { getWorkspaceFolder, TestFolder } from '../../testUtil'
 import { TemplateItem } from '../../../shared/ui/common/samTemplate'
 import { ParamsSource } from '../../../shared/ui/common/paramsSource'
-=======
 import { CloudFormationTemplateRegistry } from '../../../shared/fs/templateRegistry'
-import { WatchedItem } from '../../../shared/fs/watchedFiles'
+
 import { samconfigCompleteData, samconfigInvalidData, validTemplateData } from '../../shared/sam/samTestUtils'
 //import { beforeEach } from 'mocha'
-import {
-    assertEqualPaths,
-    assertTelemetry,
-    assertTelemetryCurried,
-    getWorkspaceFolder,
-    TestFolder,
-} from '../../testUtil'
-import { samSyncUrl } from '../../../shared/constants'
+import { assertTelemetry, assertTelemetryCurried } from '../../testUtil'
 import { PrompterTester } from '../wizards/prompterTester'
 import { createTestRegionProvider } from '../regions/testUtil'
 import { ToolkitPromptSettings } from '../../../shared/settings'
->>>>>>> 8966edc8
 
 describe('SyncWizard', async function () {
     const createTester = async (params?: Partial<SyncParams>) =>
@@ -345,298 +317,6 @@
     })
 })
 
-<<<<<<< HEAD
-=======
-describe('createBucketPrompter', () => {
-    let sandbox: sinon.SinonSandbox
-    const s3Client = new DefaultS3Client('us-east-1', 'aws')
-
-    beforeEach(() => {
-        sandbox = sinon.createSandbox()
-    })
-
-    afterEach(() => {
-        sandbox.restore()
-    })
-
-    it('should create a prompter with existing buckets', () => {
-        // Arrange
-        const buckets = [
-            { Name: 'bucket1', region: 'us-east-1' },
-            { Name: 'bucket2', region: 'us-east-1' },
-            { Name: 'bucket3', region: 'us-east-1' },
-        ] as unknown as AsyncCollection<RequiredProps<S3.Bucket, 'Name'> & { readonly region: string }>
-
-        const stub = sandbox.stub(s3Client, 'listBucketsIterable').callsFake(() => {
-            return buckets
-        })
-        sandbox.stub(SyncModule, 'getRecentResponse').returns(undefined) // Mock recent bucket
-
-        // Act
-        const prompter = createBucketPrompter(s3Client)
-
-        // Assert
-        assert.ok(stub.calledOnce)
-        const expectedItems = buckets.map((b) => [
-            {
-                label: b.Name,
-                data: b.Name,
-                recentlyUsed: false,
-            },
-        ])
-        assert.strictEqual(prompter.quickPick.title, 'Select an S3 Bucket')
-        assert.strictEqual(prompter.quickPick.placeholder, 'Select a bucket (or enter a name to create one)')
-        assert.strictEqual(prompter.quickPick.items.length, 3)
-        assert.deepStrictEqual(prompter.quickPick.items, expectedItems)
-    })
-
-    it('should include no items found message if no stacks exist', () => {
-        const stub = sandbox.stub(s3Client, 'listBucketsIterable').callsFake(() => {
-            return [] as unknown as AsyncCollection<RequiredProps<S3.Bucket, 'Name'> & { readonly region: string }>
-        })
-        sandbox.stub(SyncModule, 'getRecentResponse').returns(undefined) // Mock recent bucket
-
-        // Act
-        const prompter = createBucketPrompter(s3Client)
-
-        // Assert
-        assert.ok(stub.calledOnce)
-        assert.strictEqual(prompter.quickPick.title, 'Select an S3 Bucket')
-        assert.strictEqual(prompter.quickPick.placeholder, 'Select a bucket (or enter a name to create one)')
-        assert.strictEqual(prompter.quickPick.items.length, 1)
-        assert.strictEqual(
-            prompter.quickPick.items[0].label,
-            'No S3 buckets for region "us-east-1". Enter a name to create a new one.'
-        )
-    })
-})
-
-describe('createStackPrompter', () => {
-    let sandbox: sinon.SinonSandbox
-    const cfnClient = new DefaultCloudFormationClient('us-east-1')
-
-    beforeEach(() => {
-        sandbox = sinon.createSandbox()
-    })
-
-    afterEach(() => {
-        sandbox.restore()
-    })
-
-    it('should create a prompter with existing stacks', async () => {
-        // Arrange
-        const stackSummaries: CloudFormation.StackSummary[][] = [
-            [
-                {
-                    StackName: 'stack1',
-                    StackStatus: 'CREATE_COMPLETE',
-                    CreationTime: new Date(),
-                } as CloudFormation.StackSummary,
-                {
-                    StackName: 'stack2',
-                    StackStatus: 'CREATE_COMPLETE',
-                    CreationTime: new Date(),
-                } as CloudFormation.StackSummary,
-                {
-                    StackName: 'stack3',
-                    StackStatus: 'CREATE_COMPLETE',
-                    CreationTime: new Date(),
-                } as CloudFormation.StackSummary,
-            ],
-        ]
-        const expectedItems = [
-            {
-                label: 'stack1',
-                data: 'stack1',
-                description: undefined,
-                invalidSelection: false,
-                recentlyUsed: false,
-            },
-            {
-                label: 'stack2',
-                data: 'stack2',
-                description: undefined,
-                invalidSelection: false,
-                recentlyUsed: false,
-            },
-            {
-                label: 'stack3',
-                data: 'stack3',
-                description: undefined,
-                invalidSelection: false,
-                recentlyUsed: false,
-            },
-        ]
-        const listAllStacksStub = sandbox.stub(cfnClient, 'listAllStacks').returns(intoCollection(stackSummaries))
-        sandbox.stub(SyncModule, 'getRecentResponse').returns(undefined)
-        const createCommonButtonsStub = sandbox.stub(buttons, 'createCommonButtons')
-        sandbox
-            .stub(awsConsole, 'getAwsConsoleUrl')
-            .returns(vscode.Uri.parse(`https://us-east-1.console.aws.amazon.com/cloudformation/home?region=us-east-1`))
-
-        // Act
-        const prompter = createStackPrompter(cfnClient)
-        await new Promise((f) => setTimeout(f, 50))
-
-        // Assert
-        assert.ok(createCommonButtonsStub.calledOnce)
-        assert.ok(
-            createCommonButtonsStub.calledWithExactly(
-                samSyncUrl,
-                vscode.Uri.parse(`https://us-east-1.console.aws.amazon.com/cloudformation/home?region=us-east-1`)
-            )
-        )
-        assert.ok(listAllStacksStub.calledOnce)
-        assert.strictEqual(prompter.quickPick.title, 'Select a CloudFormation Stack')
-        assert.strictEqual(prompter.quickPick.placeholder, 'Select a stack (or enter a name to create one)')
-        assert.strictEqual(prompter.quickPick.items.length, 3)
-        assert.deepStrictEqual(prompter.quickPick.items, expectedItems)
-    })
-
-    it('should include no items found message if no stacks exist', async () => {
-        const listAllStacksStub = sandbox.stub(cfnClient, 'listAllStacks').returns(intoCollection([]))
-        sandbox.stub(SyncModule, 'getRecentResponse').returns(undefined)
-        const createCommonButtonsStub = sandbox.stub(buttons, 'createCommonButtons')
-        sandbox
-            .stub(awsConsole, 'getAwsConsoleUrl')
-            .returns(vscode.Uri.parse(`https://us-east-1.console.aws.amazon.com/cloudformation/home?region=us-east-1`))
-
-        // Act
-        const prompter = createStackPrompter(cfnClient)
-        await new Promise((f) => setTimeout(f, 50))
-
-        // Assert
-        assert.ok(createCommonButtonsStub.calledOnce)
-        assert.ok(
-            createCommonButtonsStub.calledWithExactly(
-                samSyncUrl,
-                vscode.Uri.parse(`https://us-east-1.console.aws.amazon.com/cloudformation/home?region=us-east-1`)
-            )
-        )
-        assert.ok(listAllStacksStub.calledOnce)
-        assert.strictEqual(prompter.quickPick.title, 'Select a CloudFormation Stack')
-        assert.strictEqual(prompter.quickPick.placeholder, 'Select a stack (or enter a name to create one)')
-        assert.strictEqual(prompter.quickPick.items.length, 1)
-        assert.deepStrictEqual(
-            prompter.quickPick.items[0].label,
-            'No stacks in region "us-east-1". Enter a name to create a new one.'
-        )
-        assert.deepStrictEqual(prompter.quickPick.items[0].data, undefined)
-    })
-})
-
-describe('createEcrPrompter', () => {
-    let sandbox: sinon.SinonSandbox
-    const ecrClient = new DefaultEcrClient('us-east-1')
-
-    beforeEach(() => {
-        sandbox = sinon.createSandbox()
-    })
-
-    afterEach(() => {
-        sandbox.restore()
-    })
-
-    it('should create a prompter with existing repos', async () => {
-        // Arrange
-        const ecrRepos: EcrRepository[][] = [
-            [
-                {
-                    repositoryName: 'repo1',
-                    repositoryUri: 'repoUri1',
-                    repositoryArn: 'repoArn1',
-                } as EcrRepository,
-                {
-                    repositoryName: 'repo2',
-                    repositoryUri: 'repoUri2',
-                    repositoryArn: 'repoArn2',
-                } as EcrRepository,
-                {
-                    repositoryName: 'repo3',
-                    repositoryUri: 'repoUri3',
-                    repositoryArn: 'repoArn3',
-                } as EcrRepository,
-            ],
-        ]
-        const expectedItems = [
-            {
-                label: 'repo1',
-                data: 'repoUri1',
-                detail: 'repoArn1',
-                recentlyUsed: false,
-            },
-            {
-                label: 'repo2',
-                data: 'repoUri2',
-                detail: 'repoArn2',
-                recentlyUsed: false,
-            },
-            {
-                label: 'repo3',
-                data: 'repoUri3',
-                detail: 'repoArn3',
-                recentlyUsed: false,
-            },
-        ]
-        const listAllRepositoriesStub = sandbox.stub(ecrClient, 'listAllRepositories').returns(intoCollection(ecrRepos))
-        sandbox.stub(SyncModule, 'getRecentResponse').returns(undefined)
-        const createCommonButtonsStub = sandbox.stub(buttons, 'createCommonButtons')
-        sandbox
-            .stub(awsConsole, 'getAwsConsoleUrl')
-            .returns(vscode.Uri.parse(`https://us-east-1.console.aws.amazon.com/cloudformation/home?region=us-east-1`))
-
-        // Act
-        const prompter = createEcrPrompter(ecrClient)
-        await new Promise((f) => setTimeout(f, 50))
-
-        // Assert
-        assert.ok(createCommonButtonsStub.calledOnce)
-        assert.ok(
-            createCommonButtonsStub.calledWithExactly(
-                samSyncUrl,
-                vscode.Uri.parse(`https://us-east-1.console.aws.amazon.com/cloudformation/home?region=us-east-1`)
-            )
-        )
-        assert.ok(listAllRepositoriesStub.calledOnce)
-        assert.strictEqual(prompter.quickPick.title, 'Select an ECR Repository')
-        assert.strictEqual(prompter.quickPick.placeholder, 'Select a repository (or enter a name to create one)')
-        assert.strictEqual(prompter.quickPick.items.length, 3)
-        assert.deepStrictEqual(prompter.quickPick.items, expectedItems)
-    })
-
-    it('should include no items found message if no repos exist', async () => {
-        const listAllStacksStub = sandbox.stub(ecrClient, 'listAllRepositories').returns(intoCollection([]))
-        sandbox.stub(SyncModule, 'getRecentResponse').returns(undefined)
-        const createCommonButtonsStub = sandbox.stub(buttons, 'createCommonButtons')
-        sandbox
-            .stub(awsConsole, 'getAwsConsoleUrl')
-            .returns(vscode.Uri.parse(`https://us-east-1.console.aws.amazon.com/cloudformation/home?region=us-east-1`))
-
-        // Act
-        const prompter = createEcrPrompter(ecrClient)
-        await new Promise((f) => setTimeout(f, 50))
-
-        // Assert
-        assert.ok(createCommonButtonsStub.calledOnce)
-        assert.ok(
-            createCommonButtonsStub.calledWithExactly(
-                samSyncUrl,
-                vscode.Uri.parse(`https://us-east-1.console.aws.amazon.com/cloudformation/home?region=us-east-1`)
-            )
-        )
-        assert.ok(listAllStacksStub.calledOnce)
-        assert.strictEqual(prompter.quickPick.title, 'Select an ECR Repository')
-        assert.strictEqual(prompter.quickPick.placeholder, 'Select a repository (or enter a name to create one)')
-        assert.strictEqual(prompter.quickPick.items.length, 1)
-        assert.deepStrictEqual(
-            prompter.quickPick.items[0].label,
-            'No ECR repositories in region "us-east-1". Enter a name to create a new one.'
-        )
-        assert.deepStrictEqual(prompter.quickPick.items[0].data, undefined)
-    })
-})
-
->>>>>>> 8966edc8
 describe('createEnvironmentPrompter', () => {
     let sandbox: sinon.SinonSandbox
     let config: SamConfig
@@ -670,11 +350,7 @@
         const envs: Environment[] = [defaultEnv, stagingEnv, prodEnv]
 
         listEnvironmentsStub.returns(envs)
-<<<<<<< HEAD
         sandbox.stub(SamUtilsModule, 'getRecentResponse').returns(undefined)
-=======
-        sandbox.stub(SyncModule, 'getRecentResponse').returns(undefined)
->>>>>>> 8966edc8
 
         // Act
         const prompter = createEnvironmentPrompter(config)
@@ -704,47 +380,6 @@
     })
 })
 
-<<<<<<< HEAD
-=======
-describe('createTemplatePrompter', () => {
-    let registry: CloudFormationTemplateRegistry
-    let sandbox: sinon.SinonSandbox
-
-    beforeEach(() => {
-        sandbox = sinon.createSandbox()
-        //Create a mock instance of CloudFormationTemplateRegistry
-        registry = {
-            items: [
-                { path: '/path/to/template1.yaml', item: {} } as WatchedItem<Cfn.Template>,
-                { path: '/path/to/template2.yaml', item: {} } as WatchedItem<Cfn.Template>,
-            ],
-        } as CloudFormationTemplateRegistry // Typecasting to match expected type
-    })
-
-    afterEach(() => {
-        sandbox.restore()
-    })
-
-    it('should create quick pick items from registry items', () => {
-        // Arrange
-        const recentTemplatePathStub = sinon.stub().returns(undefined)
-        sandbox.replace(SyncModule, 'getRecentResponse', recentTemplatePathStub)
-        const workspaceFolder = vscode.workspace.workspaceFolders?.[0]
-        assert.ok(workspaceFolder)
-
-        const prompter = createTemplatePrompter(registry)
-
-        // Assert
-        assert.strictEqual(prompter.quickPick.items.length, 2)
-        assertEqualPaths(prompter.quickPick.items[0].label, '/path/to/template1.yaml')
-        //assert.strictEqual(prompter.quickPick.items[0].label, '/path/to/template1.yaml')
-        assertEqualPaths(prompter.quickPick.items[1].label, '/path/to/template2.yaml')
-        assert.strictEqual(prompter.quickPick.title, 'Select a SAM/CloudFormation Template')
-        assert.strictEqual(prompter.quickPick.placeholder, 'Select a SAM/CloudFormation Template')
-    })
-})
-
->>>>>>> 8966edc8
 describe('prepareSyncParams', () => {
     let sandbox: sinon.SinonSandbox
     beforeEach(() => {
@@ -971,7 +606,7 @@
 
             assert.strictEqual(parameters.template.uri.fsPath, templateFile.fsPath)
             assert.strictEqual(parameters.projectRoot.fsPath, projectRoot.fsPath)
-            assert.strictEqual(parameters.paramsSource, ParamsSource.Flags)
+            assert.strictEqual(parameters.paramsSource, ParamsSource.Specify)
             assert.strictEqual(parameters.region, 'us-west-2')
             assert.strictEqual(parameters.stackName, 'stack1')
             assert.strictEqual(parameters.deployType, 'infra')
@@ -1094,7 +729,7 @@
 
             assert.strictEqual(parameters.template.uri.path, templateFile.path)
             assert.strictEqual(parameters.projectRoot.path, projectRoot.path)
-            assert.strictEqual(parameters.paramsSource, ParamsSource.Flags)
+            assert.strictEqual(parameters.paramsSource, ParamsSource.Specify)
             assert.strictEqual(parameters.region, 'us-west-2')
             assert.strictEqual(parameters.stackName, 'stack2')
             assert.strictEqual(parameters.bucketName, 'stack-3-bucket')
@@ -1220,7 +855,7 @@
 
             assert.strictEqual(parameters.template.uri.fsPath, templateFile.fsPath)
             assert.strictEqual(parameters.projectRoot.fsPath, projectRoot.fsPath)
-            assert.strictEqual(parameters.paramsSource, ParamsSource.Flags)
+            assert.strictEqual(parameters.paramsSource, ParamsSource.Specify)
             assert.strictEqual(parameters.region, 'us-west-2')
             assert.strictEqual(parameters.stackName, 'stack2')
             assert.strictEqual(parameters.bucketName, 'stack-2-bucket')
@@ -1393,7 +1028,7 @@
             assert(parameters)
             assert.strictEqual(parameters.template.uri.fsPath, templateFile.fsPath)
             assert.strictEqual(parameters.projectRoot.fsPath, projectRoot.fsPath)
-            assert.strictEqual(parameters.paramsSource, ParamsSource.Flags)
+            assert.strictEqual(parameters.paramsSource, ParamsSource.Specify)
             assert.strictEqual(parameters.region, 'us-west-2')
             assert.strictEqual(parameters.stackName, 'stack2')
             assert.strictEqual(parameters.bucketName, 'stack-2-bucket')
@@ -1598,7 +1233,7 @@
     describe(':) path', () => {
         beforeEach(() => {
             mockGetSamCliPath = sandbox
-                .stub(UtilsModule, 'getSamCliPathAndVersion')
+                .stub(SamUtilsModule, 'getSamCliPathAndVersion')
                 .callsFake(sandbox.stub().resolves({ path: 'sam-cli-path' }))
 
             // Confirm confirmDevStack message
@@ -1847,7 +1482,7 @@
         let appNode: AppNode
         beforeEach(async () => {
             mockGetSamCliPath = sandbox
-                .stub(UtilsModule, 'getSamCliPathAndVersion')
+                .stub(SamUtilsModule, 'getSamCliPathAndVersion')
                 .callsFake(sandbox.stub().resolves({ path: 'sam-cli-path' }))
 
             appNode = new AppNode({
@@ -1882,7 +1517,7 @@
         it('should abort when customer cancel sync wizard', async () => {
             // Confirm confirmDevStack message
             getTestWindow().onDidShowMessage((m) => m.items.find((i) => i.title === 'OK')?.select())
-            sandbox.stub(SyncModule.SyncWizard.prototype, 'run').resolves(undefined)
+            sandbox.stub(SyncWizard.prototype, 'run').resolves(undefined)
 
             try {
                 await runSync('infra', appNode)
@@ -1897,14 +1532,6 @@
             // Confirm confirmDevStack message
             getTestWindow().onDidShowMessage((m) => m.items.find((i) => i.title === 'OK')?.select())
 
-<<<<<<< HEAD
-                assert.strictEqual(parameters.template.uri.path, templateFile.path)
-                assert.strictEqual(parameters.projectRoot.path, projectRoot.path)
-                assert.strictEqual(parameters.paramsSource, ParamsSource.Specify)
-                assert.strictEqual(parameters.region, 'us-west-2')
-                assert.strictEqual(parameters.stackName, 'stack2')
-                assert.strictEqual(parameters.bucketName, 'stack-1-bucket')
-=======
             const prompterTester = PrompterTester.init()
                 .handleQuickPick('Specify parameters for deploy', async (picker) => {
                     // Need time to check samconfig.toml file and generate options
@@ -1925,7 +1552,6 @@
                         stderr: '',
                     }),
                 },
->>>>>>> 8966edc8
             })
             mockChildProcessClass = sandbox.stub(ProcessUtilsModule, 'ChildProcess').returns(mockSamSyncChildProcess)
 
@@ -1950,11 +1576,7 @@
         getConfigFileUriStub = sandbox.stub()
 
         // Replace the real implementations with stubs
-<<<<<<< HEAD
         sandbox.stub(SamUtilsModule, 'updateRecentResponse').resolves()
-=======
-        sandbox.stub(SyncModule, 'updateRecentResponse').resolves()
->>>>>>> 8966edc8
     })
 
     afterEach(() => {
