--- conflicted
+++ resolved
@@ -35,11 +35,8 @@
 import { CloudFormationTemplateRegistry } from '../../../shared/fs/templateRegistry'
 import { getTestWindow } from '../vscode/window'
 import { CancellationError } from '../../../shared/utilities/timeoutUtils'
-<<<<<<< HEAD
 import { SamAppLocation } from '../../../awsService/appBuilder/explorer/samProject'
-=======
 import { SemVer } from 'semver'
->>>>>>> 4c190f4d
 
 describe('SAM BuildWizard', async function () {
     const createTester = async (params?: Partial<BuildParams>, arg?: TreeNode | undefined) =>
@@ -603,7 +600,6 @@
     })
 })
 
-<<<<<<< HEAD
 async function runInParallel(samLocation: SamAppLocation): Promise<[SamBuildResult, SamBuildResult]> {
     return Promise.all([runBuild(new AppNode(samLocation)), delayedRunBuild(samLocation)])
 }
@@ -635,7 +631,7 @@
             quickPick.acceptItem(quickPick.items[1])
         })
         .build()
-=======
+}
 function testResolveBuildFlags(
     sandbox: sinon.SinonSandbox,
     parsedVersion: SemVer,
@@ -647,5 +643,4 @@
     return resolveBuildFlags(buildFlags, parsedVersion).then((resolvedBuildFlags) => {
         assert.deepEqual(resolvedBuildFlags, expectedBuildFlags)
     })
->>>>>>> 4c190f4d
 }