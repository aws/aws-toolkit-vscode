--- conflicted
+++ resolved
@@ -21,15 +21,12 @@
 import { DevSettings, extensionVersion } from '../../shared'
 import { assertTelemetry } from '../testUtil'
 import { telemetry } from '../../shared/telemetry'
-<<<<<<< HEAD
 import { HttpRequest, HttpResponse } from '@aws-sdk/protocol-http'
 import { assertLogsContain, assertLogsContainAllOf } from '../globalSetup.test'
 import { TestSettings } from '../utilities/testSettingsConfiguration'
-=======
 import { CredentialsShim } from '../../auth/deprecated/loginManager'
 import { Credentials } from '@aws-sdk/types'
 import { oneDay } from '../../shared/datetime'
->>>>>>> 11ea8c53
 
 describe('AwsClientBuilderV3', function () {
     let builder: AWSClientBuilderV3
