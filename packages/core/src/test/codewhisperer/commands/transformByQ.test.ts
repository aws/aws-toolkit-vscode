--- conflicted
+++ resolved
@@ -83,13 +83,8 @@
                 await validateOpenProjects(dummyQuickPickItems)
             },
             {
-<<<<<<< HEAD
-                name: 'Error',
+                name: 'NoJavaProject',
                 message: '',
-=======
-                name: 'NoJavaProject',
-                message: 'No Java projects found',
->>>>>>> 6e585971
             }
         )
     })
@@ -112,13 +107,8 @@
                 await validateOpenProjects(dummyQuickPickItems)
             },
             {
-<<<<<<< HEAD
-                name: 'Error',
+                name: 'NonMavenProject',
                 message: '',
-=======
-                name: 'NonMavenProject',
-                message: 'No valid Maven build file found',
->>>>>>> 6e585971
             }
         )
     })
