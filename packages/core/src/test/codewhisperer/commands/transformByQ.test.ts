--- conflicted
+++ resolved
@@ -297,7 +297,6 @@
         }
         assert.deepStrictEqual(actual, expected)
     })
-<<<<<<< HEAD
 
     it(`WHEN codeTransformBillingText on small project THEN correct string returned`, async function () {
         const expected =
@@ -305,9 +304,6 @@
         const actual = CodeWhispererConstants.codeTransformBillingText(376)
         assert.strictEqual(actual, expected)
     })
-})
-=======
->>>>>>> c87f9808
 
     it(`WHEN parseBuildFile on pom.xml with absolute path THEN absolute path detected`, async function () {
         const dirPath = await createTestWorkspaceFolder()
