--- conflicted
+++ resolved
@@ -11,13 +11,8 @@
 import { SshKeyPair } from '../../../awsService/ec2/sshKeyPair'
 import { createTestWorkspaceFolder, installFakeClock } from '../../testUtil'
 import { InstalledClock } from '@sinonjs/fake-timers'
-<<<<<<< HEAD
-import { ChildProcess } from '../../../shared/utilities/childProcess'
+import { ChildProcess } from '../../../shared/utilities/processUtils'
 import { fs, globals } from '../../../shared'
-=======
-import { ChildProcess } from '../../../shared/utilities/processUtils'
-import { fs } from '../../../shared'
->>>>>>> d6336e45
 
 describe('SshKeyUtility', async function () {
     let temporaryDirectory: string
