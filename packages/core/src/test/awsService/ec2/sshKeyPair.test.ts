/*!
 * Copyright Amazon.com, Inc. or its affiliates. All Rights Reserved.
 * SPDX-License-Identifier: Apache-2.0
 */
import * as vscode from 'vscode'
import assert from 'assert'
import * as fs from 'fs-extra'
import * as sinon from 'sinon'
import * as path from 'path'
import { SshKeyPair } from '../../../awsService/ec2/sshKeyPair'
<<<<<<< HEAD
import { createTestWorkspaceFolder, installFakeClock } from '../../testUtil'
import { InstalledClock } from '@sinonjs/fake-timers'
=======
import { ChildProcess } from '../../../shared/utilities/childProcess'
>>>>>>> 4c3e64cc

describe('SshKeyUtility', async function () {
    let temporaryDirectory: string
    let keyPath: string
    let keyPair: SshKeyPair
    let clock: InstalledClock

    before(async function () {
        temporaryDirectory = (await createTestWorkspaceFolder()).uri.fsPath
        keyPath = path.join(temporaryDirectory, 'testKeyPair')
        clock = installFakeClock()
    })

    beforeEach(async function () {
        keyPair = await SshKeyPair.getSshKeyPair(keyPath, 30000)
    })

    afterEach(async function () {
        await keyPair.delete()
    })

    after(async function () {
        await keyPair.delete()
        clock.uninstall()
        sinon.restore()
    })

<<<<<<< HEAD
    it('generates key in target file', async function () {
        const contents = await vscode.workspace.fs.readFile(vscode.Uri.file(keyPath))
        assert.notStrictEqual(contents.length, 0)
    })

    it('generates unique key each time', async function () {
        const beforeContent = await vscode.workspace.fs.readFile(vscode.Uri.file(keyPath))
        keyPair = await SshKeyPair.getSshKeyPair(keyPath, 30000)
        const afterContent = await vscode.workspace.fs.readFile(vscode.Uri.file(keyPath))
        assert.notStrictEqual(beforeContent, afterContent)
    })

    it('sets key permission to read/write by owner', async function () {
        const fileMode = (await fs.stat(keyPath)).mode
        // Mode is in decimal, so convert to decimal with bitmask
        // source: https://github.com/nodejs/node-v0.x-archive/issues/3045
        assert.strictEqual(fileMode & 0o777, 0o600)
=======
    describe('generateSshKeys', async function () {
        it('generates key in target file', async function () {
            const contents = await fs.readFile(keyPath, 'utf-8')
            assert.notStrictEqual(contents.length, 0)
        })

        it('uses ed25519 algorithm to generate the keys', async function () {
            const process = new ChildProcess(`ssh-keygen`, ['-vvv', '-l', '-f', keyPath])
            const result = await process.run()
            // Check private key header for algorithm name
            assert.strictEqual(result.stdout.includes('[ED25519 256]'), true)
        })
>>>>>>> 4c3e64cc
    })

    it('properly names the public key', function () {
        assert.strictEqual(keyPair.getPublicKeyPath(), `${keyPath}.pub`)
    })

    it('reads in public ssh key that is non-empty', async function () {
        const key = await keyPair.getPublicKey()
        assert.notStrictEqual(key.length, 0)
    })

    it('does overwrite existing keys on get call', async function () {
        const generateStub = sinon.spy(SshKeyPair, 'generateSshKeyPair')
        const keyBefore = await vscode.workspace.fs.readFile(vscode.Uri.file(keyPath))
        keyPair = await SshKeyPair.getSshKeyPair(keyPath, 30000)

        const keyAfter = await vscode.workspace.fs.readFile(vscode.Uri.file(keyPath))
        sinon.assert.calledOnce(generateStub)

        assert.notStrictEqual(keyBefore, keyAfter)
        sinon.restore()
    })

    it('deletes key on delete', async function () {
        const pubKeyExistsBefore = await fs.pathExists(keyPair.getPublicKeyPath())
        const privateKeyExistsBefore = await fs.pathExists(keyPair.getPrivateKeyPath())

        await keyPair.delete()

        const pubKeyExistsAfter = await fs.pathExists(keyPair.getPublicKeyPath())
        const privateKeyExistsAfter = await fs.pathExists(keyPair.getPrivateKeyPath())

        assert.strictEqual(pubKeyExistsBefore && privateKeyExistsBefore, true)
        assert.strictEqual(pubKeyExistsAfter && privateKeyExistsAfter, false)
        assert(keyPair.isDeleted())
    })

    it('deletes keys after timeout', async function () {
        // Stub methods interacting with file system to avoid flaky test.
        sinon.stub(SshKeyPair, 'generateSshKeyPair')
        const deleteStub = sinon.stub(SshKeyPair.prototype, 'delete')

        keyPair = await SshKeyPair.getSshKeyPair(keyPath, 50)
        await clock.tickAsync(10)
        sinon.assert.notCalled(deleteStub)
        await clock.tickAsync(100)
        sinon.assert.calledOnce(deleteStub)
        sinon.restore()
    })
})<|MERGE_RESOLUTION|>--- conflicted
+++ resolved
@@ -8,12 +8,9 @@
 import * as sinon from 'sinon'
 import * as path from 'path'
 import { SshKeyPair } from '../../../awsService/ec2/sshKeyPair'
-<<<<<<< HEAD
 import { createTestWorkspaceFolder, installFakeClock } from '../../testUtil'
 import { InstalledClock } from '@sinonjs/fake-timers'
-=======
 import { ChildProcess } from '../../../shared/utilities/childProcess'
->>>>>>> 4c3e64cc
 
 describe('SshKeyUtility', async function () {
     let temporaryDirectory: string
@@ -41,29 +38,17 @@
         sinon.restore()
     })
 
-<<<<<<< HEAD
-    it('generates key in target file', async function () {
-        const contents = await vscode.workspace.fs.readFile(vscode.Uri.file(keyPath))
-        assert.notStrictEqual(contents.length, 0)
-    })
-
-    it('generates unique key each time', async function () {
-        const beforeContent = await vscode.workspace.fs.readFile(vscode.Uri.file(keyPath))
-        keyPair = await SshKeyPair.getSshKeyPair(keyPath, 30000)
-        const afterContent = await vscode.workspace.fs.readFile(vscode.Uri.file(keyPath))
-        assert.notStrictEqual(beforeContent, afterContent)
-    })
-
-    it('sets key permission to read/write by owner', async function () {
-        const fileMode = (await fs.stat(keyPath)).mode
-        // Mode is in decimal, so convert to decimal with bitmask
-        // source: https://github.com/nodejs/node-v0.x-archive/issues/3045
-        assert.strictEqual(fileMode & 0o777, 0o600)
-=======
     describe('generateSshKeys', async function () {
         it('generates key in target file', async function () {
-            const contents = await fs.readFile(keyPath, 'utf-8')
+            const contents = await vscode.workspace.fs.readFile(vscode.Uri.file(keyPath))
             assert.notStrictEqual(contents.length, 0)
+        })
+
+        it('generates unique key each time', async function () {
+            const beforeContent = await vscode.workspace.fs.readFile(vscode.Uri.file(keyPath))
+            keyPair = await SshKeyPair.getSshKeyPair(keyPath, 30000)
+            const afterContent = await vscode.workspace.fs.readFile(vscode.Uri.file(keyPath))
+            assert.notStrictEqual(beforeContent, afterContent)
         })
 
         it('uses ed25519 algorithm to generate the keys', async function () {
@@ -72,7 +57,13 @@
             // Check private key header for algorithm name
             assert.strictEqual(result.stdout.includes('[ED25519 256]'), true)
         })
->>>>>>> 4c3e64cc
+
+        it('sets key permission to read/write by owner', async function () {
+            const fileMode = (await fs.stat(keyPath)).mode
+            // Mode is in decimal, so convert to decimal with bitmask
+            // source: https://github.com/nodejs/node-v0.x-archive/issues/3045
+            assert.strictEqual(fileMode & 0o777, 0o600)
+        })
     })
 
     it('properly names the public key', function () {
