/*!
 * Copyright Amazon.com, Inc. or its affiliates. All Rights Reserved.
 * SPDX-License-Identifier: Apache-2.0
 */
import * as vscode from 'vscode'
import assert from 'assert'
import * as sinon from 'sinon'
import * as path from 'path'
import { SshKeyPair } from '../../../awsService/ec2/sshKeyPair'
import { createTestWorkspaceFolder, installFakeClock } from '../../testUtil'
import { InstalledClock } from '@sinonjs/fake-timers'
<<<<<<< HEAD
=======
import { ChildProcess } from '../../../shared/utilities/childProcess'
import { fs } from '../../../shared'
>>>>>>> a2daf60d

describe('SshKeyUtility', async function () {
    let temporaryDirectory: string
    let keyPath: string
    let keyPair: SshKeyPair
    let clock: InstalledClock

    before(async function () {
        temporaryDirectory = (await createTestWorkspaceFolder()).uri.fsPath
        keyPath = path.join(temporaryDirectory, 'testKeyPair')
        clock = installFakeClock()
    })

    beforeEach(async function () {
        keyPair = await SshKeyPair.getSshKeyPair(keyPath, 30000)
    })

    afterEach(async function () {
        await keyPair.delete()
    })

    after(async function () {
        await keyPair.delete()
        clock.uninstall()
        sinon.restore()
<<<<<<< HEAD
    })

    it('generates key in target file', async function () {
        const contents = await vscode.workspace.fs.readFile(vscode.Uri.file(keyPath))
        assert.notStrictEqual(contents.length, 0)
    })

    it('sets key permission to read/write by owner', async function () {
        const fileMode = (await fs.stat(keyPath)).mode
        // Mode is in decimal, so convert to decimal with bitmask
        // source: https://github.com/nodejs/node-v0.x-archive/issues/3045
        assert.strictEqual(fileMode & 0o777, 0o600)
=======
    })

    describe('generateSshKeys', async function () {
        it('generates key in target file', async function () {
            const contents = await vscode.workspace.fs.readFile(vscode.Uri.file(keyPath))
            assert.notStrictEqual(contents.length, 0)
        })

        it('generates unique key each time', async function () {
            const beforeContent = await vscode.workspace.fs.readFile(vscode.Uri.file(keyPath))
            keyPair = await SshKeyPair.getSshKeyPair(keyPath, 30000)
            const afterContent = await vscode.workspace.fs.readFile(vscode.Uri.file(keyPath))
            assert.notStrictEqual(beforeContent, afterContent)
        })

        it('uses ed25519 algorithm to generate the keys', async function () {
            const process = new ChildProcess(`ssh-keygen`, ['-vvv', '-l', '-f', keyPath])
            const result = await process.run()
            // Check private key header for algorithm name
            assert.strictEqual(result.stdout.includes('[ED25519 256]'), true)
        })
>>>>>>> a2daf60d
    })

    it('properly names the public key', function () {
        assert.strictEqual(keyPair.getPublicKeyPath(), `${keyPath}.pub`)
    })

    it('reads in public ssh key that is non-empty', async function () {
        const key = await keyPair.getPublicKey()
        assert.notStrictEqual(key.length, 0)
    })

    it('does overwrite existing keys on get call', async function () {
        const generateStub = sinon.spy(SshKeyPair, 'generateSshKeyPair')
        const keyBefore = await vscode.workspace.fs.readFile(vscode.Uri.file(keyPath))
        keyPair = await SshKeyPair.getSshKeyPair(keyPath, 30000)

        const keyAfter = await vscode.workspace.fs.readFile(vscode.Uri.file(keyPath))
        sinon.assert.calledOnce(generateStub)

        assert.notStrictEqual(keyBefore, keyAfter)
        sinon.restore()
    })

    it('deletes key on delete', async function () {
<<<<<<< HEAD
        const pubKeyExistsBefore = await fs.pathExists(keyPair.getPublicKeyPath())
        const privateKeyExistsBefore = await fs.pathExists(keyPair.getPrivateKeyPath())

        await keyPair.delete()

        const pubKeyExistsAfter = await fs.pathExists(keyPair.getPublicKeyPath())
        const privateKeyExistsAfter = await fs.pathExists(keyPair.getPrivateKeyPath())
=======
        const pubKeyExistsBefore = await fs.existsFile(keyPair.getPublicKeyPath())
        const privateKeyExistsBefore = await fs.existsFile(keyPair.getPrivateKeyPath())

        await keyPair.delete()

        const pubKeyExistsAfter = await fs.existsFile(keyPair.getPublicKeyPath())
        const privateKeyExistsAfter = await fs.existsFile(keyPair.getPrivateKeyPath())
>>>>>>> a2daf60d

        assert.strictEqual(pubKeyExistsBefore && privateKeyExistsBefore, true)
        assert.strictEqual(pubKeyExistsAfter && privateKeyExistsAfter, false)
        assert(keyPair.isDeleted())
    })

    it('deletes keys after timeout', async function () {
        // Stub methods interacting with file system to avoid flaky test.
        sinon.stub(SshKeyPair, 'generateSshKeyPair')
        const deleteStub = sinon.stub(SshKeyPair.prototype, 'delete')

        keyPair = await SshKeyPair.getSshKeyPair(keyPath, 50)
        await clock.tickAsync(10)
        sinon.assert.notCalled(deleteStub)
        await clock.tickAsync(100)
        sinon.assert.calledOnce(deleteStub)
        sinon.restore()
    })
})<|MERGE_RESOLUTION|>--- conflicted
+++ resolved
@@ -9,11 +9,8 @@
 import { SshKeyPair } from '../../../awsService/ec2/sshKeyPair'
 import { createTestWorkspaceFolder, installFakeClock } from '../../testUtil'
 import { InstalledClock } from '@sinonjs/fake-timers'
-<<<<<<< HEAD
-=======
 import { ChildProcess } from '../../../shared/utilities/childProcess'
 import { fs } from '../../../shared'
->>>>>>> a2daf60d
 
 describe('SshKeyUtility', async function () {
     let temporaryDirectory: string
@@ -39,20 +36,6 @@
         await keyPair.delete()
         clock.uninstall()
         sinon.restore()
-<<<<<<< HEAD
-    })
-
-    it('generates key in target file', async function () {
-        const contents = await vscode.workspace.fs.readFile(vscode.Uri.file(keyPath))
-        assert.notStrictEqual(contents.length, 0)
-    })
-
-    it('sets key permission to read/write by owner', async function () {
-        const fileMode = (await fs.stat(keyPath)).mode
-        // Mode is in decimal, so convert to decimal with bitmask
-        // source: https://github.com/nodejs/node-v0.x-archive/issues/3045
-        assert.strictEqual(fileMode & 0o777, 0o600)
-=======
     })
 
     describe('generateSshKeys', async function () {
@@ -74,7 +57,6 @@
             // Check private key header for algorithm name
             assert.strictEqual(result.stdout.includes('[ED25519 256]'), true)
         })
->>>>>>> a2daf60d
     })
 
     it('properly names the public key', function () {
@@ -99,15 +81,6 @@
     })
 
     it('deletes key on delete', async function () {
-<<<<<<< HEAD
-        const pubKeyExistsBefore = await fs.pathExists(keyPair.getPublicKeyPath())
-        const privateKeyExistsBefore = await fs.pathExists(keyPair.getPrivateKeyPath())
-
-        await keyPair.delete()
-
-        const pubKeyExistsAfter = await fs.pathExists(keyPair.getPublicKeyPath())
-        const privateKeyExistsAfter = await fs.pathExists(keyPair.getPrivateKeyPath())
-=======
         const pubKeyExistsBefore = await fs.existsFile(keyPair.getPublicKeyPath())
         const privateKeyExistsBefore = await fs.existsFile(keyPair.getPrivateKeyPath())
 
@@ -115,7 +88,6 @@
 
         const pubKeyExistsAfter = await fs.existsFile(keyPair.getPublicKeyPath())
         const privateKeyExistsAfter = await fs.existsFile(keyPair.getPrivateKeyPath())
->>>>>>> a2daf60d
 
         assert.strictEqual(pubKeyExistsBefore && privateKeyExistsBefore, true)
         assert.strictEqual(pubKeyExistsAfter && privateKeyExistsAfter, false)
