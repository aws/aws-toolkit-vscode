--- conflicted
+++ resolved
@@ -54,20 +54,12 @@
             const testInstance = {
                 Name: 'testName',
                 InstanceId: 'testInstanceId',
-<<<<<<< HEAD
-                status: 'running',
-=======
                 LastSeenStatus: 'running',
->>>>>>> 3075757b
             }
 
             const result = prompter.testAsQuickPickItem(testInstance)
             const expected = {
-<<<<<<< HEAD
                 label: Ec2Prompter.getLabel(testInstance),
-=======
-                label: `$(${getIconCode(testInstance)}) \t ${testInstance.Name}`,
->>>>>>> 3075757b
                 detail: testInstance.InstanceId,
                 data: testInstance.InstanceId,
             }
@@ -77,11 +69,7 @@
         it('returns QuickPickItem for non-named instances', function () {
             const testInstance = {
                 InstanceId: 'testInstanceId',
-<<<<<<< HEAD
-                status: 'running',
-=======
                 LastSeenStatus: 'running',
->>>>>>> 3075757b
             }
 
             const result = prompter.testAsQuickPickItem(testInstance)
@@ -129,20 +117,6 @@
             prompter.instances = [
                 {
                     InstanceId: '1',
-<<<<<<< HEAD
-                    name: 'first',
-                    status: 'running',
-                },
-                {
-                    InstanceId: '2',
-                    name: 'second',
-                    status: 'running',
-                },
-                {
-                    InstanceId: '3',
-                    name: 'third',
-                    status: 'running',
-=======
                     Name: 'first',
                     LastSeenStatus: 'running',
                 },
@@ -155,7 +129,6 @@
                     InstanceId: '3',
                     Name: 'third',
                     LastSeenStatus: 'running',
->>>>>>> 3075757b
                 },
             ]
             prompter.unsetFilter()
@@ -170,29 +143,17 @@
         it('returns items mapped to QuickPick items without filter', async function () {
             const expected = [
                 {
-<<<<<<< HEAD
                     label: Ec2Prompter.getLabel(prompter.instances[0]),
-=======
-                    label: `$(${getIconCode(prompter.instances[0])}) \t ${prompter.instances[0].Name!}`,
->>>>>>> 3075757b
                     detail: prompter.instances[0].InstanceId!,
                     data: prompter.instances[0].InstanceId!,
                 },
                 {
-<<<<<<< HEAD
                     label: Ec2Prompter.getLabel(prompter.instances[1]),
-=======
-                    label: `$(${getIconCode(prompter.instances[1])}) \t ${prompter.instances[1].Name!}`,
->>>>>>> 3075757b
                     detail: prompter.instances[1].InstanceId!,
                     data: prompter.instances[1].InstanceId!,
                 },
                 {
-<<<<<<< HEAD
                     label: Ec2Prompter.getLabel(prompter.instances[2]),
-=======
-                    label: `$(${getIconCode(prompter.instances[2])}) \t ${prompter.instances[2].Name!}`,
->>>>>>> 3075757b
                     detail: prompter.instances[2].InstanceId!,
                     data: prompter.instances[2].InstanceId!,
                 },
@@ -207,20 +168,12 @@
 
             const expected = [
                 {
-<<<<<<< HEAD
                     label: Ec2Prompter.getLabel(prompter.instances[0]),
-=======
-                    label: `$(${getIconCode(prompter.instances[0])}) \t ${prompter.instances[0].Name!}`,
->>>>>>> 3075757b
                     detail: prompter.instances[0].InstanceId!,
                     data: prompter.instances[0].InstanceId!,
                 },
                 {
-<<<<<<< HEAD
                     label: Ec2Prompter.getLabel(prompter.instances[2]),
-=======
-                    label: `$(${getIconCode(prompter.instances[2])}) \t ${prompter.instances[2].Name!}`,
->>>>>>> 3075757b
                     detail: prompter.instances[2].InstanceId!,
                     data: prompter.instances[2].InstanceId!,
                 },
