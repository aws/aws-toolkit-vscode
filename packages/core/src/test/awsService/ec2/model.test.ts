/*!
 * Copyright Amazon.com, Inc. or its affiliates. All Rights Reserved.
 * SPDX-License-Identifier: Apache-2.0
 */

import assert from 'assert'
import * as sinon from 'sinon'
<<<<<<< HEAD
import { Ec2Connecter } from '../../../awsService/ec2/model'
import { SSMWrapper } from '../../../shared/clients/ssm'
=======
import { Ec2Connecter, getRemoveLinesCommand } from '../../../awsService/ec2/model'
import { SsmClient } from '../../../shared/clients/ssmClient'
>>>>>>> 6fc31e5a
import { Ec2Client } from '../../../shared/clients/ec2Client'
import { Ec2Selection } from '../../../awsService/ec2/prompter'
import { ToolkitError } from '../../../shared/errors'
import { IAM } from 'aws-sdk'
import { SshKeyPair } from '../../../awsService/ec2/sshKeyPair'
import { DefaultIamClient } from '../../../shared/clients/iamClient'
import { assertNoTelemetryMatch, createTestWorkspaceFolder } from '../../testUtil'
import { fs } from '../../../shared'
import path from 'path'
import { ChildProcess } from '../../../shared/utilities/processUtils'
import { isMac, isWin } from '../../../shared/vscode/env'
import { inspect } from '../../../shared/utilities/collectionUtils'
import { assertLogsContain } from '../../globalSetup.test'

describe('Ec2ConnectClient', function () {
    let client: Ec2Connecter

    before(function () {
        client = new Ec2Connecter('test-region')
    })

    describe('getAttachedIamRole', async function () {
        it('only returns role if receives ARN from instance profile', async function () {
            let role: IAM.Role | undefined
            const getInstanceProfileStub = sinon.stub(Ec2Client.prototype, 'getAttachedIamInstanceProfile')

            getInstanceProfileStub.resolves({ Arn: 'thisIsAnArn' })
            sinon
                .stub(DefaultIamClient.prototype, 'getIAMRoleFromInstanceProfile')
                .resolves({ Arn: 'ThisIsARoleArn' } as IAM.Role)

            role = await client.getAttachedIamRole('test-instance')
            assert.ok(role)
            assert.ok(role.Arn)

            getInstanceProfileStub.resolves({})
            role = await client.getAttachedIamRole('test-instance')
            assert.strictEqual(role, undefined)
            sinon.restore()
        })
    })

    describe('hasProperPermissions', async function () {
        it('throws error when sdk throws error', async function () {
            sinon.stub(DefaultIamClient.prototype, 'simulatePrincipalPolicy').throws(new ToolkitError('error'))

            try {
                await client.hasProperPermissions('')
                assert.ok(false)
            } catch {
                assert.ok(true)
            }

            sinon.restore()
        })
    })

    describe('isInstanceRunning', async function () {
        it('only returns true with the instance is running', async function () {
            sinon.stub(Ec2Client.prototype, 'getInstanceStatus').callsFake(async (input: string) => input.split(':')[0])

            const actualFirstResult = await client.isInstanceRunning('running:instance')
            const actualSecondResult = await client.isInstanceRunning('stopped:instance')

            assert.strictEqual(true, actualFirstResult)
            assert.strictEqual(false, actualSecondResult)
            sinon.restore()
        })
    })

    describe('handleStartSessionError', async function () {
        let instanceSelection: Ec2Selection

        before(function () {
            instanceSelection = { instanceId: 'testInstance', region: 'testRegion' }
        })

        afterEach(function () {
            sinon.restore()
        })

        it('throws EC2SSMStatus error if instance is not running', async function () {
            sinon.stub(Ec2Connecter.prototype, 'isInstanceRunning').resolves(false)

            try {
                await client.checkForStartSessionError(instanceSelection)
                assert.ok(false)
            } catch (err) {
                assert.strictEqual((err as ToolkitError).code, 'EC2SSMStatus')
            }
        })

        it('throws EC2SSMPermission error if instance is running but has no role', async function () {
            sinon.stub(Ec2Connecter.prototype, 'isInstanceRunning').resolves(true)
            sinon.stub(Ec2Connecter.prototype, 'getAttachedIamRole').resolves(undefined)

            try {
                await client.checkForStartSessionError(instanceSelection)
                assert.ok(false)
            } catch (err) {
                assert.strictEqual((err as ToolkitError).code, 'EC2SSMPermission')
            }
        })

        it('throws EC2SSMAgent error if instance is running and has IAM Role, but agent is not running', async function () {
            sinon.stub(Ec2Connecter.prototype, 'isInstanceRunning').resolves(true)
            sinon.stub(Ec2Connecter.prototype, 'getAttachedIamRole').resolves({ Arn: 'testRole' } as IAM.Role)
            sinon.stub(Ec2Connecter.prototype, 'hasProperPermissions').resolves(true)
            sinon.stub(SSMWrapper.prototype, 'getInstanceAgentPingStatus').resolves('offline')

            try {
                await client.checkForStartSessionError(instanceSelection)
                assert.ok(false)
            } catch (err) {
                assert.strictEqual((err as ToolkitError).code, 'EC2SSMAgentStatus')
            }
        })

        it('does not throw an error if all checks pass', async function () {
            sinon.stub(Ec2Connecter.prototype, 'isInstanceRunning').resolves(true)
            sinon.stub(Ec2Connecter.prototype, 'getAttachedIamRole').resolves({ Arn: 'testRole' } as IAM.Role)
            sinon.stub(Ec2Connecter.prototype, 'hasProperPermissions').resolves(true)
            sinon.stub(SSMWrapper.prototype, 'getInstanceAgentPingStatus').resolves('Online')

            assert.doesNotThrow(async () => await client.checkForStartSessionError(instanceSelection))
        })
    })

    describe('sendSshKeysToInstance', async function () {
        it('calls the sdk with the proper parameters', async function () {
            const sendCommandStub = sinon.stub(SSMWrapper.prototype, 'sendCommandAndWait')

            const testSelection = {
                instanceId: 'test-id',
                region: 'test-region',
            }

            const keys = await SshKeyPair.getSshKeyPair('key', 30000)
            await client.sendSshKeyToInstance(testSelection, keys, { name: 'test-user', os: 'Amazon Linux' })
            sinon.assert.calledWith(sendCommandStub, testSelection.instanceId, 'AWS-RunShellScript')
            sinon.restore()
        })

        it('avoids writing the keys to any telemetry metrics', async function () {
            sinon.stub(SSMWrapper.prototype, 'sendCommandAndWait')

            const testSelection = {
                instanceId: 'test-id',
                region: 'test-region',
            }
            const testWorkspaceFolder = await createTestWorkspaceFolder()
            const keys = await SshKeyPair.getSshKeyPair('key', 60000)
            await client.sendSshKeyToInstance(testSelection, keys, { name: 'test-user', os: 'Amazon Linux' })
            const privKey = await fs.readFileText(keys.getPrivateKeyPath())
            assertNoTelemetryMatch(privKey)
            sinon.restore()

            await keys.delete()
            await fs.delete(testWorkspaceFolder.uri, { force: true })
        })
    })

    describe('getRemoteUser', async function () {
        let getTargetPlatformNameStub: sinon.SinonStub<[target: string], Promise<string>>

        before(async function () {
            getTargetPlatformNameStub = sinon.stub(SSMWrapper.prototype, 'getTargetPlatformName')
        })

        after(async function () {
            sinon.restore()
        })

        it('identifies the user for ubuntu as ubuntu', async function () {
            getTargetPlatformNameStub.resolves('Ubuntu')
            const remoteUser = await client.getRemoteUser('testInstance')
            assert.strictEqual(remoteUser.name, 'ubuntu')
        })

        it('identifies the user for amazon linux as ec2-user', async function () {
            getTargetPlatformNameStub.resolves('Amazon Linux')
            const remoteUser = await client.getRemoteUser('testInstance')
            assert.strictEqual(remoteUser.name, 'ec2-user')
        })

        it('throws error when not given known OS', async function () {
            getTargetPlatformNameStub.resolves('ThisIsNotARealOs!')
            try {
                await client.getRemoteUser('testInstance')
                assert.ok(false)
            } catch (exception) {
                assert.ok(true)
            }
        })
    })

    describe('tryCleanKeys', async function () {
        it('calls the sdk with the proper parameters', async function () {
            const sendCommandStub = sinon.stub(SsmClient.prototype, 'sendCommandAndWait')

            const testSelection = {
                instanceId: 'test-id',
                region: 'test-region',
            }

            await client.tryCleanKeys(testSelection.instanceId, 'hint', 'macOS', 'path/to/keys')
            sendCommandStub.calledWith(testSelection.instanceId, 'AWS-RunShellScript', {
                commands: [getRemoveLinesCommand('hint', 'macOS', 'path/to/keys')],
            })
            sinon.assert.calledWith(sendCommandStub, testSelection.instanceId, 'AWS-RunShellScript')
            sinon.restore()
        })

        it('logs warning when sdk call fails', async function () {
            const sendCommandStub = sinon
                .stub(SsmClient.prototype, 'sendCommandAndWait')
                .throws(new ToolkitError('error'))

            const testSelection = {
                instanceId: 'test-id',
                region: 'test-region',
            }

            await client.tryCleanKeys(testSelection.instanceId, 'hint', 'macOS', 'path/to/keys')
            sinon.assert.calledWith(sendCommandStub, testSelection.instanceId, 'AWS-RunShellScript', {
                commands: [getRemoveLinesCommand('hint', 'macOS', 'path/to/keys')],
            })
            sinon.restore()
            assertLogsContain('failed to clean keys', false, 'warn')
        })
    })
})

describe('getRemoveLinesCommand', async function () {
    let tempPath: { uri: { fsPath: string } }

    before(async function () {
        tempPath = await createTestWorkspaceFolder()
    })

    after(async function () {
        await fs.delete(tempPath.uri.fsPath, { recursive: true, force: true })
    })

    it('removes lines containing pattern', async function () {
        if (isWin()) {
            this.skip()
        }
        // For the test, we only need to distinguish mac and linux
        const hostOS = isMac() ? 'macOS' : 'Amazon Linux'
        const lines = ['line1', 'line2 pattern', 'line3', 'line4 pattern', 'line5', 'line6 pattern', 'line7']
        const expected = ['line1', 'line3', 'line5', 'line7']

        const lineToStr = (ls: string[]) => ls.join('\n') + '\n'

        const textFile = path.join(tempPath.uri.fsPath, 'test.txt')
        const originalContent = lineToStr(lines)
        await fs.writeFile(textFile, originalContent)
        const [command, ...args] = getRemoveLinesCommand('pattern', hostOS, textFile).split(' ')
        const process = new ChildProcess(command, args, { collect: true })
        const result = await process.run()
        assert.strictEqual(
            result.exitCode,
            0,
            `Ran command '${command} ${args.join(' ')}' and failed with result ${inspect(result)}`
        )

        const newContent = await fs.readFileText(textFile)
        assert.notStrictEqual(newContent, originalContent)
        assert.strictEqual(newContent, lineToStr(expected))
    })

    it('includes empty extension on macOS only', async function () {
        const macCommand = getRemoveLinesCommand('pattern', 'macOS', 'test.txt')
        const alCommand = getRemoveLinesCommand('pattern', 'Amazon Linux', 'test.txt')
        const ubuntuCommand = getRemoveLinesCommand('pattern', 'Ubuntu', 'test.txt')

        assert.ok(macCommand.includes("''"))
        assert.ok(!alCommand.includes("''"))
        assert.strictEqual(ubuntuCommand, alCommand)
    })

    it('throws when given invalid pattern', function () {
        assert.throws(() => getRemoveLinesCommand('pat/tern', 'macOS', 'test.txt'))
    })
})<|MERGE_RESOLUTION|>--- conflicted
+++ resolved
@@ -5,13 +5,8 @@
 
 import assert from 'assert'
 import * as sinon from 'sinon'
-<<<<<<< HEAD
-import { Ec2Connecter } from '../../../awsService/ec2/model'
+import { Ec2Connecter, getRemoveLinesCommand } from '../../../awsService/ec2/model'
 import { SSMWrapper } from '../../../shared/clients/ssm'
-=======
-import { Ec2Connecter, getRemoveLinesCommand } from '../../../awsService/ec2/model'
-import { SsmClient } from '../../../shared/clients/ssmClient'
->>>>>>> 6fc31e5a
 import { Ec2Client } from '../../../shared/clients/ec2Client'
 import { Ec2Selection } from '../../../awsService/ec2/prompter'
 import { ToolkitError } from '../../../shared/errors'
@@ -210,7 +205,7 @@
 
     describe('tryCleanKeys', async function () {
         it('calls the sdk with the proper parameters', async function () {
-            const sendCommandStub = sinon.stub(SsmClient.prototype, 'sendCommandAndWait')
+            const sendCommandStub = sinon.stub(SSMWrapper.prototype, 'sendCommandAndWait')
 
             const testSelection = {
                 instanceId: 'test-id',
@@ -227,7 +222,7 @@
 
         it('logs warning when sdk call fails', async function () {
             const sendCommandStub = sinon
-                .stub(SsmClient.prototype, 'sendCommandAndWait')
+                .stub(SSMWrapper.prototype, 'sendCommandAndWait')
                 .throws(new ToolkitError('error'))
 
             const testSelection = {
