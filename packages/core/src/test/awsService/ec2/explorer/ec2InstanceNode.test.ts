--- conflicted
+++ resolved
@@ -3,38 +3,25 @@
  * SPDX-License-Identifier: Apache-2.0
  */
 
-import * as sinon from 'sinon'
 import assert from 'assert'
 import {
     Ec2InstanceNode,
     Ec2InstancePendingContext,
     Ec2InstanceRunningContext,
     Ec2InstanceStoppedContext,
-    refreshExplorerNode,
 } from '../../../../awsService/ec2/explorer/ec2InstanceNode'
-import { Ec2Client, getNameOfInstance } from '../../../../shared/clients/ec2Client'
+import { Ec2Client, SafeEc2Instance, getNameOfInstance } from '../../../../shared/clients/ec2Client'
 import { Ec2ParentNode } from '../../../../awsService/ec2/explorer/ec2ParentNode'
-<<<<<<< HEAD
-import { DefaultAwsContext } from '../../../../shared'
-import { testClient, testInstance, testParentNode } from './ec2ParentNode.test'
-=======
 import * as sinon from 'sinon'
 import { PollingSet } from '../../../../shared/utilities/pollingSet'
->>>>>>> f3d0f9be
 
 describe('ec2InstanceNode', function () {
     let testNode: Ec2InstanceNode
+    let testInstance: SafeEc2Instance
+    const testRegion = 'testRegion'
+    const testPartition = 'testPartition'
+
     before(function () {
-<<<<<<< HEAD
-        sinon.stub(DefaultAwsContext.prototype, 'getCredentialAccountId')
-        testNode = new Ec2InstanceNode(testParentNode, testClient, 'testRegion', 'testPartition', testInstance)
-    })
-
-    after(function () {
-        sinon.restore()
-    })
-
-=======
         testInstance = {
             InstanceId: 'testId',
             Tags: [
@@ -54,7 +41,6 @@
         testNode = new Ec2InstanceNode(testParentNode, testClient, 'testRegion', 'testPartition', testInstance)
     })
 
->>>>>>> f3d0f9be
     beforeEach(function () {
         testNode.updateInstance(testInstance)
     })
@@ -112,26 +98,4 @@
         testNode.updateInstance(newIdInstance)
         assert.strictEqual(testNode.getStatus(), newStatus)
     })
-
-    describe('refreshExplorerNode', function () {
-        it('refreshes only parent node', async function () {
-            const parentRefresh = sinon.stub(Ec2ParentNode.prototype, 'refreshNode')
-            const childRefresh = sinon.stub(Ec2InstanceNode.prototype, 'refreshNode')
-
-            await refreshExplorerNode(testNode)
-
-            sinon.assert.called(parentRefresh)
-            sinon.assert.notCalled(childRefresh)
-
-            parentRefresh.resetHistory()
-
-            await refreshExplorerNode(testParentNode)
-
-            sinon.assert.called(parentRefresh)
-            sinon.assert.notCalled(childRefresh)
-
-            parentRefresh.restore()
-            childRefresh.restore()
-        })
-    })
 })