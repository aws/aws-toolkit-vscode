--- conflicted
+++ resolved
@@ -85,11 +85,7 @@
 
     it('updates status with new instance', async function () {
         const newStatus = 'pending'
-<<<<<<< HEAD
-        const newIdInstance = { ...testInstance, InstanceId: 'testId2', status: newStatus }
-=======
         const newIdInstance = { ...testInstance, InstanceId: 'testId2', LastSeenStatus: newStatus }
->>>>>>> 3075757b
         testNode.updateInstance(newIdInstance)
         assert.strictEqual(testNode.getStatus(), newStatus)
     })
