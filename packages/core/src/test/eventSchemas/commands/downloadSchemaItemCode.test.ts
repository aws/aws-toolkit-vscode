/*!
 * Copyright Amazon.com, Inc. or its affiliates. All Rights Reserved.
 * SPDX-License-Identifier: Apache-2.0
 */

import assert from 'assert'
import * as path from 'path'
import * as vscode from 'vscode'

import { Schemas } from 'aws-sdk'
import * as sinon from 'sinon'

import {
    CodeDownloader,
    CodeExtractor,
    CodeGenerationStatusPoller,
    CodeGenerator,
    SchemaCodeDownloader,
    SchemaCodeDownloadRequestDetails,
} from '../../../eventSchemas/commands/downloadSchemaItemCode'

import { MockOutputChannel } from '../../../test/mockOutputChannel'

import admZip from 'adm-zip'
import { makeTemporaryToolkitFolder } from '../../../shared/filesystemUtilities'
import { DefaultSchemaClient } from '../../../shared/clients/schemaClient'
import { fs } from '../../../shared'
import * as nodefs from 'fs'

describe('CodeDownloader', function () {
    let tempFolder: string
    let sandbox: sinon.SinonSandbox
    let destinationDirectory: vscode.Uri
    let request: SchemaCodeDownloadRequestDetails
    beforeEach(async function () {
        tempFolder = await makeTemporaryToolkitFolder()
        sandbox = sinon.createSandbox()
        destinationDirectory = vscode.Uri.file(tempFolder)

        request = {
            registryName: testRegistryName,
            schemaName: testSchemaName,
            language: language,
            schemaVersion: schemaVersion,
            destinationDirectory: destinationDirectory,
            schemaCoreCodeFileName: testSchemaName.concat('.java'),
        }
    })

    afterEach(async function () {
        sandbox.restore()
<<<<<<< HEAD
        await fs.delete(tempFolder, { force: true })
=======
        await fs.delete(tempFolder, { recursive: true })
>>>>>>> 1bfd53b0
    })
    const testSchemaName = 'testSchema'
    const testRegistryName = 'testRegistry'

    const language = 'Java8'
    const schemaVersion = 'testVersion'
    const schemaClient = new DefaultSchemaClient('')
    const codeDownloader = new CodeDownloader(schemaClient)

    describe('codeDownloader', async function () {
        it('should return an error if the response body is not Buffer', async function () {
            const response: Schemas.GetCodeBindingSourceResponse = {
                Body: 'Invalied body',
            }
            sandbox.stub(schemaClient, 'getCodeBindingSource').returns(Promise.resolve(response))

            await assert.rejects(
                codeDownloader.download(request),
                new TypeError('Response body should be Buffer type'),
                'Should fail for same error'
            )
        })

        it('should return arrayBuffer for valid Body type', async function () {
            const myBuffer = Buffer.from('TEST STRING')
            const response: Schemas.GetCodeBindingSourceResponse = {
                Body: myBuffer,
            }

            sandbox.stub(schemaClient, 'getCodeBindingSource').returns(Promise.resolve(response))
            const returnedBuffer = await codeDownloader.download(request)
            const comparisonResult = arrayBuffersEqual(returnedBuffer, myBuffer.buffer)
            assert.ok(
                comparisonResult,
                `Buffers do not match, string representation of expected buffer : TEST STRING, returned : ${String(
                    returnedBuffer
                )}`
            )
        })

        function arrayBuffersEqual(buf1: ArrayBuffer, buf2: ArrayBuffer) {
            if (buf1.byteLength !== buf2.byteLength) {
                return false
            }
            const dv1 = new Int8Array(buf1)
            const dv2 = new Int8Array(buf2)
            for (let i = 0; i !== buf1.byteLength; i++) {
                if (dv1[i] !== dv2[i]) {
                    return false
                }

                return true
            }
        }
    })
})

describe('CodeGenerator', function () {
    let tempFolder: string
    let sandbox: sinon.SinonSandbox
    let destinationDirectory: vscode.Uri
    let request: SchemaCodeDownloadRequestDetails
    beforeEach(async function () {
        tempFolder = await makeTemporaryToolkitFolder()
        sandbox = sinon.createSandbox()
        destinationDirectory = vscode.Uri.file(tempFolder)

        request = {
            registryName: testRegistryName,
            schemaName: testSchemaName,
            language: language,
            schemaVersion: schemaVersion,
            destinationDirectory: destinationDirectory,
            schemaCoreCodeFileName: testSchemaName.concat('.java'),
        }
    })

    afterEach(async function () {
        sandbox.restore()
<<<<<<< HEAD
        await fs.delete(tempFolder, { force: true })
=======
        await fs.delete(tempFolder, { recursive: true })
>>>>>>> 1bfd53b0
    })
    const testSchemaName = 'testSchema'
    const testRegistryName = 'testRegistry'

    const language = 'Java8'
    const schemaVersion = 'testVersion'

    enum CodeGenerationStatus {
        CREATE_COMPLETE = 'CREATE_COMPLETE',
        CREATE_IN_PROGRESS = 'CREATE_IN_PROGRESS',
        CREATE_FAILED = 'CREATE_FAILED',
    }

    const schemaClient = new DefaultSchemaClient('')
    const codeGenerator = new CodeGenerator(schemaClient)

    describe('codeGenerator', async function () {
        it('should return the current status of code generation', async function () {
            const response: Schemas.PutCodeBindingResponse = {
                Status: CodeGenerationStatus.CREATE_IN_PROGRESS,
            }
            sandbox.stub(schemaClient, 'putCodeBinding').returns(Promise.resolve(response))

            const actualResponse = await codeGenerator.generate(request)
            assert.strictEqual(
                actualResponse,
                response,
                `should return response with ${response.Status} status, but returned ${actualResponse.Status}`
            )
        })

        // If code bindings were not generated, but putCodeBinding was already called, ConflictException occurs
        // Return CREATE_IN_PROGRESS and keep polling in this case
        it('should return valid code generation status if it gets ConflictException', async function () {
            const response: Schemas.PutCodeBindingResponse = {
                Status: CodeGenerationStatus.CREATE_IN_PROGRESS,
            }

            const error = new Error('ConflictException occured')
            sandbox.stub(schemaClient, 'putCodeBinding').returns(Promise.reject(error))

            const actualResponse = await codeGenerator.generate(request)
            assert.strictEqual(
                actualResponse.Status,
                response.Status,
                `should return response with ${response.Status} status, but returned ${actualResponse.Status}`
            )
        })
    })
})
describe('CodeGeneratorStatusPoller', function () {
    let tempFolder: string
    let sandbox: sinon.SinonSandbox
    let destinationDirectory: vscode.Uri
    let request: SchemaCodeDownloadRequestDetails
    beforeEach(async function () {
        tempFolder = await makeTemporaryToolkitFolder()
        sandbox = sinon.createSandbox()
        destinationDirectory = vscode.Uri.file(tempFolder)

        request = {
            registryName: testRegistryName,
            schemaName: testSchemaName,
            language: language,
            schemaVersion: schemaVersion,
            destinationDirectory: destinationDirectory,
            schemaCoreCodeFileName: testSchemaName.concat('.java'),
        }
    })

    afterEach(async function () {
        sandbox.restore()
<<<<<<< HEAD
        await fs.delete(tempFolder, { force: true })
=======
        await fs.delete(tempFolder, { recursive: true })
>>>>>>> 1bfd53b0
    })
    const testSchemaName = 'testSchema'
    const testRegistryName = 'testRegistry'

    const language = 'Java8'
    const schemaVersion = 'testVersion'

    const retryIntervalMs = 1
    const maxRetries = 2

    enum CodeGenerationStatus {
        CREATE_COMPLETE = 'CREATE_COMPLETE',
        CREATE_IN_PROGRESS = 'CREATE_IN_PROGRESS',
        CREATE_FAILED = 'CREATE_FAILED',
    }

    const schemaClient = new DefaultSchemaClient('')
    const statuspoller = new CodeGenerationStatusPoller(schemaClient)

    describe('getCurrentStatus', async function () {
        it('should return the current status of code generation', async function () {
            const firstStatus: Schemas.DescribeCodeBindingResponse = {
                Status: CodeGenerationStatus.CREATE_IN_PROGRESS,
            }
            const secondStatus: Schemas.DescribeCodeBindingResponse = {
                Status: CodeGenerationStatus.CREATE_COMPLETE,
            }

            const clientStub = sandbox.stub(schemaClient, 'describeCodeBinding')
            clientStub.onCall(0).returns(Promise.resolve(firstStatus))
            clientStub.onCall(1).returns(Promise.resolve(secondStatus))

            const actualFirstStatus = await statuspoller.getCurrentStatus(request)
            const actualSecondStatus = await statuspoller.getCurrentStatus(request)

            assert.strictEqual(actualFirstStatus, firstStatus.Status, 'status should match')
            assert.strictEqual(actualSecondStatus, secondStatus.Status, 'status should match')
        })
    })

    describe('codeGeneratorStatusPoller', async function () {
        it('fails if code generation status is invalid without retry', async function () {
            const schemaResponse: Schemas.DescribeCodeBindingResponse = {
                Status: CodeGenerationStatus.CREATE_FAILED,
            }

            const statusPoll = sandbox
                .stub(statuspoller, 'getCurrentStatus')
                .withArgs(request)
                .returns(Promise.resolve(schemaResponse.Status))

            await assert.rejects(
                async () => statuspoller.pollForCompletion(request),
                new Error(`Invalid Code generation status ${schemaResponse.Status}`),
                'Should fail for expected error'
            )
            assert.ok(
                statusPoll.calledOnce,
                'getCurrentStatus method should be called once without retry as it returns invalid status'
            )
        })

        it('times out after max attempts if status is still in progress', async function () {
            const schemaResponse: Schemas.DescribeCodeBindingResponse = {
                Status: CodeGenerationStatus.CREATE_IN_PROGRESS,
            }

            const statusPoll = sandbox
                .stub(statuspoller, 'getCurrentStatus')
                .withArgs(request)
                .returns(Promise.resolve(schemaResponse.Status))

            await assert.rejects(
                statuspoller.pollForCompletion(request, retryIntervalMs, maxRetries),
                new Error(
                    `Failed to download code for schema ${request.schemaName} before timeout. Please try again later`
                ),
                'Should fail for expected error'
            )
            assert.strictEqual(
                statusPoll.callCount,
                maxRetries,
                'getCurrentStatus should be called maxRetries times before timing out'
            )
        })

        it('succeeds when code is previously generated without retry', async function () {
            const schemaResponse: Schemas.DescribeCodeBindingResponse = {
                Status: CodeGenerationStatus.CREATE_COMPLETE,
            }

            const statusPoll = sandbox
                .stub(statuspoller, 'getCurrentStatus')
                .withArgs(request)
                .returns(Promise.resolve(schemaResponse.Status))
            const status = await statuspoller.pollForCompletion(request, retryIntervalMs, maxRetries)
            assert.strictEqual(
                statusPoll.callCount,
                1,
                'getCurrentStatus should be called once as it returns CREATE_COMPLETE status'
            )
            assert.strictEqual(status, schemaResponse.Status, 'status should match')
        })

        it('succeeds once the code generation status is complete within maxRetry attempts', async function () {
            const statusPoll = sandbox.stub(statuspoller, 'getCurrentStatus')
            statusPoll.onCall(0).returns(Promise.resolve(CodeGenerationStatus.CREATE_IN_PROGRESS))
            statusPoll.onCall(1).returns(Promise.resolve(CodeGenerationStatus.CREATE_COMPLETE)) // After maxAttempts

            const status = await statuspoller.pollForCompletion(request, retryIntervalMs, maxRetries)
            assert.strictEqual(
                statusPoll.callCount,
                maxRetries,
                'getCurrentStatus should be called maxRetries(2) times as it returns CREATE_COMPLETE on the 2nd call'
            )
            assert.strictEqual(status, CodeGenerationStatus.CREATE_COMPLETE, 'status should match')
        })
    })
})

describe('SchemaCodeDownload', function () {
    let tempFolder: string
    let sandbox: sinon.SinonSandbox
    let destinationDirectory: vscode.Uri
    let request: SchemaCodeDownloadRequestDetails

    let arrayBuffer: Buffer
    let fileName: string
    beforeEach(async function () {
        tempFolder = await makeTemporaryToolkitFolder()
        sandbox = sinon.createSandbox()
        destinationDirectory = vscode.Uri.file(tempFolder)

        request = {
            registryName: testRegistryName,
            schemaName: testSchemaName,
            language: language,
            schemaVersion: schemaVersion,
            destinationDirectory: destinationDirectory,
            schemaCoreCodeFileName: testSchemaName.concat('.java'),
        }

        fileName = testSchemaName.concat('.java')
        const zip = new admZip()
        zip.addFile(fileName, Buffer.from(fileContent))
        arrayBuffer = zip.toBuffer()
    })

    afterEach(async function () {
        sandbox.restore()
        await fs.delete(tempFolder, { recursive: true })
    })
    const testSchemaName = 'testSchema'
    const testRegistryName = 'testRegistry'

    const language = 'Java8'
    const schemaVersion = 'testVersion'

    const fileContent = 'Test file contents'
    const schemaClient = new DefaultSchemaClient('')
    const poller = new CodeGenerationStatusPoller(schemaClient)
    const downloader = new CodeDownloader(schemaClient)
    const generator = new CodeGenerator(schemaClient)
    const outputChannel = new MockOutputChannel()
    const extractor = new CodeExtractor(outputChannel)

    const schemaCodeDownloader = new SchemaCodeDownloader(downloader, generator, poller, extractor)

    describe('downloadCode', async function () {
        it('should download pre-generated code and place it into requested directory ', async function () {
            const codeDownloaderStub = sandbox.stub(downloader, 'download').returns(Promise.resolve(arrayBuffer))

            await schemaCodeDownloader.downloadCode(request)

            assert.ok(
                codeDownloaderStub.calledOnceWith(request),
                'download method should be called once with correct parameters'
            )

            // should extract the zip file with provided fileContent
            const expectedFilePath = path.join(request.destinationDirectory.fsPath, fileName)
            const response = await fs.readFileAsString(expectedFilePath)
            assert.strictEqual(response, fileContent, `${expectedFilePath} :file content do not match`)
        })

        it('should return error if downloading code fails with anything other than ResourceNotFound', async function () {
            const customError = new Error('Custom error')
            const codeDownloaderStub = sandbox.stub(downloader, 'download').returns(Promise.reject(customError))

            await assert.rejects(schemaCodeDownloader.downloadCode(request), customError, 'Should throw Custom error')
            assert.ok(
                codeDownloaderStub.calledOnceWith(request),
                'download method should be called once with correct parameters'
            )
        })

        it('should generate code if download fails with ResourceNotFound and place it into requested directory', async function () {
            sandbox.stub(poller, 'pollForCompletion').returns(Promise.resolve('CREATE_COMPLETE'))
            const codeDownloaderStub = sandbox.stub(downloader, 'download')
            const codeGeneratorResponse: Schemas.PutCodeBindingResponse = {
                Status: 'CREATE_IN_PROGRESS',
            }
            sandbox.stub(generator, 'generate').returns(Promise.resolve(codeGeneratorResponse))

            const customError = new Error('Resource Not Found Exception')
            customError.name = 'ResourceNotFound'

            codeDownloaderStub.onCall(0).returns(Promise.reject(customError)) // should fail on first call
            codeDownloaderStub.onCall(1).returns(Promise.resolve(arrayBuffer)) // should succeed on second

            await schemaCodeDownloader.downloadCode(request)

            assert.ok(
                codeDownloaderStub.calledTwice,
                'download method should be called twice, first should fail for NotFoundException and second succeed'
            )

            const expectedFilePath = path.join(request.destinationDirectory.fsPath, fileName)
            const response = await fs.readFileAsString(expectedFilePath)
            assert.strictEqual(response, fileContent, 'Extracted file content do not match with expected')
        })

        it('should return coreCodeFilePath', async function () {
            const expectedFilePath = path.join(request.destinationDirectory.fsPath, fileName)
            sandbox.stub(downloader, 'download').returns(Promise.resolve(arrayBuffer))
            sandbox.stub(extractor, 'extractAndPlace').returns(Promise.resolve(expectedFilePath))

            const coreCodeFilePath = await schemaCodeDownloader.downloadCode(request)
            assert.strictEqual(
                coreCodeFilePath,
                expectedFilePath,
                `zipContents should have ${fileName} containing requested core file ${request.schemaCoreCodeFileName}`
            )
        })
    })
})

describe('CodeExtractor', function () {
    let destinationDirectory: string
    let sandbox: sinon.SinonSandbox

    beforeEach(async function () {
        destinationDirectory = await makeTemporaryToolkitFolder()
        sandbox = sinon.createSandbox()
    })

    afterEach(async function () {
        await fs.delete(destinationDirectory, { recursive: true })
        sandbox.restore()
    })

    const outputChannel = new MockOutputChannel()
    const codeExtractor = new CodeExtractor(outputChannel)

    describe('checkFileCollisions', function () {
        it('should return true when zipFile directoryFile contents clash ', async function () {
            const fileName = 'test.txt'
            const zipName = path.join(destinationDirectory, 'test.zip')

            let expectedMessage = 'Following files already exist in the folder hierarchy :\n'
            const collidingfilePath = path.join(destinationDirectory, fileName)
            expectedMessage = expectedMessage.concat(collidingfilePath)

            // Initialize a destination directory and file
            let zipHandler = createZipFileInTempDirectory(fileName, 'First file content', zipName)
            zipHandler.extractAllTo(destinationDirectory)

            //Create a zip file that clashes with destination content
            zipHandler = createZipFileInTempDirectory(fileName, 'Second file content', zipName)

            const collisionOccured = codeExtractor.checkFileCollisions(zipName, destinationDirectory)

            assert.strictEqual(collisionOccured, true, 'should confirm that collision occurs')
            assert(outputChannel.value.includes(expectedMessage), `channel missing msg: ${expectedMessage}`)
        })

        it('should return false if no collision present', async function () {
            const fileName1 = 'test.txt'
            const zipName = path.join(destinationDirectory, 'test.zip')

            // Initialize a destination directory and file
            let zipHandler = createZipFileInTempDirectory(fileName1, 'First file content', zipName)
            zipHandler.extractAllTo(destinationDirectory)

            //Create a zip file with same directory path but diff fileName
            const fileName2 = 'test2.txt'
            zipHandler = createZipFileInTempDirectory(fileName2, 'Second file content', zipName)

            const collisionOccured = codeExtractor.checkFileCollisions(zipName, destinationDirectory)
            assert.strictEqual(
                collisionOccured,
                false,
                `There should be no collision in files ${fileName1} and ${fileName2}`
            )
        })
    })
    describe('extractAndPlace', function () {
        const testSchemaName = 'aws.batch.testSchema'
        const testRegistryName = 'testRegistry'
        const language = 'Java8'
        const schemaVersion = 'testVersion'

        let sandbox: sinon.SinonSandbox
        let destinationDirectoryUri: vscode.Uri
        let request: SchemaCodeDownloadRequestDetails

        beforeEach(async function () {
            sandbox = sinon.createSandbox()
            destinationDirectoryUri = vscode.Uri.file(destinationDirectory)

            request = {
                registryName: testRegistryName,
                schemaName: testSchemaName,
                language: language,
                schemaVersion: schemaVersion,
                destinationDirectory: destinationDirectoryUri,
                schemaCoreCodeFileName: 'testSchema.java',
            }
        })

        afterEach(async function () {
            sandbox.restore()
            await fs.delete(destinationDirectory, { recursive: true })
        })

        it('should extract files if no collision present', async function () {
            const fileName1 = 'test.text'
            const zipName1 = path.join(destinationDirectory, 'test.zip')

            // Initialize a destination directory and file
            const zipHandler = createZipFileInTempDirectory(fileName1, 'First file content', zipName1)
            zipHandler.extractAllTo(destinationDirectory)

            const fileName2 = 'test2.txt'

            const zip = new admZip()
            zip.addFile(fileName2, Buffer.from('Second file content'))
            const buffer = zip.toBuffer()
            await codeExtractor.extractAndPlace(buffer, request)

            const file1Path = path.join(destinationDirectory, fileName1)
            const file2Path = path.join(destinationDirectory, fileName2)

            // confirm both file exist
            assert.ok(await fs.exists(file1Path), `${file1Path} should exist`)
            assert.ok(await fs.exists(file2Path), `${file2Path} should exist`)

            //confirm file contents
            const file1Content = await fs.readFileAsString(file1Path)
            const file2Content = await fs.readFileAsString(file2Path)

            assert.strictEqual(file1Content, 'First file content', `${file1Path} : file content do not match`)
            assert.strictEqual(file2Content, 'Second file content', `${file2Path} : file content do not match`)
        })

        it('should not override file content if user picks No when collision occurs', async function () {
            sandbox.stub(codeExtractor, 'confirmOverwriteCollisions').returns(Promise.resolve(false))

            const fileName1 = 'test.txt'
            const zipFileName = path.join(destinationDirectory, 'test.zip')
            const expectedFileContent = 'First file content'

            // Initialize a destination directory and file
            const zipHandler = createZipFileInTempDirectory(fileName1, expectedFileContent, zipFileName)
            zipHandler.extractAllTo(destinationDirectory)

            //same file name -  collision occurs
            const fileName2 = fileName1
            const zip = new admZip()
            zip.addFile(fileName2, Buffer.from('Second file content'))
            const buffer = zip.toBuffer()

            await codeExtractor.extractAndPlace(buffer, request)

            const file1Path = path.join(destinationDirectory, fileName1)
            const file1Content = await fs.readFileAsString(file1Path)

            assert.strictEqual(file1Content, expectedFileContent, `${file1Path} :File content should not be overriden`)
        })

        it('should override file content if user picks Yes when collision occurs', async function () {
            sandbox.stub(codeExtractor, 'confirmOverwriteCollisions').returns(Promise.resolve(true))

            const fileName1 = 'test.txt'
            const zipFileName = path.join(destinationDirectory, 'test.zip')
            const initialFileContent = 'Initial file content'

            // Initialize a destination directory and file
            const zipHandler = createZipFileInTempDirectory(fileName1, initialFileContent, zipFileName)
            zipHandler.extractAllTo(destinationDirectory)

            //same file name, different file content -  collision occurs
            const fileName2 = fileName1
            const zip = new admZip()
            const overridenFileContent = 'Replaced file content'
            zip.addFile(fileName2, Buffer.from(overridenFileContent))
            const buffer = zip.toBuffer()

            await codeExtractor.extractAndPlace(buffer, request)

            const file1Path = path.join(destinationDirectory, fileName1)
            const file1Content = await fs.readFileAsString(file1Path)

            assert.strictEqual(file1Content, overridenFileContent, `${file1Path} :File content should be overriden`)
        })

        it('should throw error if user picks Cancel when collision occurs', async function () {
            const error = new Error('Download code bindings cancelled')
            sandbox.stub(codeExtractor, 'confirmOverwriteCollisions').rejects(error)

            const fileName1 = 'test.txt'
            const zipFileName = path.join(destinationDirectory, 'test.zip')
            const expectedFileContent = 'First file content'

            // Initialize a destination directory and file
            const zipHandler = createZipFileInTempDirectory(fileName1, expectedFileContent, zipFileName)
            zipHandler.extractAllTo(destinationDirectory)

            //same file name -  collision occurs
            const fileName2 = fileName1
            const zip = new admZip()
            zip.addFile(fileName2, Buffer.from('Second file content'))
            const buffer = zip.toBuffer()

            await assert.rejects(
                codeExtractor.extractAndPlace(buffer, request),
                error,
                'Should fail for expected error'
            )

            const file1Path = path.join(destinationDirectory, fileName1)
            const file1Content = await fs.readFileAsString(file1Path)

            assert.strictEqual(file1Content, expectedFileContent, `${file1Path} :File content should not be overriden`)
        })

        it('should return coreCodeFilePath if it exists inside zip content', async function () {
            //grab the title from schemaName
            const title = testSchemaName.split('.').pop()
            const fileName = title!.concat('.java')

            const zip = new admZip()
            zip.addFile(fileName, Buffer.from('File content'))
            const buffer = zip.toBuffer()
            const coreCodeFilePath = await codeExtractor.extractAndPlace(buffer, request)

            const filePath = path.join(destinationDirectoryUri.fsPath, fileName)

            assert.strictEqual(coreCodeFilePath, filePath, `should have ${title} in the path`)
        })
    })

    describe('getCoreCodeFilePath', function () {
        it('shoul return file path if it exists in zipFile', async function () {
            const coreFile = 'test.java'
            const zipName = path.join(destinationDirectory, 'test.zip')
            createZipFileInTempDirectory(coreFile, 'First file content', zipName)

            const coreCodeFilePath = codeExtractor.getCoreCodeFilePath(zipName, coreFile)

            assert.strictEqual(coreCodeFilePath, coreFile, 'Core file path should match')
        })

        it('should return undefined if file does not exist in zipFile', async function () {
            const fileName = 'test.java'
            const zipName = path.join(destinationDirectory, 'test.zip')
            createZipFileInTempDirectory(fileName, 'First file content', zipName)

            const coreFile = 'test2.java'
            const coreCodeFilePath = codeExtractor.getCoreCodeFilePath(zipName, coreFile)

            assert.strictEqual(coreCodeFilePath, undefined)
        })
    })

    function createZipFileInTempDirectory(fileName: string, fileContent: string, zipFileName: string): admZip {
        const zip = new admZip()
        zip.addFile(fileName, Buffer.from(fileContent))
        const buffer = zip.toBuffer()
        const fd = nodefs.openSync(zipFileName, 'w')
        nodefs.writeSync(fd, buffer, 0, buffer.byteLength, 0)
        nodefs.closeSync(fd)

        return zip
    }
})<|MERGE_RESOLUTION|>--- conflicted
+++ resolved
@@ -49,11 +49,7 @@
 
     afterEach(async function () {
         sandbox.restore()
-<<<<<<< HEAD
-        await fs.delete(tempFolder, { force: true })
-=======
         await fs.delete(tempFolder, { recursive: true })
->>>>>>> 1bfd53b0
     })
     const testSchemaName = 'testSchema'
     const testRegistryName = 'testRegistry'
@@ -133,11 +129,7 @@
 
     afterEach(async function () {
         sandbox.restore()
-<<<<<<< HEAD
-        await fs.delete(tempFolder, { force: true })
-=======
         await fs.delete(tempFolder, { recursive: true })
->>>>>>> 1bfd53b0
     })
     const testSchemaName = 'testSchema'
     const testRegistryName = 'testRegistry'
@@ -210,11 +202,7 @@
 
     afterEach(async function () {
         sandbox.restore()
-<<<<<<< HEAD
-        await fs.delete(tempFolder, { force: true })
-=======
         await fs.delete(tempFolder, { recursive: true })
->>>>>>> 1bfd53b0
     })
     const testSchemaName = 'testSchema'
     const testRegistryName = 'testRegistry'
