/*!
 * Copyright Amazon.com, Inc. or its affiliates. All Rights Reserved.
 * SPDX-License-Identifier: Apache-2.0
 */

import assert from 'assert'
import * as nodeFsSync from 'fs'
import * as path from 'path'
import * as vscode from 'vscode'
import * as FakeTimers from '@sinonjs/fake-timers'
import * as pathutil from '../shared/utilities/pathUtils'
import { makeTemporaryToolkitFolder, tryRemoveFolder } from '../shared/filesystemUtilities'
import globals from '../shared/extensionGlobals'
import { waitUntil } from '../shared/utilities/timeoutUtils'
import { MetricName, MetricShapes } from '../shared/telemetry/telemetry'
import { keys, selectFrom } from '../shared/utilities/tsUtils'
import fs2 from '../shared/fs/fs'
import { DeclaredCommand } from '../shared/vscode/commands2'
import { mkdirSync, existsSync } from 'fs'
import * as nodefs from 'fs/promises'
import { randomBytes } from 'crypto'

const testTempDirs: string[] = []

/**
 * Writes the string form of `o` to `filepath` as UTF-8 text.
 *
 * Creates parent directories in `filepath`, if necessary.
 */
export async function toFile(o: any, filepath: string | vscode.Uri) {
    const file = typeof filepath === 'string' ? filepath : filepath.fsPath
    const text = o === undefined ? '' : o.toString()
    const dir = path.dirname(file)
    await fs2.mkdir(dir)
    await fs2.writeFile(file, text)
}

/**
 * Gets the contents of `filepath` as UTF-8 encoded string.
 */
export async function fromFile(filepath: string): Promise<string> {
    return fs2.readFileAsString(filepath)
}

/** Gets the full path to the Toolkit source root on this machine. */
export function getProjectDir(): string {
    return path.join(__dirname, '../')
}

/** Instantiates a `WorkspaceFolder` object for use in tests. */
export function getWorkspaceFolder(dir: string): vscode.WorkspaceFolder {
    const folder = {
        uri: vscode.Uri.file(dir),
        name: 'test-workspace-folder',
        index: 0,
    }
    return folder
}

/**
 * An all-in-one solution for a folder to use during tests:
 * - Cleans up after all tests complete
 * - Each instance is isolated from other tests
 * - Convenient methods for files operations on paths RELATIVE to the folder
 *
 * Create an instance using {@link TestFolder.create()}.
 *
 * Add any new methods to this class when needed.
 *
 * ---
 *
 * IMPORTANT:Web: This uses Node specific FS functions.
 * This class is used in our agnostic FileSystem unit tests to do the setup.
 * Since we do not want our FS code to be used to test itself, we aren't using it here.
 * But if the day comes that we need it for web, we should be able to add some agnostic FS methods in here.
 */
export class TestFolder {
    protected constructor(private readonly rootFolder: string) {}

    /** Creates a folder that deletes itself once all tests are done running. */
    static async create() {
        const rootFolder = (await createTestWorkspaceFolder()).uri.fsPath
        return new TestFolder(rootFolder)
    }

    /**
     * Creates a file at the given path relative to the test folder.
     * Any directories that do not exist in the given path will also be created.
     *
     * @returns an absolute path to the file
     */
    async write(relativeFilePath: string, content?: string, options?: { mode?: number }): Promise<string> {
        const filePath = path.join(this.path, relativeFilePath)

        await toFile(content ?? '', filePath)

        if (options?.mode !== undefined) {
            await nodefs.chmod(filePath, options.mode)
        }

        return filePath
    }

    /**
     * Creates a directory at the given path relative to the test folder.
     *
     * @returns an absolute path to the folder
     */
    async mkdir(relativeDirPath?: string): Promise<string> {
        relativeDirPath ??= randomBytes(4).toString('hex')
        const absolutePath = this.pathFrom(relativeDirPath)
        mkdirSync(absolutePath, { recursive: true })
        assert(existsSync(absolutePath))
        return absolutePath
    }

    /** Returns an absolute path compose of the test folder path and the given relative path. */
    pathFrom(relativePath: string): string {
        return path.join(this.path, relativePath)
    }

    get path(): string {
        return path.join(this.rootFolder)
    }
}

/**
 * @deprecated Use {@link TestFolder} instead.
 *
 * TODO: move this inside of {@link TestFolder}.
 *
 * ---
 *
 * Creates a random, temporary workspace folder on the filesystem and returns a `WorkspaceFolder`
 * object. The folder will be automatically deleted after tests complete.
 *
 * @param name  Folder name (default: "test-workspace-folder").
 * @param subDir Subdirectory created in the workspace folder and returned in the result.
 */
export async function createTestWorkspaceFolder(name?: string, subDir?: string): Promise<vscode.WorkspaceFolder> {
    const tempFolder = await makeTemporaryToolkitFolder()
    testTempDirs.push(tempFolder)
    const finalWsFolder = subDir === undefined ? tempFolder : path.join(tempFolder, subDir)
    if (subDir !== undefined && subDir.length > 0) {
        await nodefs.mkdir(finalWsFolder, { recursive: true })
    }
    return {
        uri: vscode.Uri.file(finalWsFolder),
        name: name ?? 'test-workspace-folder',
        index: 0,
    }
}

export async function createTestFile(fileName: string): Promise<vscode.Uri> {
    const tempFolder = await makeTemporaryToolkitFolder()
    testTempDirs.push(tempFolder) // ensures this is deleted at the end
    const tempFilePath = path.join(tempFolder, fileName)
    await fs2.writeFile(tempFilePath, '')
    return vscode.Uri.file(tempFilePath)
}

/**
 * Creates a temporary workspace with test files in it.
 *
 * @param n number of temporary test files to create in the workspace
 * @param opts allows to pass options to have a custom fileName and/or file content and also to add a file with an exclusion pattern from src/shared/fs/watchedFiles.ts
 * @returns the path to the workspace folder
 */
export async function createTestWorkspace(
    n: number,
    opts: {
        /**
         * optional filename prefix for all created files
         */
        fileNamePrefix?: string
        /**
         * optional file content
         */
        fileContent?: string
        /**
         * name of the workspace folder
         */
        workspaceName?: string
        /**
         * the subDir where the workspace folder will point to within the temp folder
         */
        subDir?: string
        /**
         * optional file name suffix
         */
        fileNameSuffix?: string
    }
): Promise<vscode.WorkspaceFolder> {
    const workspace = await createTestWorkspaceFolder(opts.workspaceName, opts.subDir)

    if (n <= 0) {
        throw new Error('test file numbers cannot be less or equal to zero')
    }

    const fileNamePrefix = opts?.fileNamePrefix ?? 'test-file-'
    const fileNameSuffix = opts?.fileNameSuffix ?? ''
    const fileContent = opts?.fileContent ?? ''

    do {
        const tempFilePath = path.join(workspace.uri.fsPath, `${fileNamePrefix}${n}${fileNameSuffix}`)
        await fs2.writeFile(tempFilePath, fileContent)
    } while (--n > 0)

    return workspace
}

export async function deleteTestTempDirs(): Promise<void> {
    let failed = 0
    for (const s of testTempDirs) {
        if (!tryRemoveFolder(s)) {
            failed += 1
        }
    }
    if (failed > 0) {
        console.error('deleteTestTempDirs: failed to delete %d/%d test temp dirs', failed, testTempDirs.length)
    } else {
        console.error('deleteTestTempDirs: deleted %d test temp dirs', testTempDirs.length)
    }
}

/**
 * Asserts that filepaths are equal, after normalizing for platform differences.
 */
export function assertEqualPaths(actual: string, expected: string, message?: string | Error) {
    assert.strictEqual(pathutil.normalize(actual), pathutil.normalize(expected), message)
}

/**
 * Asserts that UTF-8 contents of `file` are equal to `expected`.
 */
export async function assertFileText(file: string, expected: string, message?: string | Error) {
    const actualContents = await fs2.readFileAsString(file)
    assert.strictEqual(actualContents, expected, message)
}

/** A lot of code will create a Promise, tick the clock, then wait for resolution. This function turns 3 lines into 1. */
export async function tickPromise<T>(promise: Promise<T>, clock: FakeTimers.InstalledClock, t: number): Promise<T> {
    clock.tick(t)
    return await promise
}

/**
 * Creates an executable file (including any parent directories) with the given contents.
 */
export async function createExecutableFile(filepath: string, contents: string): Promise<void> {
    await fs2.mkdir(path.dirname(filepath))
    if (process.platform === 'win32') {
        await fs2.writeFile(filepath, `@echo OFF$\r\n${contents}\r\n`)
    } else {
        await fs2.writeFile(filepath, `#!/bin/sh\n${contents}`)
<<<<<<< HEAD
        await fs2.chmod(filepath, 0o744)
=======
        nodeFsSync.chmodSync(filepath, 0o744)
>>>>>>> 7f3f45cc
    }
}

/**
 * Installs a fake clock in place of `globals.clock` and allows you to
 * control time in tests.
 *
 * **Implementations must use `globals.clock` for this to work.**
 *
 * @example
 * new globals.clock.Date() // Use this
 * new Date() // Not this
 *
 * globals.clock.setTimeout(...) // Use this
 * setTimeout(...) // Not this
 */
export function installFakeClock(): FakeTimers.InstalledClock {
    return FakeTimers.withGlobal(globals.clock).install({
        shouldClearNativeTimers: true,
        shouldAdvanceTime: false,
    })
}

/**
 * Gets all recorded metrics with the corresponding name.
 *
 * Unlike {@link assertTelemetry}, this function does not do any transformations to
 * handle fields being converted into strings. It will also not return `passive` or `value`.
 */
export function getMetrics<K extends MetricName>(name: K): readonly Partial<MetricShapes[K]>[] {
    const query = { metricName: name }

    return globals.telemetry.logger.query(query) as unknown as Partial<MetricShapes[K]>[]
}

// Note that Typescript is unable to describe the set of all supertypes of a type.
// This should be typed something like `asserts actual is * extends T`
export function partialDeepCompare<T>(actual: unknown, expected: T, message?: string): asserts actual is T {
    if (typeof actual !== 'object' || !actual || typeof expected !== 'object' || !expected) {
        assert.deepStrictEqual(actual, expected, message)
    }

    const partial = selectFrom(actual, ...keys(expected as object))
    assert.deepStrictEqual(partial, expected, message)
}

/**
 * Finds the emitted telemetry metrics with the given `name`, then checks if the metadata fields
 * match the expected values, in the order specified by `expected`. Comparisons are done using
 * {@link partialDeepCompare}. **Only fields present in {@link expected} will be checked.**
 *
 * @param name Metric name
 * @param expected Metric(s) shape(s) which are compared _in order_ to metrics matching `name`.
 */
export function assertTelemetry<K extends MetricName>(
    name: K,
    expected: MetricShapes[K] | MetricShapes[K][]
): void | never
export function assertTelemetry<K extends MetricName>(
    name: K,
    expected: MetricShapes[MetricName] | MetricShapes[MetricName][]
): void | never
export function assertTelemetry<K extends MetricName>(
    name: K,
    expected: MetricShapes[K] | MetricShapes[K][]
): void | never {
    const expectedList = Array.isArray(expected) ? expected : [expected]
    const query = { metricName: name }
    const metadata = globals.telemetry.logger.query(query)

    // When an empty expected array was given
    if (Array.isArray(expected) && expected.length === 0) {
        if (metadata.length === 0) {
            // succeeds if no results found, but none were expected
            return
        }
        assert.fail(`Expected no metrics for "${name}", but some exist`)
    }

    assert.ok(metadata.length > 0, `telemetry metric not found: "${name}"`)

    for (let i = 0; i < expectedList.length; i++) {
        const metric = expectedList[i]
        const expectedCopy = { ...metric } as { -readonly [P in keyof MetricShapes[K]]: MetricShapes[K][P] }
        const passive = expectedCopy?.passive
        delete expectedCopy['passive']

        Object.keys(expectedCopy).forEach(
            (k) => ((expectedCopy as any)[k] = (expectedCopy as Record<string, any>)[k]?.toString())
        )

        const msg = `telemetry metric ${i + 1} (of ${
            expectedList.length
        }) not found (in the expected order): "${name}" `
        partialDeepCompare(metadata[i], expectedCopy, msg)

        // Check this explicitly because we deleted it above.
        if (passive !== undefined) {
            const metric = globals.telemetry.logger.queryFull(query)
            assert.strictEqual(metric[0].Passive, passive)
        }
    }
}

/**
 * Curried form of {@link assertTelemetry} for when you want partial application.
 */
export const assertTelemetryCurried =
    <K extends MetricName>(name: K) =>
    (expected: MetricShapes[K]) =>
        assertTelemetry(name, expected)

/**
 * Waits for _any_ active text editor to appear and have the desired contents.
 * This is important since there may be delays between showing a new document and
 * updates to the `activeTextEditor` field.
 *
 * Assumes that only a single document will be edited while polling. The contents of
 * the document must match exactly to the text editor at some point, otherwise this
 * function will timeout.
 */
export async function assertTextEditorContains(contents: string, exact: boolean = true): Promise<void | never> {
    const editor = await waitUntil(
        async () => {
            if (vscode.window.activeTextEditor?.document.getText() === contents) {
                return vscode.window.activeTextEditor
            }
        },
        { interval: 5 }
    )

    if (!vscode.window.activeTextEditor) {
        throw new Error('No active text editor found')
    }

    if (!editor) {
        const actual = vscode.window.activeTextEditor.document
        const documentName = actual.uri.toString(true)
        const message = `Document "${documentName}" contained "${actual.getText()}", expected: "${contents}"`
        if (exact) {
            assert.strictEqual(actual.getText(), contents, message)
        } else {
            assert(actual.getText().includes(contents), message)
        }
    }
}

/**
 * Saves `fileText` to `fileName` relative to `folder` (or an auto-created temp workspace folder,
 * which will be automatically deleted after tests finish), and opens it as a `TextDocument` (not
 * a `TextEditor`, which is *slow*; use {@link toTextEditor} for that).
 *
 * @param fileText Text content
 * @param fileName Name of the file (including extension) to save it as.
 * @param folder?  Optional workspace folder where the file will be written to.
 *
 * @returns TextDocument that was just opened
 */
export async function toTextDocument(
    fileText: string,
    fileName: string,
    folder?: string
): Promise<ReturnType<typeof vscode.workspace.openTextDocument>> {
    const myWorkspaceFolder = folder ? folder : (await createTestWorkspaceFolder()).uri.fsPath
    const filePath = path.join(myWorkspaceFolder, fileName)
    await toFile(fileText, filePath)

    return await vscode.workspace.openTextDocument(filePath)
}

/**
 * Same as {@link toTextDocument}, but opens the result in a TextEditor. This is *much* slower, use
 * `toTextDocument` if you don't need a text editor.
 *
 * @param fileText Text content
 * @param fileName Name of the file (including extension) to save it as.
 * @param folder?  Optional workspace folder where the file will be written to.
 *
 * @returns TextEditor that was just opened
 */
export async function toTextEditor(
    fileText: string,
    fileName: string,
    folder?: string,
    options?: vscode.TextDocumentShowOptions
): Promise<vscode.TextEditor> {
    const textDocument = await toTextDocument(fileText, fileName, folder)

    return await vscode.window.showTextDocument(textDocument, options)
}

/**
 * Waits for _any_ tab to appear and have the desired count
 */
export async function assertTabCount(size: number): Promise<void | never> {
    const tabs = await waitUntil(
        async () => {
            const tabs = vscode.window.tabGroups.all
                .map((tabGroup) => tabGroup.tabs)
                .reduce((acc, curVal) => acc.concat(curVal), [])

            if (tabs.length === size) {
                return tabs
            }
        },
        { interval: 5 }
    )

    if (!tabs) {
        throw new Error('No desired tabs found')
    }
}

/**
 * Executes the "openEditors.closeAll" command and asserts that all visible
 * editors were closed after waiting.
 */
export async function closeAllEditors(): Promise<void> {
    // Derived by inspecting 'Keyboard Shortcuts' via command `>Preferences: Open Keyboard Shortcuts`
    // Note: `workbench.action.closeAllEditors` is unreliable.
    const closeAllCmd = 'openEditors.closeAll'

    // Ignore these "editors" not closed by "openEditors.closeAll":
    //  - `vscode.OutputChannel` name prefixed with "extension-output". https://github.com/microsoft/vscode/issues/148993#issuecomment-1167654358
    //  - `vscode.LogOutputChannel` name (created with `vscode.window.createOutputChannel(…,{log:true})`
    // Maybe we can close these with a command?
    const ignorePatterns = [/extension-output/, /tasks/, /amazonwebservices\.aws-core-vscode\./]
    const editors: vscode.TextEditor[] = []

    const noVisibleEditor: boolean | undefined = await waitUntil(
        async () => {
            // Race: documents could appear after the call to closeAllEditors(), so retry.
            await vscode.commands.executeCommand(closeAllCmd)
            editors.length = 0
            editors.push(
                ...vscode.window.visibleTextEditors.filter(
                    (editor) => !ignorePatterns.some((p) => p.test(editor.document.fileName))
                )
            )

            return editors.length === 0
        },
        {
            timeout: 5000, // Arbitrary values. Should succeed except when VS Code is lagging heavily.
            interval: 250,
            truthy: true,
        }
    )

    if (!noVisibleEditor) {
        const editorNames = editors.map((editor) => `\t${editor.document.fileName}`)
        throw new Error(`Editors were still open after closeAllEditors():\n${editorNames.join('\n')}`)
    }
}

export interface EventCapturer<T = unknown> extends vscode.Disposable {
    /**
     * All events captured after instrumentation
     */
    readonly emits: readonly T[]

    /**
     * The most recently emitted event
     */
    readonly last: T | undefined

    /**
     * Waits for the next event to be emitted
     */
    next(timeout?: number): Promise<T>
}

/**
 * Instruments an event for easier inspection.
 */
export function captureEvent<T>(event: vscode.Event<T>): EventCapturer<T> {
    let disposed = false
    let idx = 0
    const emits: T[] = []
    const listeners: vscode.Disposable[] = []
    listeners.push(event((data) => emits.push(data)))

    return {
        emits,
        get last() {
            return emits[emits.length - 1]
        },
        next: (timeout?: number) => {
            if (disposed) {
                throw new Error('Capturer has been disposed')
            }

            if (idx < emits.length) {
                return Promise.resolve(emits[idx++])
            }

            return captureEventOnce(event, timeout)
        },
        dispose: () => {
            disposed = true
            vscode.Disposable.from(...listeners).dispose()
        },
    }
}

/**
 * Captures the first value emitted by an event, optionally with a timeout
 */
export function captureEventOnce<T>(event: vscode.Event<T>, timeout?: number): Promise<T> {
    return new Promise<T>((resolve, reject) => {
        const stop = () => reject(new Error('Timed out waiting for event'))
        event((data) => resolve(data))

        if (timeout !== undefined) {
            setTimeout(stop, timeout)
        }
    })
}

/**
 * Shuffle a list, Fisher-Yates Sorting Algorithm
 */
export function shuffleList<T>(list: T[]): T[] {
    const shuffledList = [...list]

    for (let i = shuffledList.length - 1; i > 0; i--) {
        const j = Math.floor(Math.random() * (i + 1))
        ;[shuffledList[i], shuffledList[j]] = [shuffledList[j], shuffledList[i]]
    }

    return shuffledList
}

/**
 * Try to register a command for tests since some commands are only registered during
 * extension activation. These commands will need to be manually activated here.
 *
 * Swallows 'already exists' exceptions because these commands can persist
 * across tests.
 *
 * TODO: This is a workaround because some code being tested exists in multiple extensions.
 * Activating/debugging multiple extensions at once is currently not functional.
 * To avoid this, we should drop tests/code down to their respective extensions.
 */
export function tryRegister(command: DeclaredCommand<() => Promise<any>>) {
    try {
        command.register()
    } catch (err) {
        if (!(err as Error).message.includes('already exists')) {
            throw err
        }
    }
}<|MERGE_RESOLUTION|>--- conflicted
+++ resolved
@@ -4,7 +4,6 @@
  */
 
 import assert from 'assert'
-import * as nodeFsSync from 'fs'
 import * as path from 'path'
 import * as vscode from 'vscode'
 import * as FakeTimers from '@sinonjs/fake-timers'
@@ -14,10 +13,9 @@
 import { waitUntil } from '../shared/utilities/timeoutUtils'
 import { MetricName, MetricShapes } from '../shared/telemetry/telemetry'
 import { keys, selectFrom } from '../shared/utilities/tsUtils'
-import fs2 from '../shared/fs/fs'
+import fs from '../shared/fs/fs'
 import { DeclaredCommand } from '../shared/vscode/commands2'
 import { mkdirSync, existsSync } from 'fs'
-import * as nodefs from 'fs/promises'
 import { randomBytes } from 'crypto'
 
 const testTempDirs: string[] = []
@@ -31,15 +29,15 @@
     const file = typeof filepath === 'string' ? filepath : filepath.fsPath
     const text = o === undefined ? '' : o.toString()
     const dir = path.dirname(file)
-    await fs2.mkdir(dir)
-    await fs2.writeFile(file, text)
+    await fs.mkdir(dir)
+    await fs.writeFile(file, text)
 }
 
 /**
  * Gets the contents of `filepath` as UTF-8 encoded string.
  */
 export async function fromFile(filepath: string): Promise<string> {
-    return fs2.readFileAsString(filepath)
+    return fs.readFileAsString(filepath)
 }
 
 /** Gets the full path to the Toolkit source root on this machine. */
@@ -95,7 +93,7 @@
         await toFile(content ?? '', filePath)
 
         if (options?.mode !== undefined) {
-            await nodefs.chmod(filePath, options.mode)
+            await fs.chmod(filePath, options.mode)
         }
 
         return filePath
@@ -142,7 +140,7 @@
     testTempDirs.push(tempFolder)
     const finalWsFolder = subDir === undefined ? tempFolder : path.join(tempFolder, subDir)
     if (subDir !== undefined && subDir.length > 0) {
-        await nodefs.mkdir(finalWsFolder, { recursive: true })
+        await fs.mkdir(finalWsFolder)
     }
     return {
         uri: vscode.Uri.file(finalWsFolder),
@@ -155,7 +153,7 @@
     const tempFolder = await makeTemporaryToolkitFolder()
     testTempDirs.push(tempFolder) // ensures this is deleted at the end
     const tempFilePath = path.join(tempFolder, fileName)
-    await fs2.writeFile(tempFilePath, '')
+    await fs.writeFile(tempFilePath, '')
     return vscode.Uri.file(tempFilePath)
 }
 
@@ -203,7 +201,7 @@
 
     do {
         const tempFilePath = path.join(workspace.uri.fsPath, `${fileNamePrefix}${n}${fileNameSuffix}`)
-        await fs2.writeFile(tempFilePath, fileContent)
+        await fs.writeFile(tempFilePath, fileContent)
     } while (--n > 0)
 
     return workspace
@@ -234,7 +232,7 @@
  * Asserts that UTF-8 contents of `file` are equal to `expected`.
  */
 export async function assertFileText(file: string, expected: string, message?: string | Error) {
-    const actualContents = await fs2.readFileAsString(file)
+    const actualContents = await fs.readFileAsString(file)
     assert.strictEqual(actualContents, expected, message)
 }
 
@@ -248,16 +246,12 @@
  * Creates an executable file (including any parent directories) with the given contents.
  */
 export async function createExecutableFile(filepath: string, contents: string): Promise<void> {
-    await fs2.mkdir(path.dirname(filepath))
+    await fs.mkdir(path.dirname(filepath))
     if (process.platform === 'win32') {
-        await fs2.writeFile(filepath, `@echo OFF$\r\n${contents}\r\n`)
+        await fs.writeFile(filepath, `@echo OFF$\r\n${contents}\r\n`)
     } else {
-        await fs2.writeFile(filepath, `#!/bin/sh\n${contents}`)
-<<<<<<< HEAD
-        await fs2.chmod(filepath, 0o744)
-=======
-        nodeFsSync.chmodSync(filepath, 0o744)
->>>>>>> 7f3f45cc
+        await fs.writeFile(filepath, `#!/bin/sh\n${contents}`)
+        await fs.chmod(filepath, 0o744)
     }
 }
 
