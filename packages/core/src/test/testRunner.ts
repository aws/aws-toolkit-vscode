/*!
 * Copyright Amazon.com, Inc. or its affiliates. All Rights Reserved.
 * SPDX-License-Identifier: Apache-2.0
 */

import '@cspotcode/source-map-support/register'
import * as path from 'path'
import Mocha from 'mocha'
import { glob } from 'glob'
<<<<<<< HEAD
import { VSCODE_EXTENSION_ID } from '../shared/utilities'
import { fs } from '../shared'
=======
import * as fs from 'fs-extra'
>>>>>>> ee917c07

// Set explicit timezone to ensure that tests run locally do not use the user's actual timezone, otherwise
// the test can pass on one persons machine but not anothers.
// Intentionally _not_ UTC, to increase variation in tests.
// process.env.TZ = 'Europe/London'
process.env.TZ = 'US/Pacific'

/**
 * @param initTests List of relative paths to test files containing root hooks: https://mochajs.org/#available-root-hooks
 */
export async function runTests(
    testFolder: string | string[],
    extensionId: string,
    initTests: string[] = [],
    testFiles?: string[]
): Promise<void> {
    if (!process.env['AWS_TOOLKIT_AUTOMATION']) {
        throw new Error('Expected the "AWS_TOOLKIT_AUTOMATION" environment variable to be set for tests.')
    }

    function getRoot(): string {
        const abs = process.env['DEVELOPMENT_PATH'] ?? process.cwd()
        if (process.platform !== 'win32') {
            return abs
        }

        /**
         * Tests are not run for core at the moment, but leaving this here because it may be useful in the future.
         * It might also explain why `import { global } ...` works in web tests but `import global ...` does not.
         *
         * Node's `require` caches modules by case-sensitive paths, regardless of the underlying
         * file system. This is normally not a problem, but VS Code also happens to normalize paths
         * on Windows to use lowercase drive letters when using its bootstrap loader. This means
         * that each module ends up getting loaded twice, once by the extension and once by any test
         * code, causing all sorts of bizarre behavior during tests unless you normalize paths like
         * below.
         *
         * In multi root npm workspaces on windows it looks like imports into other npm workspace packages
         * makes the loaded module id an uppercase drive letter in the node require cache. #5154
         *
         * E.g. when we import a file from core the module ids inside of amazonq/toolkits node require
         * cache are something like:
         *  - C:\${pathToWorkspace}\packages\core\myfile.js
         *
         * However, internal workspace package imports are lower case drive letters. That means when
         * core imports a module inside of core we see this as:
         *  - c:\${pathToWorkspace}\packages\core\myfile.js
         *
         * This can cause things like globals to be undefined, since tests inside of amazonq/toolkit
         * are looking for uppercase module ids, whereas tests inside of core are always looking for
         * lower case module ids (since the tests live inside of core itself)
         */
        const [drive, ...rest] = abs.split(':')
        return rest.length === 0 ? abs : [drive.toUpperCase(), ...rest].join(':')
    }

    const root = getRoot()
    const outputFile = path.resolve(root, '../../', '.test-reports', 'report.xml')
    const colorOutput = !process.env['AWS_TOOLKIT_TEST_NO_COLOR']

    // Create the mocha test
    const mocha = new Mocha({
        ui: 'bdd',
        color: colorOutput,
        reporter: 'mocha-multi-reporters',
        reporterOptions: {
            reporterEnabled: 'mocha-junit-reporter, spec',
            mochaJunitReporterReporterOptions: {
                mochaFile: outputFile,
            },
        },
        timeout: 0,
    })

    const dist = path.resolve(root, 'dist')
    const testFile = process.env['TEST_FILE']?.replace('.ts', '.js')
    let testFilePath: string | undefined
    if (testFile?.includes('../core/')) {
        testFilePath = path.resolve(root, testFile.replace('../core/', '../core/dist/'))
    } else {
        testFilePath = testFile ? path.resolve(dist, testFile) : undefined
    }

    if (testFile && testFiles) {
        throw new Error('Individual file and list of files given to run tests on. One must be chosen.')
    }

    // The `require` option for Mocha isn't working for some reason (maybe user error?)
    // So instead we are loading the modules ourselves and registering the relevant hooks
    initTests.forEach((relativePath) => {
        const fullPath = path.join(dist, relativePath).replace('.ts', '.js')
        if (!fs.exists(fullPath)) {
            console.error(`error: missing ${fullPath}`)
            throw Error(`missing ${fullPath}`)
        }

        const pluginFile = require(fullPath)
        if (pluginFile.mochaGlobalSetup) {
            mocha.globalSetup(pluginFile.mochaGlobalSetup(extensionId))
        }
        if (pluginFile.mochaGlobalTeardown) {
            mocha.globalTeardown(pluginFile.mochaGlobalTeardown)
        }
        if (pluginFile.mochaHooks) {
            mocha.rootHooks(pluginFile.mochaHooks)
        }
    })

    function runMocha(files: string[]): Promise<void> {
        files.forEach((f) => mocha.addFile(path.resolve(dist, f)))
        return new Promise<void>((resolve, reject) => {
            mocha.run((failures) => {
                if (failures > 0) {
                    reject(new Error(`${failures} tests failed.`))
                } else {
                    resolve()
                }
            })
        })
    }

    async function writeCoverage(): Promise<void> {
        const coverage = (globalThis as typeof globalThis & { __coverage__?: any }).__coverage__

        if (coverage) {
            const dst = path.resolve(root, '.nyc_output', 'out.json')
            console.log(`Writing test coverage to "${dst}"`)
            await fs.mkdir(path.dirname(dst))
            await fs.writeFile(dst, JSON.stringify(coverage))
        } else {
            console.log('No test coverage found')
        }
    }

    let files: string[] = []
    if (testFiles) {
        files = testFiles
    } else {
        for (const f of Array.isArray(testFolder) ? testFolder : [testFolder]) {
            files = [...files, ...(await glob(testFilePath ?? `**/${f}/**/**.test.js`, { cwd: dist }))]
        }
    }

    await runMocha(files)
    await writeCoverage()
}<|MERGE_RESOLUTION|>--- conflicted
+++ resolved
@@ -7,12 +7,7 @@
 import * as path from 'path'
 import Mocha from 'mocha'
 import { glob } from 'glob'
-<<<<<<< HEAD
-import { VSCODE_EXTENSION_ID } from '../shared/utilities'
 import { fs } from '../shared'
-=======
-import * as fs from 'fs-extra'
->>>>>>> ee917c07
 
 // Set explicit timezone to ensure that tests run locally do not use the user's actual timezone, otherwise
 // the test can pass on one persons machine but not anothers.
