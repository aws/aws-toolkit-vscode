--- conflicted
+++ resolved
@@ -59,12 +59,9 @@
 import { ExtensionUse } from './auth/utils'
 import { ExtStartUpSources } from './shared/telemetry'
 
-<<<<<<< HEAD
-export { makeEndpointsProvider, registerCommands } from './extensionShared'
+export { makeEndpointsProvider, registerGenericCommands } from './extensionShared'
 import { activate as activateThreatComposerEditor } from './threatcomposereditor/activation'
-=======
-export { makeEndpointsProvider, registerGenericCommands } from './extensionShared'
->>>>>>> ec4e589c
+
 
 let localize: nls.LocalizeFunc
 
