--- conflicted
+++ resolved
@@ -50,13 +50,10 @@
 // The following imports the endpoints file, which causes webpack to bundle it in the final output file
 import endpoints from '../resources/endpoints.json'
 import { showViewLogsMessage } from './shared/utilities/messages'
-<<<<<<< HEAD
 import { AWSClientBuilderV3 } from './shared/awsClientBuilderV3'
-=======
 import { setupUninstallHandler } from './shared/handleUninstall'
 import { maybeShowMinVscodeWarning } from './shared/extensionStartup'
 import { getLogger } from './shared/logger/logger'
->>>>>>> 11ea8c53
 
 disableAwsSdkWarning()
 
