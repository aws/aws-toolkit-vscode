--- conflicted
+++ resolved
@@ -23,14 +23,9 @@
     showWelcomeMessage,
 } from './shared/extensionUtilities'
 import { getLogger, Logger } from './shared/logger/logger'
-<<<<<<< HEAD
-import { activate as activateEcr } from './ecr/activation'
-import { activate as activateEc2 } from './ec2/activation'
-import { activate as activateDynamoDb } from './dynamoDb/activation'
-=======
 import { activate as activateEcr } from './awsService/ecr/activation'
 import { activate as activateEc2 } from './awsService/ec2/activation'
->>>>>>> 74df7c24
+import { activate as activateDynamoDb } from './dynamoDb/activation'
 import { activate as activateSam } from './shared/sam/activation'
 import { activate as activateS3 } from './awsService/s3/activation'
 import * as awsFiletypes from './shared/awsFiletypes'
