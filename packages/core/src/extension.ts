/*!
 * Copyright Amazon.com, Inc. or its affiliates. All Rights Reserved.
 * SPDX-License-Identifier: Apache-2.0
 */

import * as vscode from 'vscode'
import * as nls from 'vscode-nls'

import * as codecatalyst from './codecatalyst/activation'
import { activate as activateAwsExplorer } from './awsexplorer/activation'
import { activate as activateCloudWatchLogs } from './cloudWatchLogs/activation'
import { CredentialsProviderManager } from './auth/providers/credentialsProviderManager'
import { SharedCredentialsProviderFactory } from './auth/providers/sharedCredentialsProviderFactory'
import { activate as activateSchemas } from './eventSchemas/activation'
import { activate as activateLambda } from './lambda/activation'
import { activate as activateCloudFormationTemplateRegistry } from './shared/cloudformation/activation'
import { AwsContextCommands } from './shared/awsContextCommands'
import {
    getIdeProperties,
    getExtEnvironmentDetails,
    isCloud9,
    isSageMaker,
    showWelcomeMessage,
} from './shared/extensionUtilities'
import { getLogger, Logger } from './shared/logger/logger'
import { activate as activateEcr } from './ecr/activation'
import { activate as activateEc2 } from './ec2/activation'
import { activate as activateSam } from './shared/sam/activation'
import { activate as activateS3 } from './s3/activation'
import * as awsFiletypes from './shared/awsFiletypes'
import { activate as activateApiGateway } from './apigateway/activation'
import { activate as activateStepFunctions } from './stepFunctions/activation'
import { activate as activateSsmDocument } from './ssmDocument/activation'
import { activate as activateDynamicResources } from './dynamicResources/activation'
import { activate as activateEcs } from './ecs/activation'
import { activate as activateAppRunner } from './apprunner/activation'
import { activate as activateIot } from './iot/activation'
import { activate as activateDev } from './dev/activation'
import { activate as activateApplicationComposer } from './applicationcomposer/activation'
import { activate as activateRedshift } from './redshift/activation'
import { activate as activateIamPolicyChecks } from './accessanalyzer/activation'
import { Ec2CredentialsProvider } from './auth/providers/ec2CredentialsProvider'
import { EnvVarsCredentialsProvider } from './auth/providers/envVarsCredentialsProvider'
import { EcsCredentialsProvider } from './auth/providers/ecsCredentialsProvider'
import { SchemaService } from './shared/schemas'
import { AwsResourceManager } from './dynamicResources/awsResourceManager'
import globals from './shared/extensionGlobals'
import { Experiments, Settings, showSettingsFailedMsg } from './shared/settings'
import { isReleaseVersion } from './shared/vscode/env'
import { telemetry } from './shared/telemetry/telemetry'
import { Auth } from './auth/auth'
import { registerSubmitFeedback } from './feedback/vue/submitFeedback'
import { activateCommon, deactivateCommon, emitUserState } from './extensionCommon'
import { learnMoreAmazonQCommand, qExtensionPageCommand, dismissQTree } from './amazonq/explorer/amazonQChildrenNodes'
import { AuthUtil, isPreviousQUser } from './codewhisperer/util/authUtil'
import { installAmazonQExtension } from './codewhisperer/commands/basicCommands'
import { isExtensionInstalled, VSCODE_EXTENSION_ID } from './shared/utilities'
import { amazonQInstallDismissedKey } from './codewhisperer/models/constants'
import { ExtensionUse } from './auth/utils'
import { ExtStartUpSources } from './shared/telemetry'
<<<<<<< HEAD

export { makeEndpointsProvider, registerGenericCommands } from './extensionShared'
=======
>>>>>>> b59a4ba7
import { activate as activateThreatComposerEditor } from './threatComposer/activation'

let localize: nls.LocalizeFunc

/**
 * The entrypoint for the nodejs version of the toolkit
 *
 * **CONTRIBUTORS** If you are adding code to this function prioritize adding it to
 * {@link activateCommon} if appropriate
 */
export async function activate(context: vscode.ExtensionContext) {
    const activationStartedOn = Date.now()
    localize = nls.loadMessageBundle()
    const contextPrefix = 'toolkit'

    try {
        // IMPORTANT: If you are doing setup that should also work in web mode (browser), it should be done in the function below
        const extContext = await activateCommon(context, contextPrefix, false)

        initializeCredentialsProviderManager()

        const toolkitEnvDetails = getExtEnvironmentDetails()
        // Splits environment details by new line, filter removes the empty string
        toolkitEnvDetails
            .split(/\r?\n/)
            .filter(Boolean)
            .forEach(line => getLogger().info(line))

        globals.awsContextCommands = new AwsContextCommands(globals.regionProvider, Auth.instance)
        globals.schemaService = new SchemaService()
        globals.resourceManager = new AwsResourceManager(context)

        const settings = Settings.instance
        const experiments = Experiments.instance

        experiments.onDidChange(({ key }) => {
            telemetry.aws_experimentActivation.run(span => {
                // Record the key prior to reading the setting as `get` may throw
                span.record({ experimentId: key })
                span.record({ experimentState: experiments.get(key) ? 'activated' : 'deactivated' })
            })
        })

        await globals.schemaService.start()
        awsFiletypes.activate()

        try {
            await activateDev(context)
        } catch (error) {
            getLogger().debug(`Developer Tools (internal): failed to activate: ${(error as Error).message}`)
        }

        context.subscriptions.push(registerSubmitFeedback(context, 'AWS Toolkit', contextPrefix))

        // do not enable codecatalyst for sagemaker
        // TODO: remove setContext if SageMaker adds the context to their IDE
        if (!isSageMaker()) {
            await vscode.commands.executeCommand('setContext', 'aws.isSageMaker', false)
            await codecatalyst.activate(extContext)
        } else {
            await vscode.commands.executeCommand('setContext', 'aws.isSageMaker', true)
        }

        await activateCloudFormationTemplateRegistry(context)

        // MUST restore CW/Q auth so that we can see if this user is already a Q user.
        await AuthUtil.instance.restore()

        await activateAwsExplorer({
            context: extContext,
            regionProvider: globals.regionProvider,
            toolkitOutputChannel: globals.outputChannel,
        })

        await activateAppRunner(extContext)

        await activateApiGateway({
            extContext: extContext,
            outputChannel: globals.outputChannel,
        })

        await activateLambda(extContext)

        await activateSsmDocument(context, globals.awsContext, globals.regionProvider, globals.outputChannel)

        await activateSam(extContext)

        await activateS3(extContext)

        await activateEc2(extContext)

        await activateEcr(context)

        await activateCloudWatchLogs(context, settings)

        await activateDynamicResources(context)

        await activateIot(extContext)

        await activateEcs(extContext)

        await activateSchemas(extContext)

        if (!isCloud9()) {
            if (!isSageMaker()) {
                // Amazon Q/CodeWhisperer Tree setup.
                learnMoreAmazonQCommand.register()
                qExtensionPageCommand.register()
                dismissQTree.register()
                installAmazonQExtension.register()

                await handleAmazonQInstall()
            }
            await activateApplicationComposer(context)
            await activateThreatComposerEditor(context)
        }

        await activateStepFunctions(context, globals.awsContext, globals.outputChannel)

        await activateRedshift(extContext)

        await activateIamPolicyChecks(extContext)

        context.subscriptions.push(
            vscode.window.registerUriHandler({
                handleUri: uri =>
                    telemetry.runRoot(() => {
                        telemetry.record({ source: 'UriHandler' })

                        return globals.uriHandler.handleUri(uri)
                    }),
            })
        )

        showWelcomeMessage(context)

        const settingsValid = await settings.isReadable()
        if (!settingsValid) {
            void showSettingsFailedMsg('read')
        }
        recordToolkitInitialization(activationStartedOn, settingsValid, getLogger())

        if (!isReleaseVersion()) {
            globals.telemetry.assertPassiveTelemetry(globals.didReload)
        }

        await emitUserState()
    } catch (error) {
        const stacktrace = (error as Error).stack?.split('\n')
        // truncate if the stacktrace is unusually long
        if (stacktrace !== undefined && stacktrace.length > 40) {
            stacktrace.length = 40
        }
        getLogger('channel').error(
            localize(
                'AWS.channel.aws.toolkit.activation.error',
                'Error Activating {0} Toolkit: {1} \n{2}',
                getIdeProperties().company,
                (error as Error).message,
                stacktrace?.join('\n')
            )
        )
        throw error
    }
}

export async function deactivate() {
    await deactivateCommon()
    await globals.resourceManager.dispose()
}

async function handleAmazonQInstall() {
    const dismissedInstall = globals.context.globalState.get<boolean>(amazonQInstallDismissedKey)
    if (isExtensionInstalled(VSCODE_EXTENSION_ID.amazonq) || dismissedInstall) {
        return
    }

    await telemetry.toolkit_showNotification.run(async () => {
        if (isPreviousQUser()) {
            await installAmazonQExtension.execute()
            telemetry.record({ id: 'amazonQStandaloneInstalled' })
            void vscode.window.showInformationMessage(
                "Amazon Q is now its own extension.\n\nWe've auto-installed it for you with all the same features and settings from CodeWhisperer and Amazon Q chat."
            )
            await globals.context.globalState.update(amazonQInstallDismissedKey, true)
        } else {
            telemetry.record({ id: 'amazonQStandaloneChange' })
            void vscode.window
                .showInformationMessage(
                    'Amazon Q has moved to its own extension.' +
                        '\nInstall it to use Amazon Q, a generative AI assistant, with chat and code suggestions.',
                    'Install',
                    'Learn More'
                )
                .then(async resp => {
                    await telemetry.toolkit_invokeAction.run(async () => {
                        telemetry.record({
                            source: ExtensionUse.instance.isFirstUse()
                                ? ExtStartUpSources.firstStartUp
                                : ExtStartUpSources.none,
                        })

                        if (resp === 'Learn More') {
                            // Clicking learn more will open the q extension page
                            telemetry.record({ action: 'learnMore' })
                            await qExtensionPageCommand.execute()
                            return
                        }

                        if (resp === 'Install') {
                            telemetry.record({ action: 'installAmazonQ' })
                            await installAmazonQExtension.execute()
                        } else {
                            telemetry.record({ action: 'dismissQNotification' })
                        }
                        await globals.context.globalState.update(amazonQInstallDismissedKey, true)
                    })
                })
        }
    })
}

function initializeCredentialsProviderManager() {
    const manager = CredentialsProviderManager.getInstance()
    manager.addProviderFactory(new SharedCredentialsProviderFactory())
    manager.addProviders(new Ec2CredentialsProvider(), new EcsCredentialsProvider(), new EnvVarsCredentialsProvider())
}

function recordToolkitInitialization(activationStartedOn: number, settingsValid: boolean, logger?: Logger) {
    try {
        const activationFinishedOn = Date.now()
        const duration = activationFinishedOn - activationStartedOn

        if (settingsValid) {
            telemetry.toolkit_init.emit({ duration, result: 'Succeeded' })
        } else {
            telemetry.toolkit_init.emit({ duration, result: 'Failed', reason: 'UserSettingsRead' })
        }
    } catch (err) {
        logger?.error(err as Error)
    }
}<|MERGE_RESOLUTION|>--- conflicted
+++ resolved
@@ -58,11 +58,6 @@
 import { amazonQInstallDismissedKey } from './codewhisperer/models/constants'
 import { ExtensionUse } from './auth/utils'
 import { ExtStartUpSources } from './shared/telemetry'
-<<<<<<< HEAD
-
-export { makeEndpointsProvider, registerGenericCommands } from './extensionShared'
-=======
->>>>>>> b59a4ba7
 import { activate as activateThreatComposerEditor } from './threatComposer/activation'
 
 let localize: nls.LocalizeFunc
