--- conflicted
+++ resolved
@@ -10,15 +10,10 @@
 import { LspClient, LspController } from '../../amazonq'
 import { LanguageClient, ServerOptions } from 'vscode-languageclient'
 import { createTestWorkspace } from '../../test/testUtil'
-<<<<<<< HEAD
 import { BuildIndexRequestType, GetUsageRequestType } from '../../amazonq/lsp/types'
-import { getRandomString } from '../../shared'
-=======
-import { GetUsageRequestType, IndexRequestType } from '../../amazonq/lsp/types'
 import { fs, getRandomString } from '../../shared'
 import { FileSystem } from '../../shared/fs/fs'
 import { getFsCallsUpperBound } from './utilities'
->>>>>>> c6e45167
 
 interface SetupResult {
     clientReqStub: sinon.SinonStub
