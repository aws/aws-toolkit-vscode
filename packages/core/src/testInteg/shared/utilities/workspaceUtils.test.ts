--- conflicted
+++ resolved
@@ -438,7 +438,6 @@
     })
 })
 
-<<<<<<< HEAD
 describe('listFilesWithinDistanceAgainstFile', function () {
     it('return files including self within file distance', async function () {
         const ws = await createTestWorkspaceFolder('root')
@@ -574,7 +573,9 @@
         assert.strictEqual(getFileDistance(f, c), 4)
         assert.strictEqual(getFileDistance(f, d), 4)
         assert.strictEqual(getFileDistance(f, e), 4)
-=======
+    })
+})
+
 describe('collectFilesForIndex', function () {
     it('returns all files in the workspace not excluded by gitignore and is a supported programming language', async function () {
         // these variables are a manual selection of settings for the test in order to test the collectFiles function
@@ -644,6 +645,5 @@
             ] satisfies typeof result,
             result
         )
->>>>>>> 59f5e039
     })
 })