/*!
 * Copyright Amazon.com, Inc. or its affiliates. All Rights Reserved.
 * SPDX-License-Identifier: Apache-2.0
 */

import { DeletedFileInfo, FollowUpTypes, NewFileInfo, SessionStatePhase } from '../../../types'
import { CodeReference } from '../../../../amazonq/webview/ui/apps/amazonqCommonsConnector'
import { AuthFollowUpType, expiredText, enableQText, reauthenticateText } from '../../../../amazonq/auth/model'
import { FeatureAuthState } from '../../../../codewhisperer/util/authUtil'
import {
    ChatMessage,
    AsyncEventProgressMessage,
    ErrorMessage,
    CodeResultMessage,
    UpdatePlaceholderMessage,
    ChatInputEnabledMessage,
    AuthenticationUpdateMessage,
    AuthNeededException,
    OpenNewTabMessage,
    FileComponent,
} from '../../../views/connector/connector'
import { AppToWebViewMessageDispatcher } from '../../../views/connector/connector'
import { ChatItemAction } from '@aws/mynah-ui'

export class Messenger {
    public constructor(private readonly dispatcher: AppToWebViewMessageDispatcher) {}

    public sendAnswer(params: {
        message?: string
        type: 'answer' | 'answer-part' | 'answer-stream' | 'system-prompt'
        followUps?: ChatItemAction[]
        tabID: string
        canBeVoted?: boolean
    }) {
        this.dispatcher.sendChatMessage(
            new ChatMessage(
                {
                    message: params.message,
                    messageType: params.type,
                    followUps: params.followUps,
                    relatedSuggestions: undefined,
                    canBeVoted: params.canBeVoted ?? false,
                },
                params.tabID
            )
        )
    }

    public sendMonthlyLimitError(tabID: string) {
        this.sendAnswer({
            type: 'answer',
            tabID: tabID,
            message: `Sorry, you have reached the monthly limit for feature development. You can try again next month.`,
        })
        this.sendUpdatePlaceholder(tabID, 'Chat input is disabled')
    }

    public sendErrorMessage(
        errorMessage: string,
        tabID: string,
        retries: number,
        phase?: SessionStatePhase,
        conversationId?: string
    ) {
        const conversationIdText = conversationId ? `\n\nConversation ID: **${conversationId}**` : ''

        if (retries === 0) {
<<<<<<< HEAD
            this.sendAnswer({
                type: 'answer',
                tabID: tabID,
                message: `I'm sorry, I'm having technical difficulties and can't continue at the moment. Please try again later, and share feedback to help me improve.`,
            })
=======
            this.dispatcher.sendErrorMessage(
                new ErrorMessage(
                    `Sorry, we're unable to provide a response at this time. Please try again later or share feedback with our team to help us troubleshoot.`,
                    errorMessage + conversationIdText,
                    tabID
                )
            )
>>>>>>> 4512e205
            this.sendAnswer({
                message: undefined,
                type: 'system-prompt',
                followUps: [
                    {
                        pillText: 'Send feedback',
                        type: FollowUpTypes.SendFeedback,
                        status: 'info',
                    },
                ],
                tabID,
            })
            return
        }

        switch (phase) {
            case 'Approach':
                this.dispatcher.sendErrorMessage(
                    new ErrorMessage(
                        `Sorry, we're experiencing an issue on our side. Would you like to try again?`,
                        errorMessage + conversationIdText,
                        tabID
                    )
                )
                break
            case 'Codegen':
                this.dispatcher.sendErrorMessage(
                    new ErrorMessage(
                        `Sorry, we're experiencing an issue on our side. Would you like to try again?`,
                        errorMessage + conversationIdText,
                        tabID
                    )
                )
                break
            default:
                // used to send generic error messages when we don't want to send the response as part of a phase
                this.dispatcher.sendErrorMessage(
                    new ErrorMessage(
                        `Sorry, we encountered a problem when processing your request.`,
                        errorMessage + conversationIdText,
                        tabID
                    )
                )
                break
        }

        this.sendAnswer({
            message: undefined,
            type: 'system-prompt',
            followUps: [
                {
                    pillText: 'Retry',
                    type: FollowUpTypes.Retry,
                    status: 'warning',
                },
            ],
            tabID,
        })
    }

    public sendCodeResult(
        filePaths: NewFileInfo[],
        deletedFiles: DeletedFileInfo[],
        references: CodeReference[],
        tabID: string,
        uploadId: string
    ) {
        this.dispatcher.sendCodeResult(new CodeResultMessage(filePaths, deletedFiles, references, tabID, uploadId))
    }

    public sendAsyncEventProgress(tabID: string, inProgress: boolean, message: string | undefined) {
        this.dispatcher.sendAsyncEventProgress(new AsyncEventProgressMessage(tabID, inProgress, message))
    }

    public updateFileComponent(tabID: string, filePaths: NewFileInfo[], deletedFiles: DeletedFileInfo[]) {
        this.dispatcher.updateFileComponent(new FileComponent(tabID, filePaths, deletedFiles))
    }

    public sendUpdatePlaceholder(tabID: string, newPlaceholder: string) {
        this.dispatcher.sendPlaceholder(new UpdatePlaceholderMessage(tabID, newPlaceholder))
    }

    public sendChatInputEnabled(tabID: string, enabled: boolean) {
        this.dispatcher.sendChatInputEnabled(new ChatInputEnabledMessage(tabID, enabled))
    }

    public sendAuthenticationUpdate(featureDevEnabled: boolean, authenticatingTabIDs: string[]) {
        this.dispatcher.sendAuthenticationUpdate(
            new AuthenticationUpdateMessage(featureDevEnabled, authenticatingTabIDs)
        )
    }

    public async sendAuthNeededExceptionMessage(credentialState: FeatureAuthState, tabID: string) {
        let authType: AuthFollowUpType = 'full-auth'
        let message = reauthenticateText
        if (credentialState.amazonQ === 'disconnected') {
            authType = 'full-auth'
            message = reauthenticateText
        }

        if (credentialState.amazonQ === 'unsupported') {
            authType = 'use-supported-auth'
            message = enableQText
        }

        if (credentialState.amazonQ === 'expired') {
            authType = 're-auth'
            message = expiredText
        }

        this.dispatcher.sendAuthNeededExceptionMessage(new AuthNeededException(message, authType, tabID))
    }

    public openNewTask() {
        this.dispatcher.sendOpenNewTask(new OpenNewTabMessage())
    }
}<|MERGE_RESOLUTION|>--- conflicted
+++ resolved
@@ -65,21 +65,11 @@
         const conversationIdText = conversationId ? `\n\nConversation ID: **${conversationId}**` : ''
 
         if (retries === 0) {
-<<<<<<< HEAD
             this.sendAnswer({
                 type: 'answer',
                 tabID: tabID,
                 message: `I'm sorry, I'm having technical difficulties and can't continue at the moment. Please try again later, and share feedback to help me improve.`,
             })
-=======
-            this.dispatcher.sendErrorMessage(
-                new ErrorMessage(
-                    `Sorry, we're unable to provide a response at this time. Please try again later or share feedback with our team to help us troubleshoot.`,
-                    errorMessage + conversationIdText,
-                    tabID
-                )
-            )
->>>>>>> 4512e205
             this.sendAnswer({
                 message: undefined,
                 type: 'system-prompt',
