/*!
 * Copyright Amazon.com, Inc. or its affiliates. All Rights Reserved.
 * SPDX-License-Identifier: Apache-2.0
 */

import { MynahIcons } from '@aws/mynah-ui'
import * as path from 'path'
import * as vscode from 'vscode'
import { ToolkitError } from '../../shared/errors'
import globals from '../../shared/extensionGlobals'
import { getLogger } from '../../shared/logger'
import { telemetry } from '../../shared/telemetry/telemetry'
import { VirtualFileSystem } from '../../shared/virtualFilesystem'
import { VirtualMemoryFile } from '../../shared/virtualMemoryFile'
import { featureDevScheme } from '../constants'
import {
    FeatureDevServiceError,
    IllegalStateTransition,
    PromptRefusalException,
    UserMessageNotFoundError,
} from '../errors'
import {
    CodeGenerationStatus,
    CurrentWsFolders,
    DeletedFileInfo,
    DevPhase,
    FollowUpTypes,
    NewFileInfo,
    NewFileZipContents,
    SessionState,
    SessionStateAction,
    SessionStateConfig,
    SessionStateInteraction,
    SessionStatePhase,
} from '../types'
import { prepareRepoData } from '../util/files'
import { TelemetryHelper } from '../util/telemetryHelper'
import { uploadCode } from '../util/upload'
import { CodeReference } from '../../amazonq/webview/ui/connector'
import { isPresent } from '../../shared/utilities/collectionUtils'
import { encodeHTML } from '../../shared/utilities/textUtilities'
import { AuthUtil } from '../../codewhisperer/util/authUtil'
import { randomUUID } from '../../common/crypto'
import { collectFiles, getWorkspaceFoldersByPrefixes } from '../../shared/utilities/workspaceUtils'

export class ConversationNotStartedState implements Omit<SessionState, 'uploadId'> {
    public tokenSource: vscode.CancellationTokenSource
    public readonly phase = DevPhase.INIT

    constructor(
        public approach: string,
        public tabID: string
    ) {
        this.tokenSource = new vscode.CancellationTokenSource()
        this.approach = ''
    }

    async interact(_action: SessionStateAction): Promise<SessionStateInteraction> {
        throw new IllegalStateTransition()
    }
}

export class PrepareRefinementState implements Omit<SessionState, 'uploadId'> {
    public tokenSource: vscode.CancellationTokenSource
    public readonly phase = DevPhase.APPROACH
    constructor(
        private config: Omit<SessionStateConfig, 'uploadId'>,
        public approach: string,
        public tabID: string
    ) {
        this.tokenSource = new vscode.CancellationTokenSource()
    }

    updateWorkspaceRoot(workspaceRoot: string) {
        this.config.workspaceRoots = [workspaceRoot]
    }

    async interact(action: SessionStateAction): Promise<SessionStateInteraction> {
        const uploadId = await telemetry.amazonq_createUpload.run(async (span) => {
            span.record({
                amazonqConversationId: this.config.conversationId,
                credentialStartUrl: AuthUtil.instance.startUrl,
            })
            const { zipFileBuffer, zipFileChecksum } = await prepareRepoData(
                this.config.workspaceRoots,
                this.config.workspaceFolders,
                action.telemetry,
                span
            )

            const { uploadUrl, uploadId, kmsKeyArn } = await this.config.proxyClient.createUploadUrl(
                this.config.conversationId,
                zipFileChecksum,
                zipFileBuffer.length
            )

            await uploadCode(uploadUrl, zipFileBuffer, zipFileChecksum, kmsKeyArn)
            return uploadId
        })
        const nextState = new RefinementState({ ...this.config, uploadId }, this.approach, this.tabID, 0)
        return nextState.interact(action)
    }
}

export class RefinementState implements SessionState {
    public tokenSource: vscode.CancellationTokenSource
    public readonly conversationId: string
    public readonly uploadId: string
    public readonly phase = DevPhase.APPROACH

    constructor(
        private config: SessionStateConfig,
        public approach: string,
        public tabID: string,
        private currentIteration: number
    ) {
        this.tokenSource = new vscode.CancellationTokenSource()
        this.conversationId = config.conversationId
        this.uploadId = config.uploadId
    }

    async interact(action: SessionStateAction): Promise<SessionStateInteraction> {
        return telemetry.amazonq_approachInvoke.run(async (span) => {
            if (action.msg && action.msg.includes('MOCK CODE')) {
                return new MockCodeGenState(this.config, this.approach, this.tabID).interact(action)
            }
            try {
                span.record({
                    amazonqConversationId: this.conversationId,
                    credentialStartUrl: AuthUtil.instance.startUrl,
                })
                action.telemetry.setGenerateApproachIteration(this.currentIteration)
                action.telemetry.setGenerateApproachLastInvocationTime()
                if (!action.msg) {
                    throw new UserMessageNotFoundError()
                }

                const { responseType, approach } = await this.config.proxyClient.generatePlan(
                    this.config.conversationId,
                    this.config.uploadId,
                    action.msg
                )

                this.approach = encodeHTML(
                    approach ??
                        'There has been a problem generating an approach. Please open a conversation in a new tab'
                )

                action.telemetry.recordUserApproachTelemetry(span, this.conversationId, responseType)
                return {
                    nextState: new RefinementState(
                        {
                            ...this.config,
                            conversationId: this.conversationId,
                        },
                        this.approach,
                        this.tabID,
                        this.currentIteration + 1
                    ),
                    interaction: {
                        content: `${this.approach}\n`,
                        responseType,
                    },
                }
            } catch (e) {
                throw e instanceof ToolkitError
                    ? e
                    : ToolkitError.chain(e, 'Server side error', { code: 'UnhandledApproachServerSideError' })
            }
        })
    }
}

function registerNewFiles(
    fs: VirtualFileSystem,
    newFileContents: NewFileZipContents[],
    uploadId: string,
    workspaceFolders: CurrentWsFolders
): NewFileInfo[] {
    const result: NewFileInfo[] = []
    const workspaceFolderPrefixes = getWorkspaceFoldersByPrefixes(workspaceFolders)
    for (const { zipFilePath, fileContent } of newFileContents) {
        const encoder = new TextEncoder()
        const contents = encoder.encode(fileContent)
        const generationFilePath = path.join(uploadId, zipFilePath)
        const uri = vscode.Uri.from({ scheme: featureDevScheme, path: generationFilePath })
        fs.registerProvider(uri, new VirtualMemoryFile(contents))
        const prefix =
            workspaceFolderPrefixes === undefined ? '' : zipFilePath.substring(0, zipFilePath.indexOf(path.sep))
        const folder = workspaceFolderPrefixes === undefined ? workspaceFolders[0] : workspaceFolderPrefixes[prefix]
        if (folder === undefined) {
            getLogger().error(`No workspace folder found for file: ${zipFilePath} and prefix: ${prefix}`)
            continue
        }
        result.push({
            zipFilePath,
            fileContent,
            virtualMemoryUri: uri,
            workspaceFolder: folder,
            relativePath: zipFilePath.substring(workspaceFolderPrefixes === undefined ? 0 : prefix.length + 1),
            rejected: false,
        })
    }

    return result
}

function getDeletedFileInfos(deletedFiles: string[], workspaceFolders: CurrentWsFolders): DeletedFileInfo[] {
    const workspaceFolderPrefixes = getWorkspaceFoldersByPrefixes(workspaceFolders)
    return deletedFiles
        .map((deletedFilePath) => {
            const prefix =
                workspaceFolderPrefixes === undefined
                    ? ''
                    : deletedFilePath.substring(0, deletedFilePath.indexOf(path.sep))
            const folder = workspaceFolderPrefixes === undefined ? workspaceFolders[0] : workspaceFolderPrefixes[prefix]
            if (folder === undefined) {
                getLogger().error(`No workspace folder found for file: ${deletedFilePath} and prefix: ${prefix}`)
                return undefined
            }
            const prefixLength = workspaceFolderPrefixes === undefined ? 0 : prefix.length + 1
            return {
                zipFilePath: deletedFilePath,
                workspaceFolder: folder,
                relativePath: deletedFilePath.substring(prefixLength),
                rejected: false,
            }
        })
        .filter(isPresent)
}

abstract class CodeGenBase {
    private pollCount = 180
    private requestDelay = 10000
    readonly tokenSource: vscode.CancellationTokenSource
    public phase: SessionStatePhase = DevPhase.CODEGEN
    public readonly conversationId: string
    public readonly uploadId: string

    constructor(
        protected config: SessionStateConfig,
        public tabID: string
    ) {
        this.tokenSource = new vscode.CancellationTokenSource()
        this.conversationId = config.conversationId
        this.uploadId = config.uploadId
    }

    async generateCode({
        fs,
        codeGenerationId,
        telemetry: telemetry,
        workspaceFolders,
    }: {
        fs: VirtualFileSystem
        codeGenerationId: string
        telemetry: TelemetryHelper
        workspaceFolders: CurrentWsFolders
    }): Promise<{
        newFiles: NewFileInfo[]
        deletedFiles: DeletedFileInfo[]
        references: CodeReference[]
        codeGenerationRemainingIterationCount?: number
        codeGenerationTotalIterationCount?: number
    }> {
        for (
            let pollingIteration = 0;
            pollingIteration < this.pollCount && !this.tokenSource.token.isCancellationRequested;
            ++pollingIteration
        ) {
            const codegenResult = await this.config.proxyClient.getCodeGeneration(this.conversationId, codeGenerationId)
            const codeGenerationRemainingIterationCount = codegenResult.codeGenerationRemainingIterationCount
            const codeGenerationTotalIterationCount = codegenResult.codeGenerationTotalIterationCount

            getLogger().debug(`Codegen response: %O`, codegenResult)
            telemetry.setCodeGenerationResult(codegenResult.codeGenerationStatus.status)
            switch (codegenResult.codeGenerationStatus.status as CodeGenerationStatus) {
                case CodeGenerationStatus.COMPLETE: {
                    const { newFileContents, deletedFiles, references } =
                        await this.config.proxyClient.exportResultArchive(this.conversationId)
                    const newFileInfo = registerNewFiles(fs, newFileContents, this.uploadId, workspaceFolders)
                    telemetry.setNumberOfFilesGenerated(newFileInfo.length)
                    return {
                        newFiles: newFileInfo,
                        deletedFiles: getDeletedFileInfos(deletedFiles, workspaceFolders),
                        references,
                        codeGenerationRemainingIterationCount: codeGenerationRemainingIterationCount,
                        codeGenerationTotalIterationCount: codeGenerationTotalIterationCount,
                    }
                }
<<<<<<< HEAD
                case CodeGenerationStatus.PREDICT_READY:
                case CodeGenerationStatus.IN_PROGRESS: {
                    await new Promise(f => globals.clock.setTimeout(f, this.requestDelay))
=======
                case 'predict-ready':
                case 'InProgress': {
                    await new Promise((f) => globals.clock.setTimeout(f, this.requestDelay))
>>>>>>> 56b1c4b7
                    break
                }
                case CodeGenerationStatus.PREDICT_FAILED:
                case CodeGenerationStatus.DEBATE_FAILED:
                case CodeGenerationStatus.FAILED: {
                    switch (true) {
                        case codegenResult.codeGenerationStatusDetail?.includes('Guardrails'): {
                            throw new FeatureDevServiceError(
                                "I'm sorry, I'm having trouble generating your code. Please try again.",
                                'GuardrailsException'
                            )
                        }
                        case codegenResult.codeGenerationStatusDetail?.includes('PromptRefusal'): {
                            throw new PromptRefusalException()
                        }
                        case codegenResult.codeGenerationStatusDetail?.includes('EmptyPatch'): {
                            throw new FeatureDevServiceError(
                                "I'm sorry, I'm having trouble generating your code. Please try again.",
                                'EmptyPatchException'
                            )
                        }
                        case codegenResult.codeGenerationStatusDetail?.includes('Throttling'): {
                            throw new FeatureDevServiceError(
                                "I'm sorry, I'm experiencing high demand at the moment and can't generate your code. This attempt won't count toward usage limits. Please try again.",
                                'ThrottlingException'
                            )
                        }
                        default: {
                            throw new ToolkitError('Code generation failed', { code: 'CodeGenFailed' })
                        }
                    }
                }
                default: {
                    const errorMessage = `Unknown status: ${codegenResult.codeGenerationStatus.status}\n`
                    throw new ToolkitError(errorMessage, { code: 'UnknownCodeGenError' })
                }
            }
        }
        if (!this.tokenSource.token.isCancellationRequested) {
            // still in progress
            const errorMessage = 'Code generation did not finish withing the expected time'
            throw new ToolkitError(errorMessage, { code: 'CodeGenTimeout' })
        }
        return {
            newFiles: [],
            deletedFiles: [],
            references: [],
        }
    }
}

export class CodeGenState extends CodeGenBase implements SessionState {
    constructor(
        config: SessionStateConfig,
        public approach: string,
        public filePaths: NewFileInfo[],
        public deletedFiles: DeletedFileInfo[],
        public references: CodeReference[],
        tabID: string,
        private currentIteration: number,
        public codeGenerationRemainingIterationCount?: number,
        public codeGenerationTotalIterationCount?: number
    ) {
        super(config, tabID)
    }

    async interact(action: SessionStateAction): Promise<SessionStateInteraction> {
        return telemetry.amazonq_codeGenerationInvoke.run(async (span) => {
            try {
                span.record({
                    amazonqConversationId: this.config.conversationId,
                    credentialStartUrl: AuthUtil.instance.startUrl,
                })

                action.telemetry.setGenerateCodeIteration(this.currentIteration)
                action.telemetry.setGenerateCodeLastInvocationTime()

                const { codeGenerationId } = await this.config.proxyClient.startCodeGeneration(
                    this.config.conversationId,
                    this.config.uploadId,
                    action.msg
                )

                action.messenger.sendAnswer({
                    message: 'Generating code ...',
                    type: 'answer-part',
                    tabID: this.tabID,
                })

                const codeGeneration = await this.generateCode({
                    fs: action.fs,
                    codeGenerationId,
                    telemetry: action.telemetry,
                    workspaceFolders: this.config.workspaceFolders,
                })
                this.filePaths = codeGeneration.newFiles
                this.deletedFiles = codeGeneration.deletedFiles
                this.references = codeGeneration.references
                this.codeGenerationRemainingIterationCount = codeGeneration.codeGenerationRemainingIterationCount
                this.codeGenerationTotalIterationCount = codeGeneration.codeGenerationTotalIterationCount

                action.telemetry.setAmazonqNumberOfReferences(this.references.length)
                action.telemetry.recordUserCodeGenerationTelemetry(span, this.conversationId)
                const nextState = new PrepareCodeGenState(
                    this.config,
                    this.approach,
                    this.filePaths,
                    this.deletedFiles,
                    this.references,
                    this.tabID,
                    this.currentIteration + 1,
                    this.codeGenerationRemainingIterationCount,
                    this.codeGenerationTotalIterationCount
                )
                return {
                    nextState,
                    interaction: {},
                }
            } catch (e) {
                throw e instanceof ToolkitError
                    ? e
                    : ToolkitError.chain(e, 'Server side error', { code: 'UnhandledCodeGenServerSideError' })
            }
        })
    }
}

export class MockCodeGenState implements SessionState {
    public tokenSource: vscode.CancellationTokenSource
    public filePaths: NewFileInfo[]
    public deletedFiles: DeletedFileInfo[]
    public readonly conversationId: string
    public readonly uploadId: string

    constructor(
        private config: SessionStateConfig,
        public approach: string,
        public tabID: string
    ) {
        this.tokenSource = new vscode.CancellationTokenSource()
        this.filePaths = []
        this.deletedFiles = []
        this.conversationId = this.config.conversationId
        this.uploadId = randomUUID()
    }

    async interact(action: SessionStateAction): Promise<SessionStateInteraction> {
        // in a `mockcodegen` state, we should read from the `mock-data` folder and output
        // every file retrieved in the same shape the LLM would
        try {
            const files = await collectFiles(
                this.config.workspaceFolders.map((f) => path.join(f.uri.fsPath, './mock-data')),
                this.config.workspaceFolders,
                false
            )
            const newFileContents = files.map((f) => ({
                zipFilePath: f.zipFilePath,
                fileContent: f.fileContent,
            }))
            this.filePaths = registerNewFiles(action.fs, newFileContents, this.uploadId, this.config.workspaceFolders)
            this.deletedFiles = [
                {
                    zipFilePath: 'src/this-file-should-be-deleted.ts',
                    workspaceFolder: this.config.workspaceFolders[0],
                    relativePath: 'src/this-file-should-be-deleted.ts',
                    rejected: false,
                },
            ]
            action.messenger.sendCodeResult(
                this.filePaths,
                this.deletedFiles,
                [
                    {
                        licenseName: 'MIT',
                        repository: 'foo',
                        url: 'foo',
                    },
                ],
                this.tabID,
                this.uploadId
            )
            action.messenger.sendAnswer({
                message: undefined,
                type: 'system-prompt',
                followUps: [
                    {
                        pillText: 'Insert code',
                        type: FollowUpTypes.InsertCode,
                        icon: 'ok' as MynahIcons,
                        status: 'success',
                    },
                    {
                        pillText: 'Provide feedback to regenerate',
                        type: FollowUpTypes.ProvideFeedbackAndRegenerateCode,
                        icon: 'refresh' as MynahIcons,
                        status: 'info',
                    },
                ],
                tabID: this.tabID,
            })
        } catch (e) {
            // TODO: handle this error properly, double check what would be expected behaviour if mock code does not work.
            getLogger().error('Unable to use mock code generation: %O', e)
        }

        return {
            // no point in iterating after a mocked code gen?
            nextState: this,
            interaction: {},
        }
    }
}

export class PrepareCodeGenState implements SessionState {
    public tokenSource: vscode.CancellationTokenSource
    public readonly phase = DevPhase.CODEGEN
    public uploadId: string
    public conversationId: string
    constructor(
        private config: SessionStateConfig,
        public approach: string,
        public filePaths: NewFileInfo[],
        public deletedFiles: DeletedFileInfo[],
        public references: CodeReference[],
        public tabID: string,
        private currentIteration: number,
        public codeGenerationRemainingIterationCount?: number,
        public codeGenerationTotalIterationCount?: number
    ) {
        this.tokenSource = new vscode.CancellationTokenSource()
        this.uploadId = config.uploadId
        this.conversationId = config.conversationId
    }

    updateWorkspaceRoot(workspaceRoot: string) {
        this.config.workspaceRoots = [workspaceRoot]
    }

    async interact(action: SessionStateAction): Promise<SessionStateInteraction> {
        action.messenger.sendAnswer({
            message: 'Uploading code ...',
            type: 'answer-part',
            tabID: this.tabID,
        })

        const uploadId = await telemetry.amazonq_createUpload.run(async (span) => {
            span.record({
                amazonqConversationId: this.config.conversationId,
                credentialStartUrl: AuthUtil.instance.startUrl,
            })
            const { zipFileBuffer, zipFileChecksum } = await prepareRepoData(
                this.config.workspaceRoots,
                this.config.workspaceFolders,
                action.telemetry,
                span
            )

            const { uploadUrl, uploadId, kmsKeyArn } = await this.config.proxyClient.createUploadUrl(
                this.config.conversationId,
                zipFileChecksum,
                zipFileBuffer.length
            )

            await uploadCode(uploadUrl, zipFileBuffer, zipFileChecksum, kmsKeyArn)
            return uploadId
        })
        this.uploadId = uploadId
        const nextState = new CodeGenState(
            { ...this.config, uploadId },
            '',
            this.filePaths,
            this.deletedFiles,
            this.references,
            this.tabID,
            this.currentIteration
        )
        return nextState.interact(action)
    }
}<|MERGE_RESOLUTION|>--- conflicted
+++ resolved
@@ -288,15 +288,9 @@
                         codeGenerationTotalIterationCount: codeGenerationTotalIterationCount,
                     }
                 }
-<<<<<<< HEAD
                 case CodeGenerationStatus.PREDICT_READY:
                 case CodeGenerationStatus.IN_PROGRESS: {
                     await new Promise(f => globals.clock.setTimeout(f, this.requestDelay))
-=======
-                case 'predict-ready':
-                case 'InProgress': {
-                    await new Promise((f) => globals.clock.setTimeout(f, this.requestDelay))
->>>>>>> 56b1c4b7
                     break
                 }
                 case CodeGenerationStatus.PREDICT_FAILED:
