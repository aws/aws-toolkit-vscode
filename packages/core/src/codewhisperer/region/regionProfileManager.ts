/*!
 * Copyright Amazon.com, Inc. or its affiliates. All Rights Reserved.
 * SPDX-License-Identifier: Apache-2.0
 */

import * as vscode from 'vscode'
import { getIcon } from '../../shared/icons'
import { DataQuickPickItem } from '../../shared/ui/pickerPrompter'
import { CodeWhispererConfig, RegionProfile } from '../models/model'
import { showConfirmationMessage } from '../../shared/utilities/messages'
import globals from '../../shared/extensionGlobals'
import { once } from '../../shared/utilities/functionUtils'
import CodeWhispererUserClient from '../client/codewhispereruserclient'
import { Credentials, Service } from 'aws-sdk'
import { ServiceOptions } from '../../shared/awsClientBuilder'
import userApiConfig = require('../client/user-service-2.json')
import { createConstantMap } from '../../shared/utilities/tsUtils'
import { getLogger } from '../../shared/logger/logger'
import { pageableToCollection } from '../../shared/utilities/collectionUtils'
import { parse } from '@aws-sdk/util-arn-parser'
import { isAwsError, ToolkitError } from '../../shared/errors'
import { telemetry } from '../../shared/telemetry/telemetry'
import { localize } from '../../shared/utilities/vsCodeUtils'
<<<<<<< HEAD
import { IAuthProvider } from '../util/authUtil'
=======
import { Commands } from '../../shared/vscode/commands2'
import { CachedResource } from '../../shared/utilities/resourceCache'
>>>>>>> c58c9e1f

// TODO: is there a better way to manage all endpoint strings in one place?
export const defaultServiceConfig: CodeWhispererConfig = {
    region: 'us-east-1',
    endpoint: 'https://codewhisperer.us-east-1.amazonaws.com/',
}

// Hack until we have a single discovery endpoint. We will call each endpoint one by one to fetch profile before then.
const endpoints = createConstantMap({
    'us-east-1': 'https://q.us-east-1.amazonaws.com/',
    'eu-central-1': 'https://q.eu-central-1.amazonaws.com/',
})

/**
 * 'user' -> users change the profile through Q menu
 * 'auth' -> users change the profile through webview profile selector page
 * 'update' -> plugin auto select the profile on users' behalf as there is only 1 profile
 * 'reload' -> on plugin restart, plugin will try to reload previous selected profile
 */
export type ProfileSwitchIntent = 'user' | 'auth' | 'update' | 'reload'

export class RegionProfileManager {
    private static logger = getLogger()
    private _activeRegionProfile: RegionProfile | undefined
    private _onDidChangeRegionProfile = new vscode.EventEmitter<RegionProfile | undefined>()
    public readonly onDidChangeRegionProfile = this._onDidChangeRegionProfile.event
    // Store the last API results (for UI propuse) so we don't need to call service again if doesn't require "latest" result
    private _profiles: RegionProfile[] = []

<<<<<<< HEAD
    constructor(private readonly authProvider: IAuthProvider) {}
=======
    private readonly cache = new (class extends CachedResource<RegionProfile[]> {
        constructor(private readonly profileProvider: () => Promise<RegionProfile[]>) {
            super(
                'aws.amazonq.regionProfiles.cache',
                60000,
                {
                    resource: {
                        locked: false,
                        timestamp: 0,
                        result: undefined,
                    },
                },
                { timeout: 15000, interval: 1500, truthy: true }
            )
        }

        override resourceProvider(): Promise<RegionProfile[]> {
            return this.profileProvider()
        }
    })(this.listRegionProfile.bind(this))
>>>>>>> c58c9e1f

    get activeRegionProfile() {
        if (this.authProvider.isBuilderIdConnection()) {
            return undefined
        }
        return this._activeRegionProfile
    }

    get clientConfig(): CodeWhispererConfig {
        if (!this.authProvider.isConnected()) {
            throw new ToolkitError('trying to get client configuration without credential')
        }

        // builder id should simply use default IAD
        if (this.authProvider.isBuilderIdConnection()) {
            return defaultServiceConfig
        }

        // idc
        const p = this.activeRegionProfile
        if (p) {
            const region = p.region
            const endpoint = endpoints.get(p.region)
            if (endpoint === undefined) {
                RegionProfileManager.logger.error(
                    `Not found endpoint for region ${region}, not able to initialize a codewhisperer client`
                )
                throw new ToolkitError(`Q client configuration error, endpoint not found for region ${region}`)
            }
            return {
                region: region,
                endpoint: endpoint,
            }
        }

        return defaultServiceConfig
    }

    get profiles(): RegionProfile[] {
        return this._profiles
    }

<<<<<<< HEAD
    async listRegionProfiles(): Promise<RegionProfile[]> {
=======
    constructor(private readonly connectionProvider: () => Connection | undefined) {}

    async getProfiles(): Promise<RegionProfile[]> {
        return this.cache.getResource()
    }

    async listRegionProfile(): Promise<RegionProfile[]> {
>>>>>>> c58c9e1f
        this._profiles = []

        if (!this.authProvider.isConnected() || !this.authProvider.isSsoSession()) {
            return []
        }
        const availableProfiles: RegionProfile[] = []
        const failedRegions: string[] = []

        for (const [region, endpoint] of endpoints.entries()) {
            const client = await this.createQClient(region, endpoint)
            const requester = async (request: CodeWhispererUserClient.ListAvailableProfilesRequest) =>
                client.listAvailableProfiles(request).promise()
            const request: CodeWhispererUserClient.ListAvailableProfilesRequest = {}
            try {
                const profiles = await pageableToCollection(requester, request, 'nextToken', 'profiles')
                    .flatten()
                    .promise()
                const mappedPfs = profiles.map((it) => {
                    let accntId = ''
                    try {
                        accntId = parse(it.arn).accountId
                    } catch (e) {}

                    return {
                        name: it.profileName,
                        region: region,
                        arn: it.arn,
                        description: accntId,
                    }
                })

                availableProfiles.push(...mappedPfs)
                RegionProfileManager.logger.debug(`Found ${mappedPfs.length} profiles in region ${region}`)
            } catch (e) {
                const logMsg = isAwsError(e) ? `requestId=${e.requestId}; message=${e.message}` : (e as Error).message
<<<<<<< HEAD
                RegionProfileManager.logger.error(`failed to listRegionProfiles: ${logMsg}`)
                throw e
=======
                RegionProfileManager.logger.error(`Failed to list profiles for region ${region}: ${logMsg}`)
                failedRegions.push(region)
>>>>>>> c58c9e1f
            }
        }

        // Only throw error if all regions fail
        if (failedRegions.length === endpoints.size) {
            throw new Error(`Failed to list profiles for all regions: ${failedRegions.join(', ')}`)
        }

        this._profiles = availableProfiles
        return availableProfiles
    }

    async switchRegionProfile(regionProfile: RegionProfile | undefined, source: ProfileSwitchIntent) {
        if (!this.authProvider.isConnected() || !this.authProvider.isIdcConnection()) {
            return
        }

        if (regionProfile && this.activeRegionProfile && regionProfile.arn === this.activeRegionProfile.arn) {
            return
        }

        // only prompt to users when users switch from A profile to B profile
        if (this.activeRegionProfile !== undefined && regionProfile !== undefined) {
            const response = await showConfirmationMessage({
                prompt: localize(
                    'AWS.amazonq.profile.confirmation',
                    "Do you want to change your Q Developer profile to '{0}'?\n When you change profiles, you will no longer have access to your current customizations, chats, code reviews, or any other code or content being generated by Amazon Q",
                    regionProfile?.name
                ),
                confirm: 'Switch profiles',
                cancel: 'Cancel',
                type: 'info',
            })

            if (!response) {
                telemetry.amazonq_didSelectProfile.emit({
                    source: source,
                    amazonQProfileRegion: this.activeRegionProfile?.region ?? 'not-set',
                    ssoRegion: this.authProvider.connection?.region,
                    result: 'Cancelled',
                    credentialStartUrl: this.authProvider.connection?.startUrl,
                    profileCount: this.profiles.length,
                })
                return
            }
        }

        if (source === 'reload' || source === 'update') {
            telemetry.amazonq_profileState.emit({
                source: source,
                amazonQProfileRegion: regionProfile?.region ?? 'not-set',
                result: 'Succeeded',
            })
        } else {
            telemetry.amazonq_didSelectProfile.emit({
                source: source,
                amazonQProfileRegion: regionProfile?.region ?? 'not-set',
                ssoRegion: this.authProvider.connection?.region,
                result: 'Succeeded',
                credentialStartUrl: this.authProvider.connection?.startUrl,
                profileCount: this.profiles.length,
            })
        }

        await this._switchRegionProfile(regionProfile)
    }

    private async _switchRegionProfile(regionProfile: RegionProfile | undefined) {
        this._activeRegionProfile = regionProfile

        this._onDidChangeRegionProfile.fire(regionProfile)
        // dont show if it's a default (fallback)
        if (regionProfile && this.profiles.length > 1) {
            void vscode.window.showInformationMessage(`You are using the ${regionProfile.name} profile for Q.`).then()
        }

        // persist to state
        await this.persistSelectRegionProfile()

        // Force status bar to reflect this change in state
        await Commands.tryExecute('aws.amazonq.refreshStatusBar')
    }

    restoreProfileSelection = once(async () => {
        if (this.authProvider.isConnected()) {
            await this.restoreRegionProfile()
        }
    })

    // Note: should be called after [this.authProvider.isConnected()] returns non null
    async restoreRegionProfile() {
        const previousSelected = this.loadPersistedRegionProfle()[this.authProvider.profileName] || undefined
        if (!previousSelected) {
            return
        }
        // cross-validation
<<<<<<< HEAD
        this.listRegionProfiles()
=======
        this.getProfiles()
>>>>>>> c58c9e1f
            .then(async (profiles) => {
                const r = profiles.find((it) => it.arn === previousSelected.arn)
                if (!r) {
                    telemetry.amazonq_profileState.emit({
                        source: 'reload',
                        amazonQProfileRegion: 'not-set',
                        reason: 'profile could not be selected',
                        result: 'Failed',
                    })

                    await this.invalidateProfile(previousSelected.arn)
                    RegionProfileManager.logger.warn(
                        `invlaidating ${previousSelected.name} profile, arn=${previousSelected.arn}`
                    )
                }
            })
            .catch((e) => {
                telemetry.amazonq_profileState.emit({
                    source: 'reload',
                    amazonQProfileRegion: 'not-set',
                    reason: (e as Error).message,
                    result: 'Failed',
                })
            })

        await this.switchRegionProfile(previousSelected, 'reload')
    }

    private loadPersistedRegionProfle(): { [label: string]: RegionProfile } {
        const previousPersistedState = globals.globalState.tryGet<{ [label: string]: RegionProfile }>(
            'aws.amazonq.regionProfiles',
            Object,
            {}
        )

        return previousPersistedState
    }

    async persistSelectRegionProfile() {
        // default has empty arn and shouldn't be persisted because it's just a fallback
        if (!this.authProvider.isConnected() || this.activeRegionProfile === undefined) {
            return
        }

        // persist connectionId to profileArn
        const previousPersistedState = globals.globalState.tryGet<{ [label: string]: RegionProfile }>(
            'aws.amazonq.regionProfiles',
            Object,
            {}
        )

        previousPersistedState[this.authProvider.profileName] = this.activeRegionProfile
        await globals.globalState.update('aws.amazonq.regionProfiles', previousPersistedState)
    }

    async generateQuickPickItem(): Promise<DataQuickPickItem<string>[]> {
        const selected = this.activeRegionProfile
        let profiles: RegionProfile[] = []
        try {
<<<<<<< HEAD
            profiles = await this.listRegionProfiles()
=======
            profiles = await this.getProfiles()
>>>>>>> c58c9e1f
        } catch (e) {
            return [
                {
                    label: '[Failed to list available profiles]',
                    detail: `${(e as Error).message}`,
                    data: '',
                },
            ]
        }
        const icon = getIcon('vscode-account')
        const quickPickItems: DataQuickPickItem<string>[] = profiles.map((it) => {
            const label = it.name
            const onClick = async () => {
                await this.switchRegionProfile(it, 'user')
            }
            const data = it.arn
            const description = it.region
            const isRecentlyUsed = selected ? selected.arn === it.arn : false

            return {
                label: `${icon} ${label}`,
                onClick: onClick,
                data: data,
                description: description,
                recentlyUsed: isRecentlyUsed,
                detail: it.description,
            }
        })

        return quickPickItems
    }

    async invalidateProfile(arn: string | undefined) {
        if (arn) {
            if (this.activeRegionProfile && this.activeRegionProfile.arn === arn) {
                this._activeRegionProfile = undefined
            }

            const profiles = this.loadPersistedRegionProfle()
            const updatedProfiles = Object.fromEntries(
                Object.entries(profiles).filter(([connId, profile]) => profile.arn !== arn)
            )
            await globals.globalState.update('aws.amazonq.regionProfiles', updatedProfiles)
        }
    }

<<<<<<< HEAD
    requireProfileSelection(): boolean {
        if (this.authProvider.isBuilderIdConnection()) {
            return false
        }
        return this.authProvider.isIdcConnection() && this.activeRegionProfile === undefined
    }

    async createQClient(region: string, endpoint: string): Promise<CodeWhispererUserClient> {
        const token = await this.authProvider.getToken()
=======
    // Should be called on connection changed in case users change to a differnet connection and use the wrong resultset.
    async clearCache() {
        await this.cache.clearCache()
    }

    async createQClient(region: string, endpoint: string, conn: SsoConnection): Promise<CodeWhispererUserClient> {
        const token = (await conn.getToken()).accessToken
>>>>>>> c58c9e1f
        const serviceOption: ServiceOptions = {
            apiConfig: userApiConfig,
            region: region,
            endpoint: endpoint,
            credentials: new Credentials({ accessKeyId: 'xxx', secretAccessKey: 'xxx' }),
            onRequestSetup: [
                (req) => {
                    req.on('build', ({ httpRequest }) => {
                        httpRequest.headers['Authorization'] = `Bearer ${token}`
                    })
                },
            ],
        } as ServiceOptions

        const c = (await globals.sdkClientBuilder.createAwsService(
            Service,
            serviceOption,
            undefined
        )) as CodeWhispererUserClient

        return c
    }
}<|MERGE_RESOLUTION|>--- conflicted
+++ resolved
@@ -21,12 +21,9 @@
 import { isAwsError, ToolkitError } from '../../shared/errors'
 import { telemetry } from '../../shared/telemetry/telemetry'
 import { localize } from '../../shared/utilities/vsCodeUtils'
-<<<<<<< HEAD
 import { IAuthProvider } from '../util/authUtil'
-=======
 import { Commands } from '../../shared/vscode/commands2'
 import { CachedResource } from '../../shared/utilities/resourceCache'
->>>>>>> c58c9e1f
 
 // TODO: is there a better way to manage all endpoint strings in one place?
 export const defaultServiceConfig: CodeWhispererConfig = {
@@ -56,9 +53,6 @@
     // Store the last API results (for UI propuse) so we don't need to call service again if doesn't require "latest" result
     private _profiles: RegionProfile[] = []
 
-<<<<<<< HEAD
-    constructor(private readonly authProvider: IAuthProvider) {}
-=======
     private readonly cache = new (class extends CachedResource<RegionProfile[]> {
         constructor(private readonly profileProvider: () => Promise<RegionProfile[]>) {
             super(
@@ -79,7 +73,6 @@
             return this.profileProvider()
         }
     })(this.listRegionProfile.bind(this))
->>>>>>> c58c9e1f
 
     get activeRegionProfile() {
         if (this.authProvider.isBuilderIdConnection()) {
@@ -122,17 +115,13 @@
         return this._profiles
     }
 
-<<<<<<< HEAD
-    async listRegionProfiles(): Promise<RegionProfile[]> {
-=======
-    constructor(private readonly connectionProvider: () => Connection | undefined) {}
+    constructor(private readonly authProvider: IAuthProvider) {}
 
     async getProfiles(): Promise<RegionProfile[]> {
         return this.cache.getResource()
     }
 
     async listRegionProfile(): Promise<RegionProfile[]> {
->>>>>>> c58c9e1f
         this._profiles = []
 
         if (!this.authProvider.isConnected() || !this.authProvider.isSsoSession()) {
@@ -168,13 +157,8 @@
                 RegionProfileManager.logger.debug(`Found ${mappedPfs.length} profiles in region ${region}`)
             } catch (e) {
                 const logMsg = isAwsError(e) ? `requestId=${e.requestId}; message=${e.message}` : (e as Error).message
-<<<<<<< HEAD
-                RegionProfileManager.logger.error(`failed to listRegionProfiles: ${logMsg}`)
-                throw e
-=======
                 RegionProfileManager.logger.error(`Failed to list profiles for region ${region}: ${logMsg}`)
                 failedRegions.push(region)
->>>>>>> c58c9e1f
             }
         }
 
@@ -271,11 +255,7 @@
             return
         }
         // cross-validation
-<<<<<<< HEAD
-        this.listRegionProfiles()
-=======
         this.getProfiles()
->>>>>>> c58c9e1f
             .then(async (profiles) => {
                 const r = profiles.find((it) => it.arn === previousSelected.arn)
                 if (!r) {
@@ -335,11 +315,7 @@
         const selected = this.activeRegionProfile
         let profiles: RegionProfile[] = []
         try {
-<<<<<<< HEAD
-            profiles = await this.listRegionProfiles()
-=======
             profiles = await this.getProfiles()
->>>>>>> c58c9e1f
         } catch (e) {
             return [
                 {
@@ -386,7 +362,6 @@
         }
     }
 
-<<<<<<< HEAD
     requireProfileSelection(): boolean {
         if (this.authProvider.isBuilderIdConnection()) {
             return false
@@ -396,15 +371,6 @@
 
     async createQClient(region: string, endpoint: string): Promise<CodeWhispererUserClient> {
         const token = await this.authProvider.getToken()
-=======
-    // Should be called on connection changed in case users change to a differnet connection and use the wrong resultset.
-    async clearCache() {
-        await this.cache.clearCache()
-    }
-
-    async createQClient(region: string, endpoint: string, conn: SsoConnection): Promise<CodeWhispererUserClient> {
-        const token = (await conn.getToken()).accessToken
->>>>>>> c58c9e1f
         const serviceOption: ServiceOptions = {
             apiConfig: userApiConfig,
             region: region,
