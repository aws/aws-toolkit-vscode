--- conflicted
+++ resolved
@@ -21,11 +21,7 @@
 import { isAwsError, ToolkitError } from '../../shared/errors'
 import { telemetry } from '../../shared/telemetry/telemetry'
 import { localize } from '../../shared/utilities/vsCodeUtils'
-<<<<<<< HEAD
 import { IAuthProvider } from '../util/authUtil'
-=======
-import { AuthUtil } from '../util/authUtil'
->>>>>>> e920a3a9
 
 // TODO: is there a better way to manage all endpoint strings in one place?
 export const defaultServiceConfig: CodeWhispererConfig = {
@@ -58,31 +54,19 @@
     constructor(private readonly authProvider: IAuthProvider) {}
 
     get activeRegionProfile() {
-<<<<<<< HEAD
         if (this.authProvider.isBuilderIdConnection()) {
-=======
-        if (AuthUtil.instance.isBuilderIdConnection()) {
->>>>>>> e920a3a9
             return undefined
         }
         return this._activeRegionProfile
     }
 
     get clientConfig(): CodeWhispererConfig {
-<<<<<<< HEAD
         if (!this.authProvider.isConnected()) {
-=======
-        if (!AuthUtil.instance.isConnected()) {
->>>>>>> e920a3a9
             throw new ToolkitError('trying to get client configuration without credential')
         }
 
         // builder id should simply use default IAD
-<<<<<<< HEAD
         if (this.authProvider.isBuilderIdConnection()) {
-=======
-        if (AuthUtil.instance.isBuilderIdConnection()) {
->>>>>>> e920a3a9
             return defaultServiceConfig
         }
 
@@ -110,19 +94,10 @@
         return this._profiles
     }
 
-<<<<<<< HEAD
     async listRegionProfiles(): Promise<RegionProfile[]> {
         this._profiles = []
 
         if (!this.authProvider.isConnected() || !this.authProvider.isSsoSession()) {
-=======
-    constructor() {}
-
-    async listRegionProfiles(): Promise<RegionProfile[]> {
-        this._profiles = []
-
-        if (!AuthUtil.instance.isConnected() || !AuthUtil.instance.isSsoSession()) {
->>>>>>> e920a3a9
             return []
         }
         const availableProfiles: RegionProfile[] = []
@@ -164,11 +139,7 @@
     }
 
     async switchRegionProfile(regionProfile: RegionProfile | undefined, source: ProfileSwitchIntent) {
-<<<<<<< HEAD
         if (!this.authProvider.isConnected() || !this.authProvider.isIdcConnection()) {
-=======
-        if (!AuthUtil.instance.isConnected() || !AuthUtil.instance.isIdcConnection()) {
->>>>>>> e920a3a9
             return
         }
 
@@ -193,15 +164,9 @@
                 telemetry.amazonq_didSelectProfile.emit({
                     source: source,
                     amazonQProfileRegion: this.activeRegionProfile?.region ?? 'not-set',
-<<<<<<< HEAD
                     ssoRegion: this.authProvider.connection?.region,
                     result: 'Cancelled',
                     credentialStartUrl: this.authProvider.connection?.startUrl,
-=======
-                    ssoRegion: AuthUtil.instance.connection?.region,
-                    result: 'Cancelled',
-                    credentialStartUrl: AuthUtil.instance.connection?.startUrl,
->>>>>>> e920a3a9
                     profileCount: this.profiles.length,
                 })
                 return
@@ -218,15 +183,9 @@
             telemetry.amazonq_didSelectProfile.emit({
                 source: source,
                 amazonQProfileRegion: regionProfile?.region ?? 'not-set',
-<<<<<<< HEAD
                 ssoRegion: this.authProvider.connection?.region,
                 result: 'Succeeded',
                 credentialStartUrl: this.authProvider.connection?.startUrl,
-=======
-                ssoRegion: AuthUtil.instance.connection?.region,
-                result: 'Succeeded',
-                credentialStartUrl: AuthUtil.instance.connection?.startUrl,
->>>>>>> e920a3a9
                 profileCount: this.profiles.length,
             })
         }
@@ -248,24 +207,14 @@
     }
 
     restoreProfileSelection = once(async () => {
-<<<<<<< HEAD
         if (this.authProvider.isConnected()) {
-=======
-        if (AuthUtil.instance.isConnected()) {
->>>>>>> e920a3a9
             await this.restoreRegionProfile()
         }
     })
 
-<<<<<<< HEAD
     // Note: should be called after [this.authProvider.isConnected()] returns non null
     async restoreRegionProfile() {
         const previousSelected = this.loadPersistedRegionProfle()[this.authProvider.profileName] || undefined
-=======
-    // Note: should be called after [AuthUtil.instance.conn] returns non null
-    async restoreRegionProfile() {
-        const previousSelected = this.loadPersistedRegionProfle()[AuthUtil.instance.profileName] || undefined
->>>>>>> e920a3a9
         if (!previousSelected) {
             return
         }
@@ -311,11 +260,7 @@
 
     async persistSelectRegionProfile() {
         // default has empty arn and shouldn't be persisted because it's just a fallback
-<<<<<<< HEAD
         if (!this.authProvider.isConnected() || this.activeRegionProfile === undefined) {
-=======
-        if (!AuthUtil.instance.isConnected() || this.activeRegionProfile === undefined) {
->>>>>>> e920a3a9
             return
         }
 
@@ -326,11 +271,7 @@
             {}
         )
 
-<<<<<<< HEAD
         previousPersistedState[this.authProvider.profileName] = this.activeRegionProfile
-=======
-        previousPersistedState[AuthUtil.instance.profileName] = this.activeRegionProfile
->>>>>>> e920a3a9
         await globals.globalState.update('aws.amazonq.regionProfiles', previousPersistedState)
     }
 
@@ -385,7 +326,6 @@
         }
     }
 
-<<<<<<< HEAD
     requireProfileSelection(): boolean {
         if (this.authProvider.isBuilderIdConnection()) {
             return false
@@ -395,17 +335,6 @@
 
     async createQClient(region: string, endpoint: string): Promise<CodeWhispererUserClient> {
         const token = await this.authProvider.getToken()
-=======
-    requireProfileSelection() {
-        if (AuthUtil.instance.isBuilderIdConnection()) {
-            return false
-        }
-        return AuthUtil.instance.isIdcConnection() && this.activeRegionProfile === undefined
-    }
-
-    async createQClient(region: string, endpoint: string): Promise<CodeWhispererUserClient> {
-        const token = await AuthUtil.instance.getToken()
->>>>>>> e920a3a9
         const serviceOption: ServiceOptions = {
             apiConfig: userApiConfig,
             region: region,
