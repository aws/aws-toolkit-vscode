--- conflicted
+++ resolved
@@ -71,55 +71,10 @@
     await startTransformByQ()
 }
 
-<<<<<<< HEAD
-interface UserInputState {
-    project: QuickPickItem | undefined
-    sourceJavaVersion: QuickPickItem | undefined
-}
-
-async function collectInput(validProjects: Map<vscode.QuickPickItem, JDKVersion | undefined>) {
-    const state = {} as Partial<UserInputState>
-    transformByQState.setTargetJDKVersion(JDKVersion.JDK17)
-    await MultiStepInputFlowController.run(input => pickProject(input, state, validProjects))
-    if (!state.project) {
-        throw new ToolkitError('No project selected', { code: 'NoProjectSelected' })
-    }
-    const versionsArray = [JDKVersion.JDK8, JDKVersion.JDK11]
-    const validSourceVersions: vscode.QuickPickItem[] = versionsArray.map(version => ({
-        label: version,
-    }))
-    validSourceVersions.push({ label: 'Other' }) // if user selects 'Other', terminate execution
-    await MultiStepInputFlowController.run(input => pickSourceVersion(input, state, validSourceVersions))
-    if (!state.sourceJavaVersion) {
-        throw new ToolkitError('No version selected', { code: 'NoVersionSelected' })
-    } else if (state.sourceJavaVersion.label === 'Other') {
-        telemetry.codeTransform_jobStartedCompleteFromPopupDialog.emit({
-            codeTransformSessionId: codeTransformTelemetryState.getSessionId(),
-            codeTransformJavaSourceVersionsAllowed: 'Other',
-            codeTransformJavaTargetVersionsAllowed: JDKToTelemetryValue(
-                transformByQState.getTargetJDKVersion()
-            ) as CodeTransformJavaTargetVersionsAllowed,
-            result: MetadataResult.Fail,
-            codeTransformProjectId: getStringHash(state.project.label),
-        })
-        await vscode.window.showErrorMessage(CodeWhispererConstants.unsupportedJavaVersionSelectedMessage, {
-            modal: true,
-        })
-        throw new ToolkitError('', { code: 'OtherVersionSelected' })
-    }
-    return state as UserInputState
-}
-
-async function pickProject(
-    input: MultiStepInputFlowController,
-    state: Partial<UserInputState>,
-    validProjects: Map<vscode.QuickPickItem, JDKVersion | undefined>
-=======
 export async function processTransformFormInput(
     pathToModule: string,
     fromJDKVersion: JDKVersion,
     toJDKVersion: JDKVersion
->>>>>>> c7a9c4a7
 ) {
     transformByQState.setProjectName(path.basename(pathToModule))
     transformByQState.setProjectPath(pathToModule)
@@ -369,16 +324,7 @@
 
     codeTransformTelemetryState.setStartTime()
 
-<<<<<<< HEAD
-    const projectPath = userInputState.project?.label
-    let projectId = telemetryUndefined
-    if (projectPath !== undefined) {
-        projectId = getStringHash(projectPath)
-    }
-
-=======
     //TODO[gumby]: change metric
->>>>>>> c7a9c4a7
     telemetry.codeTransform_jobStartedCompleteFromPopupDialog.emit({
         codeTransformSessionId: codeTransformTelemetryState.getSessionId(),
         codeTransformJavaSourceVersionsAllowed: JDKToTelemetryValue(
@@ -387,7 +333,6 @@
         codeTransformJavaTargetVersionsAllowed: JDKToTelemetryValue(
             transformByQState.getTargetJDKVersion()
         ) as CodeTransformJavaTargetVersionsAllowed,
-        codeTransformProjectId: projectId,
         result: MetadataResult.Pass,
     })
 
