/*!
 * Copyright Amazon.com, Inc. or its affiliates. All Rights Reserved.
 * SPDX-License-Identifier: Apache-2.0
 */

import * as vscode from 'vscode'
import * as fs from 'fs' // eslint-disable-line no-restricted-imports
import os from 'os'
import path from 'path'
import { getLogger } from '../../shared/logger/logger'
import * as CodeWhispererConstants from '../models/constants'
import * as localizedText from '../../shared/localizedText'
import {
    transformByQState,
    StepProgress,
    JDKVersion,
    jobPlanProgress,
    FolderInfo,
    ZipManifest,
    TransformationType,
    TransformationCandidateProject,
    RegionProfile,
    sessionJobHistory,
} from '../models/model'
import {
    createZipManifest,
    downloadAndExtractResultArchive,
    downloadHilResultArchive,
    findDownloadArtifactStep,
    getArtifactsFromProgressUpdate,
    getTransformationSteps,
    pollTransformationJob,
    resumeTransformationJob,
    startJob,
    stopJob,
    throwIfCancelled,
    updateJobHistory,
    uploadPayload,
    zipCode,
} from '../service/transformByQ/transformApiHandler'
import {
    getJavaProjects,
    getOpenProjects,
    validateOpenProjects,
} from '../service/transformByQ/transformProjectValidationHandler'
import {
    prepareProjectDependencies,
    runMavenDependencyUpdateCommands,
} from '../service/transformByQ/transformMavenHandler'
import { telemetry } from '../../shared/telemetry/telemetry'
import { CodeTransformTelemetryState } from '../../amazonqGumby/telemetry/codeTransformTelemetryState'
import { calculateTotalLatency } from '../../amazonqGumby/telemetry/codeTransformTelemetry'
import { MetadataResult } from '../../shared/telemetry/telemetryClient'
import { submitFeedback } from '../../feedback/vue/submitFeedback'
import { placeholder } from '../../shared/vscode/commands2'
import {
    AlternateDependencyVersionsNotFoundError,
    JobStartError,
    ModuleUploadError,
    PollJobError,
    TransformationPreBuildError,
} from '../../amazonqGumby/errors'
import { ChatSessionManager } from '../../amazonqGumby/chat/storages/chatSession'
import {
    getCodeIssueSnippetFromPom,
    getDependenciesFolderInfo,
    getJsonValuesFromManifestFile,
    highlightPomIssueInProject,
    parseVersionsListFromPomFile,
    writeAndShowBuildLogs,
} from '../service/transformByQ/transformFileHandler'
import { sleep } from '../../shared/utilities/timeoutUtils'
import DependencyVersions from '../../amazonqGumby/models/dependencies'
import { dependencyNoAvailableVersions } from '../../amazonqGumby/models/constants'
import { HumanInTheLoopManager } from '../service/transformByQ/humanInTheLoopManager'
import { setContext } from '../../shared/vscode/setContext'
import globals from '../../shared/extensionGlobals'
import { convertDateToTimestamp } from '../../shared/datetime'
import { findStringInDirectory } from '../../shared/utilities/workspaceUtils'
import { makeTemporaryToolkitFolder } from '../../shared/filesystemUtilities'
import { AuthUtil } from '../util/authUtil'
import {
    cleanupTempJobFiles,
    createMetadataFile,
    JobMetadata,
    writeToHistoryFile,
} from '../service/transformByQ/transformationHistoryHandler'

export function getFeedbackCommentData() {
    const jobId = transformByQState.getJobId()
    const s = `Q CodeTransformation jobId: ${jobId ? jobId : 'none'}`
    return s
}

export async function processLanguageUpgradeTransformFormInput(
    pathToProject: string,
    fromJDKVersion: JDKVersion,
    toJDKVersion: JDKVersion
) {
    transformByQState.setTransformationType(TransformationType.LANGUAGE_UPGRADE)
    transformByQState.setProjectName(path.basename(pathToProject))
    transformByQState.setProjectPath(pathToProject)
    transformByQState.setSourceJDKVersion(fromJDKVersion)
    transformByQState.setTargetJDKVersion(toJDKVersion)
}

export async function processSQLConversionTransformFormInput(pathToProject: string, schema: string) {
    transformByQState.setTransformationType(TransformationType.SQL_CONVERSION)
    transformByQState.setProjectName(path.basename(pathToProject))
    transformByQState.setProjectPath(pathToProject)
    transformByQState.setSchema(schema)
    // use dummy values of JDK8 & JDK17 so that startJob API can be called
    transformByQState.setSourceJDKVersion(JDKVersion.JDK8)
    transformByQState.setTargetJDKVersion(JDKVersion.JDK17)
}

export async function compileProject() {
    try {
        const dependenciesFolder: FolderInfo = await getDependenciesFolderInfo()
        transformByQState.setDependencyFolderInfo(dependenciesFolder)
        const projectPath = transformByQState.getProjectPath()
        await prepareProjectDependencies(dependenciesFolder.path, projectPath)
    } catch (err) {
        // open build-logs.txt file to show user error logs
        await writeAndShowBuildLogs(true)
        throw err
    }
}

export function startInterval() {
    const intervalId = setInterval(() => {
        void vscode.commands.executeCommand(
            'aws.amazonq.showPlanProgressInHub',
            CodeTransformTelemetryState.instance.getStartTime()
        )
        updateJobHistory()
    }, CodeWhispererConstants.transformationJobPollingIntervalSeconds * 1000)
    transformByQState.setIntervalId(intervalId)
}

export async function startTransformByQ() {
    // Set the default state variables for our store and the UI
    const transformStartTime = globals.clock.Date.now()
    await setTransformationToRunningState()

    try {
        const profile = AuthUtil.instance.regionProfileManager.activeRegionProfile
        // Set webview UI to poll for progress
        startInterval()

        // step 1: CreateUploadUrl and upload code
        const uploadId = await preTransformationUploadCode()

        // step 2: StartJob and store the returned jobId in TransformByQState
        const jobId = await startTransformationJob(uploadId, transformStartTime, profile)

        // step 3 (intermediate step): show transformation-plan.md file
        await pollTransformationStatusUntilPlanReady(jobId)

        // step 4: poll until artifacts are ready to download
        await humanInTheLoopRetryLogic(jobId, profile)
    } catch (error: any) {
        await transformationJobErrorHandler(error)
    } finally {
        await postTransformationJob()
        await cleanupTransformationJob()
    }
}

/**
 *  The whileLoop condition WaitingUserInput is set inside pollTransformationStatusUntilComplete
 *  when we see a `PAUSED` state. If this is the case once completeHumanInTheLoopWork the
 *  WaitingUserInput should still be set until pollTransformationStatusUntilComplete is called again.
 *  We only don't want to continue calling pollTransformationStatusUntilComplete if there is no HIL
 *  state ever engaged or we have reached our max amount of HIL retries.
 */
export async function humanInTheLoopRetryLogic(jobId: string, profile: RegionProfile | undefined) {
    let status = ''
    try {
        status = await pollTransformationStatusUntilComplete(jobId, profile)
        if (status === 'PAUSED') {
            const hilStatusFailure = await initiateHumanInTheLoopPrompt(jobId)
            if (hilStatusFailure) {
                // resume polling
                void humanInTheLoopRetryLogic(jobId, profile)
            }
        } else {
            await finalizeTransformByQ(status)
        }
    } catch (error) {
        status = 'FAILED'
        await finalizeTransformByQ(status)
        throw error
    }
}

export async function finalizeTransformByQ(status: string) {
    try {
        // Set the result state variables for our store and the UI
        await finalizeTransformationJob(status)
    } catch (error: any) {
        await transformationJobErrorHandler(error)
    }
}

export async function preTransformationUploadCode() {
    await vscode.commands.executeCommand('aws.amazonq.transformationHub.focus')

    void vscode.window.showInformationMessage(CodeWhispererConstants.jobStartedNotification, {
        title: localizedText.ok,
    })

    let uploadId = ''
    throwIfCancelled()
    try {
        await telemetry.codeTransform_uploadProject.run(async () => {
            telemetry.record({ codeTransformSessionId: CodeTransformTelemetryState.instance.getSessionId() })

            const transformZipManifest = new ZipManifest()
            // if the user chose to skip unit tests, add the custom build command here
            transformZipManifest.customBuildCommand = transformByQState.getCustomBuildCommand()
            const zipCodeResult = await zipCode({
                // dependenciesFolder will be undefined for SQL conversions since we don't compileProject
                dependenciesFolder: transformByQState.getDependencyFolderInfo(),
                projectPath: transformByQState.getProjectPath(),
                zipManifest: transformZipManifest,
            })

            const payloadFilePath = zipCodeResult.tempFilePath
            const zipSize = zipCodeResult.fileSize

            telemetry.record({
                codeTransformTotalByteSize: zipSize,
            })

            transformByQState.setPayloadFilePath(payloadFilePath)
            uploadId = await uploadPayload(payloadFilePath, AuthUtil.instance.regionProfileManager.activeRegionProfile)
            telemetry.record({ codeTransformJobId: uploadId }) // uploadId is re-used as jobId
        })
    } catch (err) {
        const errorMessage = (err as Error).message
        transformByQState.setJobFailureErrorNotification(
            `${CodeWhispererConstants.failedToUploadProjectNotification} ${errorMessage}`
        )
        transformByQState.setJobFailureErrorChatMessage(
            `${CodeWhispererConstants.failedToUploadProjectChatMessage} ${errorMessage}`
        )

        transformByQState.getChatControllers()?.errorThrown.fire({
            error: new ModuleUploadError(),
            tabID: ChatSessionManager.Instance.getSession().tabID,
        })
        getLogger().error(errorMessage)
        throw err
    }

    throwIfCancelled()
    await sleep(2000) // sleep before starting job to prevent ThrottlingException

    return uploadId
}

export async function initiateHumanInTheLoopPrompt(jobId: string) {
    try {
        const profile = AuthUtil.instance.regionProfileManager.activeRegionProfile
        const humanInTheLoopManager = HumanInTheLoopManager.instance
        // 1) We need to call GetTransformationPlan to get artifactId
        const transformationSteps = await getTransformationSteps(jobId, profile)
        const { transformationStep, progressUpdate } = findDownloadArtifactStep(transformationSteps)

        if (!transformationStep || !progressUpdate) {
            throw new Error('Transformation step or progress update is undefined')
        }

        const { artifactId, artifactType } = getArtifactsFromProgressUpdate(progressUpdate)

        // Early exit safeguard incase artifactId or artifactType are undefined
        if (!artifactId || !artifactType) {
            throw new Error('artifactId or artifactType is undefined')
        }

        // 2) We need to call DownloadResultArchive to get the manifest and pom.xml
        const { pomFileVirtualFileReference, manifestFileVirtualFileReference } = await downloadHilResultArchive(
            jobId,
            artifactId,
            humanInTheLoopManager.getTmpDownloadsDir()
        )
        humanInTheLoopManager.setPomFileVirtualFileReference(pomFileVirtualFileReference)
        const manifestFileValues = await getJsonValuesFromManifestFile(manifestFileVirtualFileReference)
        humanInTheLoopManager.setManifestFileValues(manifestFileValues)

        // 3) We need to replace version in pom.xml
        const newPomFileVirtualFileReference = await humanInTheLoopManager.createPomFileCopy(
            humanInTheLoopManager.getTmpDependencyListDir(),
            pomFileVirtualFileReference
        )
        humanInTheLoopManager.setNewPomFileVirtualFileReference(newPomFileVirtualFileReference)
        await humanInTheLoopManager.replacePomFileVersion(
            newPomFileVirtualFileReference,
            manifestFileValues.sourcePomVersion
        )

        const codeSnippet = await getCodeIssueSnippetFromPom(newPomFileVirtualFileReference)
        // Let the user know we've entered the loop in the chat
        transformByQState.getChatControllers()?.humanInTheLoopStartIntervention.fire({
            tabID: ChatSessionManager.Instance.getSession().tabID,
            codeSnippet,
        })

        // 4) We need to run maven commands on that pom.xml to get available versions
        const compileFolderInfo = humanInTheLoopManager.getCompileDependencyListFolderInfo()
        runMavenDependencyUpdateCommands(compileFolderInfo)
        const xmlString = await humanInTheLoopManager.getDependencyListXmlOutput()
        const { latestVersion, majorVersions, minorVersions, status } = await parseVersionsListFromPomFile(xmlString)

        if (status === dependencyNoAvailableVersions) {
            // let user know and early exit for human in the loop happened because no upgrade versions available
            const error = new AlternateDependencyVersionsNotFoundError()

            transformByQState.getChatControllers()?.errorThrown.fire({
                error,
                tabID: ChatSessionManager.Instance.getSession().tabID,
            })

            throw error
        }

        const dependencies = new DependencyVersions(
            latestVersion,
            majorVersions,
            minorVersions,
            manifestFileValues.sourcePomVersion
        )

        // 5) We need to wait for user input
        // This is asynchronous, so we have to wait to be called to complete this loop
        transformByQState.getChatControllers()?.humanInTheLoopPromptUserForDependency.fire({
            tabID: ChatSessionManager.Instance.getSession().tabID,
            dependencies,
        })
    } catch (err: any) {
        try {
            // Regardless of the error,
            // Continue transformation flow
            await terminateHILEarly(jobId)
        } finally {
            transformByQState.getChatControllers()?.errorThrown.fire({
                error: err,
                tabID: ChatSessionManager.Instance.getSession().tabID,
            })
        }
        CodeTransformTelemetryState.instance.setCodeTransformMetaDataField({
            errorMessage: err.message,
        })
        await HumanInTheLoopManager.instance.cleanUpArtifacts()
        return true
    } finally {
        await sleep(1000)
        telemetry.codeTransform_humanInTheLoop.emit({
            codeTransformSessionId: CodeTransformTelemetryState.instance.getSessionId(),
            codeTransformJobId: jobId,
            codeTransformMetadata: CodeTransformTelemetryState.instance.getCodeTransformMetaDataString(),
            result: MetadataResult.Fail,
            // TODO: make a generic reason field for telemetry logging so we don't log sensitive PII data
            reason: 'Runtime error occurred',
        })
    }
    return false
}

export async function openHilPomFile() {
    const humanInTheLoopManager = HumanInTheLoopManager.instance
    await highlightPomIssueInProject(
        humanInTheLoopManager.getNewPomFileVirtualFileReference(),
        HumanInTheLoopManager.instance.diagnosticCollection,
        humanInTheLoopManager.getManifestFileValues().sourcePomVersion
    )
}

export async function terminateHILEarly(jobID: string) {
    // Call resume with "REJECTED" state which will put our service
    // back into the normal flow and will not trigger HIL again for this step
    await resumeTransformationJob(jobID, 'REJECTED')
}

export async function finishHumanInTheLoop(selectedDependency?: string) {
    let successfulFeedbackLoop = true
    const jobId = transformByQState.getJobId()
    let hilResult: MetadataResult = MetadataResult.Pass
    const profile = AuthUtil.instance.regionProfileManager.activeRegionProfile
    try {
        if (!selectedDependency) {
            throw new Error('No dependency selected')
        }
        const humanInTheLoopManager = HumanInTheLoopManager.instance
        const manifestFileValues = humanInTheLoopManager.getManifestFileValues()
        const getUserInputValue = selectedDependency

        CodeTransformTelemetryState.instance.setCodeTransformMetaDataField({
            dependencyVersionSelected: selectedDependency,
        })
        // 6) We need to add user input to that pom.xml,
        // original pom.xml is intact somewhere, and run maven compile
        const userInputPomFileVirtualFileReference = await humanInTheLoopManager.createPomFileCopy(
            humanInTheLoopManager.getUserDependencyUpdateDir(),
            humanInTheLoopManager.getPomFileVirtualFileReference()
        )
        await humanInTheLoopManager.replacePomFileVersion(userInputPomFileVirtualFileReference, getUserInputValue)

        // 7) We need to take that output of maven and use CreateUploadUrl
        const uploadFolderInfo = humanInTheLoopManager.getUploadFolderInfo()
        await prepareProjectDependencies(uploadFolderInfo.path, uploadFolderInfo.path)
        // zipCode side effects deletes the uploadFolderInfo right away
        const uploadResult = await zipCode({
            dependenciesFolder: uploadFolderInfo,
            zipManifest: createZipManifest({
                hilZipParams: {
                    pomGroupId: manifestFileValues.pomGroupId,
                    pomArtifactId: manifestFileValues.pomArtifactId,
                    targetPomVersion: getUserInputValue,
                },
            }),
        })

        await uploadPayload(uploadResult.tempFilePath, profile, {
            transformationUploadContext: {
                jobId,
                uploadArtifactType: 'Dependencies',
            },
        })

        // inform user in chat
        transformByQState.getChatControllers()?.humanInTheLoopSelectionUploaded.fire({
            tabID: ChatSessionManager.Instance.getSession().tabID,
        })

        // 8) Once code has been uploaded we will restart the job
        await resumeTransformationJob(jobId, 'COMPLETED')

        void humanInTheLoopRetryLogic(jobId, profile)
    } catch (err: any) {
        successfulFeedbackLoop = false
        CodeTransformTelemetryState.instance.setCodeTransformMetaDataField({
            errorMessage: err.message,
        })
        hilResult = MetadataResult.Fail

        // If anything went wrong in HIL state, we should restart the job
        // with the rejected state
        await terminateHILEarly(jobId)
        void humanInTheLoopRetryLogic(jobId, profile)
    } finally {
        telemetry.codeTransform_humanInTheLoop.emit({
            codeTransformSessionId: CodeTransformTelemetryState.instance.getSessionId(),
            codeTransformJobId: jobId,
            codeTransformMetadata: CodeTransformTelemetryState.instance.getCodeTransformMetaDataString(),
            result: hilResult,
            reason: hilResult === MetadataResult.Fail ? 'Runtime error occurred' : undefined,
        })
        await HumanInTheLoopManager.instance.cleanUpArtifacts()
    }

    return successfulFeedbackLoop
}

export async function startTransformationJob(
    uploadId: string,
    transformStartTime: number,
    profile: RegionProfile | undefined
) {
    let jobId = ''
    try {
        await telemetry.codeTransform_jobStart.run(async () => {
            telemetry.record({ codeTransformSessionId: CodeTransformTelemetryState.instance.getSessionId() })

            jobId = await startJob(uploadId, profile)
            getLogger().info(`CodeTransformation: jobId: ${jobId}`)

            telemetry.record({
                codeTransformJobId: jobId,
                codeTransformRunTimeLatency: calculateTotalLatency(transformStartTime),
            })
        })

        // create local history folder(s) and store metadata
        const metadata: JobMetadata = {
            jobId: jobId,
            projectName: transformByQState.getProjectName(),
            transformationType: transformByQState.getTransformationType() ?? TransformationType.LANGUAGE_UPGRADE,
            sourceJDKVersion: transformByQState.getSourceJDKVersion() ?? JDKVersion.JDK8,
            targetJDKVersion: transformByQState.getTargetJDKVersion() ?? JDKVersion.JDK17,
            customDependencyVersionFilePath: transformByQState.getCustomDependencyVersionFilePath(),
            customBuildCommand: transformByQState.getCustomBuildCommand(),
            targetJavaHome: transformByQState.getTargetJavaHome() ?? '',
            projectPath: transformByQState.getProjectPath(),
            startTime: transformByQState.getStartTime(),
        }

        const jobHistoryPath = await createMetadataFile(transformByQState.getPayloadFilePath(), metadata)
        transformByQState.setJobHistoryPath(jobHistoryPath)
    } catch (error) {
        getLogger().error(`CodeTransformation: ${CodeWhispererConstants.failedToStartJobNotification}`, error)
        const errorMessage = (error as Error).message.toLowerCase()
        if (errorMessage.includes('too many active running jobs')) {
            transformByQState.setJobFailureErrorNotification(CodeWhispererConstants.tooManyJobsNotification)
            transformByQState.setJobFailureErrorChatMessage(CodeWhispererConstants.tooManyJobsChatMessage)
        } else if (errorMessage.includes('lines of code limit breached')) {
            transformByQState.setJobFailureErrorNotification(
                CodeWhispererConstants.linesOfCodeLimitBreachedNotification
            )
            transformByQState.setJobFailureErrorChatMessage(CodeWhispererConstants.linesOfCodeLimitBreachedChatMessage)
        } else {
            transformByQState.setJobFailureErrorNotification(
                `${CodeWhispererConstants.failedToStartJobNotification} ${errorMessage}`
            )
            transformByQState.setJobFailureErrorChatMessage(
                `${CodeWhispererConstants.failedToStartJobChatMessage} ${errorMessage}`
            )
        }
        throw new JobStartError()
    }

    await sleep(5000) // sleep before polling job status to prevent ThrottlingException
    throwIfCancelled()

    return jobId
}

export async function pollTransformationStatusUntilPlanReady(jobId: string, profile?: RegionProfile) {
    try {
        await pollTransformationJob(jobId, CodeWhispererConstants.validStatesForPlanGenerated, profile)
    } catch (error) {
        getLogger().error(`CodeTransformation: ${CodeWhispererConstants.failedToCompleteJobNotification}`, error)

        if (!transformByQState.getJobFailureErrorNotification()) {
            transformByQState.setJobFailureErrorNotification(CodeWhispererConstants.failedToCompleteJobNotification)
        }
        if (!transformByQState.getJobFailureErrorChatMessage()) {
            transformByQState.setJobFailureErrorChatMessage(CodeWhispererConstants.failedToCompleteJobChatMessage)
        }

        // try to download pre-build error logs if available
        let pathToLog = ''
        try {
            const tempToolkitFolder = await makeTemporaryToolkitFolder()
            const tempBuildLogsDir = path.join(tempToolkitFolder, 'q-transformation-build-logs')
            await downloadAndExtractResultArchive(jobId, tempBuildLogsDir)
            pathToLog = path.join(tempBuildLogsDir, 'buildCommandOutput.log')
            transformByQState.setPreBuildLogFilePath(pathToLog)
        } catch (e) {
            transformByQState.setPreBuildLogFilePath('')
            getLogger().error(
                'CodeTransformation: failed to download any possible build error logs: ' + (e as Error).message
            )
            throw e
        }

        if (fs.existsSync(pathToLog) && !transformByQState.isCancelled()) {
            throw new TransformationPreBuildError()
        } else {
            // not strictly needed to reset path here and above; doing it just to represent unavailable logs
            transformByQState.setPreBuildLogFilePath('')
            throw new PollJobError()
        }
    }
    if (transformByQState.getTransformationType() === TransformationType.SQL_CONVERSION) {
        // for now, no plan shown with SQL conversions. later, we may add one
        return
    }
    jobPlanProgress['generatePlan'] = StepProgress.Succeeded
    throwIfCancelled()
}

export async function pollTransformationStatusUntilComplete(jobId: string, profile: RegionProfile | undefined) {
    let status = ''
    try {
        status = await pollTransformationJob(jobId, CodeWhispererConstants.validStatesForCheckingDownloadUrl, profile)
    } catch (error) {
        getLogger().error(`CodeTransformation: ${CodeWhispererConstants.failedToCompleteJobNotification}`, error)
        if (!transformByQState.getJobFailureErrorNotification()) {
            transformByQState.setJobFailureErrorNotification(CodeWhispererConstants.failedToCompleteJobNotification)
        }
        if (!transformByQState.getJobFailureErrorChatMessage()) {
            transformByQState.setJobFailureErrorChatMessage(CodeWhispererConstants.failedToCompleteJobChatMessage)
        }
        throw new PollJobError()
    }

    return status
}

export async function finalizeTransformationJob(status: string) {
    if (!(status === 'COMPLETED' || status === 'PARTIALLY_COMPLETED')) {
        getLogger().error(`CodeTransformation: ${CodeWhispererConstants.failedToCompleteJobNotification}`)
        jobPlanProgress['transformCode'] = StepProgress.Failed
        if (!transformByQState.getJobFailureErrorNotification()) {
            transformByQState.setJobFailureErrorNotification(CodeWhispererConstants.failedToCompleteJobNotification)
        }
        if (!transformByQState.getJobFailureErrorChatMessage()) {
            transformByQState.setJobFailureErrorChatMessage(CodeWhispererConstants.failedToCompleteJobChatMessage)
        }
        throw new Error('Job was not successful nor partially successful')
    }
    transformByQState.setToSucceeded()
    if (status === 'PARTIALLY_COMPLETED') {
        transformByQState.setToPartiallySucceeded()
    }
    await vscode.commands.executeCommand('aws.amazonq.transformationHub.reviewChanges.reveal')
    jobPlanProgress['transformCode'] = StepProgress.Succeeded
}

export async function getValidLanguageUpgradeCandidateProjects() {
    const openProjects = await getOpenProjects()
    const javaMavenProjects = await validateOpenProjects(openProjects)
    getLogger().info(`CodeTransformation: found ${javaMavenProjects.length} projects eligible for language upgrade`)
    return javaMavenProjects
}

export async function getValidSQLConversionCandidateProjects() {
    const embeddedSQLProjects: TransformationCandidateProject[] = []
    await telemetry.codeTransform_validateProject.run(async () => {
        telemetry.record({
            codeTransformSessionId: CodeTransformTelemetryState.instance.getSessionId(),
        })
        const openProjects = await getOpenProjects()
        const javaProjects = await getJavaProjects(openProjects)
        let resultLog = ''
        for (const project of javaProjects) {
            // as long as at least one of these strings is found, project contains embedded SQL statements
            const searchStrings = ['oracle.jdbc.', 'jdbc:oracle:', 'jdbc:odbc:']
            for (const str of searchStrings) {
                const spawnResult = await findStringInDirectory(str, project.path)
                // just for telemetry purposes
                if (spawnResult.error || spawnResult.stderr) {
                    resultLog += `search error: ${JSON.stringify(spawnResult)}--`
                } else {
                    resultLog += `search complete (exit code: ${spawnResult.exitCode})--`
                }
                getLogger().info(`CodeTransformation: searching for ${str} in ${project.path}, result = ${resultLog}`)
                if (spawnResult.exitCode === 0) {
                    embeddedSQLProjects.push(project)
                    break
                }
            }
        }
        getLogger().info(
            `CodeTransformation: found ${embeddedSQLProjects.length} projects with embedded SQL statements`
        )
        telemetry.record({
            codeTransformMetadata: resultLog,
        })
    })
    return embeddedSQLProjects
}

export async function setTransformationToRunningState() {
    await setContextVariables()
    await vscode.commands.executeCommand('aws.amazonq.transformationHub.reviewChanges.reset')
    transformByQState.setToRunning()
    jobPlanProgress['uploadCode'] = StepProgress.Pending
    jobPlanProgress['buildCode'] = StepProgress.Pending
    jobPlanProgress['generatePlan'] = StepProgress.Pending
    jobPlanProgress['transformCode'] = StepProgress.Pending
    transformByQState.resetPlanSteps()
    transformByQState.resetSessionJobHistory()
    transformByQState.setJobId('') // so that details for last job are not overwritten when running one job after another
    transformByQState.setPolledJobStatus('') // so that previous job's status does not display at very beginning of this job
    transformByQState.setHasSeenTransforming(false)

    CodeTransformTelemetryState.instance.setStartTime()
    transformByQState.setStartTime(
        convertDateToTimestamp(new Date(CodeTransformTelemetryState.instance.getStartTime()))
    )

    await vscode.commands.executeCommand('workbench.view.extension.aws-codewhisperer-transformation-hub')
}

export async function postTransformationJob() {
    updateJobHistory()
    if (jobPlanProgress['uploadCode'] !== StepProgress.Succeeded) {
        jobPlanProgress['uploadCode'] = StepProgress.Failed
    }
    if (jobPlanProgress['buildCode'] !== StepProgress.Succeeded) {
        jobPlanProgress['buildCode'] = StepProgress.Failed
    }
    if (jobPlanProgress['generatePlan'] !== StepProgress.Succeeded) {
        jobPlanProgress['generatePlan'] = StepProgress.Failed
    }
    if (jobPlanProgress['transformCode'] !== StepProgress.Succeeded) {
        jobPlanProgress['transformCode'] = StepProgress.Failed
    }

    let chatMessage = transformByQState.getJobFailureErrorChatMessage()
    if (transformByQState.isSucceeded()) {
        chatMessage = CodeWhispererConstants.jobCompletedChatMessage
    } else if (transformByQState.isPartiallySucceeded()) {
        chatMessage = CodeWhispererConstants.jobPartiallyCompletedChatMessage
    }

    if (transformByQState.getSourceJDKVersion() !== transformByQState.getTargetJDKVersion()) {
        chatMessage += CodeWhispererConstants.upgradeLibrariesMessage
    }

    transformByQState.getChatControllers()?.transformationFinished.fire({
        message: chatMessage,
        tabID: ChatSessionManager.Instance.getSession().tabID,
    })
    const durationInMs = calculateTotalLatency(CodeTransformTelemetryState.instance.getStartTime())
    const resultStatusMessage = transformByQState.getStatus()

    telemetry.codeTransform_totalRunTime.emit({
        codeTransformSessionId: CodeTransformTelemetryState.instance.getSessionId(),
        codeTransformJobId: transformByQState.getJobId(),
        codeTransformResultStatusMessage: resultStatusMessage,
        codeTransformRunTimeLatency: durationInMs,
        reason: transformByQState.getPolledJobStatus(),
        result:
            transformByQState.isSucceeded() || transformByQState.isPartiallySucceeded()
                ? MetadataResult.Pass
                : MetadataResult.Fail,
    })

    let notificationMessage = ''

    if (transformByQState.isSucceeded()) {
        notificationMessage = CodeWhispererConstants.jobCompletedNotification
        if (transformByQState.getSourceJDKVersion() !== transformByQState.getTargetJDKVersion()) {
            notificationMessage += CodeWhispererConstants.upgradeLibrariesMessage
        }
        void vscode.window.showInformationMessage(notificationMessage, {
            title: localizedText.ok,
        })
    } else if (transformByQState.isPartiallySucceeded()) {
        notificationMessage = CodeWhispererConstants.jobPartiallyCompletedNotification
        if (transformByQState.getSourceJDKVersion() !== transformByQState.getTargetJDKVersion()) {
            notificationMessage += CodeWhispererConstants.upgradeLibrariesMessage
        }
        void vscode.window
            .showInformationMessage(notificationMessage, CodeWhispererConstants.amazonQFeedbackText)
            .then((choice) => {
                if (choice === CodeWhispererConstants.amazonQFeedbackText) {
                    void submitFeedback(
                        placeholder,
                        CodeWhispererConstants.amazonQFeedbackKey,
                        getFeedbackCommentData()
                    )
                }
            })
    }

<<<<<<< HEAD
    if (transformByQState.getPayloadFilePath()) {
        // delete original upload ZIP at very end of transformation
        fs.rmSync(transformByQState.getPayloadFilePath(), { force: true })
    }
    // delete temporary build logs file
    const logFilePath = path.join(os.tmpdir(), 'build-logs.txt')
    if (fs.existsSync(logFilePath)) {
        fs.rmSync(logFilePath, { force: true })
    }
=======
    await cleanupTempJobFiles(
        transformByQState.getJobHistoryPath(),
        transformByQState.getPolledJobStatus(),
        transformByQState.getPayloadFilePath()
    )
>>>>>>> fc8242b9

    // attempt download for user
    // TODO: refactor as explained here https://github.com/aws/aws-toolkit-vscode/pull/6519/files#r1946873107
    if (transformByQState.isSucceeded() || transformByQState.isPartiallySucceeded()) {
        await vscode.commands.executeCommand('aws.amazonq.transformationHub.reviewChanges.startReview')
    }

    // store job details and diff path locally (history)
    // TODO: ideally when job is cancelled, should be stored as CANCELLED instead of FAILED (remove this if statement after bug is fixed)
    if (!transformByQState.isCancelled()) {
        const latest = sessionJobHistory[transformByQState.getJobId()]
        await writeToHistoryFile(
            latest.startTime,
            latest.projectName,
            latest.status,
            latest.duration,
            transformByQState.getJobId(),
            transformByQState.getJobHistoryPath()
        )
    }
}

export async function transformationJobErrorHandler(error: any) {
    if (!transformByQState.isCancelled()) {
        // means some other error occurred; cancellation already handled by now with stopTransformByQ
        await stopJob(transformByQState.getJobId())
        transformByQState.setToFailed()
        transformByQState.setPolledJobStatus('FAILED')
        // jobFailureErrorNotification should always be defined here
<<<<<<< HEAD
        const displayedErrorMessage =
            transformByQState.getJobFailureErrorNotification() ?? CodeWhispererConstants.failedToCompleteJobNotification
        transformByQState.setJobFailureErrorChatMessage(
            transformByQState.getJobFailureErrorChatMessage() ?? CodeWhispererConstants.failedToCompleteJobChatMessage
        )
        void vscode.window
            .showErrorMessage(displayedErrorMessage, CodeWhispererConstants.amazonQFeedbackText)
            .then((choice) => {
                if (choice === CodeWhispererConstants.amazonQFeedbackText) {
                    void submitFeedback(
                        placeholder,
                        CodeWhispererConstants.amazonQFeedbackKey,
                        getFeedbackCommentData()
                    )
                }
            })
=======
        transformByQState.setJobFailureErrorChatMessage(
            transformByQState.getJobFailureErrorChatMessage() ?? CodeWhispererConstants.failedToCompleteJobChatMessage
        )
>>>>>>> fc8242b9
    } else {
        transformByQState.setToCancelled()
        transformByQState.setPolledJobStatus('CANCELLED')
    }
    getLogger().error(`CodeTransformation: ${error.message}`)

    transformByQState.getChatControllers()?.errorThrown.fire({
        error,
        tabID: ChatSessionManager.Instance.getSession().tabID,
    })
}

export async function cleanupTransformationJob() {
    clearInterval(transformByQState.getIntervalId())
    transformByQState.setJobDefaults()
    await setContext('gumby.isStopButtonAvailable', false)
    await vscode.commands.executeCommand(
        'aws.amazonq.showPlanProgressInHub',
        CodeTransformTelemetryState.instance.getStartTime()
    )
    CodeTransformTelemetryState.instance.resetCodeTransformMetaDataField()
}

export async function stopTransformByQ(jobId: string) {
    await telemetry.codeTransform_jobIsCancelledByUser.run(async () => {
        telemetry.record({
            codeTransformSessionId: CodeTransformTelemetryState.instance.getSessionId(),
            codeTransformJobId: jobId,
        })
        if (transformByQState.isRunning()) {
            getLogger().info('CodeTransformation: User requested to stop transformation. Stopping transformation.')
            transformByQState.setToCancelled()
            transformByQState.setPolledJobStatus('CANCELLED')
            await setContext('gumby.isStopButtonAvailable', false)
            try {
                await stopJob(jobId)
                void vscode.window
                    .showErrorMessage(
                        CodeWhispererConstants.jobCancelledNotification,
                        CodeWhispererConstants.amazonQFeedbackText
                    )
                    .then((choice) => {
                        if (choice === CodeWhispererConstants.amazonQFeedbackText) {
                            void submitFeedback(
                                placeholder,
                                CodeWhispererConstants.amazonQFeedbackKey,
                                getFeedbackCommentData()
                            )
                        }
                    })
            } catch (err) {
                void vscode.window
                    .showErrorMessage(
                        CodeWhispererConstants.errorStoppingJobNotification,
                        CodeWhispererConstants.amazonQFeedbackText
                    )
                    .then((choice) => {
                        if (choice === CodeWhispererConstants.amazonQFeedbackText) {
                            void submitFeedback(
                                placeholder,
                                CodeWhispererConstants.amazonQFeedbackKey,
                                getFeedbackCommentData()
                            )
                        }
                    })
                getLogger().error(`CodeTransformation: Error stopping transformation ${err}`)
            }
        }
    })
}

async function setContextVariables() {
    await setContext('gumby.wasQCodeTransformationUsed', true)
    await setContext('gumby.isStopButtonAvailable', true)
    await setContext('gumby.isPlanAvailable', false)
    await setContext('gumby.isSummaryAvailable', false)
}<|MERGE_RESOLUTION|>--- conflicted
+++ resolved
@@ -5,7 +5,6 @@
 
 import * as vscode from 'vscode'
 import * as fs from 'fs' // eslint-disable-line no-restricted-imports
-import os from 'os'
 import path from 'path'
 import { getLogger } from '../../shared/logger/logger'
 import * as CodeWhispererConstants from '../models/constants'
@@ -748,23 +747,11 @@
             })
     }
 
-<<<<<<< HEAD
-    if (transformByQState.getPayloadFilePath()) {
-        // delete original upload ZIP at very end of transformation
-        fs.rmSync(transformByQState.getPayloadFilePath(), { force: true })
-    }
-    // delete temporary build logs file
-    const logFilePath = path.join(os.tmpdir(), 'build-logs.txt')
-    if (fs.existsSync(logFilePath)) {
-        fs.rmSync(logFilePath, { force: true })
-    }
-=======
     await cleanupTempJobFiles(
         transformByQState.getJobHistoryPath(),
         transformByQState.getPolledJobStatus(),
         transformByQState.getPayloadFilePath()
     )
->>>>>>> fc8242b9
 
     // attempt download for user
     // TODO: refactor as explained here https://github.com/aws/aws-toolkit-vscode/pull/6519/files#r1946873107
@@ -794,28 +781,9 @@
         transformByQState.setToFailed()
         transformByQState.setPolledJobStatus('FAILED')
         // jobFailureErrorNotification should always be defined here
-<<<<<<< HEAD
-        const displayedErrorMessage =
-            transformByQState.getJobFailureErrorNotification() ?? CodeWhispererConstants.failedToCompleteJobNotification
         transformByQState.setJobFailureErrorChatMessage(
             transformByQState.getJobFailureErrorChatMessage() ?? CodeWhispererConstants.failedToCompleteJobChatMessage
         )
-        void vscode.window
-            .showErrorMessage(displayedErrorMessage, CodeWhispererConstants.amazonQFeedbackText)
-            .then((choice) => {
-                if (choice === CodeWhispererConstants.amazonQFeedbackText) {
-                    void submitFeedback(
-                        placeholder,
-                        CodeWhispererConstants.amazonQFeedbackKey,
-                        getFeedbackCommentData()
-                    )
-                }
-            })
-=======
-        transformByQState.setJobFailureErrorChatMessage(
-            transformByQState.getJobFailureErrorChatMessage() ?? CodeWhispererConstants.failedToCompleteJobChatMessage
-        )
->>>>>>> fc8242b9
     } else {
         transformByQState.setToCancelled()
         transformByQState.setPolledJobStatus('CANCELLED')
