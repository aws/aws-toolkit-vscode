--- conflicted
+++ resolved
@@ -31,12 +31,9 @@
 import { Mutable } from '../../shared/utilities/tsUtils'
 import { CodeWhispererSource } from './types'
 import { FeatureConfigProvider } from '../service/featureConfigProvider'
-<<<<<<< HEAD
 import { TelemetryHelper } from '../util/telemetryHelper'
-=======
 import { Auth, AwsConnection } from '../../auth'
 import { once } from '../../shared/utilities/functionUtils'
->>>>>>> 09bbefa5
 
 export const toggleCodeSuggestions = Commands.declare(
     { id: 'aws.codeWhisperer.toggleCodeSuggestion', compositeKey: { 1: 'source' } },
