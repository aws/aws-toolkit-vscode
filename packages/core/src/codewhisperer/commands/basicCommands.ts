--- conflicted
+++ resolved
@@ -148,35 +148,6 @@
 
 export const showLogs = Commands.declare(
     { id: 'aws.amazonq.showLogs', compositeKey: { 1: 'source' } },
-<<<<<<< HEAD
-    () => async (_: VsCodeCommandArg, source: CodeWhispererSource) => {
-        if (_ !== placeholder) {
-            source = 'ellipsesMenu'
-        }
-
-        // Show warning message without buttons - just informational
-        void vscode.window.showWarningMessage(
-            'Log files may contain sensitive information such as account IDs, resource names, and other data. Be careful when sharing these logs.'
-        )
-
-        // Get the log directory path
-        const logFolderPath = globals.context.logUri?.fsPath
-        const path = require('path')
-        const logFilePath = path.join(logFolderPath, 'Amazon Q Logs.log')
-        if (logFilePath) {
-            // Open the log directory in the OS file explorer directly
-            await vscode.commands.executeCommand('revealFileInOS', vscode.Uri.file(logFilePath))
-        } else {
-            // Fallback: show error if log path is not available
-            void vscode.window.showErrorMessage('Log location not available.')
-        }
-    }
-)
-
-export const showExploreAgentsView = Commands.declare(
-    { id: 'aws.amazonq.exploreAgents', compositeKey: { 1: 'source' } },
-=======
->>>>>>> 0fcd624a
     () => async (_: VsCodeCommandArg, source: CodeWhispererSource) => {
         if (_ !== placeholder) {
             source = 'ellipsesMenu'
