--- conflicted
+++ resolved
@@ -104,11 +104,7 @@
         // Add settings and signout
         createSeparator(),
         createSettingsNode(),
-<<<<<<< HEAD
-        ...(AuthUtil.instance.isIdcConnection() ? [createSelectRegionProfileNode()] : []),
-=======
-        ...(isUsingEnterpriseSso && regionProfile ? [createSelectRegionProfileNode(regionProfile)] : []),
->>>>>>> c58c9e1f
+        ...(AuthUtil.instance.isIdcConnection() && regionProfile ? [createSelectRegionProfileNode(regionProfile)] : []),
         ...(AuthUtil.instance.isConnected() && !hasVendedIamCredentials() && !hasVendedCredentialsFromMetadata()
             ? [createSignout()]
             : []),
