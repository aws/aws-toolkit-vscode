--- conflicted
+++ resolved
@@ -1097,12 +1097,8 @@
         "CreateWorkspaceRequestWorkspaceRootString": {
             "type": "string",
             "max": 1024,
-<<<<<<< HEAD
-            "min": 1
-=======
-            "min": 1,
-            "sensitive": true
->>>>>>> 5768cf59
+            "min": 1,
+            "sensitive": true
         },
         "CreateWorkspaceResponse": {
             "type": "structure",
@@ -1503,8 +1499,6 @@
             "max": 2048,
             "min": 0
         },
-<<<<<<< HEAD
-=======
         "Event": {
             "type": "structure",
             "required": ["eventId", "generationId", "eventTimestamp", "eventType", "eventBlob"],
@@ -1533,7 +1527,6 @@
             "max": 100,
             "min": 1
         },
->>>>>>> 5768cf59
         "ExternalIdentityDetails": {
             "type": "structure",
             "members": {
@@ -1687,12 +1680,8 @@
                 "TASK_ASSIST",
                 "TRANSFORMATIONS",
                 "CHAT_CUSTOMIZATION",
-<<<<<<< HEAD
-                "TRANSFORMATIONS_WEBAPP"
-=======
                 "TRANSFORMATIONS_WEBAPP",
                 "FEATURE_DEVELOPMENT"
->>>>>>> 5768cf59
             ],
             "max": 64,
             "min": 1
@@ -2150,12 +2139,8 @@
         "ListWorkspaceMetadataRequestWorkspaceRootString": {
             "type": "string",
             "max": 1024,
-<<<<<<< HEAD
-            "min": 1
-=======
-            "min": 1,
-            "sensitive": true
->>>>>>> 5768cf59
+            "min": 1,
+            "sensitive": true
         },
         "ListWorkspaceMetadataResponse": {
             "type": "structure",
@@ -2198,14 +2183,11 @@
             "min": 1,
             "pattern": "[-a-zA-Z0-9._]*"
         },
-<<<<<<< HEAD
-=======
         "NextToken": {
             "type": "string",
             "max": 1000,
             "min": 0
         },
->>>>>>> 5768cf59
         "Notifications": {
             "type": "list",
             "member": { "shape": "NotificationsFeature" },
@@ -3932,8 +3914,6 @@
                 "programmingLanguage": { "shape": "ProgrammingLanguage" }
             }
         },
-<<<<<<< HEAD
-=======
         "WorkspaceFolderList": {
             "type": "list",
             "member": { "shape": "WorkspaceFolderListMemberString" },
@@ -3946,7 +3926,6 @@
             "min": 1,
             "sensitive": true
         },
->>>>>>> 5768cf59
         "WorkspaceList": {
             "type": "list",
             "member": { "shape": "WorkspaceMetadata" }
