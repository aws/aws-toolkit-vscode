/*!
 * Copyright Amazon.com, Inc. or its affiliates. All Rights Reserved.
 * SPDX-License-Identifier: Apache-2.0
 */

export { activate, shutdown } from './activation'
<<<<<<< HEAD
export { AuthUtil, getChatAuthState, AuthState } from './util/authUtil'
export { CodeSuggestionsState } from './models/model'
export { amazonQDismissedKey } from './models/constants'
=======
export { AuthUtil, AuthState, refreshToolkitQState } from './util/authUtil'
export { CodeSuggestionsState } from './models/model'
>>>>>>> abe06ebb
<|MERGE_RESOLUTION|>--- conflicted
+++ resolved
@@ -4,11 +4,6 @@
  */
 
 export { activate, shutdown } from './activation'
-<<<<<<< HEAD
-export { AuthUtil, getChatAuthState, AuthState } from './util/authUtil'
-export { CodeSuggestionsState } from './models/model'
-export { amazonQDismissedKey } from './models/constants'
-=======
 export { AuthUtil, AuthState, refreshToolkitQState } from './util/authUtil'
 export { CodeSuggestionsState } from './models/model'
->>>>>>> abe06ebb
+export { amazonQDismissedKey } from './models/constants'