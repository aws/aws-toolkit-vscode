--- conflicted
+++ resolved
@@ -3,11 +3,6 @@
  * SPDX-License-Identifier: Apache-2.0
  */
 import { fromExtensionManifest, migrateSetting } from '../../shared/settings'
-<<<<<<< HEAD
-import globals from '../../shared/extensionGlobals'
-import { codewhispererSettingsImportedKey } from '../models/constants'
-=======
->>>>>>> 629a519f
 
 const description = {
     showInlineCodeSuggestionsWithCodeReferences: Boolean, // eslint-disable-line id-length
@@ -16,16 +11,8 @@
 }
 
 export class CodeWhispererSettings extends fromExtensionManifest('amazonQ', description) {
-<<<<<<< HEAD
-    public async importSettings() {
-        if (globals.context.globalState.get<boolean>(codewhispererSettingsImportedKey)) {
-            return
-        }
-
-=======
     // TODO: Remove after a few releases
     public async importSettings() {
->>>>>>> 629a519f
         await migrateSetting(
             { key: 'aws.codeWhisperer.includeSuggestionsWithCodeReferences', type: Boolean },
             { key: 'amazonQ.showInlineCodeSuggestionsWithCodeReferences' }
@@ -38,11 +25,6 @@
             { key: 'aws.codeWhisperer.shareCodeWhispererContentWithAWS', type: Boolean },
             { key: 'amazonQ.shareContentWithAWS' }
         )
-<<<<<<< HEAD
-
-        await globals.context.globalState.update(codewhispererSettingsImportedKey, true)
-=======
->>>>>>> 629a519f
     }
 
     public isSuggestionsWithCodeReferencesEnabled(): boolean {
