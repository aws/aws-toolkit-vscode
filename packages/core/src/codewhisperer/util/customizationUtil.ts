--- conflicted
+++ resolved
@@ -334,35 +334,12 @@
 }
 
 export const getAvailableCustomizationsList = async () => {
-<<<<<<< HEAD
-    const items: (Customization & { profile: RegionProfile })[] = []
-    const profiles: RegionProfile[] = []
-    try {
-        const r = await AuthUtil.instance.regionProfileManager.listRegionProfile(true)
-        profiles.push(...r)
-    } catch (e) {
-        getLogger().error(`Failed to list customizations because listAvailableProfiles failed %s`, (e as Error).message)
-        return []
-    }
-
-    for (const profile of profiles) {
-        const provider = await CustomizationProvider.init(profile)
-        const customizations = await provider.listAvailableCustomizations()
-
-        for (const c of customizations) {
-            items.push({
-                ...c,
-                profile: profile,
-            })
-        }
-=======
     const items: Customization[] = []
     const response = await codeWhispererClient.listAvailableCustomizations()
     for (const customizations of response.map(
         (listAvailableCustomizationsResponse) => listAvailableCustomizationsResponse.customizations
     )) {
         items.push(...customizations)
->>>>>>> 9d7f4452
     }
 
     return items
