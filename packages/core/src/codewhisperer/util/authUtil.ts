/*!
 * Copyright Amazon.com, Inc. or its affiliates. All Rights Reserved.
 * SPDX-License-Identifier: Apache-2.0
 */

import * as vscode from 'vscode'
import * as localizedText from '../../shared/localizedText'
import * as nls from 'vscode-nls'
import { ToolkitError } from '../../shared/errors'
import { AmazonQPromptSettings } from '../../shared/settings'
import {
    scopesCodeWhispererCore,
    scopesCodeWhispererChat,
    scopesFeatureDev,
    scopesGumby,
    TelemetryMetadata,
    scopesSsoAccountAccess,
    hasScopes,
} from '../../auth/connection'
import { getLogger } from '../../shared/logger/logger'
import { Commands } from '../../shared/vscode/commands2'
import { vsCodeState } from '../models/model'
import { showReauthenticateMessage } from '../../shared/utilities/messages'
import { showAmazonQWalkthroughOnce } from '../../amazonq/onboardingPage/walkthrough'
import { setContext } from '../../shared/vscode/setContext'
import { openUrl } from '../../shared/utilities/vsCodeUtils'
import { telemetry } from '../../shared/telemetry/telemetry'
import { AuthStateEvent, LanguageClientAuth, LoginTypes, SsoLogin } from '../../auth/auth2'
import { builderIdStartUrl } from '../../auth/sso/constants'
import { VSCODE_EXTENSION_ID } from '../../shared/extensions'
import { RegionProfileManager } from '../region/regionProfileManager'
<<<<<<< HEAD
import { AuthFormId } from '../../login/webview/vue/types'

const localize = nls.loadMessageBundle()
=======
>>>>>>> c58c9e1f

/** Backwards compatibility for connections w pre-chat scopes */
export const codeWhispererCoreScopes = [...scopesCodeWhispererCore]
export const codeWhispererChatScopes = [...codeWhispererCoreScopes, ...scopesCodeWhispererChat]
export const amazonQScopes = [...codeWhispererChatScopes, ...scopesGumby, ...scopesFeatureDev]

/** AuthProvider interface for the auth functionality needed by RegionProfileManager  */
export interface IAuthProvider {
    isConnected(): boolean
    isBuilderIdConnection(): boolean
    isIdcConnection(): boolean
    isSsoSession(): boolean
    getToken(): Promise<string>
    readonly profileName: string
    readonly connection?: { region: string; startUrl: string }
}

/**
 * Handles authentication within Amazon Q.
 * Amazon Q only supports a single connection at a time.
 */
export class AuthUtil implements IAuthProvider {
    public readonly profileName = VSCODE_EXTENSION_ID.amazonq
    public readonly regionProfileManager: RegionProfileManager

    // IAM login currently not supported
    private session: SsoLogin

    static create(lspAuth: LanguageClientAuth) {
        return (this.#instance ??= new this(lspAuth))
    }

    static #instance: AuthUtil
    public static get instance() {
        if (!this.#instance) {
            throw new ToolkitError('AuthUtil not ready. Was it initialized with a running LSP?')
        }
        return this.#instance
    }

<<<<<<< HEAD
    private constructor(private readonly lspAuth: LanguageClientAuth) {
        this.session = new SsoLogin(this.profileName, this.lspAuth)
        this.onDidChangeConnectionState((e: AuthStateEvent) => this.stateChangeHandler(e))
=======
    public readonly secondaryAuth = getSecondaryAuth(
        this.auth,
        'codewhisperer',
        'Amazon Q',
        isValidCodeWhispererCoreConnection
    )
    public readonly restore = () => this.secondaryAuth.restoreConnection()

    public constructor(
        public readonly auth = Auth.instance,
        public readonly regionProfileManager = new RegionProfileManager(() => this.conn)
    ) {}

    public initCodeWhispererHooks = once(() => {
        this.auth.onDidChangeConnectionState(async (e) => {
            getLogger().info(`codewhisperer: connection changed to ${e.state}: ${e.id}`)
            if (e.state !== 'authenticating') {
                await this.refreshCodeWhisperer()
            }

            await this.setVscodeContextProps()
        })

        this.secondaryAuth.onDidChangeActiveConnection(async () => {
            getLogger().info(`codewhisperer: active connection changed`)
            if (this.isValidEnterpriseSsoInUse()) {
                void vscode.commands.executeCommand('aws.amazonq.notifyNewCustomizations')
                await this.regionProfileManager.restoreProfileSelection()
            }
            vsCodeState.isFreeTierLimitReached = false
            await Promise.all([
                // onDidChangeActiveConnection may trigger before these modules are activated.
                Commands.tryExecute('aws.amazonq.refreshStatusBar'),
                Commands.tryExecute('aws.amazonq.updateReferenceLog'),
            ])

            await this.setVscodeContextProps()

            // To check valid connection
            if (this.isValidEnterpriseSsoInUse() || (this.isBuilderIdInUse() && !this.isConnectionExpired())) {
                await showAmazonQWalkthroughOnce()
            }

            if (!this.isConnected()) {
                await this.regionProfileManager.invalidateProfile(this.regionProfileManager.activeRegionProfile?.arn)
                await this.regionProfileManager.clearCache()
            }
        })
>>>>>>> c58c9e1f

        this.regionProfileManager = new RegionProfileManager(this)
        this.regionProfileManager.onDidChangeRegionProfile(async () => {
            await this.setVscodeContextProps()
        })
    }

    isSsoSession() {
        return this.session.loginType === LoginTypes.SSO
    }

    async restore() {
        await this.session.restore()
    }

    async login(startUrl: string, region: string) {
        const response = await this.session.login({ startUrl, region, scopes: amazonQScopes })
        await showAmazonQWalkthroughOnce()

        return response
    }

    reauthenticate() {
        if (!this.isSsoSession()) {
            throw new ToolkitError('Cannot reauthenticate non-SSO session.')
        }

        return this.session.reauthenticate()
    }

    logout() {
        if (!this.isSsoSession()) {
            // Only SSO requires logout
            return
        }
        this.lspAuth.deleteBearerToken()
        return this.session.logout()
    }

    async getToken() {
        if (this.isSsoSession()) {
            return (await this.session.getToken()).token
        } else {
            throw new ToolkitError('Cannot get token for non-SSO session.')
        }
    }

    get connection() {
        return this.session.data
    }

    getAuthState() {
        return this.session.getConnectionState()
    }

    isConnected() {
        return this.getAuthState() === 'connected'
    }

    isConnectionExpired() {
        return this.getAuthState() === 'expired'
    }

    isBuilderIdConnection() {
        return this.connection?.startUrl === builderIdStartUrl
    }

    isIdcConnection() {
        return Boolean(this.connection?.startUrl && this.connection?.startUrl !== builderIdStartUrl)
    }

    onDidChangeConnectionState(handler: (e: AuthStateEvent) => any) {
        return this.session.onDidChangeConnectionState(handler)
    }

    public async setVscodeContextProps(state = this.getAuthState()) {
        await setContext('aws.codewhisperer.connected', state === 'connected')
        const showAmazonQLoginView =
            !this.isConnected() || this.isConnectionExpired() || this.regionProfileManager.requireProfileSelection()
        await setContext('aws.amazonq.showLoginView', showAmazonQLoginView)
        await setContext('aws.amazonq.connectedSsoIdc', this.isIdcConnection())
        await setContext('aws.codewhisperer.connectionExpired', state === 'expired')
    }

    private reauthenticatePromptShown: boolean = false
    public async showReauthenticatePrompt(isAutoTrigger?: boolean) {
        if (isAutoTrigger && this.reauthenticatePromptShown) {
            return
        }

        await showReauthenticateMessage({
            message: localizedText.connectionExpired('Amazon Q'),
            connect: localizedText.reauthenticate,
            suppressId: 'codeWhispererConnectionExpired',
            settings: AmazonQPromptSettings.instance,
            reauthFunc: async () => {
                await this.reauthenticate()
            },
        })

        if (isAutoTrigger) {
            this.reauthenticatePromptShown = true
        }
    }

    private _isCustomizationFeatureEnabled: boolean = false
    public get isCustomizationFeatureEnabled(): boolean {
        return this._isCustomizationFeatureEnabled
    }

    // This boolean controls whether the Select Customization node will be visible. A change to this value
    // means that the old UX was wrong and must refresh the devTool tree.
    public set isCustomizationFeatureEnabled(value: boolean) {
        if (this._isCustomizationFeatureEnabled === value) {
            return
        }
        this._isCustomizationFeatureEnabled = value
        void Commands.tryExecute('aws.amazonq.refreshStatusBar')
    }

    public async notifyReauthenticate(isAutoTrigger?: boolean) {
        void this.showReauthenticatePrompt(isAutoTrigger)
        await this.setVscodeContextProps()
    }

    public async notifySessionConfiguration() {
        const suppressId = 'amazonQSessionConfigurationMessage'
        const settings = AmazonQPromptSettings.instance
        const shouldShow = settings.isPromptEnabled(suppressId)
        if (!shouldShow) {
            return
        }

        const message = localize(
            'aws.amazonq.sessionConfiguration.message',
            'Your maximum session length for Amazon Q can be extended to 90 days by your administrator. For more information, refer to How to extend the session duration for Amazon Q in the IDE in the IAM Identity Center User Guide.'
        )

        const learnMoreUrl = vscode.Uri.parse(
            'https://docs.aws.amazon.com/singlesignon/latest/userguide/configure-user-session.html#90-day-extended-session-duration'
        )
        await telemetry.toolkit_showNotification.run(async () => {
            telemetry.record({ id: 'sessionExtension' })
            void vscode.window.showInformationMessage(message, localizedText.learnMore).then(async (resp) => {
                await telemetry.toolkit_invokeAction.run(async () => {
                    if (resp === localizedText.learnMore) {
                        telemetry.record({ action: 'learnMore' })
                        await openUrl(learnMoreUrl)
                    } else {
                        telemetry.record({ action: 'dismissSessionExtensionNotification' })
                    }
                    await settings.disablePrompt(suppressId)
                })
            })
        })
    }

    private async stateChangeHandler(e: AuthStateEvent) {
        if (e.state === 'refreshed') {
            const params = this.isSsoSession() ? (await this.session.getToken()).updateCredentialsParams : undefined
            await this.lspAuth.updateBearerToken(params!)
            return
        } else {
            getLogger().info(`codewhisperer: connection changed to ${e.state}`)
            await this.refreshState(e.state)
        }
    }

    private async refreshState(state = this.getAuthState()) {
        if (state === 'expired' || state === 'notConnected') {
            if (this.isIdcConnection()) {
                await this.regionProfileManager.invalidateProfile(this.regionProfileManager.activeRegionProfile?.arn)
            }
            this.lspAuth.deleteBearerToken()
        }
        if (state === 'connected') {
            if (this.isIdcConnection()) {
                await this.regionProfileManager.restoreProfileSelection()
            }
            const bearerTokenParams = (await this.session.getToken()).updateCredentialsParams
            await this.lspAuth.updateBearerToken(bearerTokenParams)
        }

        vsCodeState.isFreeTierLimitReached = false
        await this.setVscodeContextProps(state)
        await Promise.all([
            Commands.tryExecute('aws.amazonq.refreshStatusBar'),
            Commands.tryExecute('aws.amazonq.updateReferenceLog'),
        ])

        if (state === 'connected' && this.isIdcConnection()) {
            void vscode.commands.executeCommand('aws.amazonq.notifyNewCustomizations')
        }
    }

    async getTelemetryMetadata(): Promise<TelemetryMetadata> {
        if (!this.isConnected()) {
            return {
                id: 'undefined',
            }
        }

        if (this.isSsoSession()) {
            const ssoSessionDetails = (await this.session.getProfile()).ssoSession?.settings
            return {
                authScopes: ssoSessionDetails?.sso_registration_scopes?.join(','),
                credentialSourceId: AuthUtil.instance.isBuilderIdConnection() ? 'awsId' : 'iamIdentityCenter',
                credentialStartUrl: AuthUtil.instance.connection?.startUrl,
                awsRegion: AuthUtil.instance.connection?.region,
            }
        } else if (!AuthUtil.instance.isSsoSession) {
            return {
                credentialSourceId: 'sharedCredentials',
            }
        }

        throw new Error('getTelemetryMetadataForConn() called with unknown connection type')
    }

    async getAuthFormIds(): Promise<AuthFormId[]> {
        if (!this.isConnected()) {
            return []
        }

        const authIds: AuthFormId[] = []
        let connType: 'builderId' | 'identityCenter'

        // TODO: update when there is IAM support
        if (!this.isSsoSession()) {
            return ['credentials']
        } else if (this.isBuilderIdConnection()) {
            connType = 'builderId'
        } else if (this.isIdcConnection()) {
            connType = 'identityCenter'
            const ssoSessionDetails = (await this.session.getProfile()).ssoSession?.settings
            if (hasScopes(ssoSessionDetails?.sso_registration_scopes ?? [], scopesSsoAccountAccess)) {
                authIds.push('identityCenterExplorer')
            }
        } else {
            return ['unknown']
        }
        authIds.push(`${connType}CodeWhisperer`)

        return authIds
    }
}<|MERGE_RESOLUTION|>--- conflicted
+++ resolved
@@ -26,15 +26,12 @@
 import { openUrl } from '../../shared/utilities/vsCodeUtils'
 import { telemetry } from '../../shared/telemetry/telemetry'
 import { AuthStateEvent, LanguageClientAuth, LoginTypes, SsoLogin } from '../../auth/auth2'
-import { builderIdStartUrl } from '../../auth/sso/constants'
+import { builderIdStartUrl, internalStartUrl } from '../../auth/sso/constants'
 import { VSCODE_EXTENSION_ID } from '../../shared/extensions'
 import { RegionProfileManager } from '../region/regionProfileManager'
-<<<<<<< HEAD
 import { AuthFormId } from '../../login/webview/vue/types'
 
 const localize = nls.loadMessageBundle()
-=======
->>>>>>> c58c9e1f
 
 /** Backwards compatibility for connections w pre-chat scopes */
 export const codeWhispererCoreScopes = [...scopesCodeWhispererCore]
@@ -75,60 +72,9 @@
         return this.#instance
     }
 
-<<<<<<< HEAD
     private constructor(private readonly lspAuth: LanguageClientAuth) {
         this.session = new SsoLogin(this.profileName, this.lspAuth)
         this.onDidChangeConnectionState((e: AuthStateEvent) => this.stateChangeHandler(e))
-=======
-    public readonly secondaryAuth = getSecondaryAuth(
-        this.auth,
-        'codewhisperer',
-        'Amazon Q',
-        isValidCodeWhispererCoreConnection
-    )
-    public readonly restore = () => this.secondaryAuth.restoreConnection()
-
-    public constructor(
-        public readonly auth = Auth.instance,
-        public readonly regionProfileManager = new RegionProfileManager(() => this.conn)
-    ) {}
-
-    public initCodeWhispererHooks = once(() => {
-        this.auth.onDidChangeConnectionState(async (e) => {
-            getLogger().info(`codewhisperer: connection changed to ${e.state}: ${e.id}`)
-            if (e.state !== 'authenticating') {
-                await this.refreshCodeWhisperer()
-            }
-
-            await this.setVscodeContextProps()
-        })
-
-        this.secondaryAuth.onDidChangeActiveConnection(async () => {
-            getLogger().info(`codewhisperer: active connection changed`)
-            if (this.isValidEnterpriseSsoInUse()) {
-                void vscode.commands.executeCommand('aws.amazonq.notifyNewCustomizations')
-                await this.regionProfileManager.restoreProfileSelection()
-            }
-            vsCodeState.isFreeTierLimitReached = false
-            await Promise.all([
-                // onDidChangeActiveConnection may trigger before these modules are activated.
-                Commands.tryExecute('aws.amazonq.refreshStatusBar'),
-                Commands.tryExecute('aws.amazonq.updateReferenceLog'),
-            ])
-
-            await this.setVscodeContextProps()
-
-            // To check valid connection
-            if (this.isValidEnterpriseSsoInUse() || (this.isBuilderIdInUse() && !this.isConnectionExpired())) {
-                await showAmazonQWalkthroughOnce()
-            }
-
-            if (!this.isConnected()) {
-                await this.regionProfileManager.invalidateProfile(this.regionProfileManager.activeRegionProfile?.arn)
-                await this.regionProfileManager.clearCache()
-            }
-        })
->>>>>>> c58c9e1f
 
         this.regionProfileManager = new RegionProfileManager(this)
         this.regionProfileManager.onDidChangeRegionProfile(async () => {
@@ -198,6 +144,10 @@
 
     isIdcConnection() {
         return Boolean(this.connection?.startUrl && this.connection?.startUrl !== builderIdStartUrl)
+    }
+
+    isInternalAmazonUser(): boolean {
+        return this.isConnected() && this.connection?.startUrl === internalStartUrl
     }
 
     onDidChangeConnectionState(handler: (e: AuthStateEvent) => any) {
@@ -301,6 +251,7 @@
         if (state === 'expired' || state === 'notConnected') {
             if (this.isIdcConnection()) {
                 await this.regionProfileManager.invalidateProfile(this.regionProfileManager.activeRegionProfile?.arn)
+                await this.regionProfileManager.clearCache()
             }
             this.lspAuth.deleteBearerToken()
         }
