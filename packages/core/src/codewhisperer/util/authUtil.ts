/*!
 * Copyright Amazon.com, Inc. or its affiliates. All Rights Reserved.
 * SPDX-License-Identifier: Apache-2.0
 */

import * as vscode from 'vscode'
import * as localizedText from '../../shared/localizedText'
import { Auth } from '../../auth/auth'
import { ToolkitError, isNetworkError, tryRun } from '../../shared/errors'
import { getSecondaryAuth, setScopes } from '../../auth/secondaryAuth'
import { isCloud9, isSageMaker } from '../../shared/extensionUtilities'
import { AmazonQPromptSettings } from '../../shared/settings'
import {
    scopesCodeWhispererCore,
    createBuilderIdProfile,
    hasScopes,
    SsoConnection,
    createSsoProfile,
    Connection,
    isIamConnection,
    isSsoConnection,
    isBuilderIdConnection,
    scopesCodeWhispererChat,
    scopesFeatureDev,
    scopesGumby,
    isIdcSsoConnection,
    hasExactScopes,
    getTelemetryMetadataForConn,
    ProfileNotFoundError,
} from '../../auth/connection'
import { getLogger } from '../../shared/logger'
import { Commands, placeholder } from '../../shared/vscode/commands2'
import { vsCodeState } from '../models/model'
import { onceChanged, once } from '../../shared/utilities/functionUtils'
import { indent } from '../../shared/utilities/textUtilities'
import { showReauthenticateMessage } from '../../shared/utilities/messages'
import { showAmazonQWalkthroughOnce } from '../../amazonq/onboardingPage/walkthrough'
import { setContext } from '../../shared/vscode/setContext'
import { isInDevEnv } from '../../shared/vscode/env'
import { openUrl } from '../../shared/utilities/vsCodeUtils'
import * as nls from 'vscode-nls'
const localize = nls.loadMessageBundle()
import { telemetry } from '../../shared/telemetry/telemetry'
import { asStringifiedStack } from '../../shared/telemetry/spans'
import { withTelemetryContext } from '../../shared/telemetry/util'
import { focusAmazonQPanel } from '../../codewhispererChat/commands/registerCommands'

/** Backwards compatibility for connections w pre-chat scopes */
export const codeWhispererCoreScopes = [...scopesCodeWhispererCore]
export const codeWhispererChatScopes = [...codeWhispererCoreScopes, ...scopesCodeWhispererChat]
export const amazonQScopes = [...codeWhispererChatScopes, ...scopesGumby, ...scopesFeatureDev]

/**
 * "Core" are the CW scopes that existed before the addition of new scopes
 * for Amazon Q.
 */
export const isValidCodeWhispererCoreConnection = (conn?: Connection): conn is Connection => {
    if (isCloud9('classic')) {
        return isIamConnection(conn)
    }

    if (isSageMaker()) {
        return isIamConnection(conn)
    }

    return (
        (isCloud9('codecatalyst') && isIamConnection(conn)) ||
        (isSsoConnection(conn) && hasScopes(conn, codeWhispererCoreScopes))
    )
}
/** Superset that includes all of CodeWhisperer + Amazon Q */
export const isValidAmazonQConnection = (conn?: Connection): conn is Connection => {
    return (
        (isSsoConnection(conn) || isBuilderIdConnection(conn)) &&
        isValidCodeWhispererCoreConnection(conn) &&
        hasScopes(conn, amazonQScopes)
    )
}

const authClassName = 'AuthQ'

export class AuthUtil {
    static #instance: AuthUtil
    protected static readonly logIfChanged = onceChanged((s: string) => getLogger().info(s))

    private reauthenticatePromptShown: boolean = false
    private _isCustomizationFeatureEnabled: boolean = false

    // user should only see that screen once.
    // TODO: move to memento
    public hasAlreadySeenMigrationAuthScreen: boolean = false

    public get isCustomizationFeatureEnabled(): boolean {
        return this._isCustomizationFeatureEnabled
    }

    // This boolean controls whether the Select Customization node will be visible. A change to this value
    // means that the old UX was wrong and must refresh the devTool tree.
    public set isCustomizationFeatureEnabled(value: boolean) {
        if (this._isCustomizationFeatureEnabled === value) {
            return
        }
        this._isCustomizationFeatureEnabled = value
        void Commands.tryExecute('aws.amazonq.refreshStatusBar')
    }

    public readonly secondaryAuth = getSecondaryAuth(
        this.auth,
        'codewhisperer',
        'Amazon Q',
        isValidCodeWhispererCoreConnection
    )
    public readonly restore = () => this.secondaryAuth.restoreConnection()

    public constructor(public readonly auth = Auth.instance) {}

    public initCodeWhispererHooks = once(() => {
        this.auth.onDidChangeConnectionState(async (e) => {
            getLogger().info(`codewhisperer: connection changed to ${e.state}: ${e.id}`)
            if (e.state !== 'authenticating') {
                await this.refreshCodeWhisperer()
            }

            await this.setVscodeContextProps()
        })

        this.secondaryAuth.onDidChangeActiveConnection(async () => {
            getLogger().info(`codewhisperer: active connection changed`)
            if (this.isValidEnterpriseSsoInUse()) {
                void vscode.commands.executeCommand('aws.amazonq.notifyNewCustomizations')
            }
            vsCodeState.isFreeTierLimitReached = false
            await Promise.all([
                // onDidChangeActiveConnection may trigger before these modules are activated.
                Commands.tryExecute('aws.amazonq.refreshStatusBar'),
                Commands.tryExecute('aws.amazonq.updateReferenceLog'),
            ])

<<<<<<< HEAD
            await setContext('aws.codewhisperer.connected', this.isConnected())
            await setContext('aws.isInternalUser', this.isInternalAmazonUser())
=======
            await this.setVscodeContextProps()
>>>>>>> ac9a78db

            // To check valid connection
            if (this.isValidEnterpriseSsoInUse() || (this.isBuilderIdInUse() && !this.isConnectionExpired())) {
                await showAmazonQWalkthroughOnce()
            }
        })
    })

    public async setVscodeContextProps() {
        if (isCloud9()) {
            return
        }

        await setContext('aws.codewhisperer.connected', this.isConnected())
        await setContext('aws.isInternalUser', this.isInternalAmazonUser())
        const doShowAmazonQLoginView = !this.isConnected() || this.isConnectionExpired()
        await setContext('aws.amazonq.showLoginView', doShowAmazonQLoginView)
        await setContext('aws.codewhisperer.connectionExpired', this.isConnectionExpired())
    }

    public reformatStartUrl(startUrl: string | undefined) {
        return !startUrl ? undefined : startUrl.replace(/[\/#]+$/g, '')
    }

    // current active cwspr connection
    public get conn() {
        return this.secondaryAuth.activeConnection
    }

    // TODO: move this to the shared auth.ts
    public get startUrl(): string | undefined {
        // Reformat the url to remove any trailing '/' and `#`
        // e.g. https://view.awsapps.com/start/# will become https://view.awsapps.com/start
        return isSsoConnection(this.conn) ? this.reformatStartUrl(this.conn?.startUrl) : undefined
    }

    public get isUsingSavedConnection() {
        return this.conn !== undefined && this.secondaryAuth.hasSavedConnection
    }

    public isConnected(): boolean {
        return this.conn !== undefined
    }

    public isEnterpriseSsoInUse(): boolean {
        const conn = this.conn
        // we have an sso that isn't builder id, must be IdC by process of elimination
        const isUsingEnterpriseSso = conn?.type === 'sso' && !isBuilderIdConnection(conn)
        return conn !== undefined && isUsingEnterpriseSso
    }

    // If there is an active SSO connection
    public isValidEnterpriseSsoInUse(): boolean {
        return this.isEnterpriseSsoInUse() && !this.isConnectionExpired()
    }

    public isBuilderIdInUse(): boolean {
        return this.conn !== undefined && isBuilderIdConnection(this.conn)
    }

    public isInternalAmazonUser(): boolean {
        return this.isConnected() && this.startUrl === 'https://amzn.awsapps.com/start'
    }

    @withTelemetryContext({ name: 'connectToAwsBuilderId', class: authClassName })
    public async connectToAwsBuilderId(): Promise<SsoConnection> {
        let conn = (await this.auth.listConnections()).find(isBuilderIdConnection)

        if (!conn) {
            conn = await this.auth.createConnection(createBuilderIdProfile(amazonQScopes))
        } else if (!isValidAmazonQConnection(conn)) {
            conn = await this.secondaryAuth.addScopes(conn, amazonQScopes)
        }

        if (this.auth.getConnectionState(conn) === 'invalid') {
            conn = await this.auth.reauthenticate(conn)
        }

        return (await this.secondaryAuth.useNewConnection(conn)) as SsoConnection
    }

    @withTelemetryContext({ name: 'connectToEnterpriseSso', class: authClassName })
    public async connectToEnterpriseSso(startUrl: string, region: string): Promise<SsoConnection> {
        let conn = (await this.auth.listConnections()).find(
            (conn): conn is SsoConnection =>
                isSsoConnection(conn) && conn.startUrl.toLowerCase() === startUrl.toLowerCase()
        )

        if (!conn) {
            conn = await this.auth.createConnection(createSsoProfile(startUrl, region, amazonQScopes))
        } else if (!isValidAmazonQConnection(conn)) {
            conn = await this.secondaryAuth.addScopes(conn, amazonQScopes)
        }

        if (this.auth.getConnectionState(conn) === 'invalid') {
            conn = await this.auth.reauthenticate(conn)
        }

        return (await this.secondaryAuth.useNewConnection(conn)) as SsoConnection
    }

    public static get instance() {
        if (this.#instance !== undefined) {
            return this.#instance
        }

        const self = (this.#instance = new this())
        return self
    }

    @withTelemetryContext({ name: 'getBearerToken', class: authClassName })
    public async getBearerToken(): Promise<string> {
        await this.restore()

        if (this.conn === undefined) {
            throw new ToolkitError('No connection found', { code: 'NoConnection' })
        }

        if (!isSsoConnection(this.conn)) {
            throw new ToolkitError('Connection is not an SSO connection', { code: 'BadConnectionType' })
        }

        try {
            const bearerToken = await this.conn.getToken()
            return bearerToken.accessToken
        } catch (err) {
            if (err instanceof ProfileNotFoundError) {
                // Expected that connection would be deleted by conn.getToken()
                void focusAmazonQPanel.execute(placeholder, 'profileNotFoundSignout')
            }
            throw err
        }
    }

    @withTelemetryContext({ name: 'getCredentials', class: authClassName })
    public async getCredentials() {
        await this.restore()

        if (this.conn === undefined) {
            throw new ToolkitError('No connection found', { code: 'NoConnection' })
        }

        if (!isIamConnection(this.conn)) {
            throw new ToolkitError('Connection is not an IAM connection', { code: 'BadConnectionType' })
        }

        return this.conn.getCredentials()
    }

    public isConnectionValid(log: boolean = true): boolean {
        const connectionValid = this.conn !== undefined && !this.secondaryAuth.isConnectionExpired

        if (log) {
            this.logConnection()
        }

        return connectionValid
    }

    public isConnectionExpired(log: boolean = true): boolean {
        const connectionExpired =
            this.secondaryAuth.isConnectionExpired &&
            this.conn !== undefined &&
            isValidCodeWhispererCoreConnection(this.conn)

        if (log) {
            this.logConnection()
        }

        return connectionExpired
    }

    private logConnection() {
        const logStr = indent(
            `codewhisperer: connection states
            connection isValid=${this.isConnectionValid(false)},
            connection isValidCodewhispererCoreConnection=${isValidCodeWhispererCoreConnection(this.conn)},
            connection isExpired=${this.isConnectionExpired(false)},
            secondaryAuth isExpired=${this.secondaryAuth.isConnectionExpired},
            connection isUndefined=${this.conn === undefined}`,
            4,
            true
        )

        AuthUtil.logIfChanged(logStr)
    }

    @withTelemetryContext({ name: 'reauthenticate', class: authClassName })
    public async reauthenticate() {
        try {
            if (this.conn?.type !== 'sso') {
                return
            }

            if (!hasExactScopes(this.conn, amazonQScopes)) {
                const conn = await setScopes(this.conn, amazonQScopes, this.auth)
                await this.secondaryAuth.useNewConnection(conn)
            }

            await this.auth.reauthenticate(this.conn)
        } catch (err) {
            throw ToolkitError.chain(err, 'Unable to authenticate connection')
        } finally {
            await this.setVscodeContextProps()
        }
    }

    public async refreshCodeWhisperer() {
        vsCodeState.isFreeTierLimitReached = false
        await Commands.tryExecute('aws.amazonq.refreshStatusBar')
    }

    @withTelemetryContext({ name: 'showReauthenticatePrompt', class: authClassName })
    public async showReauthenticatePrompt(isAutoTrigger?: boolean) {
        if (isAutoTrigger && this.reauthenticatePromptShown) {
            return
        }

        await showReauthenticateMessage({
            message: localizedText.connectionExpired('Amazon Q'),
            connect: localizedText.reauthenticate,
            suppressId: 'codeWhispererConnectionExpired',
            settings: AmazonQPromptSettings.instance,
            reauthFunc: async () => {
                await this.reauthenticate()
            },
        })

        if (isAutoTrigger) {
            this.reauthenticatePromptShown = true
        }
    }

    public async notifySessionConfiguration() {
        const suppressId = 'amazonQSessionConfigurationMessage'
        const settings = AmazonQPromptSettings.instance
        const shouldShow = await settings.isPromptEnabled(suppressId)
        if (!shouldShow) {
            return
        }

        const message = localize(
            'aws.amazonq.sessionConfiguration.message',
            'Your maximum session length for Amazon Q can be extended to 90 days by your administrator. For more information, refer to How to extend the session duration for Amazon Q in the IDE in the IAM Identity Center User Guide.'
        )

        const learnMoreUrl = vscode.Uri.parse(
            'https://docs.aws.amazon.com/singlesignon/latest/userguide/configure-user-session.html#90-day-extended-session-duration'
        )
        await telemetry.toolkit_showNotification.run(async () => {
            telemetry.record({ id: 'sessionExtension' })
            void vscode.window.showInformationMessage(message, localizedText.learnMore).then(async (resp) => {
                await telemetry.toolkit_invokeAction.run(async () => {
                    if (resp === localizedText.learnMore) {
                        telemetry.record({ action: 'learnMore' })
                        await openUrl(learnMoreUrl)
                    } else {
                        telemetry.record({ action: 'dismissSessionExtensionNotification' })
                    }
                    await settings.disablePrompt(suppressId)
                })
            })
        })
    }

    @withTelemetryContext({ name: 'notifyReauthenticate', class: authClassName })
    public async notifyReauthenticate(isAutoTrigger?: boolean) {
        void this.showReauthenticatePrompt(isAutoTrigger)
        await this.setVscodeContextProps()
    }

    public isValidCodeTransformationAuthUser(): boolean {
        return (this.isEnterpriseSsoInUse() || this.isBuilderIdInUse()) && this.isConnectionValid()
    }

    /**
     * Asynchronously returns a snapshot of the overall auth state of CodeWhisperer + Chat features.
     * It guarantees the latest state is correct at the risk of modifying connection state.
     * If this guarantee is not required, use sync method getChatAuthStateSync()
     *
     * By default, network errors are ignored when determining auth state since they may be silently
     * recoverable later.
     */
    @withTelemetryContext({ name: 'getChatAuthState', class: authClassName })
    public async getChatAuthState(ignoreNetErr: boolean = true): Promise<FeatureAuthState> {
        // The state of the connection may not have been properly validated
        // and the current state we see may be stale, so refresh for latest state.
        if (ignoreNetErr) {
            await tryRun(
                () => this.auth.refreshConnectionState(this.conn),
                (err) => !isNetworkError(err),
                'getChatAuthState: Cannot refresh connection state due to network error: %s'
            )
        } else {
            await this.auth.refreshConnectionState(this.conn)
        }

        return this.getChatAuthStateSync(this.conn)
    }

    /**
     * Synchronously returns a snapshot of the overall auth state of CodeWhisperer + Chat features without
     * validating or modifying the connection state. It is possible that the connection
     * is invalid/valid, but the current state displays something else. To guarantee the true state,
     * use async method getChatAuthState()
     */
    public getChatAuthStateSync(conn = this.conn): FeatureAuthState {
        if (conn === undefined) {
            return buildFeatureAuthState(AuthStates.disconnected)
        }
        if (!isSsoConnection(conn)) {
            throw new ToolkitError(`Connection "${conn.id}" is not a valid type: ${conn.type}`)
        }

        // default to expired to indicate reauth is needed if unmodified
        const state: FeatureAuthState = buildFeatureAuthState(AuthStates.expired)

        if (this.isConnectionExpired()) {
            return state
        }

        if (isBuilderIdConnection(conn) || isIdcSsoConnection(conn)) {
            if (isValidCodeWhispererCoreConnection(conn)) {
                state[Features.codewhispererCore] = AuthStates.connected
            }
            if (isValidAmazonQConnection(conn)) {
                Object.values(Features).forEach((v) => (state[v as Feature] = AuthStates.connected))
            }
        }

        return state
    }

    /**
     * Edge Case: Due to a change in behaviour/functionality, there are potential extra
     * auth connections that the Amazon Q extension has cached. We need to remove these
     * as they are irrelevant to the Q extension and can cause issues.
     */
    public async clearExtraConnections(): Promise<void> {
        const currentQConn = this.conn
        // Q currently only maintains 1 connection at a time, so we assume everything else is extra.
        // IMPORTANT: In the case Q starts to manage multiple connections, this implementation will need to be updated.
        const allOtherConnections = (await this.auth.listConnections()).filter((c) => c.id !== currentQConn?.id)
        for (const conn of allOtherConnections) {
            getLogger().warn(`forgetting extra amazon q connection: %O`, conn)
            await telemetry.auth_modifyConnection.run(
                async () => {
                    telemetry.record({
                        connectionState: Auth.instance.getConnectionState(conn) ?? 'undefined',
                        source: asStringifiedStack(telemetry.getFunctionStack()),
                        ...(await getTelemetryMetadataForConn(conn)),
                    })

                    if (isInDevEnv()) {
                        telemetry.record({ action: 'forget' })
                        // in a Dev Env the connection may be used by code catalyst, so we forget instead of fully deleting
                        await this.auth.forgetConnection(conn)
                    } else {
                        telemetry.record({ action: 'delete' })
                        await this.auth.deleteConnection(conn)
                    }
                },
                { functionId: { name: 'clearExtraConnections', class: authClassName } }
            )
        }
    }
}

/**
 * Returns true if an SSO connection with AmazonQ and CodeWhisperer scopes are found,
 * even if the connection is expired.
 *
 * Note: This function will become irrelevant if/when the Amazon Q view tree is removed
 * from the toolkit.
 */
export function isPreviousQUser() {
    const auth = AuthUtil.instance

    if (!auth.isConnected() || !isSsoConnection(auth.conn)) {
        return false
    }
    const missingScopes =
        (auth.isEnterpriseSsoInUse() && !hasScopes(auth.conn, amazonQScopes)) ||
        !hasScopes(auth.conn, codeWhispererChatScopes)

    if (missingScopes) {
        return false
    }

    return true
}

export type FeatureAuthState = { [feature in Feature]: AuthState }
export type Feature = (typeof Features)[keyof typeof Features]
export type AuthState = (typeof AuthStates)[keyof typeof AuthStates]

export const AuthStates = {
    /** The current connection is working and supports this feature. */
    connected: 'connected',
    /** No connection exists, so this feature cannot be used*/
    disconnected: 'disconnected',
    /**
     * The current connection exists, but needs to be reauthenticated for this feature to work
     *
     * Look to use {@link AuthUtil.reauthenticate()}
     */
    expired: 'expired',
    /**
     * A connection exists, but does not support this feature.
     *
     * Eg: We are currently using Builder ID, but must use Identity Center.
     */
    unsupported: 'unsupported',
    /**
     * The current connection exists and isn't expired,
     * but fetching/refreshing the token resulted in a network error.
     */
    connectedWithNetworkError: 'connectedWithNetworkError',
} as const
const Features = {
    codewhispererCore: 'codewhispererCore',
    codewhispererChat: 'codewhispererChat',
    amazonQ: 'amazonQ',
} as const

function buildFeatureAuthState(state: AuthState): FeatureAuthState {
    return {
        codewhispererCore: state,
        codewhispererChat: state,
        amazonQ: state,
    }
}<|MERGE_RESOLUTION|>--- conflicted
+++ resolved
@@ -136,12 +136,7 @@
                 Commands.tryExecute('aws.amazonq.updateReferenceLog'),
             ])
 
-<<<<<<< HEAD
-            await setContext('aws.codewhisperer.connected', this.isConnected())
-            await setContext('aws.isInternalUser', this.isInternalAmazonUser())
-=======
             await this.setVscodeContextProps()
->>>>>>> ac9a78db
 
             // To check valid connection
             if (this.isValidEnterpriseSsoInUse() || (this.isBuilderIdInUse() && !this.isConnectionExpired())) {
