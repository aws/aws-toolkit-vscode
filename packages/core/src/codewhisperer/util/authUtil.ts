--- conflicted
+++ resolved
@@ -39,10 +39,7 @@
 import { getCacheDir, getFlareCacheFileName, getRegistrationCacheFile, getTokenCacheFile } from '../../auth/sso/cache'
 import { notifySelectDeveloperProfile } from '../region/utils'
 import { once } from '../../shared/utilities/functionUtils'
-<<<<<<< HEAD
-=======
 import { CancellationTokenSource, SsoTokenSourceKind } from '@aws/language-server-runtimes/server-interface'
->>>>>>> 0ddbf4a9
 
 const localize = nls.loadMessageBundle()
 
@@ -68,11 +65,8 @@
  */
 export class AuthUtil implements IAuthProvider {
     public readonly profileName = VSCODE_EXTENSION_ID.amazonq
-<<<<<<< HEAD
-=======
     protected logger = getLogger('amazonqAuth')
 
->>>>>>> 0ddbf4a9
     public readonly regionProfileManager: RegionProfileManager
 
     // IAM login currently not supported
@@ -99,7 +93,6 @@
             await this.setVscodeContextProps()
         })
         lspAuth.registerCacheWatcher(async (event: cacheChangedEvent) => await this.cacheChangedHandler(event))
-<<<<<<< HEAD
     }
 
     // Do NOT use this in production code, only used for testing
@@ -111,19 +104,6 @@
         return this.session.loginType === LoginTypes.SSO
     }
 
-=======
-    }
-
-    // Do NOT use this in production code, only used for testing
-    static destroy(): void {
-        this.#instance = undefined as any
-    }
-
-    isSsoSession() {
-        return this.session.loginType === LoginTypes.SSO
-    }
-
->>>>>>> 0ddbf4a9
     /**
      * HACK: Ideally we'd put {@link notifySelectDeveloperProfile} in to {@link restore}.
      *       But because {@link refreshState} is only called if !isConnected, we cannot do it since
@@ -300,60 +280,12 @@
     }
 
     private async cacheChangedHandler(event: cacheChangedEvent) {
-<<<<<<< HEAD
-        getLogger().debug(`Auth: Cache change event received: ${event}`)
-=======
         this.logger.debug(`Cache change event received: ${event}`)
->>>>>>> 0ddbf4a9
         if (event === 'delete') {
             await this.logout()
         } else if (event === 'create') {
             await this.restore()
         }
-<<<<<<< HEAD
-    }
-
-    private async stateChangeHandler(e: AuthStateEvent) {
-        if (e.state === 'refreshed') {
-            const params = this.isSsoSession() ? (await this.session.getToken()).updateCredentialsParams : undefined
-            await this.lspAuth.updateBearerToken(params!)
-            return
-        } else {
-            getLogger().info(`codewhisperer: connection changed to ${e.state}`)
-            await this.refreshState(e.state)
-        }
-    }
-
-    private async refreshState(state = this.getAuthState()) {
-        if (state === 'expired' || state === 'notConnected') {
-            this.lspAuth.deleteBearerToken()
-            if (this.isIdcConnection()) {
-                await this.regionProfileManager.invalidateProfile(this.regionProfileManager.activeRegionProfile?.arn)
-                await this.regionProfileManager.clearCache()
-            }
-        }
-        if (state === 'connected') {
-            const bearerTokenParams = (await this.session.getToken()).updateCredentialsParams
-            await this.lspAuth.updateBearerToken(bearerTokenParams)
-
-            if (this.isIdcConnection()) {
-                await this.regionProfileManager.restoreProfileSelection()
-            }
-        }
-
-        // regardless of state, send message at startup if user needs to select a Developer Profile
-        void this.tryNotifySelectDeveloperProfile()
-
-        vsCodeState.isFreeTierLimitReached = false
-        await this.setVscodeContextProps(state)
-        await Promise.all([
-            Commands.tryExecute('aws.amazonq.refreshStatusBar'),
-            Commands.tryExecute('aws.amazonq.updateReferenceLog'),
-        ])
-
-        if (state === 'connected' && this.isIdcConnection()) {
-            void vscode.commands.executeCommand('aws.amazonq.notifyNewCustomizations')
-=======
     }
 
     private async stateChangeHandler(e: AuthStateEvent) {
@@ -432,36 +364,8 @@
     async getAuthFormIds(): Promise<AuthFormId[]> {
         if (!this.isConnected()) {
             return []
->>>>>>> 0ddbf4a9
-        }
-    }
-
-<<<<<<< HEAD
-    private tryNotifySelectDeveloperProfile = once(async () => {
-        if (this.regionProfileManager.requireProfileSelection() && this.didStartSignedIn) {
-            await notifySelectDeveloperProfile()
-        }
-    })
-
-    async getTelemetryMetadata(): Promise<TelemetryMetadata> {
-        if (!this.isConnected()) {
-            return {
-                id: 'undefined',
-            }
-        }
-
-        if (this.isSsoSession()) {
-            const ssoSessionDetails = (await this.session.getProfile()).ssoSession?.settings
-            return {
-                authScopes: ssoSessionDetails?.sso_registration_scopes?.join(','),
-                credentialSourceId: AuthUtil.instance.isBuilderIdConnection() ? 'awsId' : 'iamIdentityCenter',
-                credentialStartUrl: AuthUtil.instance.connection?.startUrl,
-                awsRegion: AuthUtil.instance.connection?.region,
-            }
-        } else if (!AuthUtil.instance.isSsoSession) {
-            return {
-                credentialSourceId: 'sharedCredentials',
-=======
+        }
+
         const authIds: AuthFormId[] = []
         let connType: 'builderId' | 'identityCenter'
 
@@ -475,114 +379,12 @@
             const ssoSessionDetails = (await this.session.getProfile()).ssoSession?.settings
             if (hasScopes(ssoSessionDetails?.sso_registration_scopes ?? [], scopesSsoAccountAccess)) {
                 authIds.push('identityCenterExplorer')
->>>>>>> 0ddbf4a9
             }
         } else {
             return ['unknown']
         }
         authIds.push(`${connType}CodeWhisperer`)
 
-<<<<<<< HEAD
-        throw new Error('getTelemetryMetadataForConn() called with unknown connection type')
-    }
-
-    async getAuthFormIds(): Promise<AuthFormId[]> {
-        if (!this.isConnected()) {
-            return []
-        }
-
-        const authIds: AuthFormId[] = []
-        let connType: 'builderId' | 'identityCenter'
-
-        // TODO: update when there is IAM support
-        if (!this.isSsoSession()) {
-            return ['credentials']
-        } else if (this.isBuilderIdConnection()) {
-            connType = 'builderId'
-        } else if (this.isIdcConnection()) {
-            connType = 'identityCenter'
-            const ssoSessionDetails = (await this.session.getProfile()).ssoSession?.settings
-            if (hasScopes(ssoSessionDetails?.sso_registration_scopes ?? [], scopesSsoAccountAccess)) {
-                authIds.push('identityCenterExplorer')
-            }
-        } else {
-            return ['unknown']
-        }
-        authIds.push(`${connType}CodeWhisperer`)
-
-        return authIds
-    }
-
-    /**
-     * Migrates existing SSO connections to the LSP identity server by updating the cache files
-     *
-     * @param clientName - The client name to use for the new registration cache file
-     * @returns A Promise that resolves when the migration is complete
-     * @throws Error if file operations fail during migration
-     */
-    async migrateSsoConnectionToLsp(clientName: string) {
-        const memento = getEnvironmentSpecificMemento()
-        const key = 'auth.profiles'
-        const profiles: { readonly [id: string]: StoredProfile } | undefined = memento.get(key)
-
-        let toImport: SsoProfile | undefined
-        let profileId: string | undefined
-
-        if (!profiles) {
-            return
-        } else {
-            getLogger().info(`codewhisperer: checking for old SSO connections`)
-            for (const [id, p] of Object.entries(profiles)) {
-                if (p.type === 'sso' && hasExactScopes(p.scopes ?? [], amazonQScopes)) {
-                    toImport = p
-                    profileId = id
-                    if (p.metadata.connectionState === 'valid') {
-                        break
-                    }
-                }
-            }
-
-            if (toImport && profileId) {
-                getLogger().info(`codewhisperer: migrating SSO connection to LSP identity server...`)
-
-                const registrationKey = {
-                    startUrl: toImport.startUrl,
-                    region: toImport.ssoRegion,
-                    scopes: amazonQScopes,
-                }
-
-                await this.session.updateProfile(registrationKey)
-
-                const cacheDir = getCacheDir()
-
-                const fromRegistrationFile = getRegistrationCacheFile(cacheDir, registrationKey)
-                const toRegistrationFile = path.join(
-                    cacheDir,
-                    getFlareCacheFileName(
-                        JSON.stringify({
-                            region: toImport.ssoRegion,
-                            startUrl: toImport.startUrl,
-                            tool: clientName,
-                        })
-                    )
-                )
-
-                const fromTokenFile = getTokenCacheFile(cacheDir, profileId)
-                const toTokenFile = path.join(cacheDir, getFlareCacheFileName(this.profileName))
-
-                try {
-                    await fs.rename(fromRegistrationFile, toRegistrationFile)
-                    await fs.rename(fromTokenFile, toTokenFile)
-                    getLogger().debug('Successfully renamed registration and token files')
-                } catch (err) {
-                    getLogger().error(`Failed to rename files during migration: ${err}`)
-                    throw err
-                }
-
-                await memento.update(key, undefined)
-                getLogger().info(`codewhisperer: successfully migrated SSO connection to LSP identity server`)
-            }
-=======
         return authIds
     }
 
@@ -674,7 +476,6 @@
 
             this.logger.info('successfully migrated SSO connection to LSP identity server')
             await memento.update(key, undefined)
->>>>>>> 0ddbf4a9
         }
     }
 }