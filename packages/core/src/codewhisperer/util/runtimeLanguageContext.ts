--- conflicted
+++ resolved
@@ -153,10 +153,6 @@
             psm1: 'powershell',
             r: 'r',
             abap: 'abap',
-<<<<<<< HEAD
-            acds: 'abap',
-=======
->>>>>>> c462e03d
         })
         this.languageSingleLineCommentPrefixMap = createConstantMap<CodewhispererLanguage, string>({
             c: '// ',
