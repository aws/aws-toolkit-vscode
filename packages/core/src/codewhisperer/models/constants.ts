--- conflicted
+++ resolved
@@ -936,9 +936,6 @@
     maxSupplementalContext: 15,
 }
 
-<<<<<<< HEAD
-export const findingsSuffix = '_codeReviewFindings'
-=======
 export const codeReviewFindingsSuffix = '_codeReviewFindings'
 export const displayFindingsSuffix = '_displayFindings'
 
@@ -953,5 +950,4 @@
     diffPath: string
     summaryPath: string
     jobId: string
-}
->>>>>>> 64edd0e1
+}