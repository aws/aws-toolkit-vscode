--- conflicted
+++ resolved
@@ -588,13 +588,8 @@
 export const invalidMetadataFileUnsupportedTargetDB =
     'I can only convert SQL for migrations to Aurora PostgreSQL or Amazon RDS for PostgreSQL target databases. The provided .sct file indicates another target database for this migration.'
 
-<<<<<<< HEAD
-export const invalidCustomVersionsFileMessage =
-    "I wasn't able to parse the dependency upgrade file. Check that it's configured properly and try again. For an example of the required dependency upgrade file format, see the [documentation](https://docs.aws.amazon.com/amazonq/latest/qdeveloper-ug/code-transformation.html#dependency-upgrade-file)."
-=======
 export const invalidCustomVersionsFileMessage = (missingKey: string) =>
     `The dependency upgrade file provided is missing required field \`${missingKey}\`. Check that it is configured properly and try again. For an example of the required dependency upgrade file format, see the [documentation](https://docs.aws.amazon.com/amazonq/latest/qdeveloper-ug/code-transformation.html#dependency-upgrade-file).`
->>>>>>> fc8242b9
 
 export const invalidMetadataFileErrorParsing =
     "It looks like the .sct file you provided isn't valid. Make sure that you've uploaded the .zip file you retrieved from your schema conversion in AWS DMS."
@@ -656,7 +651,6 @@
 
 export const continueWithoutConfigFileMessage =
     'Ok, I will continue the transformation without additional dependency upgrade information.'
-<<<<<<< HEAD
 
 export const receivedValidConfigFileMessage =
     'The dependency upgrade file looks good. I will use this information to upgrade the dependencies you specified.'
@@ -664,15 +658,6 @@
 export const chooseConfigFileMessageJdkUpgrade =
     'Would you like to provide a dependency upgrade file? You can specify first party dependencies and their versions in a YAML file, and I will upgrade them during the JDK upgrade transformation. For an example dependency upgrade file, see the [documentation](https://docs.aws.amazon.com/amazonq/latest/qdeveloper-ug/code-transformation.html#dependency-upgrade-file).'
 
-=======
-
-export const receivedValidConfigFileMessage =
-    'The dependency upgrade file looks good. I will use this information to upgrade the dependencies you specified.'
-
-export const chooseConfigFileMessageJdkUpgrade =
-    'Would you like to provide a dependency upgrade file? You can specify first party dependencies and their versions in a YAML file, and I will upgrade them during the JDK upgrade transformation. For an example dependency upgrade file, see the [documentation](https://docs.aws.amazon.com/amazonq/latest/qdeveloper-ug/code-transformation.html#dependency-upgrade-file).'
-
->>>>>>> fc8242b9
 export const chooseConfigFileMessageLibraryUpgrade =
     'Would you like to provide a dependency upgrade file? You can specify third party dependencies and their versions in a YAML file, and I will only upgrade these dependencies during the library upgrade transformation. For an example dependency upgrade file, see the [documentation](https://docs.aws.amazon.com/amazonq/latest/qdeveloper-ug/code-transformation.html#dependency-upgrade-file).'
 
@@ -758,11 +743,7 @@
 export const enterJavaHomeChatMessage = 'Enter the path to JDK'
 
 export const projectPromptChatMessage =
-<<<<<<< HEAD
-    "I can upgrade your Java project. To start the transformation, I need some information from you. Choose the project you want to upgrade and the target code version to upgrade to. Then, choose Confirm.\n\nAfter successfully transforming to Java 17 or 21, an additional transformation is required to upgrade your libraries and dependencies. Choose the same source code version and target code version (for example, 17 to 17) to do this.\n\nI will perform the transformation based on your project's requests, descriptions, and content. To maintain security, avoid including external, unvetted artifacts in your project repository prior to starting the transformation and always validate transformed code for both functionality and security."
-=======
     "I can upgrade your Java project. To start the transformation, I need some information from you. Choose the project you want to upgrade and the target code version to upgrade to. Then, choose Confirm.\n\nAfter successfully transforming to Java 17 or 21, an additional transformation is required to upgrade your libraries and dependencies. Choose the same source code version and target code version (for example, 17 to 17) to do this.\n\nI will perform the transformation based on your project's requests, descriptions, and content. To maintain security, avoid including external, unvetted artifacts in your project repository prior to starting the transformation and always validate transformed code for both functionality and security. Do not turn off or close your machine during the transformation because a stable network connection is required."
->>>>>>> fc8242b9
 
 export const windowsJavaHomeHelpChatMessage =
     'To find the JDK path, run the following commands in a new terminal: `cd "C:/Program Files/Java"` and then `dir`. If you see your JDK version, run `cd <version>` and then `cd` to show the path.'
