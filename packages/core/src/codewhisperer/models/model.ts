/*!
 * Copyright Amazon.com, Inc. or its affiliates. All Rights Reserved.
 * SPDX-License-Identifier: Apache-2.0
 */
import * as vscode from 'vscode'
import { ToolkitError } from '../../shared/errors'
import { getIcon, Icon } from '../../shared/icons'
import {
    CodewhispererCodeScanScope,
    CodewhispererCompletionType,
    CodewhispererLanguage,
    CodewhispererTriggerType,
    MetricBase,
    Result,
} from '../../shared/telemetry/telemetry'
import { References } from '../client/codewhisperer'
import globals from '../../shared/extensionGlobals'
import { ChatControllerEventEmitters } from '../../amazonqGumby/chat/controller/controller'
import { TransformationSteps } from '../client/codewhispereruserclient'
import { Messenger } from '../../amazonqGumby/chat/controller/messenger/messenger'
import { ScanChatControllerEventEmitters } from '../../amazonqScan/controller'
import { localize } from '../../shared/utilities/vsCodeUtils'

// unavoidable global variables
interface VsCodeState {
    /**
     * Flag indicates intelli sense pop up is active or not
     * Adding this since VS Code intelliSense API does not expose this variable
     */
    isIntelliSenseActive: boolean
    /**
     * Flag indicates whether codewhisperer is doing vscode.TextEditor.edit
     */
    isCodeWhispererEditing: boolean
    /**
     * Keeps track of whether or not recommendations are currently running
     */
    isRecommendationsActive: boolean
    /**
     * Timestamp of previous user edit
     */
    lastUserModificationTime: number

    isFreeTierLimitReached: boolean

    lastManualTriggerTime: number
}

export const vsCodeState: VsCodeState = {
    isIntelliSenseActive: false,
    isCodeWhispererEditing: false,
    // hack to globally keep track of whether or not recommendations are currently running. This allows us to know
    // when recommendations have ran during e2e tests
    isRecommendationsActive: false,
    lastUserModificationTime: 0,
    isFreeTierLimitReached: false,
    lastManualTriggerTime: 0,
}

export interface CodeWhispererConfig {
    readonly region: string
    readonly endpoint: string
}

export interface RegionProfile {
    name: string
    region: string
    arn: string
    description: string
}

export type UtgStrategy = 'byName' | 'byContent'

export type CrossFileStrategy = 'opentabs' | 'codemap' | 'bm25' | 'default'

export type SupplementalContextStrategy = CrossFileStrategy | UtgStrategy | 'empty'

export interface CodeWhispererSupplementalContext {
    isUtg: boolean
    isProcessTimeout: boolean
    supplementalContextItems: CodeWhispererSupplementalContextItem[]
    contentsLength: number
    latency: number
    strategy: SupplementalContextStrategy
}

export interface CodeWhispererSupplementalContextItem {
    content: string
    filePath: string
    score?: number
}

// This response struct can contain more info as needed
export interface GetRecommendationsResponse {
    readonly result: 'Succeeded' | 'Failed'
    readonly recommendationCount: number
    readonly errorMessage: string | undefined
}

/** Manages the state of CodeWhisperer code suggestions */
export class CodeSuggestionsState {
    /** The initial state if suggestion state was not defined */
    #fallback: boolean
    #onDidChangeState = new vscode.EventEmitter<boolean>()
    /** Set a callback for when the state of code suggestions changes */
    onDidChangeState = this.#onDidChangeState.event

    static #instance: CodeSuggestionsState
    static get instance() {
        return (this.#instance ??= new this())
    }

    protected constructor(fallback: boolean = true) {
        this.#fallback = fallback
    }

    async toggleSuggestions() {
        const autoTriggerEnabled = this.isSuggestionsEnabled()
        const toSet: boolean = !autoTriggerEnabled
        await globals.globalState.update('CODEWHISPERER_AUTO_TRIGGER_ENABLED', toSet)
        this.#onDidChangeState.fire(toSet)
        return toSet
    }

    async setSuggestionsEnabled(isEnabled: boolean) {
        if (this.isSuggestionsEnabled() !== isEnabled) {
            await this.toggleSuggestions()
        }
    }

    isSuggestionsEnabled(): boolean {
        const isEnabled = globals.globalState.tryGet('CODEWHISPERER_AUTO_TRIGGER_ENABLED', Boolean)
        return isEnabled !== undefined ? isEnabled : this.#fallback
    }
}

export interface AcceptedSuggestionEntry {
    readonly time: Date
    readonly fileUrl: vscode.Uri
    readonly originalString: string
    readonly startPosition: vscode.Position
    readonly endPosition: vscode.Position
    readonly requestId: string
    readonly sessionId: string
    readonly index: number
    readonly triggerType: CodewhispererTriggerType
    readonly completionType: CodewhispererCompletionType
    readonly language: CodewhispererLanguage
}

export interface OnRecommendationAcceptanceEntry {
    readonly editor: vscode.TextEditor | undefined
    readonly range: vscode.Range
    readonly effectiveRange: vscode.Range
    readonly acceptIndex: number
    readonly recommendation: string
    readonly requestId: string
    readonly sessionId: string
    readonly triggerType: CodewhispererTriggerType
    readonly completionType: CodewhispererCompletionType
    readonly language: CodewhispererLanguage
    readonly references: References | undefined
}

export interface ConfigurationEntry {
    readonly isShowMethodsEnabled: boolean
    readonly isManualTriggerEnabled: boolean
    readonly isAutomatedTriggerEnabled: boolean
    readonly isSuggestionsWithCodeReferencesEnabled: boolean
}

export interface InlineCompletionItem {
    content: string
    index: number
}

/**
 *  Q Security Scans
 */

enum ScanStatus {
    NotStarted,
    Running,
    Cancelling,
}

type IconPath = { light: vscode.Uri; dark: vscode.Uri; toString: () => string } | Icon

abstract class BaseScanState {
    protected scanState: ScanStatus = ScanStatus.NotStarted

    protected chatControllers: ScanChatControllerEventEmitters | undefined = undefined

    public isNotStarted(): boolean {
        return this.scanState === ScanStatus.NotStarted
    }

    public isRunning(): boolean {
        return this.scanState === ScanStatus.Running
    }

    public isCancelling(): boolean {
        return this.scanState === ScanStatus.Cancelling
    }

    public setToNotStarted(): void {
        this.scanState = ScanStatus.NotStarted
    }

    public setToCancelling(): void {
        this.scanState = ScanStatus.Cancelling
    }

    public setToRunning(): void {
        this.scanState = ScanStatus.Running
    }

    public getPrefixTextForButton(): string {
        switch (this.scanState) {
            case ScanStatus.NotStarted:
                return 'Run'
            case ScanStatus.Running:
                return 'Stop'
            case ScanStatus.Cancelling:
                return 'Stopping'
        }
    }

    public setChatControllers(controllers: ScanChatControllerEventEmitters) {
        this.chatControllers = controllers
    }
    public getChatControllers() {
        return this.chatControllers
    }

    public abstract getIconForButton(): IconPath
}

export class CodeScanState extends BaseScanState {
    public getIconForButton(): IconPath {
        switch (this.scanState) {
            case ScanStatus.NotStarted:
                return getIcon('vscode-debug-all')
            case ScanStatus.Running:
                return getIcon('vscode-stop-circle')
            case ScanStatus.Cancelling:
                return getIcon('vscode-loading~spin')
        }
    }
}

export class OnDemandFileScanState extends BaseScanState {
    public getIconForButton(): IconPath {
        switch (this.scanState) {
            case ScanStatus.NotStarted:
                return getIcon('vscode-debug-all')
            case ScanStatus.Running:
                return getIcon('vscode-stop-circle')
            case ScanStatus.Cancelling:
                return getIcon('vscode-icons:loading~spin')
        }
    }
}
export const codeScanState: CodeScanState = new CodeScanState()
export const onDemandFileScanState: OnDemandFileScanState = new OnDemandFileScanState()

export class CodeScansState {
    /** The initial state if scan state was not defined */
    #fallback: boolean
    #onDidChangeState = new vscode.EventEmitter<boolean>()
    /** Set a callback for when state of code scans changes */
    onDidChangeState = this.#onDidChangeState.event

    private exceedsMonthlyQuota = false
    private latestScanTime: number | undefined = undefined

    static #instance: CodeScansState
    static get instance() {
        return (this.#instance ??= new this())
    }

    protected constructor(fallback: boolean = false) {
        this.#fallback = fallback
    }

    async toggleScans() {
        const autoScansEnabled = this.isScansEnabled()
        const toSet: boolean = !autoScansEnabled
        await globals.globalState.update('CODEWHISPERER_AUTO_SCANS_ENABLED', toSet)
        this.#onDidChangeState.fire(toSet)
        return toSet
    }

    async setScansEnabled(isEnabled: boolean) {
        if (this.isScansEnabled() !== isEnabled) {
            await this.toggleScans()
        }
    }

    isScansEnabled(): boolean {
        const isEnabled = globals.globalState.tryGet('CODEWHISPERER_AUTO_SCANS_ENABLED', Boolean)
        return isEnabled !== undefined ? isEnabled : this.#fallback
    }

    setMonthlyQuotaExceeded() {
        this.exceedsMonthlyQuota = true
    }

    isMonthlyQuotaExceeded() {
        return this.exceedsMonthlyQuota
    }

    setLatestScanTime(time: number) {
        this.latestScanTime = time
    }

    getLatestScanTime() {
        return this.latestScanTime
    }
}

export class CodeScanStoppedError extends ToolkitError {
    constructor() {
        super('Security scan stopped by user.', { cancelled: true })
    }
}

export interface CodeScanTelemetryEntry extends MetricBase {
    codewhispererCodeScanJobId?: string
    codewhispererLanguage: CodewhispererLanguage
    codewhispererCodeScanProjectBytes?: number
    codewhispererCodeScanSrcPayloadBytes: number
    codewhispererCodeScanBuildPayloadBytes?: number
    codewhispererCodeScanSrcZipFileBytes: number
    codewhispererCodeScanBuildZipFileBytes?: number
    codewhispererCodeScanLines: number
    duration: number
    contextTruncationDuration: number
    artifactsUploadDuration: number
    codeScanServiceInvocationsDuration: number
    result: Result
    reason?: string
    reasonDesc?: string
    codewhispererCodeScanTotalIssues: number
    codewhispererCodeScanIssuesWithFixes: number
    credentialStartUrl: string | undefined
    codewhispererCodeScanScope: CodewhispererCodeScanScope
    source?: string
}

export interface RecommendationDescription {
    text: string
    markdown: string
}

export interface Recommendation {
    text: string
    url: string
}

export interface SuggestedFix {
    description: string
    code?: string
    references?: References
}

export interface Remediation {
    recommendation: Recommendation
    suggestedFixes: SuggestedFix[]
}

export interface CodeLine {
    content: string
    number: number
}

enum CodeFixStatus {
    NotStarted,
    Running,
    Cancelling,
}

export class CodeFixState {
    // Define a constructor for this class
    private codeFixState: CodeFixStatus = CodeFixStatus.NotStarted

    public isNotStarted() {
        return this.codeFixState === CodeFixStatus.NotStarted
    }

    public isRunning() {
        return this.codeFixState === CodeFixStatus.Running
    }

    public isCancelling() {
        return this.codeFixState === CodeFixStatus.Cancelling
    }

    public setToNotStarted() {
        this.codeFixState = CodeFixStatus.NotStarted
    }

    public setToCancelling() {
        this.codeFixState = CodeFixStatus.Cancelling
    }

    public setToRunning() {
        this.codeFixState = CodeFixStatus.Running
    }
}

export const codeFixState: CodeFixState = new CodeFixState()

/**
 * Security Scan Interfaces
 */

export interface RawCodeScanIssue {
    filePath: string
    startLine: number
    endLine: number
    title: string
    description: RecommendationDescription
    detectorId: string
    detectorName: string
    findingId: string
    ruleId?: string
    relatedVulnerabilities: string[]
    severity: string
    remediation: Remediation
    codeSnippet: CodeLine[]
}

export interface CodeScanIssue {
    startLine: number
    endLine: number
    comment: string
    title: string
    description: RecommendationDescription
    detectorId: string
    detectorName: string
    findingId: string
    ruleId?: string
    relatedVulnerabilities: string[]
    severity: string
    recommendation: Recommendation
    suggestedFixes: SuggestedFix[]
    visible: boolean
    scanJobId: string
    language: string
    fixJobId?: string
    autoDetected?: boolean
}

export interface AggregatedCodeScanIssue {
    filePath: string
    issues: CodeScanIssue[]
}

export interface SecurityPanelItem {
    path: string
    range: vscode.Range
    severity: vscode.DiagnosticSeverity
    message: string
    issue: CodeScanIssue
    decoration: vscode.DecorationOptions
}

export interface SecurityPanelSet {
    path: string
    uri: vscode.Uri
    items: SecurityPanelItem[]
}

export const severities = ['Critical', 'High', 'Medium', 'Low', 'Info'] as const
export type Severity = (typeof severities)[number]

export interface SecurityIssueFilters {
    severity: {
        Critical: boolean
        High: boolean
        Medium: boolean
        Low: boolean
        Info: boolean
    }
}
const defaultVisibilityState: SecurityIssueFilters = {
    severity: {
        Critical: true,
        High: true,
        Medium: true,
        Low: true,
        Info: true,
    },
}

export class SecurityTreeViewFilterState {
    #fallback: SecurityIssueFilters
    #onDidChangeState = new vscode.EventEmitter<SecurityIssueFilters>()
    onDidChangeState = this.#onDidChangeState.event

    static #instance: SecurityTreeViewFilterState
    static get instance() {
        return (this.#instance ??= new this())
    }

    protected constructor(fallback: SecurityIssueFilters = defaultVisibilityState) {
        this.#fallback = fallback
    }

    public getState(): SecurityIssueFilters {
        return globals.globalState.tryGet('aws.amazonq.securityIssueFilters', Object) ?? this.#fallback
    }

    public async setState(state: SecurityIssueFilters) {
        await globals.globalState.update('aws.amazonq.securityIssueFilters', state)
        this.#onDidChangeState.fire(state)
    }

    public getHiddenSeverities() {
        return Object.entries(this.getState().severity)
            .filter(([_, value]) => !value)
            .map(([key]) => key)
    }

    public resetFilters() {
        return this.setState(defaultVisibilityState)
    }
}

export enum CodeIssueGroupingStrategy {
    Severity = 'Severity',
    FileLocation = 'FileLocation',
}
const defaultCodeIssueGroupingStrategy = CodeIssueGroupingStrategy.Severity

export const codeIssueGroupingStrategies = Object.values(CodeIssueGroupingStrategy)
export const codeIssueGroupingStrategyLabel: Record<CodeIssueGroupingStrategy, string> = {
    [CodeIssueGroupingStrategy.Severity]: localize('AWS.amazonq.scans.severity', 'Severity'),
    [CodeIssueGroupingStrategy.FileLocation]: localize('AWS.amazonq.scans.fileLocation', 'File Location'),
}

export class CodeIssueGroupingStrategyState {
    #fallback: CodeIssueGroupingStrategy
    #onDidChangeState = new vscode.EventEmitter<CodeIssueGroupingStrategy>()
    onDidChangeState = this.#onDidChangeState.event

    static #instance: CodeIssueGroupingStrategyState
    static get instance() {
        return (this.#instance ??= new this())
    }

    protected constructor(fallback: CodeIssueGroupingStrategy = defaultCodeIssueGroupingStrategy) {
        this.#fallback = fallback
    }

    public getState(): CodeIssueGroupingStrategy {
        const state = globals.globalState.tryGet('aws.amazonq.codescan.groupingStrategy', String)
        return this.isValidGroupingStrategy(state) ? state : this.#fallback
    }

    public async setState(_state: unknown) {
        const state = this.isValidGroupingStrategy(_state) ? _state : this.#fallback
        await globals.globalState.update('aws.amazonq.codescan.groupingStrategy', state)
        this.#onDidChangeState.fire(state)
    }

    private isValidGroupingStrategy(strategy: unknown): strategy is CodeIssueGroupingStrategy {
        return Object.values(CodeIssueGroupingStrategy).includes(strategy as CodeIssueGroupingStrategy)
    }

    public reset() {
        return this.setState(this.#fallback)
    }
}

/**
 *  Q - Transform
 */

// for internal use; store status of job
export enum TransformByQStatus {
    NotStarted = 'Not Started',
    Running = 'Running', // includes creating job, uploading code, analyzing, testing, transforming, etc.
    WaitingUserInput = 'WaitingForUserInput', // The human in the loop, this period is waiting for user input to continue
    Cancelled = 'Cancelled', // if user manually cancels
    Failed = 'Failed', // if job is rejected or if any other error experienced; user will receive specific error message
    Succeeded = 'Succeeded',
    PartiallySucceeded = 'Partially Succeeded',
}

export enum TransformationType {
    LANGUAGE_UPGRADE = 'Language Upgrade',
    SQL_CONVERSION = 'SQL Conversion',
}

export enum TransformByQReviewStatus {
    NotStarted = 'NotStarted',
    PreparingReview = 'PreparingReview',
    InReview = 'InReview',
}

export enum StepProgress {
    NotStarted = 'Not Started',
    Pending = 'Pending',
    Succeeded = 'Succeeded',
    Failed = 'Failed',
}

export enum JDKVersion {
    JDK8 = '8',
    JDK11 = '11',
    JDK17 = '17',
    JDK21 = '21',
    UNSUPPORTED = 'UNSUPPORTED',
}

export enum DB {
    ORACLE = 'ORACLE',
    RDS_POSTGRESQL = 'POSTGRESQL',
    AURORA_POSTGRESQL = 'AURORA_POSTGRESQL',
    OTHER = 'OTHER',
}

export enum BuildSystem {
    Maven = 'Maven',
    Gradle = 'Gradle',
    Unknown = 'Unknown',
}

export class ZipManifest {
    sourcesRoot: string = 'sources/'
    dependenciesRoot: string = 'dependencies/'
    version: string = '1.0'
    hilCapabilities: string[] = ['HIL_1pDependency_VersionUpgrade']
<<<<<<< HEAD
    transformCapabilities: string[] = ['EXPLAINABILITY_V1', 'SELECTIVE_TRANSFORMATION_V2', 'CLIENT_SIDE_BUILD']
=======
    transformCapabilities: string[] = ['EXPLAINABILITY_V1', 'SELECTIVE_TRANSFORMATION_V2', 'CLIENT_SIDE_BUILD', 'IDE']
>>>>>>> fc8242b9
    noInteractiveMode: boolean = true
    dependencyUpgradeConfigFile?: string = undefined
    compilationsJsonFile: string = 'compilations.json'
    customBuildCommand: string = 'clean test'
    requestedConversions?: {
        sqlConversion?: {
            source?: string
            target?: string
            schema?: string
            host?: string
            sctFileName?: string
        }
    }
}

export interface IHilZipManifestParams {
    pomGroupId: string
    pomArtifactId: string
    targetPomVersion: string
    dependenciesRoot?: string
}
export class HilZipManifest {
    hilCapability: string = 'HIL_1pDependency_VersionUpgrade'
    hilInput: IHilZipManifestParams = {
        pomGroupId: '',
        pomArtifactId: '',
        targetPomVersion: '',
        dependenciesRoot: 'dependencies/',
    }
    constructor({ pomGroupId, pomArtifactId, targetPomVersion }: IHilZipManifestParams) {
        this.hilInput.pomGroupId = pomGroupId
        this.hilInput.pomArtifactId = pomArtifactId
        this.hilInput.targetPomVersion = targetPomVersion
    }
}

export enum DropdownStep {
    STEP_1 = 1,
    STEP_2 = 2,
}

export const jobPlanProgress: {
    uploadCode: StepProgress
    buildCode: StepProgress
    generatePlan: StepProgress
    transformCode: StepProgress
} = {
    uploadCode: StepProgress.NotStarted,
    buildCode: StepProgress.NotStarted,
    generatePlan: StepProgress.NotStarted,
    transformCode: StepProgress.NotStarted,
}

export let sessionJobHistory: {
    [jobId: string]: { startTime: string; projectName: string; status: string; duration: string }
} = {}

export class TransformByQState {
    private transformByQState: TransformByQStatus = TransformByQStatus.NotStarted

    private transformationType: TransformationType | undefined = undefined

    private projectName: string = ''
    private projectPath: string = ''

    private startTime: string = ''

    private jobId: string = ''

    private sourceJDKVersion: JDKVersion | undefined = undefined

    private targetJDKVersion: JDKVersion | undefined = undefined

    private jdkVersionToPath: Map<JDKVersion, string> = new Map()

    private customBuildCommand: string = ''

    private sourceDB: DB | undefined = undefined

    private targetDB: DB | undefined = undefined

    private schema: string = ''

    private schemaOptions: Set<string> = new Set()

    private sourceServerName: string = ''

    private metadataPathSQL: string = ''

    private customVersionPath: string = ''

    private linesOfCodeSubmitted: number | undefined = undefined

    private planFilePath: string = ''
    private summaryFilePath: string = ''
    private preBuildLogFilePath: string = ''
    private jobHistoryPath: string = ''

    private resultArchiveFilePath: string = ''
    private projectCopyFilePath: string = ''

    private polledJobStatus: string = ''

    private hasSeenTransforming: boolean = false

    private payloadFilePath: string = ''

    private jobFailureErrorNotification: string | undefined = undefined

    private jobFailureErrorChatMessage: string | undefined = undefined

    private buildLog: string = ''

    private mavenName: string = ''

    private sourceJavaHome: string | undefined = undefined

    private targetJavaHome: string | undefined = undefined

    private chatControllers: ChatControllerEventEmitters | undefined = undefined
    private chatMessenger: Messenger | undefined = undefined

    private dependencyFolderInfo: FolderInfo | undefined = undefined

    private planSteps: TransformationSteps | undefined = undefined

    private intervalId: NodeJS.Timeout | undefined = undefined

    private refreshInProgress: boolean = false

    public isNotStarted() {
        return this.transformByQState === TransformByQStatus.NotStarted
    }

    public isRunning() {
        return this.transformByQState === TransformByQStatus.Running
    }

    public isCancelled() {
        return this.transformByQState === TransformByQStatus.Cancelled
    }

    public isFailed() {
        return this.transformByQState === TransformByQStatus.Failed
    }

    public isSucceeded() {
        return this.transformByQState === TransformByQStatus.Succeeded
    }

    public isPartiallySucceeded() {
        return this.transformByQState === TransformByQStatus.PartiallySucceeded
    }

<<<<<<< HEAD
=======
    public isRefreshInProgress() {
        return this.refreshInProgress
    }

>>>>>>> fc8242b9
    public getHasSeenTransforming() {
        return this.hasSeenTransforming
    }

    public getTransformationType() {
        return this.transformationType
    }

    public getProjectName() {
        return this.projectName
    }

    public getProjectPath() {
        return this.projectPath
    }

    public getCustomBuildCommand() {
        return this.customBuildCommand
    }

    public getLinesOfCodeSubmitted() {
        return this.linesOfCodeSubmitted
    }

    public getPreBuildLogFilePath() {
        return this.preBuildLogFilePath
    }

    public getStartTime() {
        return this.startTime
    }

    public getJobId() {
        return this.jobId
    }

    public getSourceJDKVersion() {
        return this.sourceJDKVersion
    }

    public getTargetJDKVersion() {
        return this.targetJDKVersion
    }

    public getPathFromJdkVersion(version: JDKVersion | undefined) {
        if (version) {
            return this.jdkVersionToPath.get(version)
        } else {
            return undefined
        }
    }

    public getSourceDB() {
        return this.sourceDB
    }

    public getTargetDB() {
        return this.targetDB
    }

    public getSchema() {
        return this.schema
    }

    public getSchemaOptions() {
        return this.schemaOptions
    }

    public getSourceServerName() {
        return this.sourceServerName
    }

    public getMetadataPathSQL() {
        return this.metadataPathSQL
    }

    public getCustomDependencyVersionFilePath() {
        return this.customVersionPath
    }

    public getStatus() {
        return this.transformByQState
    }

    public getPolledJobStatus() {
        return this.polledJobStatus
    }

    public getPlanFilePath() {
        return this.planFilePath
    }

    public getSummaryFilePath() {
        return this.summaryFilePath
    }

    public getJobHistoryPath() {
        return this.jobHistoryPath
    }

    public getResultArchiveFilePath() {
        return this.resultArchiveFilePath
    }

    public getProjectCopyFilePath() {
        return this.projectCopyFilePath
    }

    public getPayloadFilePath() {
        return this.payloadFilePath
    }

    public getJobFailureErrorNotification() {
        return this.jobFailureErrorNotification
    }

    public getJobFailureErrorChatMessage() {
        return this.jobFailureErrorChatMessage
    }

    public getBuildLog() {
        return this.buildLog
    }

    public getMavenName() {
        return this.mavenName
    }

    public getSourceJavaHome() {
        return this.sourceJavaHome
    }

    public getTargetJavaHome() {
        return this.targetJavaHome
    }

    public setJdkVersionToPath(jdkVersion: JDKVersion | undefined, path: string) {
        if (jdkVersion) {
            this.jdkVersionToPath.set(jdkVersion, path)
        }
    }

    public getChatControllers() {
        return this.chatControllers
    }

    public getChatMessenger() {
        return this.chatMessenger
    }

    public getDependencyFolderInfo(): FolderInfo | undefined {
        return this.dependencyFolderInfo
    }

    public getPlanSteps() {
        return this.planSteps
    }

    public getIntervalId() {
        return this.intervalId
    }

    public appendToBuildLog(message: string) {
        this.buildLog += `${message}\n\n`
    }

    public clearBuildLog() {
        this.buildLog = ''
    }

    public setToNotStarted() {
        this.transformByQState = TransformByQStatus.NotStarted
    }

    public setToRunning() {
        this.transformByQState = TransformByQStatus.Running
    }

    public setToCancelled() {
        this.transformByQState = TransformByQStatus.Cancelled
    }

    public setToFailed() {
        this.transformByQState = TransformByQStatus.Failed
    }

    public setToSucceeded() {
        this.transformByQState = TransformByQStatus.Succeeded
    }

    public setToPartiallySucceeded() {
        this.transformByQState = TransformByQStatus.PartiallySucceeded
    }

<<<<<<< HEAD
=======
    public setRefreshInProgress(inProgress: boolean) {
        this.refreshInProgress = inProgress
    }

>>>>>>> fc8242b9
    public setHasSeenTransforming(hasSeen: boolean) {
        this.hasSeenTransforming = hasSeen
    }

    public setTransformationType(type: TransformationType) {
        this.transformationType = type
    }

    public setProjectName(name: string) {
        this.projectName = name
    }

    public setProjectPath(path: string) {
        this.projectPath = path
    }

    public setCustomBuildCommand(command: string) {
        this.customBuildCommand = command
    }

    public setLinesOfCodeSubmitted(lines: number) {
        this.linesOfCodeSubmitted = lines
    }

    public setStartTime(time: string) {
        this.startTime = time
    }

    public setJobId(id: string) {
        this.jobId = id
    }

    public setSourceJDKVersion(version: JDKVersion | undefined) {
        this.sourceJDKVersion = version
    }

    public setTargetJDKVersion(version: JDKVersion) {
        this.targetJDKVersion = version
    }

    public setSourceDB(db: DB) {
        this.sourceDB = db
    }

    public setTargetDB(db: DB) {
        this.targetDB = db
    }

    public setSchema(schema: string) {
        this.schema = schema
    }

    public setSchemaOptions(schemaOptions: Set<string>) {
        this.schemaOptions = schemaOptions
    }

    public setSourceServerName(serverName: string) {
        this.sourceServerName = serverName
    }

    public setMetadataPathSQL(path: string) {
        this.metadataPathSQL = path
    }

    public setCustomDependencyVersionFilePath(path: string) {
        this.customVersionPath = path
    }

    public setPlanFilePath(filePath: string) {
        this.planFilePath = filePath
    }

    public setPolledJobStatus(status: string) {
        this.polledJobStatus = status
    }

    public setSummaryFilePath(filePath: string) {
        this.summaryFilePath = filePath
    }

    public setJobHistoryPath(filePath: string) {
        this.jobHistoryPath = filePath
    }

    public setResultArchiveFilePath(filePath: string) {
        this.resultArchiveFilePath = filePath
    }

    public setProjectCopyFilePath(filePath: string) {
        this.projectCopyFilePath = filePath
    }

    public setPayloadFilePath(payloadFilePath: string) {
        this.payloadFilePath = payloadFilePath
    }

    public setJobFailureErrorNotification(errorNotification: string) {
        this.jobFailureErrorNotification = errorNotification
    }

    public setJobFailureErrorChatMessage(errorChatMessage: string) {
        this.jobFailureErrorChatMessage = errorChatMessage
    }

    public setMavenName(mavenName: string) {
        this.mavenName = mavenName
    }

    public setSourceJavaHome(javaHome: string) {
        this.sourceJavaHome = javaHome
    }

    public setTargetJavaHome(javaHome: string) {
        this.targetJavaHome = javaHome
    }

    public setChatControllers(controllers: ChatControllerEventEmitters) {
        this.chatControllers = controllers
    }

    public setChatMessenger(messenger: Messenger) {
        this.chatMessenger = messenger
    }

    public setDependencyFolderInfo(folderInfo: FolderInfo) {
        this.dependencyFolderInfo = folderInfo
    }

    public setIntervalId(id: NodeJS.Timeout | undefined) {
        this.intervalId = id
    }

    public setPlanSteps(steps: TransformationSteps) {
        this.planSteps = steps
    }

    public setPreBuildLogFilePath(path: string) {
        this.preBuildLogFilePath = path
    }

    public resetPlanSteps() {
        this.planSteps = undefined
    }

    public resetSessionJobHistory() {
        sessionJobHistory = {}
    }

    public setJobDefaults() {
        this.setToNotStarted()
<<<<<<< HEAD
=======
        this.refreshInProgress = false
>>>>>>> fc8242b9
        this.hasSeenTransforming = false
        this.jobFailureErrorNotification = undefined
        this.jobFailureErrorChatMessage = undefined
        this.payloadFilePath = ''
        this.metadataPathSQL = ''
        this.customVersionPath = ''
        this.sourceJDKVersion = undefined
        this.targetJDKVersion = undefined
        this.sourceDB = undefined
        this.targetDB = undefined
        this.sourceServerName = ''
        this.schemaOptions.clear()
        this.schema = ''
        this.buildLog = ''
        this.customBuildCommand = ''
        this.intervalId = undefined
        this.jobHistoryPath = ''
    }
}

export const transformByQState: TransformByQState = new TransformByQState()

export class TransformByQStoppedError extends ToolkitError {
    constructor() {
        super('Transform by Q stopped by user.', { cancelled: true })
    }
}

export interface TransformationCandidateProject {
    name: string
    path: string
    JDKVersion?: JDKVersion
}

export interface FolderInfo {
    path: string
    name: string
}

export interface Reference {
    licenseName?: string
    repository?: string
    url?: string
    recommendationContentSpan?: {
        start: number
        end: number
    }
}

// TODO: remove ShortAnswer because it will be deprecated
export interface ShortAnswer {
    testFilePath: string
    buildCommands: string[]
    planSummary: string
    sourceFilePath?: string
    testFramework?: string
    executionCommands?: string[]
    testCoverage?: number
    stopIteration?: string
    errorMessage?: string
    codeReferences?: References
    numberOfTestMethods?: number
}<|MERGE_RESOLUTION|>--- conflicted
+++ resolved
@@ -633,11 +633,7 @@
     dependenciesRoot: string = 'dependencies/'
     version: string = '1.0'
     hilCapabilities: string[] = ['HIL_1pDependency_VersionUpgrade']
-<<<<<<< HEAD
-    transformCapabilities: string[] = ['EXPLAINABILITY_V1', 'SELECTIVE_TRANSFORMATION_V2', 'CLIENT_SIDE_BUILD']
-=======
     transformCapabilities: string[] = ['EXPLAINABILITY_V1', 'SELECTIVE_TRANSFORMATION_V2', 'CLIENT_SIDE_BUILD', 'IDE']
->>>>>>> fc8242b9
     noInteractiveMode: boolean = true
     dependencyUpgradeConfigFile?: string = undefined
     compilationsJsonFile: string = 'compilations.json'
@@ -792,13 +788,10 @@
         return this.transformByQState === TransformByQStatus.PartiallySucceeded
     }
 
-<<<<<<< HEAD
-=======
     public isRefreshInProgress() {
         return this.refreshInProgress
     }
 
->>>>>>> fc8242b9
     public getHasSeenTransforming() {
         return this.hasSeenTransforming
     }
@@ -993,13 +986,10 @@
         this.transformByQState = TransformByQStatus.PartiallySucceeded
     }
 
-<<<<<<< HEAD
-=======
     public setRefreshInProgress(inProgress: boolean) {
         this.refreshInProgress = inProgress
     }
 
->>>>>>> fc8242b9
     public setHasSeenTransforming(hasSeen: boolean) {
         this.hasSeenTransforming = hasSeen
     }
@@ -1150,10 +1140,7 @@
 
     public setJobDefaults() {
         this.setToNotStarted()
-<<<<<<< HEAD
-=======
         this.refreshInProgress = false
->>>>>>> fc8242b9
         this.hasSeenTransforming = false
         this.jobFailureErrorNotification = undefined
         this.jobFailureErrorChatMessage = undefined
