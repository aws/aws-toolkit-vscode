/*!
 * Copyright Amazon.com, Inc. or its affiliates. All Rights Reserved.
 * SPDX-License-Identifier: Apache-2.0
 */

import { ZipMetadata } from '../util/zipUtil'
import { getLogger } from '../../shared/logger/logger'
import * as CodeWhispererConstants from '../models/constants'
import * as codewhispererClient from '../client/codewhisperer'
import * as codeWhisperer from '../client/codewhisperer'
import CodeWhispererUserClient, {
    ArtifactMap,
    CreateUploadUrlRequest,
    TargetCode,
} from '../client/codewhispereruserclient'
import {
    CreateTestJobError,
    CreateUploadUrlError,
    ExportResultsArchiveError,
    InvalidSourceZipError,
    TestGenStoppedError,
    TestGenTimedOutError,
} from '../../amazonqTest/error'
import { getMd5, uploadArtifactToS3 } from './securityScanHandler'
import { testGenState, Reference } from '../models/model'
import { ChatSessionManager } from '../../amazonqTest/chat/storages/chatSession'
import { createCodeWhispererChatStreamingClient } from '../../shared/clients/codewhispererChatClient'
import { downloadExportResultArchive } from '../../shared/utilities/download'
import AdmZip from 'adm-zip'
import path from 'path'
import { ExportIntent } from '@amzn/codewhisperer-streaming'
import { glob } from 'glob'
import { UserWrittenCodeTracker } from '../tracker/userWrittenCodeTracker'
import { randomUUID } from '../../shared/crypto'
import { sleep } from '../../shared/utilities/timeoutUtils'
import { tempDirPath } from '../../shared/filesystemUtilities'
import fs from '../../shared/fs/fs'

// TODO: Get TestFileName and Framework and to error message
export function throwIfCancelled() {
    // TODO: fileName will be '' if user gives propt without opening
    if (testGenState.isCancelling()) {
        testGenState.setToNotStarted()
        throw new TestGenStoppedError()
    }
}

export async function getPresignedUrlAndUploadTestGen(zipMetadata: ZipMetadata) {
    const logger = getLogger()
    if (zipMetadata.zipFilePath === '') {
        getLogger().error('Failed to create valid source zip')
        throw new InvalidSourceZipError()
    }
    const srcReq: CreateUploadUrlRequest = {
        contentMd5: getMd5(zipMetadata.zipFilePath),
        artifactType: 'SourceCode',
        uploadIntent: CodeWhispererConstants.testGenUploadIntent,
    }
    logger.verbose(`Prepare for uploading src context...`)
    const srcResp = await codeWhisperer.codeWhispererClient.createUploadUrl(srcReq).catch((err) => {
        getLogger().error(`Failed getting presigned url for uploading src context. Request id: ${err.requestId}`)
        throw new CreateUploadUrlError(err.message)
    })
    logger.verbose(`CreateUploadUrlRequest requestId: ${srcResp.$response.requestId}`)
    logger.verbose(`Complete Getting presigned Url for uploading src context.`)
    logger.verbose(`Uploading src context...`)
    await uploadArtifactToS3(zipMetadata.zipFilePath, srcResp, CodeWhispererConstants.FeatureUseCase.TEST_GENERATION)
    logger.verbose(`Complete uploading src context.`)
    const artifactMap: ArtifactMap = {
        SourceCode: srcResp.uploadId,
    }
    return artifactMap
}

export async function createTestJob(
    artifactMap: codewhispererClient.ArtifactMap,
    relativeTargetPath: TargetCode[],
    userInputPrompt: string,
    clientToken?: string
) {
    const logger = getLogger()
    logger.verbose(`Creating test job and starting startTestGeneration...`)

    // JS will minify this input object - fix that
    const targetCodeList = relativeTargetPath.map((targetCode) => ({
        relativeTargetPath: targetCode.relativeTargetPath,
        targetLineRangeList: targetCode.targetLineRangeList?.map((range) => ({
            start: { line: range.start.line, character: range.start.character },
            end: { line: range.end.line, character: range.end.character },
        })),
    }))
    logger.debug('updated target code list: %O', targetCodeList)
    const req: CodeWhispererUserClient.StartTestGenerationRequest = {
        uploadId: artifactMap.SourceCode,
        targetCodeList,
        userInput: userInputPrompt,
        testGenerationJobGroupName: ChatSessionManager.Instance.getSession().testGenerationJobGroupName ?? randomUUID(), // TODO: remove fallback
        clientToken,
    }
    logger.debug('Unit test generation request body: %O', req)
    logger.debug('target code list: %O', req.targetCodeList[0])
    const firstTargetCodeList = req.targetCodeList?.[0]
    const firstTargetLineRangeList = firstTargetCodeList?.targetLineRangeList?.[0]
    logger.debug('target line range list: %O', firstTargetLineRangeList)
    logger.debug('target line range start: %O', firstTargetLineRangeList?.start)
    logger.debug('target line range end: %O', firstTargetLineRangeList?.end)

    const resp = await codewhispererClient.codeWhispererClient.startTestGeneration(req).catch((err) => {
        ChatSessionManager.Instance.getSession().startTestGenerationRequestId = err.requestId
        logger.error(`Failed creating test job. Request id: ${err.requestId}`)
        throw new CreateTestJobError(err.message)
    })
    logger.info('Unit test generation request id: %s', resp.$response.requestId)
    logger.debug('Unit test generation data: %O', resp.$response.data)
    ChatSessionManager.Instance.getSession().startTestGenerationRequestId = resp.$response.requestId
    if (resp.$response.error) {
        logger.error('Unit test generation error: %O', resp.$response.error)
    }
    if (resp.testGenerationJob) {
        ChatSessionManager.Instance.getSession().listOfTestGenerationJobId.push(
            resp.testGenerationJob?.testGenerationJobId
        )
        ChatSessionManager.Instance.getSession().testGenerationJobGroupName =
            resp.testGenerationJob?.testGenerationJobGroupName
    }
    return resp
}

export async function pollTestJobStatus(
    jobId: string,
    jobGroupName: string,
    filePath: string,
    initialExecution: boolean
) {
    const session = ChatSessionManager.Instance.getSession()
    const pollingStartTime = performance.now()
    // We don't expect to get results immediately, so sleep for some time initially to not make unnecessary calls
    await sleep(CodeWhispererConstants.testGenPollingDelaySeconds)

    const logger = getLogger()
    logger.verbose(`Polling testgen job status...`)
    let status = CodeWhispererConstants.TestGenerationJobStatus.IN_PROGRESS
    while (true) {
        throwIfCancelled()
        const req: CodeWhispererUserClient.GetTestGenerationRequest = {
            testGenerationJobId: jobId,
            testGenerationJobGroupName: jobGroupName,
        }
        const resp = await codewhispererClient.codeWhispererClient.getTestGeneration(req)
        logger.verbose('pollTestJobStatus request id: %s', resp.$response.requestId)
        logger.debug('pollTestJobStatus testGenerationJob %O', resp.testGenerationJob)
        ChatSessionManager.Instance.getSession().testGenerationJob = resp.testGenerationJob
        const progressRate = resp.testGenerationJob?.progressRate ?? 0
<<<<<<< HEAD
        if (initialExecution) {
            testGenState.getChatControllers()?.sendUpdatePromptProgress.fire({
                tabID: ChatSessionManager.Instance.getSession().tabID,
                status: 'InProgress',
                progressRate,
            })
        }
        const shortAnswerString = resp.testGenerationJob?.shortAnswer
        if (shortAnswerString) {
            const parsedShortAnswer = JSON.parse(shortAnswerString)
            const shortAnswer: ShortAnswer = JSON.parse(parsedShortAnswer)
            // Stop the Unit test generation workflow if IDE receive stopIteration = true
            if (shortAnswer.stopIteration === 'true') {
                session.stopIteration = true
                throw new TestGenFailedError(shortAnswer.planSummary)
            }
            if (shortAnswer.numberOfTestMethods) {
                session.numberOfTestsGenerated = Number(shortAnswer.numberOfTestMethods)
=======
        testGenState.getChatControllers()?.sendUpdatePromptProgress.fire({
            tabID: ChatSessionManager.Instance.getSession().tabID,
            status: 'InProgress',
            progressRate,
        })
        const jobSummary = resp.testGenerationJob?.jobSummary ?? ''
        const jobSummaryNoBackticks = jobSummary.replace(/^`+|`+$/g, '')
        ChatSessionManager.Instance.getSession().jobSummary = jobSummaryNoBackticks
        const packageInfoList = resp.testGenerationJob?.packageInfoList ?? []
        const packageInfo = packageInfoList[0]
        const targetFileInfo = packageInfo?.targetFileInfoList?.[0]

        if (packageInfo) {
            // TODO: will need some fields from packageInfo such as buildCommand, packagePlan, packageSummary
        }
        if (targetFileInfo) {
            if (targetFileInfo.numberOfTestMethods) {
                session.numberOfTestsGenerated = Number(targetFileInfo.numberOfTestMethods)
>>>>>>> 574fde42
            }
            if (targetFileInfo.codeReferences) {
                session.references = targetFileInfo.codeReferences as Reference[]
            }
            if (initialExecution) {
                session.generatedFilePath = targetFileInfo.testFilePath ?? ''
                const currentPlanSummary = session.targetFileInfo?.filePlan
                const newPlanSummary = targetFileInfo?.filePlan

                if (currentPlanSummary !== newPlanSummary && newPlanSummary) {
                    const chatControllers = testGenState.getChatControllers()
                    if (chatControllers) {
                        const currentSession = ChatSessionManager.Instance.getSession()
                        chatControllers.updateTargetFileInfo.fire({
                            tabID: currentSession.tabID,
                            targetFileInfo,
                            testGenerationJobGroupName: resp.testGenerationJob?.testGenerationJobGroupName,
                            testGenerationJobId: resp.testGenerationJob?.testGenerationJobId,
                            filePath,
                        })
                    }
                }
            }
        }
        ChatSessionManager.Instance.getSession().targetFileInfo = targetFileInfo
        if (resp.testGenerationJob?.status !== CodeWhispererConstants.TestGenerationJobStatus.IN_PROGRESS) {
            // This can be FAILED or COMPLETED
            status = resp.testGenerationJob?.status as CodeWhispererConstants.TestGenerationJobStatus
            logger.verbose(`testgen job status: ${status}`)
            logger.verbose(`Complete polling test job status.`)
            break
        }
        throwIfCancelled()
        await sleep(CodeWhispererConstants.testGenJobPollingIntervalMilliseconds)
        const elapsedTime = performance.now() - pollingStartTime
        if (elapsedTime > CodeWhispererConstants.testGenJobTimeoutMilliseconds) {
            logger.verbose(`testgen job status: ${status}`)
            logger.verbose(`testgen job failed. Amazon Q timed out.`)
            throw new TestGenTimedOutError()
        }
    }
    return status
}

/**
 * Download the zip from exportResultsArchieve API and store in temp zip
 */
export async function exportResultsArchive(
    uploadId: string,
    groupName: string,
    jobId: string,
    projectName: string,
    projectPath: string,
    initialExecution: boolean
) {
    // TODO: Make a common Temp folder
    const pathToArchiveDir = path.join(tempDirPath, 'q-testgen')

    const archivePathExists = await fs.existsDir(pathToArchiveDir)
    if (archivePathExists) {
        await fs.delete(pathToArchiveDir, { recursive: true })
    }
    await fs.mkdir(pathToArchiveDir)

    let downloadErrorMessage = undefined

    const session = ChatSessionManager.Instance.getSession()
    try {
        const pathToArchive = path.join(pathToArchiveDir, 'QTestGeneration.zip')
        // Download and deserialize the zip
        await downloadResultArchive(uploadId, groupName, jobId, pathToArchive)
        const zip = new AdmZip(pathToArchive)
        zip.extractAllTo(pathToArchiveDir, true)

        const testFilePathFromResponse = session?.targetFileInfo?.testFilePath
        const testFilePath = testFilePathFromResponse
            ? testFilePathFromResponse.split('/').slice(1).join('/') // remove the project name
            : await getTestFilePathFromZip(pathToArchiveDir)
        if (initialExecution) {
            testGenState.getChatControllers()?.showCodeGenerationResults.fire({
                tabID: session.tabID,
                filePath: testFilePath,
                projectName,
            })
        }
        testGenState.getChatControllers()?.sendUpdatePromptProgress.fire({
            tabID: ChatSessionManager.Instance.getSession().tabID,
            status: 'Completed',
        })
    } catch (e) {
        session.numberOfTestsGenerated = 0
        downloadErrorMessage = (e as Error).message
        getLogger().error(`Unit Test Generation: ExportResultArchive error = ${downloadErrorMessage}`)
        throw new ExportResultsArchiveError(downloadErrorMessage)
    }
}

async function getTestFilePathFromZip(pathToArchiveDir: string) {
    const resultArtifactsDir = path.join(pathToArchiveDir, 'resultArtifacts')
    const paths = await glob([resultArtifactsDir + '/**/*', '!**/.DS_Store'], { nodir: true })
    const absolutePath = paths[0]
    const result = path.relative(resultArtifactsDir, absolutePath)
    return result
}

export async function downloadResultArchive(
    uploadId: string,
    testGenerationJobGroupName: string,
    testGenerationJobId: string,
    pathToArchive: string
) {
    let downloadErrorMessage = undefined
    const cwStreamingClient = await createCodeWhispererChatStreamingClient()

    try {
        await downloadExportResultArchive(
            cwStreamingClient,
            {
                exportId: uploadId,
                exportIntent: ExportIntent.UNIT_TESTS,
                exportContext: {
                    unitTestGenerationExportContext: {
                        testGenerationJobGroupName,
                        testGenerationJobId,
                    },
                },
            },
            pathToArchive
        )
    } catch (e: any) {
        downloadErrorMessage = (e as Error).message
        getLogger().error(`Unit Test Generation: ExportResultArchive error = ${downloadErrorMessage}`)
        throw new ExportResultsArchiveError(downloadErrorMessage)
    } finally {
        cwStreamingClient.destroy()
        UserWrittenCodeTracker.instance.onQFeatureInvoked()
    }
}<|MERGE_RESOLUTION|>--- conflicted
+++ resolved
@@ -151,7 +151,6 @@
         logger.debug('pollTestJobStatus testGenerationJob %O', resp.testGenerationJob)
         ChatSessionManager.Instance.getSession().testGenerationJob = resp.testGenerationJob
         const progressRate = resp.testGenerationJob?.progressRate ?? 0
-<<<<<<< HEAD
         if (initialExecution) {
             testGenState.getChatControllers()?.sendUpdatePromptProgress.fire({
                 tabID: ChatSessionManager.Instance.getSession().tabID,
@@ -159,23 +158,13 @@
                 progressRate,
             })
         }
+        
         const shortAnswerString = resp.testGenerationJob?.shortAnswer
         if (shortAnswerString) {
             const parsedShortAnswer = JSON.parse(shortAnswerString)
             const shortAnswer: ShortAnswer = JSON.parse(parsedShortAnswer)
-            // Stop the Unit test generation workflow if IDE receive stopIteration = true
-            if (shortAnswer.stopIteration === 'true') {
-                session.stopIteration = true
-                throw new TestGenFailedError(shortAnswer.planSummary)
-            }
-            if (shortAnswer.numberOfTestMethods) {
-                session.numberOfTestsGenerated = Number(shortAnswer.numberOfTestMethods)
-=======
-        testGenState.getChatControllers()?.sendUpdatePromptProgress.fire({
-            tabID: ChatSessionManager.Instance.getSession().tabID,
-            status: 'InProgress',
-            progressRate,
-        })
+        }
+
         const jobSummary = resp.testGenerationJob?.jobSummary ?? ''
         const jobSummaryNoBackticks = jobSummary.replace(/^`+|`+$/g, '')
         ChatSessionManager.Instance.getSession().jobSummary = jobSummaryNoBackticks
@@ -189,7 +178,6 @@
         if (targetFileInfo) {
             if (targetFileInfo.numberOfTestMethods) {
                 session.numberOfTestsGenerated = Number(targetFileInfo.numberOfTestMethods)
->>>>>>> 574fde42
             }
             if (targetFileInfo.codeReferences) {
                 session.references = targetFileInfo.codeReferences as Reference[]
