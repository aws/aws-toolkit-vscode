/*!
 * Copyright Amazon.com, Inc. or its affiliates. All Rights Reserved.
 * SPDX-License-Identifier: Apache-2.0
 */

import AdmZip from 'adm-zip'
import os from 'os'
import fs from 'fs' // eslint-disable-line no-restricted-imports
import { parsePatch, applyPatches, ParsedDiff } from 'diff'
import path from 'path'
import vscode from 'vscode'
import { ExportIntent } from '@amzn/codewhisperer-streaming'
import { TransformByQReviewStatus, transformByQState, TransformationType } from '../../models/model'
import { ExportResultArchiveStructure, downloadExportResultArchive } from '../../../shared/utilities/download'
import { getLogger } from '../../../shared/logger/logger'
import { telemetry } from '../../../shared/telemetry/telemetry'
import { CodeTransformTelemetryState } from '../../../amazonqGumby/telemetry/codeTransformTelemetryState'
import * as CodeWhispererConstants from '../../models/constants'
import { createCodeWhispererChatStreamingClient } from '../../../shared/clients/codewhispererChatClient'
import { ChatSessionManager } from '../../../amazonqGumby/chat/storages/chatSession'
import { setContext } from '../../../shared/vscode/setContext'
import * as codeWhisperer from '../../client/codewhisperer'
import { UserWrittenCodeTracker } from '../../tracker/userWrittenCodeTracker'
import { AuthUtil } from '../../util/authUtil'
import { copyArtifacts } from './transformFileHandler'

export abstract class ProposedChangeNode {
    abstract readonly resourcePath: string

    abstract generateCommand(): vscode.Command
    abstract generateDescription(): string
    abstract saveFile(): void

    public saveChange(): void {
        try {
            this.saveFile()
        } catch (err) {
            // to do: file system-related error handling
            if (err instanceof Error) {
                getLogger().error(err.message)
            }
        }
    }

    reviewState: ReviewState = ReviewState.ToReview
}

export class ModifiedChangeNode extends ProposedChangeNode {
    readonly originalPath: string
    readonly tmpChangedPath: string
    override resourcePath: string

    constructor(originalPath: string, tmpChangedPath: string) {
        super()
        this.originalPath = originalPath
        this.tmpChangedPath = tmpChangedPath

        this.resourcePath = tmpChangedPath
    }

    override generateCommand(): vscode.Command {
        return {
            command: 'vscode.diff',
            arguments: [vscode.Uri.file(this.originalPath), vscode.Uri.file(this.tmpChangedPath)],
            title: `${path.basename(this.originalPath)}: Original <-> ${path.basename(this.tmpChangedPath)}`,
        }
    }
    override generateDescription(): string {
        return 'M'
    }

    override saveFile(): void {
        fs.copyFileSync(this.tmpChangedPath, this.originalPath)
    }
}

export class AddedChangeNode extends ProposedChangeNode {
    readonly pathToTmpFile: string
    readonly pathToWorkspaceFile: string

    override resourcePath: string

    constructor(pathToWorkspaceFile: string, pathToTmpFile: string) {
        super()
        this.pathToWorkspaceFile = pathToWorkspaceFile
        this.pathToTmpFile = pathToTmpFile

        this.resourcePath = pathToTmpFile
    }

    override generateCommand(): vscode.Command {
        return {
            command: 'vscode.open',
            arguments: [vscode.Uri.file(this.pathToTmpFile)],
            title: 'Added Change',
        }
    }
    override generateDescription(): string {
        return 'A'
    }

    override saveFile(): void {
        // create parent directory before copying files (ex. for the summary/ and assets/ folders)
        const parentDir = path.dirname(this.pathToWorkspaceFile)
        if (!fs.existsSync(parentDir)) {
            fs.mkdirSync(parentDir, { recursive: true })
        }
        fs.copyFileSync(this.pathToTmpFile, this.pathToWorkspaceFile)
    }
}

export class PatchFileNode {
    label: string
    readonly patchFilePath: string
    children: ProposedChangeNode[] = []

    constructor(patchFilePath: string) {
        this.patchFilePath = patchFilePath
        this.label = path.basename(patchFilePath)
    }
}

enum ReviewState {
    ToReview,
    Reviewed_Accepted,
    Reviewed_Rejected,
}

export class DiffModel {
    patchFileNodes: PatchFileNode[] = []
    currentPatchIndex: number = 0

    /**
     * This function creates a copy of the changed files of the user's project so that the diff.patch can be applied to them
     * @param pathToWorkspace Path to the project that was transformed
     * @param changedFiles List of files that were changed
     * @returns Path to the folder containing the copied files
     */
    public copyProject(pathToWorkspace: string, changedFiles: ParsedDiff[]) {
        const pathToTmpSrcDir = path.join(os.tmpdir(), `project-copy-${Date.now()}`)
        fs.mkdirSync(pathToTmpSrcDir)
        for (const file of changedFiles) {
            const pathToTmpFile = path.join(pathToTmpSrcDir, file.oldFileName!.substring(2))
            // use mkdirsSync to create parent directories in pathToTmpFile too
            fs.mkdirSync(path.dirname(pathToTmpFile), { recursive: true })
            const pathToOldFile = path.join(pathToWorkspace, file.oldFileName!.substring(2))
            // pathToOldFile will not exist for new files such as summary.md
            if (fs.existsSync(pathToOldFile)) {
                fs.copyFileSync(pathToOldFile, pathToTmpFile)
            }
        }
        return pathToTmpSrcDir
    }

    /**
     * @param pathToDiff Path to the diff.patch file expected to be located in the archive returned by ExportResultsArchive
     * @param pathToWorkspace Path to the project that was transformed
     * @returns List of nodes containing the paths of files that were modified, added, or removed
     */
    public parseDiff(pathToDiff: string, pathToWorkspace: string, isIntermediateBuild: boolean = false): PatchFileNode {
        this.patchFileNodes = []
        const diffContents = fs.readFileSync(pathToDiff, 'utf8')

        if (!diffContents.trim()) {
            getLogger().error(`CodeTransformation: diff.patch file is empty`)
            throw new Error(CodeWhispererConstants.noChangesMadeMessage)
        }

<<<<<<< HEAD
=======
        getLogger().info(`CodeTransformation: parsing patch file at ${pathToDiff}`)

>>>>>>> fc8242b9
        let changedFiles = parsePatch(diffContents)
        // exclude dependency_upgrade.yml from patch application
        changedFiles = changedFiles.filter((file) => !file.oldFileName?.includes('dependency_upgrade'))
        getLogger().info('CodeTransformation: parsed patch file successfully')
        // if doing intermediate client-side build, pathToWorkspace is the path to the unzipped project's 'sources' directory (re-using upload ZIP)
        // otherwise, we are at the very end of the transformation and need to copy the changed files in the project to show the diff(s)
        const pathToTmpSrcDir = isIntermediateBuild ? pathToWorkspace : this.copyProject(pathToWorkspace, changedFiles)
        transformByQState.setProjectCopyFilePath(pathToTmpSrcDir)

        applyPatches(changedFiles, {
            loadFile: function (fileObj, callback) {
                // load original contents of file
                const filePath = path.join(pathToWorkspace, fileObj.oldFileName!.substring(2))
                if (!fs.existsSync(filePath)) {
                    // must be a new file (ex. summary.md), so pass empty string as original contents and do not pass error
                    callback(undefined, '')
                } else {
                    // must be a modified file (most common), so pass original contents
                    const fileContents = fs.readFileSync(filePath, 'utf-8')
                    callback(undefined, fileContents)
                }
            },
            // by now, 'content' contains the changes from the patch
            patched: function (fileObj, content, callback) {
                const filePath = path.join(pathToTmpSrcDir, fileObj.newFileName!.substring(2))
                // write changed contents to the copy of the original file (or create a new file)
                fs.writeFileSync(filePath, content)
                callback(undefined)
            },
            complete: function (err) {
                if (err) {
                    getLogger().error(`CodeTransformation: ${err} when applying patch`)
                } else {
                    getLogger().info('CodeTransformation: Patch applied successfully')
                }
            },
        })
        const patchFileNode = new PatchFileNode(pathToDiff)
        patchFileNode.children = changedFiles.flatMap((file) => {
            /* ex. file.oldFileName = 'a/src/java/com/project/component/MyFile.java'
             * ex. file.newFileName = 'b/src/java/com/project/component/MyFile.java'
             * use substring(2) to ignore the 'a/' and 'b/'
             */
            const originalPath = path.join(pathToWorkspace, file.oldFileName!.substring(2))
            const tmpChangedPath = path.join(pathToTmpSrcDir, file.newFileName!.substring(2))

            const originalFileExists = fs.existsSync(originalPath)
            const changedFileExists = fs.existsSync(tmpChangedPath)

            if (originalFileExists && changedFileExists) {
                return new ModifiedChangeNode(originalPath, tmpChangedPath)
            } else if (!originalFileExists && changedFileExists) {
                return new AddedChangeNode(originalPath, tmpChangedPath)
            }
            return []
        })
        this.patchFileNodes.push(patchFileNode)
        return patchFileNode
    }

    public getChanges() {
        return this.patchFileNodes.flatMap((patchFileNode) => patchFileNode.children)
    }

    public getRoot() {
        return this.patchFileNodes.length > 0 ? this.patchFileNodes[0] : undefined
    }

    public saveChanges() {
        for (const patchFileNode of this.patchFileNodes) {
            for (const changeNode of patchFileNode.children) {
                changeNode.saveChange()
            }
        }
    }

    public rejectChanges() {
        this.clearChanges()
    }

    public clearChanges() {
        this.patchFileNodes = []
        this.currentPatchIndex = 0
    }
}

export class TransformationResultsProvider implements vscode.TreeDataProvider<ProposedChangeNode | PatchFileNode> {
    public static readonly viewType = 'aws.amazonq.transformationProposedChangesTree'

    private _onDidChangeTreeData: vscode.EventEmitter<any> = new vscode.EventEmitter<any>()
    readonly onDidChangeTreeData: vscode.Event<any> = this._onDidChangeTreeData.event

    constructor(private readonly model: DiffModel) {}

    public refresh(): any {
        this._onDidChangeTreeData.fire(undefined)
    }

    public getTreeItem(element: ProposedChangeNode | PatchFileNode): vscode.TreeItem {
        if (element instanceof PatchFileNode) {
            return {
                label: element.label,
                collapsibleState: vscode.TreeItemCollapsibleState.Expanded,
            }
        } else {
            return {
                resourceUri: vscode.Uri.file(element.resourcePath),
                command: element.generateCommand(),
                description: element.generateDescription(),
            }
        }
    }

    /*
    Here we check if the element is a PatchFileNode instance. If it is, we return its 
    children array, which contains ProposedChangeNode instances. This ensures that when the user expands a 
    PatchFileNode (representing a diff.patch file), its children (proposed change nodes) are displayed as indented nodes under it.
    */
    public getChildren(
        element?: ProposedChangeNode | PatchFileNode
    ): (ProposedChangeNode | PatchFileNode)[] | Thenable<(ProposedChangeNode | PatchFileNode)[]> {
        if (!element) {
            return this.model.patchFileNodes
        } else if (element instanceof PatchFileNode) {
            return element.children
        } else {
            return Promise.resolve([])
        }
    }

    public getParent(element: ProposedChangeNode | PatchFileNode): PatchFileNode | undefined {
        if (element instanceof ProposedChangeNode) {
            const patchFileNode = this.model.patchFileNodes.find((p) => p.children.includes(element))
            return patchFileNode
        }
        return undefined
    }
}

export class ProposedTransformationExplorer {
    private changeViewer: vscode.TreeView<PatchFileNode>

    public static TmpDir = os.tmpdir()

    constructor(context: vscode.ExtensionContext) {
        const diffModel = new DiffModel()
        const transformDataProvider = new TransformationResultsProvider(diffModel)
        this.changeViewer = vscode.window.createTreeView(TransformationResultsProvider.viewType, {
            treeDataProvider: transformDataProvider,
        })

        let patchFiles: string[] = []
        let singlePatchFile: string = ''

        const reset = async () => {
            await setContext('gumby.transformationProposalReviewInProgress', false)
            await setContext('gumby.reviewState', TransformByQReviewStatus.NotStarted)

            // delete result archive after changes cleared; summary is under ResultArchiveFilePath
            if (fs.existsSync(transformByQState.getResultArchiveFilePath())) {
                fs.rmSync(transformByQState.getResultArchiveFilePath(), { recursive: true, force: true })
            }
            if (fs.existsSync(transformByQState.getProjectCopyFilePath())) {
                fs.rmSync(transformByQState.getProjectCopyFilePath(), { recursive: true, force: true })
            }

            diffModel.clearChanges()
            // update summary path to where it is locally after user accepts changes, so that View Summary button works
            transformByQState.setSummaryFilePath(
                path.join(transformByQState.getProjectPath(), ExportResultArchiveStructure.PathToSummary)
            )
            transformByQState.setProjectCopyFilePath('')
            transformByQState.setResultArchiveFilePath('')
            transformDataProvider.refresh()
        }

        vscode.commands.registerCommand('aws.amazonq.transformationHub.reviewChanges.refresh', () =>
            transformDataProvider.refresh()
        )

        vscode.commands.registerCommand('aws.amazonq.transformationHub.reviewChanges.reset', async () => await reset())

        vscode.commands.registerCommand('aws.amazonq.transformationHub.reviewChanges.reveal', async () => {
            await setContext('gumby.transformationProposalReviewInProgress', true)
            const root = diffModel.getRoot()
            if (root) {
                await this.changeViewer.reveal(root, {
                    expand: true,
                })
            }
        })

        vscode.commands.registerCommand('aws.amazonq.transformationHub.summary.reveal', async () => {
            if (fs.existsSync(transformByQState.getSummaryFilePath())) {
                await vscode.commands.executeCommand(
                    'markdown.showPreview',
                    vscode.Uri.file(transformByQState.getSummaryFilePath())
                )
            }
        })

        vscode.commands.registerCommand('aws.amazonq.transformationHub.reviewChanges.startReview', async () => {
            await setContext('gumby.reviewState', TransformByQReviewStatus.PreparingReview)

            const pathToArchive = path.join(
                ProposedTransformationExplorer.TmpDir,
                transformByQState.getJobId(),
                'ExportResultsArchive.zip'
            )
            let exportResultsArchiveSize = 0
            let downloadErrorMessage = undefined

            const cwStreamingClient = await createCodeWhispererChatStreamingClient()
            try {
                await telemetry.codeTransform_downloadArtifact.run(async () => {
                    telemetry.record({
                        codeTransformArtifactType: 'ClientInstructions',
                        codeTransformSessionId: CodeTransformTelemetryState.instance.getSessionId(),
                        codeTransformJobId: transformByQState.getJobId(),
                    })

                    await downloadExportResultArchive(
                        cwStreamingClient,
                        {
                            exportId: transformByQState.getJobId(),
                            exportIntent: ExportIntent.TRANSFORMATION,
                        },
                        pathToArchive,
                        AuthUtil.instance.regionProfileManager.activeRegionProfile
                    )

                    getLogger().info('CodeTransformation: downloaded results successfully')
                    // Update downloaded artifact size
                    exportResultsArchiveSize = (await fs.promises.stat(pathToArchive)).size

                    telemetry.record({ codeTransformTotalByteSize: exportResultsArchiveSize })
                })
            } catch (e: any) {
                // user can retry the download
                downloadErrorMessage = (e as Error).message
                if (downloadErrorMessage.includes('Encountered an unexpected error when processing the request')) {
                    downloadErrorMessage = CodeWhispererConstants.errorDownloadingExpiredDiff
                }
                void vscode.window.showErrorMessage(
                    `${CodeWhispererConstants.errorDownloadingDiffNotification} The download failed due to: ${downloadErrorMessage}`
                )
                transformByQState.getChatControllers()?.transformationFinished.fire({
                    message: `${CodeWhispererConstants.errorDownloadingDiffChatMessage} The download failed due to: ${downloadErrorMessage}`,
                    tabID: ChatSessionManager.Instance.getSession().tabID,
                })
                await setContext('gumby.reviewState', TransformByQReviewStatus.NotStarted)
                getLogger().error(`CodeTransformation: ExportResultArchive error = ${downloadErrorMessage}`)
                throw new Error('Error downloading diff')
            } finally {
                cwStreamingClient.destroy()
                UserWrittenCodeTracker.instance.onQFeatureInvoked()
            }

            let deserializeErrorMessage = undefined
            let pathContainingArchive = ''
            patchFiles = [] // reset patchFiles if there was a previous transformation

            try {
                // Download and deserialize the zip
                pathContainingArchive = path.dirname(pathToArchive)
                const zip = new AdmZip(pathToArchive)
                zip.extractAllTo(pathContainingArchive)
                const files = fs.readdirSync(path.join(pathContainingArchive, ExportResultArchiveStructure.PathToPatch))
                singlePatchFile = path.join(pathContainingArchive, ExportResultArchiveStructure.PathToPatch, files[0])
                patchFiles.push(singlePatchFile)
                diffModel.parseDiff(patchFiles[0], transformByQState.getProjectPath())

                await setContext('gumby.reviewState', TransformByQReviewStatus.InReview)
                transformDataProvider.refresh()
                transformByQState.setSummaryFilePath(
                    path.join(pathContainingArchive, ExportResultArchiveStructure.PathToSummary)
                )

                await copyArtifacts(pathContainingArchive, transformByQState.getJobHistoryPath())

                transformByQState.setResultArchiveFilePath(pathContainingArchive)
                await setContext('gumby.isSummaryAvailable', true)

                // Do not await this so that the summary reveals without user needing to close this notification
                void vscode.window.showInformationMessage(CodeWhispererConstants.viewProposedChangesNotification)
                transformByQState.getChatControllers()?.transformationFinished.fire({
                    message: CodeWhispererConstants.viewProposedChangesChatMessage,
                    tabID: ChatSessionManager.Instance.getSession().tabID,
                })
                await vscode.commands.executeCommand('aws.amazonq.transformationHub.summary.reveal')
            } catch (e: any) {
                deserializeErrorMessage = (e as Error).message
                getLogger().error(`CodeTransformation: ParseDiff error = ${deserializeErrorMessage}`)
                transformByQState.getChatControllers()?.transformationFinished.fire({
                    message: `${CodeWhispererConstants.errorDeserializingDiffChatMessage} ${deserializeErrorMessage}`,
                    tabID: ChatSessionManager.Instance.getSession().tabID,
                })
                void vscode.window.showErrorMessage(
                    `${CodeWhispererConstants.errorDeserializingDiffNotification} ${deserializeErrorMessage}`
                )
            }

            try {
                const metricsPath = path.join(pathContainingArchive, ExportResultArchiveStructure.PathToMetrics)
                const metricsData = JSON.parse(fs.readFileSync(metricsPath, 'utf8'))

                await codeWhisperer.codeWhispererClient.sendTelemetryEvent({
                    telemetryEvent: {
                        transformEvent: {
                            jobId: transformByQState.getJobId(),
                            timestamp: new Date(),
                            ideCategory: 'VSCODE',
                            programmingLanguage: {
                                languageName:
                                    transformByQState.getTransformationType() === TransformationType.LANGUAGE_UPGRADE
                                        ? 'java'
                                        : 'sql',
                            },
                            linesOfCodeChanged: metricsData.linesOfCodeChanged,
                            charsOfCodeChanged: metricsData.charactersOfCodeChanged,
                            linesOfCodeSubmitted: transformByQState.getLinesOfCodeSubmitted(), // currently unavailable for SQL conversions
                        },
                    },
                })
            } catch (err: any) {
                // log error, but continue to show user diff.patch with results
                getLogger().error(`CodeTransformation: SendTelemetryEvent error = ${err.message}`)
            }
        })

        vscode.commands.registerCommand('aws.amazonq.transformationHub.reviewChanges.acceptChanges', async () => {
            telemetry.codeTransform_submitSelection.run(() => {
                getLogger().info('CodeTransformation: accepted changes')
                diffModel.saveChanges()
                telemetry.record({
                    codeTransformSessionId: CodeTransformTelemetryState.instance.getSessionId(),
                    codeTransformJobId: transformByQState.getJobId(),
                    userChoice: 'acceptChanges',
                })
            })
            void vscode.window.showInformationMessage(CodeWhispererConstants.changesAppliedNotificationOneDiff)
            transformByQState.getChatControllers()?.transformationFinished.fire({
                message: CodeWhispererConstants.changesAppliedChatMessageOneDiff,
                tabID: ChatSessionManager.Instance.getSession().tabID,
            })
            // reset after applying the patch
            await reset()
        })

        vscode.commands.registerCommand('aws.amazonq.transformationHub.reviewChanges.rejectChanges', async () => {
            await telemetry.codeTransform_submitSelection.run(async () => {
                getLogger().info('CodeTransformation: rejected changes')
                diffModel.rejectChanges()
                await reset()
                telemetry.record({
                    codeTransformSessionId: CodeTransformTelemetryState.instance.getSessionId(),
                    codeTransformJobId: transformByQState.getJobId(),
                    userChoice: 'rejectChanges',
                })
            })
            transformByQState.getChatControllers()?.transformationFinished.fire({
                tabID: ChatSessionManager.Instance.getSession().tabID,
            })
        })
    }
}<|MERGE_RESOLUTION|>--- conflicted
+++ resolved
@@ -166,11 +166,8 @@
             throw new Error(CodeWhispererConstants.noChangesMadeMessage)
         }
 
-<<<<<<< HEAD
-=======
         getLogger().info(`CodeTransformation: parsing patch file at ${pathToDiff}`)
 
->>>>>>> fc8242b9
         let changedFiles = parsePatch(diffContents)
         // exclude dependency_upgrade.yml from patch application
         changedFiles = changedFiles.filter((file) => !file.oldFileName?.includes('dependency_upgrade'))
