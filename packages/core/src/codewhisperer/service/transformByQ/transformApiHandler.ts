/*!
 * Copyright Amazon.com, Inc. or its affiliates. All Rights Reserved.
 * SPDX-License-Identifier: Apache-2.0
 */
import * as vscode from 'vscode'
import * as fs from 'fs-extra'
import * as path from 'path'
import * as os from 'os'
import * as codeWhisperer from '../../client/codewhisperer'
import * as crypto from 'crypto'
import * as CodeWhispererConstants from '../../models/constants'
import {
    FolderInfo,
    sessionPlanProgress,
    StepProgress,
    transformByQState,
    TransformByQStatus,
    TransformByQStoppedError,
    ZipManifest,
} from '../../models/model'
import { getLogger } from '../../../shared/logger'
import CodeWhispererUserClient, {
    CreateUploadUrlResponse,
    TransformationStep,
} from '../../client/codewhispereruserclient'
import { sleep } from '../../../shared/utilities/timeoutUtils'
import AdmZip from 'adm-zip'
import globals from '../../../shared/extensionGlobals'
import { telemetry } from '../../../shared/telemetry/telemetry'
import { codeTransformTelemetryState } from '../../../amazonqGumby/telemetry/codeTransformTelemetryState'
import { calculateTotalLatency } from '../../../amazonqGumby/telemetry/codeTransformTelemetry'
import { MetadataResult } from '../../../shared/telemetry/telemetryClient'
import request from '../../../common/request'
import { projectSizeTooLargeMessage } from '../../../amazonqGumby/chat/controller/messenger/stringConstants'
import { ZipExceedsSizeLimitError } from '../../../amazonqGumby/errors'
import { writeLogs } from './transformFileHandler'
<<<<<<< HEAD
import { encodeHTML } from '../../../shared/utilities/textUtilities'
import { completeHumanInTheLoopWork } from '../../commands/startTransformByQ'
=======
>>>>>>> 0cac6fba

export function getSha256(buffer: Buffer) {
    const hasher = crypto.createHash('sha256')
    hasher.update(buffer)
    return hasher.digest('base64')
}

export function throwIfCancelled() {
    if (transformByQState.isCancelled()) {
        throw new TransformByQStoppedError()
    }
}

export function getHeadersObj(sha256: string, kmsKeyArn: string | undefined) {
    let headersObj = {}
    if (kmsKeyArn === undefined || kmsKeyArn.length === 0) {
        headersObj = {
            'x-amz-checksum-sha256': sha256,
            'Content-Type': 'application/zip',
        }
    } else {
        headersObj = {
            'x-amz-checksum-sha256': sha256,
            'Content-Type': 'application/zip',
            'x-amz-server-side-encryption': 'aws:kms',
            'x-amz-server-side-encryption-aws-kms-key-id': kmsKeyArn,
        }
    }
    return headersObj
}

// Consider enhancing the S3 client to include this functionality
export async function uploadArtifactToS3(
    fileName: string,
    resp: CreateUploadUrlResponse,
    sha256: string,
    buffer: Buffer
) {
    throwIfCancelled()
    try {
        const apiStartTime = Date.now()
        const response = await request.fetch('PUT', resp.uploadUrl, {
            body: buffer,
            headers: getHeadersObj(sha256, resp.kmsKeyArn),
        }).response
        telemetry.codeTransform_logApiLatency.emit({
            codeTransformApiNames: 'UploadZip',
            codeTransformSessionId: codeTransformTelemetryState.getSessionId(),
            codeTransformUploadId: resp.uploadId,
            codeTransformRunTimeLatency: calculateTotalLatency(apiStartTime),
            codeTransformTotalByteSize: (await fs.promises.stat(fileName)).size,
            result: MetadataResult.Pass,
        })
        getLogger().info(`CodeTransformation: Status from S3 Upload = ${response.status}`)
    } catch (e: any) {
        const errorMessage = (e as Error).message ?? 'Error in S3 UploadZip API call'
        getLogger().error(`CodeTransformation: UploadZip error = ${errorMessage}`)
        telemetry.codeTransform_logApiError.emit({
            codeTransformApiNames: 'UploadZip',
            codeTransformSessionId: codeTransformTelemetryState.getSessionId(),
            codeTransformApiErrorMessage: errorMessage,
            codeTransformRequestId: e.requestId ?? '',
            result: MetadataResult.Fail,
            reason: 'UploadToS3Failed',
        })
        throw new Error('Upload PUT request failed')
    }
}

export async function stopJob(jobId: string) {
    if (jobId !== '') {
        try {
            const apiStartTime = Date.now()
            const response = await codeWhisperer.codeWhispererClient.codeModernizerStopCodeTransformation({
                transformationJobId: jobId,
            })
            if (response !== undefined) {
                telemetry.codeTransform_logApiLatency.emit({
                    codeTransformApiNames: 'StopTransformation',
                    codeTransformSessionId: codeTransformTelemetryState.getSessionId(),
                    codeTransformJobId: jobId,
                    codeTransformRunTimeLatency: calculateTotalLatency(apiStartTime),
                    codeTransformRequestId: response.$response.requestId,
                    result: MetadataResult.Pass,
                })
                // always store request ID, but it will only show up in a notification if an error occurs
                if (response.$response.requestId) {
                    transformByQState.setJobFailureMetadata(` (request ID: ${response.$response.requestId})`)
                }
            }
        } catch (e: any) {
            const errorMessage = (e as Error).message ?? 'Error stopping job'
            getLogger().error(`CodeTransformation: StopTransformation error = ${errorMessage}`)
            telemetry.codeTransform_logApiError.emit({
                codeTransformApiNames: 'StopTransformation',
                codeTransformSessionId: codeTransformTelemetryState.getSessionId(),
                codeTransformJobId: jobId,
                codeTransformApiErrorMessage: errorMessage,
                codeTransformRequestId: e.requestId ?? '',
                result: MetadataResult.Fail,
                reason: 'StopTransformationFailed',
            })
            throw new Error('Stop job failed')
        }
    }
}

export async function uploadPayload(payloadFileName: string) {
    const buffer = fs.readFileSync(payloadFileName)
    const sha256 = getSha256(buffer)

    throwIfCancelled()
    let response = undefined
    try {
        const apiStartTime = Date.now()
        response = await codeWhisperer.codeWhispererClient.createUploadUrl({
            contentChecksum: sha256,
            contentChecksumType: CodeWhispererConstants.contentChecksumType,
            uploadIntent: CodeWhispererConstants.uploadIntent,
        })
        if (response.$response.requestId) {
            transformByQState.setJobFailureMetadata(` (request ID: ${response.$response.requestId})`)
        }
        telemetry.codeTransform_logApiLatency.emit({
            codeTransformApiNames: 'CreateUploadUrl',
            codeTransformSessionId: codeTransformTelemetryState.getSessionId(),
            codeTransformRunTimeLatency: calculateTotalLatency(apiStartTime),
            codeTransformUploadId: response.uploadId,
            codeTransformRequestId: response.$response.requestId,
            result: MetadataResult.Pass,
        })
    } catch (e: any) {
        const errorMessage = (e as Error).message ?? 'Error in CreateUploadUrl API call'
        getLogger().error(`CodeTransformation: CreateUploadUrl error: = ${errorMessage}`)
        telemetry.codeTransform_logApiError.emit({
            codeTransformApiNames: 'CreateUploadUrl',
            codeTransformSessionId: codeTransformTelemetryState.getSessionId(),
            codeTransformApiErrorMessage: errorMessage,
            codeTransformRequestId: e.requestId ?? '',
            result: MetadataResult.Fail,
            reason: 'CreateUploadUrlFailed',
        })
        throw new Error('Create upload URL failed')
    }
    try {
        await uploadArtifactToS3(payloadFileName, response, sha256, buffer)
    } catch (e: any) {
        const errorMessage = (e as Error).message ?? 'Error in uploadArtifactToS3 call'
        getLogger().error(`CodeTransformation: UploadArtifactToS3 error: = ${errorMessage}`)
        throw new Error('S3 upload failed')
    }
    return response.uploadId
}

/**
 * Gets all files in dir. We use this method to get the source code, then we run a mvn command to
 * copy over dependencies into their own folder, then we use this method again to get those
 * dependencies. If isDependenciesFolder is true, then we are getting all the files
 * of the dependencies which were copied over by the previously-run mvn command, in which case
 * we DO want to include any dependencies that may happen to be named "target", hence the check
 * in the first part of the IF statement. The point of excluding folders named target is that
 * "target" is also the name of the folder where .class files, large JARs, etc. are stored after
 * building, and we do not want these included in the ZIP so we exclude these when calling
 * getFilesRecursively on the source code folder.
 */
function getFilesRecursively(dir: string, isDependenciesFolder: boolean): string[] {
    const entries = fs.readdirSync(dir, { withFileTypes: true })
    const files = entries.flatMap(entry => {
        const res = path.resolve(dir, entry.name)
        // exclude 'target' directory from ZIP (except if zipping dependencies) due to issues in backend
        if (entry.isDirectory()) {
            if (isDependenciesFolder || entry.name !== 'target') {
                return getFilesRecursively(res, isDependenciesFolder)
            } else {
                return []
            }
        } else {
            return [res]
        }
    })
    return files
}

export async function zipCode(dependenciesFolder: FolderInfo) {
    const modulePath = transformByQState.getProjectPath()
    throwIfCancelled()
    const zipStartTime = Date.now()
    const sourceFolder = modulePath
    const sourceFiles = getFilesRecursively(sourceFolder, false)

    const zip = new AdmZip()
    const zipManifest = new ZipManifest()

    for (const file of sourceFiles) {
        const relativePath = path.relative(sourceFolder, file)
        const paddedPath = path.join('sources', relativePath)
        zip.addLocalFile(file, path.dirname(paddedPath))
    }

    throwIfCancelled()

    let dependencyFiles: string[] = []
    if (fs.existsSync(dependenciesFolder.path)) {
        dependencyFiles = getFilesRecursively(dependenciesFolder.path, true)
    }

    if (dependencyFiles.length > 0) {
        for (const file of dependencyFiles) {
            const relativePath = path.relative(dependenciesFolder.path, file)
            const paddedPath = path.join(`dependencies/${dependenciesFolder.name}`, relativePath)
            zip.addLocalFile(file, path.dirname(paddedPath))
        }
        zipManifest.dependenciesRoot += `${dependenciesFolder.name}/`
        telemetry.codeTransform_dependenciesCopied.emit({
            codeTransformSessionId: codeTransformTelemetryState.getSessionId(),
            result: MetadataResult.Pass,
        })
    } else {
        zipManifest.dependenciesRoot = undefined
    }

    zip.addFile('manifest.json', Buffer.from(JSON.stringify(zipManifest)), 'utf-8')

    throwIfCancelled()

    // add text file with logs from mvn clean install and mvn copy-dependencies
    const logFilePath = await writeLogs()
    zip.addLocalFile(logFilePath)

    const tempFilePath = path.join(os.tmpdir(), 'zipped-code.zip')
    fs.writeFileSync(tempFilePath, zip.toBuffer())
    if (fs.existsSync(dependenciesFolder.path)) {
        fs.rmSync(dependenciesFolder.path, { recursive: true, force: true })
    }
    fs.rmSync(logFilePath) // will always exist here

    const zipSize = (await fs.promises.stat(tempFilePath)).size

    const exceedsLimit = zipSize > CodeWhispererConstants.uploadZipSizeLimitInBytes

    // Later, consider adding field for number of source lines of code
    telemetry.codeTransform_jobCreateZipEndTime.emit({
        codeTransformSessionId: codeTransformTelemetryState.getSessionId(),
        codeTransformTotalByteSize: zipSize,
        codeTransformRunTimeLatency: calculateTotalLatency(zipStartTime),
        result: exceedsLimit ? MetadataResult.Fail : MetadataResult.Pass,
    })

    if (exceedsLimit) {
        void vscode.window.showErrorMessage(
            projectSizeTooLargeMessage.replace('LINK_HERE', CodeWhispererConstants.linkToUploadZipTooLarge)
        )
        throw new ZipExceedsSizeLimitError()
    }

    return tempFilePath
}

export async function startJob(uploadId: string) {
    const sourceLanguageVersion = `JAVA_${transformByQState.getSourceJDKVersion()}`
    const targetLanguageVersion = `JAVA_${transformByQState.getTargetJDKVersion()}`
    try {
        const apiStartTime = Date.now()
        const response = await codeWhisperer.codeWhispererClient.codeModernizerStartCodeTransformation({
            workspaceState: {
                uploadId: uploadId,
                programmingLanguage: { languageName: CodeWhispererConstants.defaultLanguage.toLowerCase() },
            },
            transformationSpec: {
                transformationType: CodeWhispererConstants.transformationType,
                source: { language: sourceLanguageVersion },
                target: { language: targetLanguageVersion },
            },
        })
        if (response.$response.requestId) {
            transformByQState.setJobFailureMetadata(` (request ID: ${response.$response.requestId})`)
        }
        telemetry.codeTransform_logApiLatency.emit({
            codeTransformApiNames: 'StartTransformation',
            codeTransformSessionId: codeTransformTelemetryState.getSessionId(),
            codeTransformRunTimeLatency: calculateTotalLatency(apiStartTime),
            codeTransformJobId: response.transformationJobId,
            codeTransformRequestId: response.$response.requestId,
            result: MetadataResult.Pass,
        })
        return response.transformationJobId
    } catch (e: any) {
        const errorMessage = (e as Error).message ?? 'Error in StartTransformation API call'
        getLogger().error(`CodeTransformation: StartTransformation error = ${errorMessage}`)
        telemetry.codeTransform_logApiError.emit({
            codeTransformApiNames: 'StartTransformation',
            codeTransformSessionId: codeTransformTelemetryState.getSessionId(),
            codeTransformApiErrorMessage: errorMessage,
            codeTransformRequestId: e.requestId ?? '',
            result: MetadataResult.Fail,
            reason: 'StartTransformationFailed',
        })
        throw new Error('Start job failed')
    }
}

export function getImageAsBase64(filePath: string) {
    const fileContents = fs.readFileSync(filePath, { encoding: 'base64' })
    return `data:image/svg+xml;base64,${fileContents}`
}

export async function getTransformationPlan(jobId: string) {
    try {
        const apiStartTime = Date.now()
        const response = await codeWhisperer.codeWhispererClient.codeModernizerGetCodeTransformationPlan({
            transformationJobId: jobId,
        })
        if (response.$response.requestId) {
            transformByQState.setJobFailureMetadata(` (request ID: ${response.$response.requestId})`)
        }
        telemetry.codeTransform_logApiLatency.emit({
            codeTransformApiNames: 'GetTransformationPlan',
            codeTransformSessionId: codeTransformTelemetryState.getSessionId(),
            codeTransformJobId: jobId,
            codeTransformRunTimeLatency: calculateTotalLatency(apiStartTime),
            codeTransformRequestId: response.$response.requestId,
            result: MetadataResult.Pass,
        })
        const logoAbsolutePath = globals.context.asAbsolutePath(
            path.join('resources', 'icons', 'aws', 'amazonq', 'transform-landing-page-icon.svg')
        )
        const logoBase64 = getImageAsBase64(logoAbsolutePath)
        let plan = `![Amazon Q Code Transformation](${logoBase64}) \n # Code Transformation Plan by Amazon Q \n\n`
        plan += CodeWhispererConstants.planIntroductionMessage.replace(
            'JAVA_VERSION_HERE',
            transformByQState.getSourceJDKVersion()!
        )
        plan += `\n\nExpected total transformation steps: ${response.transformationPlan.transformationSteps.length}\n\n`
        plan += CodeWhispererConstants.planDisclaimerMessage
        for (const step of response.transformationPlan.transformationSteps) {
            plan += `**${step.name}**\n\n- ${step.description}\n\n\n`
        }

        return plan
    } catch (e: any) {
        const errorMessage = (e as Error).message ?? 'Error in GetTransformationPlan API call'
        getLogger().error(`CodeTransformation: GetTransformationPlan error = ${errorMessage}`)
        telemetry.codeTransform_logApiError.emit({
            codeTransformApiNames: 'GetTransformationPlan',
            codeTransformSessionId: codeTransformTelemetryState.getSessionId(),
            codeTransformJobId: jobId,
            codeTransformApiErrorMessage: errorMessage,
            codeTransformRequestId: e.requestId ?? '',
            result: MetadataResult.Fail,
            reason: 'GetTransformationPlanFailed',
        })
        throw new Error('Get plan failed')
    }
}

export async function getTransformationSteps(jobId: string, handleThrottleFlag: boolean) {
    try {
        if (handleThrottleFlag) {
            await sleep(2000)
        } // prevent ThrottlingException
        const apiStartTime = Date.now()
        const response = await codeWhisperer.codeWhispererClient.codeModernizerGetCodeTransformationPlan({
            transformationJobId: jobId,
        })
        if (response.$response.requestId) {
            transformByQState.setJobFailureMetadata(` (request ID: ${response.$response.requestId})`)
        }
        telemetry.codeTransform_logApiLatency.emit({
            codeTransformApiNames: 'GetTransformationPlan',
            codeTransformSessionId: codeTransformTelemetryState.getSessionId(),
            codeTransformJobId: jobId,
            codeTransformRunTimeLatency: calculateTotalLatency(apiStartTime),
            codeTransformRequestId: response.$response.requestId,
            result: MetadataResult.Pass,
        })
        return response.transformationPlan.transformationSteps
    } catch (e: any) {
        const errorMessage = (e as Error).message ?? 'Error in GetTransformationPlan API call'
        getLogger().error(`CodeTransformation: GetTransformationPlan error = ${errorMessage}`)
        telemetry.codeTransform_logApiError.emit({
            codeTransformApiNames: 'GetTransformationPlan',
            codeTransformSessionId: codeTransformTelemetryState.getSessionId(),
            codeTransformJobId: jobId,
            codeTransformApiErrorMessage: errorMessage,
            codeTransformRequestId: e.requestId ?? '',
            result: MetadataResult.Fail,
            reason: 'GetTransformationPlanFailed',
        })
        throw e
    }
}

export async function pollTransformationJob(jobId: string, validStates: string[]) {
    let status: string = ''
    let timer: number = 0
    while (true) {
        throwIfCancelled()
        try {
            const apiStartTime = Date.now()
            const response = await codeWhisperer.codeWhispererClient.codeModernizerGetCodeTransformation({
                transformationJobId: jobId,
            })
            telemetry.codeTransform_logApiLatency.emit({
                codeTransformApiNames: 'GetTransformation',
                codeTransformSessionId: codeTransformTelemetryState.getSessionId(),
                codeTransformJobId: jobId,
                codeTransformRunTimeLatency: calculateTotalLatency(apiStartTime),
                codeTransformRequestId: response.$response.requestId,
                result: MetadataResult.Pass,
            })
            status = response.transformationJob.status!
            // must be series of ifs, not else ifs
            if (CodeWhispererConstants.validStatesForJobStarted.includes(status)) {
                sessionPlanProgress['startJob'] = StepProgress.Succeeded
            }
            if (CodeWhispererConstants.validStatesForBuildSucceeded.includes(status)) {
                sessionPlanProgress['buildCode'] = StepProgress.Succeeded
            }
            // emit metric when job status changes
            if (status !== transformByQState.getPolledJobStatus()) {
                telemetry.codeTransform_jobStatusChanged.emit({
                    codeTransformSessionId: codeTransformTelemetryState.getSessionId(),
                    codeTransformJobId: jobId,
                    codeTransformStatus: status,
                    result: MetadataResult.Pass,
                    codeTransformPreviousStatus: transformByQState.getPolledJobStatus(),
                })
            }
            transformByQState.setPolledJobStatus(status)
            await vscode.commands.executeCommand('aws.amazonq.refresh')
            if (validStates.includes(status)) {
                break
            }
            /*
             * Below IF is only relevant for pollTransformationStatusUntilPlanReady, when pollTransformationStatusUntilComplete
             * is called, we break above on validStatesForCheckingDownloadUrl and check final status in finalizeTransformationJob
             */
            if (CodeWhispererConstants.failureStates.includes(status)) {
                transformByQState.setJobFailureMetadata(
                    `${response.transformationJob.reason} (request ID: ${response.$response.requestId})`
                )
                throw new Error('Job was rejected, stopped, or failed')
            }
            if (status === TransformByQStatus.WaitingUserInput) {
                // break here
                transformByQState.setPolledJobStatus(TransformByQStatus.WaitingUserInput)
                // TODO: Either extract artifactId and artifactType here or in parent function
                // If extracted in parent function it will be 1 extra call to codeModernizerGetCodeTransformation
                break
            }

            await sleep(CodeWhispererConstants.transformationJobPollingIntervalSeconds * 1000)
            timer += CodeWhispererConstants.transformationJobPollingIntervalSeconds
            if (timer > CodeWhispererConstants.transformationJobTimeoutSeconds) {
                throw new Error('Job timed out')
            }
        } catch (e: any) {
            let errorMessage = (e as Error).message ?? 'Error in GetTransformation API call'
            errorMessage += ` -- ${transformByQState.getJobFailureMetadata()}`
            getLogger().error(`CodeTransformation: GetTransformation error = ${errorMessage}`)
            telemetry.codeTransform_logApiError.emit({
                codeTransformApiNames: 'GetTransformation',
                codeTransformSessionId: codeTransformTelemetryState.getSessionId(),
                codeTransformJobId: jobId,
                codeTransformApiErrorMessage: errorMessage,
                codeTransformRequestId: e.requestId ?? '',
                result: MetadataResult.Fail,
                reason: 'GetTransformationFailed',
            })
            throw new Error('Error while polling job status')
        }
    }
    return status
<<<<<<< HEAD
}

export async function downloadResultArchive(jobId: string, artifactId: string, artifactType: string) {
    console.log('Inside downloadResultArchive artifacts', jobId, artifactId, artifactType)
    // /Users/nardeck/workplace/gumby-prod/aws-toolkit-vscode/packages/core/src/amazonqGumby/mock/downloadHilZip/manifest.json
    // src/amazonqGumby/mock/downloadHilZip/manifest.json
    // TODO replace API call
    // 1) Save location on disk for downloaded results
    const manifestFileVirtualFileReference = vscode.Uri.file(
        '/Users/nardeck/workplace/gumby-prod/aws-toolkit-vscode/packages/core/src/amazonqGumby/mock/downloadHilZip/manifest.json'
    )
    const pomFileVirtualFileReference = vscode.Uri.file(
        '/Users/nardeck/workplace/gumby-prod/aws-toolkit-vscode/packages/core/src/amazonqGumby/mock/downloadHilZip/pom.xml'
    )
    return { manifestFileVirtualFileReference, pomFileVirtualFileReference }
}

export async function getTransformationStepsFixture(
    jobId: string
): Promise<CodeWhispererUserClient.TransformationSteps> {
    console.log('In getTransformationStepsFixture', jobId)
    // fake API call to get transformation steps
    return [
        {
            id: 'fake-step-id-1',
            name: 'Building Code',
            description: 'Building dependencies',
            status: 'COMPLETED',
            progressUpdates: [
                {
                    name: 'Status step',
                    status: 'FAILED',
                    description: 'This step should be hil identifier',
                    startTime: new Date(),
                    endTime: new Date(),
                },
            ],
            startTime: new Date(),
            endTime: new Date(),
        },
    ]
}

export function getArtifactIdentifiers(transformationSteps: TransformationStep[]) {
    console.log('In getArtifactIdentifiers', transformationSteps)
    // const artifactType = transformationSteps[0]?.artifactType
    // const artifactId = transformationSteps[0]?.artifactId
    const artifactType = 'hil'
    const artifactId = 'test-id'
    return {
        artifactId,
        artifactType,
    }
}

export async function preTransformationUploadCode() {
    await vscode.commands.executeCommand('aws.amazonq.refresh')
    await vscode.commands.executeCommand('aws.amazonq.transformationHub.focus')

    let uploadId = ''
    let payloadFilePath = ''
    throwIfCancelled()
    try {
        payloadFilePath = await zipCode(transformByQState.getDependencyFolderInfo()!)
        transformByQState.setPayloadFilePath(payloadFilePath)
        uploadId = await uploadPayload(payloadFilePath)
    } catch (err) {
        const errorMessage = `Failed to upload code due to ${(err as Error).message}`
        getLogger().error(errorMessage)
        telemetry.codeTransform_logGeneralError.emit({
            codeTransformSessionId: codeTransformTelemetryState.getSessionId(),
            codeTransformApiErrorMessage: errorMessage,
            result: MetadataResult.Fail,
            reason: 'UploadArchiveFailed',
        })
        throw err
    }

    await sleep(2000) // sleep before starting job to prevent ThrottlingException
    throwIfCancelled()

    return uploadId
}

export async function startTransformationJob(uploadId: string) {
    let jobId = ''
    try {
        jobId = await startJob(uploadId)
    } catch (error) {
        const errorMessage = CodeWhispererConstants.failedToStartJobMessage
        telemetry.codeTransform_logGeneralError.emit({
            codeTransformSessionId: codeTransformTelemetryState.getSessionId(),
            codeTransformApiErrorMessage: errorMessage,
            result: MetadataResult.Fail,
            reason: 'StartJobFailed',
        })
        transformByQState.setJobFailureErrorMessage(errorMessage)
        throw new Error('Start job failed')
    }
    transformByQState.setJobId(encodeHTML(jobId))
    await vscode.commands.executeCommand('aws.amazonq.refresh')

    await sleep(2000) // sleep before polling job to prevent ThrottlingException
    throwIfCancelled()

    return jobId
}

export async function pollTransformationStatusUntilPlanReady(jobId: string) {
    try {
        await pollTransformationJob(jobId, CodeWhispererConstants.validStatesForPlanGenerated)
    } catch (error) {
        const errorMessage = CodeWhispererConstants.failedToCompleteJobMessage
        getLogger().error(`CodeTransformation: ${errorMessage}`, error)
        transformByQState.setJobFailureErrorMessage(errorMessage)
        throw new Error('Poll job failed')
    }
    let plan = undefined
    try {
        plan = await getTransformationPlan(jobId)
    } catch (error) {
        const errorMessage = CodeWhispererConstants.failedToCompleteJobMessage
        getLogger().error(`CodeTransformation: ${errorMessage}`, error)
        transformByQState.setJobFailureErrorMessage(errorMessage)
        throw new Error('Get plan failed')
    }

    const planFilePath = path.join(os.tmpdir(), 'transformation-plan.md')
    fs.writeFileSync(planFilePath, plan)
    await vscode.commands.executeCommand('markdown.showPreview', vscode.Uri.file(planFilePath))
    transformByQState.setPlanFilePath(planFilePath)
    await vscode.commands.executeCommand('setContext', 'gumby.isPlanAvailable', true)
    throwIfCancelled()
}

export async function pollTransformationStatusUntilComplete(jobId: string, userInputRetryCount: number) {
    let status = ''
    try {
        status = await pollTransformationJob(jobId, CodeWhispererConstants.validStatesForCheckingDownloadUrl)
    } catch (error) {
        const errorMessage = CodeWhispererConstants.failedToCompleteJobMessage
        getLogger().error(`CodeTransformation: ${errorMessage}`, error)
        transformByQState.setJobFailureErrorMessage(errorMessage)
        throw new Error('Poll job failed')
    }

    // Use recursion here to get user input
    if (
        status === TransformByQStatus.WaitingUserInput &&
        userInputRetryCount > CodeWhispererConstants.maxHumanInTheLoopAttempts
    ) {
        try {
            userInputRetryCount++

            // 8) Once all this is successful we need to re-initiate pollTransformationStatusUntilComplete
            await completeHumanInTheLoopWork(jobId, userInputRetryCount)
            status = await pollTransformationStatusUntilComplete(jobId, userInputRetryCount)
        } catch (e) {
            // do nothing for now. If a recursive call failed, need to set status appropriately?
            // or throw error
        }
    }

    return status
=======
>>>>>>> 0cac6fba
}<|MERGE_RESOLUTION|>--- conflicted
+++ resolved
@@ -34,11 +34,6 @@
 import { projectSizeTooLargeMessage } from '../../../amazonqGumby/chat/controller/messenger/stringConstants'
 import { ZipExceedsSizeLimitError } from '../../../amazonqGumby/errors'
 import { writeLogs } from './transformFileHandler'
-<<<<<<< HEAD
-import { encodeHTML } from '../../../shared/utilities/textUtilities'
-import { completeHumanInTheLoopWork } from '../../commands/startTransformByQ'
-=======
->>>>>>> 0cac6fba
 
 export function getSha256(buffer: Buffer) {
     const hasher = crypto.createHash('sha256')
@@ -512,171 +507,4 @@
         }
     }
     return status
-<<<<<<< HEAD
-}
-
-export async function downloadResultArchive(jobId: string, artifactId: string, artifactType: string) {
-    console.log('Inside downloadResultArchive artifacts', jobId, artifactId, artifactType)
-    // /Users/nardeck/workplace/gumby-prod/aws-toolkit-vscode/packages/core/src/amazonqGumby/mock/downloadHilZip/manifest.json
-    // src/amazonqGumby/mock/downloadHilZip/manifest.json
-    // TODO replace API call
-    // 1) Save location on disk for downloaded results
-    const manifestFileVirtualFileReference = vscode.Uri.file(
-        '/Users/nardeck/workplace/gumby-prod/aws-toolkit-vscode/packages/core/src/amazonqGumby/mock/downloadHilZip/manifest.json'
-    )
-    const pomFileVirtualFileReference = vscode.Uri.file(
-        '/Users/nardeck/workplace/gumby-prod/aws-toolkit-vscode/packages/core/src/amazonqGumby/mock/downloadHilZip/pom.xml'
-    )
-    return { manifestFileVirtualFileReference, pomFileVirtualFileReference }
-}
-
-export async function getTransformationStepsFixture(
-    jobId: string
-): Promise<CodeWhispererUserClient.TransformationSteps> {
-    console.log('In getTransformationStepsFixture', jobId)
-    // fake API call to get transformation steps
-    return [
-        {
-            id: 'fake-step-id-1',
-            name: 'Building Code',
-            description: 'Building dependencies',
-            status: 'COMPLETED',
-            progressUpdates: [
-                {
-                    name: 'Status step',
-                    status: 'FAILED',
-                    description: 'This step should be hil identifier',
-                    startTime: new Date(),
-                    endTime: new Date(),
-                },
-            ],
-            startTime: new Date(),
-            endTime: new Date(),
-        },
-    ]
-}
-
-export function getArtifactIdentifiers(transformationSteps: TransformationStep[]) {
-    console.log('In getArtifactIdentifiers', transformationSteps)
-    // const artifactType = transformationSteps[0]?.artifactType
-    // const artifactId = transformationSteps[0]?.artifactId
-    const artifactType = 'hil'
-    const artifactId = 'test-id'
-    return {
-        artifactId,
-        artifactType,
-    }
-}
-
-export async function preTransformationUploadCode() {
-    await vscode.commands.executeCommand('aws.amazonq.refresh')
-    await vscode.commands.executeCommand('aws.amazonq.transformationHub.focus')
-
-    let uploadId = ''
-    let payloadFilePath = ''
-    throwIfCancelled()
-    try {
-        payloadFilePath = await zipCode(transformByQState.getDependencyFolderInfo()!)
-        transformByQState.setPayloadFilePath(payloadFilePath)
-        uploadId = await uploadPayload(payloadFilePath)
-    } catch (err) {
-        const errorMessage = `Failed to upload code due to ${(err as Error).message}`
-        getLogger().error(errorMessage)
-        telemetry.codeTransform_logGeneralError.emit({
-            codeTransformSessionId: codeTransformTelemetryState.getSessionId(),
-            codeTransformApiErrorMessage: errorMessage,
-            result: MetadataResult.Fail,
-            reason: 'UploadArchiveFailed',
-        })
-        throw err
-    }
-
-    await sleep(2000) // sleep before starting job to prevent ThrottlingException
-    throwIfCancelled()
-
-    return uploadId
-}
-
-export async function startTransformationJob(uploadId: string) {
-    let jobId = ''
-    try {
-        jobId = await startJob(uploadId)
-    } catch (error) {
-        const errorMessage = CodeWhispererConstants.failedToStartJobMessage
-        telemetry.codeTransform_logGeneralError.emit({
-            codeTransformSessionId: codeTransformTelemetryState.getSessionId(),
-            codeTransformApiErrorMessage: errorMessage,
-            result: MetadataResult.Fail,
-            reason: 'StartJobFailed',
-        })
-        transformByQState.setJobFailureErrorMessage(errorMessage)
-        throw new Error('Start job failed')
-    }
-    transformByQState.setJobId(encodeHTML(jobId))
-    await vscode.commands.executeCommand('aws.amazonq.refresh')
-
-    await sleep(2000) // sleep before polling job to prevent ThrottlingException
-    throwIfCancelled()
-
-    return jobId
-}
-
-export async function pollTransformationStatusUntilPlanReady(jobId: string) {
-    try {
-        await pollTransformationJob(jobId, CodeWhispererConstants.validStatesForPlanGenerated)
-    } catch (error) {
-        const errorMessage = CodeWhispererConstants.failedToCompleteJobMessage
-        getLogger().error(`CodeTransformation: ${errorMessage}`, error)
-        transformByQState.setJobFailureErrorMessage(errorMessage)
-        throw new Error('Poll job failed')
-    }
-    let plan = undefined
-    try {
-        plan = await getTransformationPlan(jobId)
-    } catch (error) {
-        const errorMessage = CodeWhispererConstants.failedToCompleteJobMessage
-        getLogger().error(`CodeTransformation: ${errorMessage}`, error)
-        transformByQState.setJobFailureErrorMessage(errorMessage)
-        throw new Error('Get plan failed')
-    }
-
-    const planFilePath = path.join(os.tmpdir(), 'transformation-plan.md')
-    fs.writeFileSync(planFilePath, plan)
-    await vscode.commands.executeCommand('markdown.showPreview', vscode.Uri.file(planFilePath))
-    transformByQState.setPlanFilePath(planFilePath)
-    await vscode.commands.executeCommand('setContext', 'gumby.isPlanAvailable', true)
-    throwIfCancelled()
-}
-
-export async function pollTransformationStatusUntilComplete(jobId: string, userInputRetryCount: number) {
-    let status = ''
-    try {
-        status = await pollTransformationJob(jobId, CodeWhispererConstants.validStatesForCheckingDownloadUrl)
-    } catch (error) {
-        const errorMessage = CodeWhispererConstants.failedToCompleteJobMessage
-        getLogger().error(`CodeTransformation: ${errorMessage}`, error)
-        transformByQState.setJobFailureErrorMessage(errorMessage)
-        throw new Error('Poll job failed')
-    }
-
-    // Use recursion here to get user input
-    if (
-        status === TransformByQStatus.WaitingUserInput &&
-        userInputRetryCount > CodeWhispererConstants.maxHumanInTheLoopAttempts
-    ) {
-        try {
-            userInputRetryCount++
-
-            // 8) Once all this is successful we need to re-initiate pollTransformationStatusUntilComplete
-            await completeHumanInTheLoopWork(jobId, userInputRetryCount)
-            status = await pollTransformationStatusUntilComplete(jobId, userInputRetryCount)
-        } catch (e) {
-            // do nothing for now. If a recursive call failed, need to set status appropriately?
-            // or throw error
-        }
-    }
-
-    return status
-=======
->>>>>>> 0cac6fba
 }