--- conflicted
+++ resolved
@@ -166,14 +166,10 @@
 
     /** Updates the status bar to represent the latest CW state */
     refreshStatusBar() {
-<<<<<<< HEAD
         if (AuthUtil.instance.isConnected()) {
-=======
-        if (AuthUtil.instance.isConnectionValid()) {
-            if (AuthUtil.instance.requireProfileSelection()) {
+            if (AuthUtil.instance.regionProfileManager.requireProfileSelection()) {
                 return this.setState('needsProfile')
             }
->>>>>>> c58c9e1f
             return this.setState('ok')
         } else if (AuthUtil.instance.isConnectionExpired()) {
             return this.setState('expired')
