--- conflicted
+++ resolved
@@ -36,15 +36,8 @@
     JDK8VersionNumber,
     projectSizeTooLargeMessage,
 } from '../../amazonqGumby/chat/controller/messenger/stringConstants'
-import { NoJavaProjectsFoundError, NoMavenJavaProjectsFoundError, NoOpenProjectsError } from '../../amazonqGumby/errors'
-
-export interface TransformationCandidateProject {
-    name: string
-    path: string
-    JDKVersion?: JDKVersion
-}
-
-<<<<<<< HEAD
+import { NoOpenProjectsError } from '../../amazonqGumby/errors'
+
 /**
  * @description A function to help validate and log project
  * details.
@@ -82,11 +75,14 @@
     }
 }
 
+export interface TransformationCandidateProject {
+    name: string
+    path: string
+    JDKVersion?: JDKVersion
+}
+
 /* TODO: once supported in all browsers and past "experimental" mode, use Intl DurationFormat: */
 interface FolderInfo {
-=======
-export interface FolderInfo {
->>>>>>> c7a9c4a7
     path: string
     name: string
 }
@@ -175,13 +171,8 @@
     return mavenJavaProjects
 }
 
-<<<<<<< HEAD
-async function getProjectsValidToTransform(mavenJavaProjects: vscode.QuickPickItem[], onProjectFirstOpen: boolean) {
-    const projectsValidToTransform = new Map<vscode.QuickPickItem, JDKVersion | undefined>()
-=======
 async function getProjectsValidToTransform(mavenJavaProjects: TransformationCandidateProject[]) {
     const projectsValidToTransform: TransformationCandidateProject[] = []
->>>>>>> c7a9c4a7
     for (const project of mavenJavaProjects) {
         let detectedJavaVersion = undefined
         const projectPath = project.path
@@ -257,15 +248,10 @@
  * As long as the project contains a .java file and a pom.xml file, the project is still considered valid for transformation,
  * and we allow the user to specify the Java version.
  */
-<<<<<<< HEAD
 export async function validateOpenProjects(projects: vscode.QuickPickItem[], onProjectFirstOpen = false) {
-=======
-export async function validateOpenProjects(projects: TransformationCandidateProject[]) {
->>>>>>> c7a9c4a7
     const javaProjects = await getJavaProjects(projects)
 
     if (javaProjects.length === 0) {
-<<<<<<< HEAD
         if (!onProjectFirstOpen) {
             void vscode.window.showErrorMessage(CodeWhispererConstants.noSupportedJavaProjectsFoundMessage)
             telemetry.codeTransform_isDoubleClickedToTriggerInvalidProject.emit({
@@ -276,21 +262,10 @@
             })
         }
         throw new ToolkitError('No Java projects found', { code: 'CouldNotFindJavaProject', name: 'NoJavaProject' })
-=======
-        void vscode.window.showErrorMessage(CodeWhispererConstants.noSupportedJavaProjectsFoundMessage)
-        telemetry.codeTransform_isDoubleClickedToTriggerInvalidProject.emit({
-            codeTransformSessionId: codeTransformTelemetryState.getSessionId(),
-            codeTransformPreValidationError: 'NoJavaProject',
-            result: MetadataResult.Fail,
-            reason: 'CouldNotFindJavaProject',
-        })
-        throw new NoJavaProjectsFoundError()
->>>>>>> c7a9c4a7
     }
 
     const mavenJavaProjects = await getMavenJavaProjects(javaProjects)
     if (mavenJavaProjects.length === 0) {
-<<<<<<< HEAD
         if (!onProjectFirstOpen) {
             void vscode.window.showErrorMessage(CodeWhispererConstants.noPomXmlFoundMessage)
             telemetry.codeTransform_isDoubleClickedToTriggerInvalidProject.emit({
@@ -301,16 +276,6 @@
             })
         }
         throw new ToolkitError('No valid Maven build file found', { code: 'NoPomFileFound', name: 'NonMavenProject' })
-=======
-        void vscode.window.showErrorMessage(CodeWhispererConstants.noPomXmlFoundMessage)
-        telemetry.codeTransform_isDoubleClickedToTriggerInvalidProject.emit({
-            codeTransformSessionId: codeTransformTelemetryState.getSessionId(),
-            codeTransformPreValidationError: 'NonMavenProject',
-            result: MetadataResult.Fail,
-            reason: 'NoPomFileFound',
-        })
-        throw new NoMavenJavaProjectsFoundError()
->>>>>>> c7a9c4a7
     }
 
     /*
