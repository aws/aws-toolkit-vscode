// A launch configuration that compiles the extension and then opens it inside a new window
// Use IntelliSense to learn about possible attributes.
// Hover to view descriptions of existing attributes.
// For more information, visit: https://go.microsoft.com/fwlink/?linkid=830387
{
    "version": "0.2.0",
    "configurations": [
        {
            "name": "Extension Tests",
            "type": "extensionHost",
            "request": "launch",
            "runtimeExecutable": "${execPath}",
            "args": [
                "--disable-extensions",
                "--extensionDevelopmentPath=${workspaceFolder}",
                "--extensionTestsPath=${workspaceFolder}/dist/src/test/index",
                "${workspaceRoot}/dist/src/testFixtures/workspaceFolder"
            ],
            "env": {
                "DEVELOPMENT_PATH": "${workspaceFolder}",
                "AWS_TOOLKIT_AUTOMATION": "local"
            },
            "outFiles": ["${workspaceFolder}/dist/**/*.js"],
<<<<<<< HEAD
            "preLaunchTask": "watch"
=======
            "preLaunchTask": "build"
>>>>>>> 975f8d36
        },
        {
            "name": "Extension Tests (current file)",
            "type": "extensionHost",
            "request": "launch",
            "runtimeExecutable": "${execPath}",
            "args": [
                "--disable-extensions",
                "--extensionDevelopmentPath=${workspaceFolder}",
                "--extensionTestsPath=${workspaceFolder}/dist/src/test/index.js",
                "${workspaceRoot}/dist/src/testFixtures/workspaceFolder"
            ],
            "env": {
                "TEST_FILE": "${relativeFile}",
                "DEVELOPMENT_PATH": "${workspaceFolder}",
                "AWS_TOOLKIT_AUTOMATION": "local"
            },
            "outFiles": ["${workspaceFolder}/dist/**/*.js"],
<<<<<<< HEAD
            "preLaunchTask": "watch"
=======
            "preLaunchTask": "build"
>>>>>>> 975f8d36
        },
        {
            "name": "Extension Tests (web)",
            "type": "extensionHost",
            "debugWebWorkerHost": true,
            "request": "launch",
            "args": [
                "--disable-extension=amazonwebservices.aws-toolkit-vscode",
                "--extensionDevelopmentPath=${workspaceFolder}",
                "--extensionDevelopmentKind=web",
                "--extensionTestsPath=${workspaceFolder}/dist/src/testWeb/testRunnerWebCore",
                "${workspaceRoot}/dist/src/testFixtures/workspaceFolder"
            ],
            "outFiles": ["${workspaceFolder}/dist/src/**/*.js"],
            "preLaunchTask": "testsBuildWatch"
        },
        {
            "name": "Integration Tests",
            "type": "extensionHost",
            "request": "launch",
            "runtimeExecutable": "${execPath}",
            "args": [
                "--disable-extension=amazonwebservices.aws-toolkit-vscode",
                "${workspaceFolder}/dist/src/testFixtures/workspaceFolder",
                "--extensionDevelopmentPath=${workspaceFolder}",
                "--extensionTestsPath=${workspaceFolder}/dist/src/testInteg/index.js"
            ],
            "env": {
                "DEVELOPMENT_PATH": "${workspaceFolder}",
                "AWS_TOOLKIT_AUTOMATION": "local"
            },
            "outFiles": ["${workspaceFolder}/dist/**/*.js"],
<<<<<<< HEAD
            "preLaunchTask": "watch"
=======
            "preLaunchTask": "build"
>>>>>>> 975f8d36
        },
        {
            "name": "Integration Tests (current file)",
            "type": "extensionHost",
            "request": "launch",
            "runtimeExecutable": "${execPath}",
            "args": [
                "--disable-extension=amazonwebservices.aws-toolkit-vscode",
                "${workspaceFolder}/dist/src/testFixtures/workspaceFolder",
                "--extensionDevelopmentPath=${workspaceFolder}",
                "--extensionTestsPath=${workspaceFolder}/dist/src/testInteg/index.js"
            ],
            "env": {
                "TEST_FILE": "${relativeFile}",
                "DEVELOPMENT_PATH": "${workspaceFolder}",
                "AWS_TOOLKIT_AUTOMATION": "local"
            },
            "outFiles": ["${workspaceFolder}/dist/**/*.js"],
<<<<<<< HEAD
            "preLaunchTask": "watch"
=======
            "preLaunchTask": "build"
>>>>>>> 975f8d36
        },
        {
            "name": "E2E Test (current file)",
            "type": "extensionHost",
            "request": "launch",
            "runtimeExecutable": "${execPath}",
            "args": [
                "--disable-extension=amazonwebservices.aws-toolkit-vscode",
                "${workspaceFolder}/dist/src/testFixtures/workspaceFolder",
                "--extensionDevelopmentPath=${workspaceFolder}",
                "--extensionTestsPath=${workspaceFolder}/dist/src/testE2E/index.js"
            ],
            "env": {
                "TEST_FILE": "${relativeFile}",
                "DEVELOPMENT_PATH": "${workspaceFolder}",
                "AWS_TOOLKIT_AUTOMATION": "local"
            },
            "outFiles": ["${workspaceFolder}/dist/**/*.js"],
<<<<<<< HEAD
            "preLaunchTask": "watch"
=======
            "preLaunchTask": "build"
>>>>>>> 975f8d36
        },
        {
            "name": "Test Lint",
            "type": "node",
            "request": "launch",
            "program": "${workspaceFolder}/scripts/lint/testLint.ts",
            "outFiles": ["${workspaceFolder}/dist/**/*.js"],
<<<<<<< HEAD
            "preLaunchTask": "watch"
        },
        {
            "name": "Attach to ASL Server",
            "type": "node",
            "request": "attach",
            "port": 6009,
            "restart": true,
            "outFiles": ["${workspaceRoot}/dist/src/stepFunctions/asl/**.js"]
        },
        {
            "name": "Attach to SSM Document Language Server",
            "type": "node",
            "request": "attach",
            "port": 6010,
            "restart": true,
            "outFiles": ["${workspaceRoot}/dist/src/ssmDocument/ssm/ssmServer.js"]
=======
            "preLaunchTask": "build"
>>>>>>> 975f8d36
        }
        // ---- We do not need the following currently, and we want to reduce clutter. Re-enable if necessary ----
        // {
        //     "name": "Attach to ASL Server",
        //     "type": "node",
        //     "request": "attach",
        //     "port": 6009,
        //     "restart": true,
        //     "outFiles": ["${workspaceRoot}/dist/src/stepFunctions/asl/**.js"]
        // },
        // {
        //     "name": "Attach to SSM Document Language Server",
        //     "type": "node",
        //     "request": "attach",
        //     "port": 6010,
        //     "restart": true,
        //     "outFiles": ["${workspaceRoot}/dist/src/ssmDocument/ssm/ssmServer.js"]
        // }
    ],
    "compounds": [
        // ---- We do not need the following currently, and we want to reduce clutter. Re-enable if necessary ----
        // {
        //     "name": "Extension + Attach to SSM Document Language Server",
        //     "configurations": ["Extension", "Attach to SSM Document Language Server"]
        // }
    ]
}<|MERGE_RESOLUTION|>--- conflicted
+++ resolved
@@ -21,11 +21,7 @@
                 "AWS_TOOLKIT_AUTOMATION": "local"
             },
             "outFiles": ["${workspaceFolder}/dist/**/*.js"],
-<<<<<<< HEAD
-            "preLaunchTask": "watch"
-=======
             "preLaunchTask": "build"
->>>>>>> 975f8d36
         },
         {
             "name": "Extension Tests (current file)",
@@ -44,11 +40,7 @@
                 "AWS_TOOLKIT_AUTOMATION": "local"
             },
             "outFiles": ["${workspaceFolder}/dist/**/*.js"],
-<<<<<<< HEAD
-            "preLaunchTask": "watch"
-=======
             "preLaunchTask": "build"
->>>>>>> 975f8d36
         },
         {
             "name": "Extension Tests (web)",
@@ -81,11 +73,7 @@
                 "AWS_TOOLKIT_AUTOMATION": "local"
             },
             "outFiles": ["${workspaceFolder}/dist/**/*.js"],
-<<<<<<< HEAD
-            "preLaunchTask": "watch"
-=======
             "preLaunchTask": "build"
->>>>>>> 975f8d36
         },
         {
             "name": "Integration Tests (current file)",
@@ -104,11 +92,7 @@
                 "AWS_TOOLKIT_AUTOMATION": "local"
             },
             "outFiles": ["${workspaceFolder}/dist/**/*.js"],
-<<<<<<< HEAD
-            "preLaunchTask": "watch"
-=======
             "preLaunchTask": "build"
->>>>>>> 975f8d36
         },
         {
             "name": "E2E Test (current file)",
@@ -127,11 +111,7 @@
                 "AWS_TOOLKIT_AUTOMATION": "local"
             },
             "outFiles": ["${workspaceFolder}/dist/**/*.js"],
-<<<<<<< HEAD
-            "preLaunchTask": "watch"
-=======
             "preLaunchTask": "build"
->>>>>>> 975f8d36
         },
         {
             "name": "Test Lint",
@@ -139,27 +119,7 @@
             "request": "launch",
             "program": "${workspaceFolder}/scripts/lint/testLint.ts",
             "outFiles": ["${workspaceFolder}/dist/**/*.js"],
-<<<<<<< HEAD
-            "preLaunchTask": "watch"
-        },
-        {
-            "name": "Attach to ASL Server",
-            "type": "node",
-            "request": "attach",
-            "port": 6009,
-            "restart": true,
-            "outFiles": ["${workspaceRoot}/dist/src/stepFunctions/asl/**.js"]
-        },
-        {
-            "name": "Attach to SSM Document Language Server",
-            "type": "node",
-            "request": "attach",
-            "port": 6010,
-            "restart": true,
-            "outFiles": ["${workspaceRoot}/dist/src/ssmDocument/ssm/ssmServer.js"]
-=======
             "preLaunchTask": "build"
->>>>>>> 975f8d36
         }
         // ---- We do not need the following currently, and we want to reduce clutter. Re-enable if necessary ----
         // {
