--- conflicted
+++ resolved
@@ -444,11 +444,7 @@
         "@aws/chat-client": "^0.1.4",
         "@aws/chat-client-ui-types": "^0.1.24",
         "@aws/language-server-runtimes": "^0.2.70",
-<<<<<<< HEAD
-        "@aws/language-server-runtimes-types": "^0.1.21",
-=======
         "@aws/language-server-runtimes-types": "^0.1.26",
->>>>>>> 457efa4e
         "@cspotcode/source-map-support": "^0.8.1",
         "@sinonjs/fake-timers": "^10.0.2",
         "@types/adm-zip": "^0.4.34",
