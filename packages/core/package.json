--- conflicted
+++ resolved
@@ -27,9 +27,8 @@
     "main": "./dist/src/extension.js",
     "browser": "./dist/src/extensionWebCore.js",
     "exports": {
-<<<<<<< HEAD
-        ".": "./dist/src/index.js",
-        "./web": "./dist/src/indexWeb.js",
+        ".": "./dist/src/extension.js",
+        "./web": "./dist/src/extensionWeb.js",
         "./amazonq": "./dist/src/amazonq/index.js",
         "./codewhisperer": "./dist/src/codewhisperer/index.js",
         "./shared": "./dist/src/shared/index.js",
@@ -38,11 +37,6 @@
         "./login": "./dist/src/login/webview/index.js",
         "./utils": "./dist/src/shared/utilities/index.js",
         "./feedback": "./dist/src/feedback/index.js"
-=======
-        ".": "./dist/src/extension.js",
-        "./web": "./dist/src/extensionWeb.js",
-        "./auth": "./dist/src/auth/index.js"
->>>>>>> 975f8d36
     },
     "contributes": {
         "configuration": {
