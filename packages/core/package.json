{
    "name": "aws-core-vscode",
    "description": "Core library used AWS IDE extensions for VSCode.",
    "version": "1.0.0",
    "license": "Apache-2.0",
    "engines": {
        "npm": "^10.1.0",
        "vscode": "^1.83.0"
    },
    "exports": {
        ".": "./dist/src/extension.js",
        "./node": "./dist/src/extensionNode.js",
        "./web": "./dist/src/extensionWeb.js",
        "./webShared": "./dist/src/extensionWebShared.js",
        "./amazonq": "./dist/src/amazonq/index.js",
        "./amazonq/node": "./dist/src/amazonq/indexNode.js",
        "./codewhisperer": "./dist/src/codewhisperer/index.js",
        "./codewhisperer/node": "./dist/src/codewhisperer/indexNode.js",
        "./shared": "./dist/src/shared/index.js",
        "./sharedNode": "./dist/src/shared/indexNode.js",
        "./auth": "./dist/src/auth/index.js",
        "./amazonqGumby": "./dist/src/amazonqGumby/index.js",
        "./amazonqFeatureDev": "./dist/src/amazonqFeatureDev/index.js",
        "./amazonqDoc": "./dist/src/amazonqDoc/index.js",
        "./amazonqScan": "./dist/src/amazonqScan/index.js",
        "./amazonqTest": "./dist/src/amazonqTest/index.js",
        "./codewhispererChat": "./dist/src/codewhispererChat/index.js",
        "./test": "./dist/src/test/index.js",
        "./testWeb": "./dist/src/testWeb/index.js",
        "./login": "./dist/src/login/webview/index.js",
        "./utils": "./dist/src/shared/utilities/index.js",
        "./feedback": "./dist/src/feedback/index.js",
        "./telemetry": "./dist/src/shared/telemetry/index.js",
        "./dev": "./dist/src/dev/index.js",
        "./notifications": "./dist/src/notifications/index.js"
    },
    "contributes": {
        "icons": {
            "aws-amazonq-q-gradient": {
                "description": "AWS Contributed Icon",
                "default": {
                    "fontPath": "./resources/fonts/aws-toolkit-icons.woff",
                    "fontCharacter": "\\f1aa"
                }
            },
            "aws-amazonq-q-squid-ink": {
                "description": "AWS Contributed Icon",
                "default": {
                    "fontPath": "./resources/fonts/aws-toolkit-icons.woff",
                    "fontCharacter": "\\f1ab"
                }
            },
            "aws-amazonq-q-white": {
                "description": "AWS Contributed Icon",
                "default": {
                    "fontPath": "./resources/fonts/aws-toolkit-icons.woff",
                    "fontCharacter": "\\f1ac"
                }
            },
            "aws-amazonq-severity-critical": {
                "description": "AWS Contributed Icon",
                "default": {
                    "fontPath": "./resources/fonts/aws-toolkit-icons.woff",
                    "fontCharacter": "\\f1ad"
                }
            },
            "aws-amazonq-severity-high": {
                "description": "AWS Contributed Icon",
                "default": {
                    "fontPath": "./resources/fonts/aws-toolkit-icons.woff",
                    "fontCharacter": "\\f1ae"
                }
            },
            "aws-amazonq-severity-info": {
                "description": "AWS Contributed Icon",
                "default": {
                    "fontPath": "./resources/fonts/aws-toolkit-icons.woff",
                    "fontCharacter": "\\f1af"
                }
            },
            "aws-amazonq-severity-low": {
                "description": "AWS Contributed Icon",
                "default": {
                    "fontPath": "./resources/fonts/aws-toolkit-icons.woff",
                    "fontCharacter": "\\f1b0"
                }
            },
            "aws-amazonq-severity-medium": {
                "description": "AWS Contributed Icon",
                "default": {
                    "fontPath": "./resources/fonts/aws-toolkit-icons.woff",
                    "fontCharacter": "\\f1b1"
                }
            },
            "aws-amazonq-transform-arrow-dark": {
                "description": "AWS Contributed Icon",
                "default": {
                    "fontPath": "./resources/fonts/aws-toolkit-icons.woff",
                    "fontCharacter": "\\f1b2"
                }
            },
            "aws-amazonq-transform-arrow-light": {
                "description": "AWS Contributed Icon",
                "default": {
                    "fontPath": "./resources/fonts/aws-toolkit-icons.woff",
                    "fontCharacter": "\\f1b3"
                }
            },
            "aws-amazonq-transform-default-dark": {
                "description": "AWS Contributed Icon",
                "default": {
                    "fontPath": "./resources/fonts/aws-toolkit-icons.woff",
                    "fontCharacter": "\\f1b4"
                }
            },
            "aws-amazonq-transform-default-light": {
                "description": "AWS Contributed Icon",
                "default": {
                    "fontPath": "./resources/fonts/aws-toolkit-icons.woff",
                    "fontCharacter": "\\f1b5"
                }
            },
            "aws-amazonq-transform-dependencies-dark": {
                "description": "AWS Contributed Icon",
                "default": {
                    "fontPath": "./resources/fonts/aws-toolkit-icons.woff",
                    "fontCharacter": "\\f1b6"
                }
            },
            "aws-amazonq-transform-dependencies-light": {
                "description": "AWS Contributed Icon",
                "default": {
                    "fontPath": "./resources/fonts/aws-toolkit-icons.woff",
                    "fontCharacter": "\\f1b7"
                }
            },
            "aws-amazonq-transform-file-dark": {
                "description": "AWS Contributed Icon",
                "default": {
                    "fontPath": "./resources/fonts/aws-toolkit-icons.woff",
                    "fontCharacter": "\\f1b8"
                }
            },
            "aws-amazonq-transform-file-light": {
                "description": "AWS Contributed Icon",
                "default": {
                    "fontPath": "./resources/fonts/aws-toolkit-icons.woff",
                    "fontCharacter": "\\f1b9"
                }
            },
            "aws-amazonq-transform-logo": {
                "description": "AWS Contributed Icon",
                "default": {
                    "fontPath": "./resources/fonts/aws-toolkit-icons.woff",
                    "fontCharacter": "\\f1ba"
                }
            },
            "aws-amazonq-transform-step-into-dark": {
                "description": "AWS Contributed Icon",
                "default": {
                    "fontPath": "./resources/fonts/aws-toolkit-icons.woff",
                    "fontCharacter": "\\f1bb"
                }
            },
            "aws-amazonq-transform-step-into-light": {
                "description": "AWS Contributed Icon",
                "default": {
                    "fontPath": "./resources/fonts/aws-toolkit-icons.woff",
                    "fontCharacter": "\\f1bc"
                }
            },
            "aws-amazonq-transform-variables-dark": {
                "description": "AWS Contributed Icon",
                "default": {
                    "fontPath": "./resources/fonts/aws-toolkit-icons.woff",
                    "fontCharacter": "\\f1bd"
                }
            },
            "aws-amazonq-transform-variables-light": {
                "description": "AWS Contributed Icon",
                "default": {
                    "fontPath": "./resources/fonts/aws-toolkit-icons.woff",
                    "fontCharacter": "\\f1be"
                }
            },
            "aws-applicationcomposer-icon": {
                "description": "AWS Contributed Icon",
                "default": {
                    "fontPath": "./resources/fonts/aws-toolkit-icons.woff",
                    "fontCharacter": "\\f1bf"
                }
            },
            "aws-applicationcomposer-icon-dark": {
                "description": "AWS Contributed Icon",
                "default": {
                    "fontPath": "./resources/fonts/aws-toolkit-icons.woff",
                    "fontCharacter": "\\f1c0"
                }
            },
            "aws-apprunner-service": {
                "description": "AWS Contributed Icon",
                "default": {
                    "fontPath": "./resources/fonts/aws-toolkit-icons.woff",
                    "fontCharacter": "\\f1c1"
                }
            },
            "aws-cdk-logo": {
                "description": "AWS Contributed Icon",
                "default": {
                    "fontPath": "./resources/fonts/aws-toolkit-icons.woff",
                    "fontCharacter": "\\f1c2"
                }
            },
            "aws-cloudformation-stack": {
                "description": "AWS Contributed Icon",
                "default": {
                    "fontPath": "./resources/fonts/aws-toolkit-icons.woff",
                    "fontCharacter": "\\f1c3"
                }
            },
            "aws-cloudwatch-log-group": {
                "description": "AWS Contributed Icon",
                "default": {
                    "fontPath": "./resources/fonts/aws-toolkit-icons.woff",
                    "fontCharacter": "\\f1c4"
                }
            },
            "aws-codecatalyst-logo": {
                "description": "AWS Contributed Icon",
                "default": {
                    "fontPath": "./resources/fonts/aws-toolkit-icons.woff",
                    "fontCharacter": "\\f1c5"
                }
            },
            "aws-codewhisperer-icon-black": {
                "description": "AWS Contributed Icon",
                "default": {
                    "fontPath": "./resources/fonts/aws-toolkit-icons.woff",
                    "fontCharacter": "\\f1c6"
                }
            },
            "aws-codewhisperer-icon-white": {
                "description": "AWS Contributed Icon",
                "default": {
                    "fontPath": "./resources/fonts/aws-toolkit-icons.woff",
                    "fontCharacter": "\\f1c7"
                }
            },
            "aws-codewhisperer-learn": {
                "description": "AWS Contributed Icon",
                "default": {
                    "fontPath": "./resources/fonts/aws-toolkit-icons.woff",
                    "fontCharacter": "\\f1c8"
                }
            },
            "aws-ecr-registry": {
                "description": "AWS Contributed Icon",
                "default": {
                    "fontPath": "./resources/fonts/aws-toolkit-icons.woff",
                    "fontCharacter": "\\f1c9"
                }
            },
            "aws-ecs-cluster": {
                "description": "AWS Contributed Icon",
                "default": {
                    "fontPath": "./resources/fonts/aws-toolkit-icons.woff",
                    "fontCharacter": "\\f1ca"
                }
            },
            "aws-ecs-container": {
                "description": "AWS Contributed Icon",
                "default": {
                    "fontPath": "./resources/fonts/aws-toolkit-icons.woff",
                    "fontCharacter": "\\f1cb"
                }
            },
            "aws-ecs-service": {
                "description": "AWS Contributed Icon",
                "default": {
                    "fontPath": "./resources/fonts/aws-toolkit-icons.woff",
                    "fontCharacter": "\\f1cc"
                }
            },
            "aws-generic-attach-file": {
                "description": "AWS Contributed Icon",
                "default": {
                    "fontPath": "./resources/fonts/aws-toolkit-icons.woff",
                    "fontCharacter": "\\f1cd"
                }
            },
            "aws-iot-certificate": {
                "description": "AWS Contributed Icon",
                "default": {
                    "fontPath": "./resources/fonts/aws-toolkit-icons.woff",
                    "fontCharacter": "\\f1ce"
                }
            },
            "aws-iot-policy": {
                "description": "AWS Contributed Icon",
                "default": {
                    "fontPath": "./resources/fonts/aws-toolkit-icons.woff",
                    "fontCharacter": "\\f1cf"
                }
            },
            "aws-iot-thing": {
                "description": "AWS Contributed Icon",
                "default": {
                    "fontPath": "./resources/fonts/aws-toolkit-icons.woff",
                    "fontCharacter": "\\f1d0"
                }
            },
            "aws-lambda-create-stack": {
                "description": "AWS Contributed Icon",
                "default": {
                    "fontPath": "./resources/fonts/aws-toolkit-icons.woff",
                    "fontCharacter": "\\f1d1"
                }
            },
            "aws-lambda-create-stack-light": {
                "description": "AWS Contributed Icon",
                "default": {
                    "fontPath": "./resources/fonts/aws-toolkit-icons.woff",
                    "fontCharacter": "\\f1d2"
                }
            },
            "aws-lambda-function": {
                "description": "AWS Contributed Icon",
                "default": {
                    "fontPath": "./resources/fonts/aws-toolkit-icons.woff",
                    "fontCharacter": "\\f1d3"
                }
            },
            "aws-mynah-MynahIconBlack": {
                "description": "AWS Contributed Icon",
                "default": {
                    "fontPath": "./resources/fonts/aws-toolkit-icons.woff",
                    "fontCharacter": "\\f1d4"
                }
            },
            "aws-mynah-MynahIconWhite": {
                "description": "AWS Contributed Icon",
                "default": {
                    "fontPath": "./resources/fonts/aws-toolkit-icons.woff",
                    "fontCharacter": "\\f1d5"
                }
            },
            "aws-mynah-logo": {
                "description": "AWS Contributed Icon",
                "default": {
                    "fontPath": "./resources/fonts/aws-toolkit-icons.woff",
                    "fontCharacter": "\\f1d6"
                }
            },
            "aws-redshift-cluster": {
                "description": "AWS Contributed Icon",
                "default": {
                    "fontPath": "./resources/fonts/aws-toolkit-icons.woff",
                    "fontCharacter": "\\f1d7"
                }
            },
            "aws-redshift-cluster-connected": {
                "description": "AWS Contributed Icon",
                "default": {
                    "fontPath": "./resources/fonts/aws-toolkit-icons.woff",
                    "fontCharacter": "\\f1d8"
                }
            },
            "aws-redshift-database": {
                "description": "AWS Contributed Icon",
                "default": {
                    "fontPath": "./resources/fonts/aws-toolkit-icons.woff",
                    "fontCharacter": "\\f1d9"
                }
            },
            "aws-redshift-redshift-cluster-connected": {
                "description": "AWS Contributed Icon",
                "default": {
                    "fontPath": "./resources/fonts/aws-toolkit-icons.woff",
                    "fontCharacter": "\\f1da"
                }
            },
            "aws-redshift-schema": {
                "description": "AWS Contributed Icon",
                "default": {
                    "fontPath": "./resources/fonts/aws-toolkit-icons.woff",
                    "fontCharacter": "\\f1db"
                }
            },
            "aws-redshift-table": {
                "description": "AWS Contributed Icon",
                "default": {
                    "fontPath": "./resources/fonts/aws-toolkit-icons.woff",
                    "fontCharacter": "\\f1dc"
                }
            },
            "aws-s3-bucket": {
                "description": "AWS Contributed Icon",
                "default": {
                    "fontPath": "./resources/fonts/aws-toolkit-icons.woff",
                    "fontCharacter": "\\f1dd"
                }
            },
            "aws-s3-create-bucket": {
                "description": "AWS Contributed Icon",
                "default": {
                    "fontPath": "./resources/fonts/aws-toolkit-icons.woff",
                    "fontCharacter": "\\f1de"
                }
            },
            "aws-sagemaker-code-editor": {
                "description": "AWS Contributed Icon",
                "default": {
                    "fontPath": "./resources/fonts/aws-toolkit-icons.woff",
                    "fontCharacter": "\\f1df"
                }
            },
            "aws-sagemaker-jupyter-lab": {
                "description": "AWS Contributed Icon",
                "default": {
                    "fontPath": "./resources/fonts/aws-toolkit-icons.woff",
                    "fontCharacter": "\\f1e0"
                }
            },
            "aws-schemas-registry": {
                "description": "AWS Contributed Icon",
                "default": {
                    "fontPath": "./resources/fonts/aws-toolkit-icons.woff",
                    "fontCharacter": "\\f1e1"
                }
            },
            "aws-schemas-schema": {
                "description": "AWS Contributed Icon",
                "default": {
                    "fontPath": "./resources/fonts/aws-toolkit-icons.woff",
                    "fontCharacter": "\\f1e2"
                }
            },
            "aws-stepfunctions-preview": {
                "description": "AWS Contributed Icon",
                "default": {
                    "fontPath": "./resources/fonts/aws-toolkit-icons.woff",
                    "fontCharacter": "\\f1e3"
                }
            }
        }
    },
    "scripts": {
        "postinstall": "npm run generateTelemetry && npm run compile",
        "clean": "ts-node ../../scripts/clean.ts dist/",
        "copyFiles": "ts-node ./scripts/build/copyFiles.ts",
        "buildScripts": "npm run generateClients && npm run generateIcons && npm run copyFiles",
        "compile": "npm run clean && npm run buildScripts && npm run compileOnly && webpack",
        "compileOnly": "tsc -p ./",
        "compileDev": "npm run compile -- --mode development",
        "webpackDev": "webpack --mode development",
        "serveVue": "ts-node ./scripts/build/checkServerPort.ts && webpack serve --port 8080 --config-name vue --mode development",
        "watch": "npm run clean && npm run buildScripts && npm run compileOnly -- --watch",
        "lint": "node --max-old-space-size=8192 -r ts-node/register ./scripts/lint/testLint.ts",
        "generateClients": "ts-node ./scripts/build/generateServiceClient.ts ",
        "generateIcons": "ts-node ../../scripts/generateIcons.ts",
        "generateTelemetry": "node ../../node_modules/@aws-toolkits/telemetry/lib/generateTelemetry.js --extraInput=src/shared/telemetry/vscodeTelemetry.json --output=src/shared/telemetry/telemetry.gen.ts"
    },
    "scriptsComments": {
        "compile": "Builds EVERYTHING we would need for a final production-ready package",
        "compileOnly": "Only compiles the `core` source code.",
        "compileDev": "Same as compile, but in `development` mode",
        "webpackDev": "Webpacks using all configs, but in development mode",
        "serveVue": "Local server for Vue.js code for development purposes. Provides faster iteration when updating Vue files"
    },
    "devDependencies": {
        "@aws-sdk/types": "^3.13.1",
        "@aws/chat-client": "^0.1.4",
        "@aws/chat-client-ui-types": "^0.1.47",
<<<<<<< HEAD
        "@aws/language-server-runtimes": "^0.2.111",
=======
        "@aws/language-server-runtimes": "^0.2.119",
>>>>>>> 64edd0e1
        "@aws/language-server-runtimes-types": "^0.1.47",
        "@cspotcode/source-map-support": "^0.8.1",
        "@sinonjs/fake-timers": "^10.0.2",
        "@types/adm-zip": "^0.4.34",
        "@types/async-lock": "^1.4.0",
        "@types/bytes": "^3.1.0",
        "@types/circular-dependency-plugin": "^5.0.8",
        "@types/cross-spawn": "^6.0.6",
        "@types/diff": "^5.0.7",
        "@types/glob": "^8.1.0",
        "@types/js-yaml": "^4.0.5",
        "@types/jsdom": "^21.1.6",
        "@types/lodash": "^4.14.180",
        "@types/lokijs": "^1.5.14",
        "@types/markdown-it": "^13.0.2",
        "@types/mime-types": "^2.1.4",
        "@types/mocha": "^10.0.6",
        "@types/node": "^16.18.95",
        "@types/node-fetch": "^2.6.8",
        "@types/prismjs": "^1.26.0",
        "@types/proper-lockfile": "^4.1.4",
        "@types/readline-sync": "^1.4.8",
        "@types/semver": "^7.5.0",
        "@types/sinon": "^10.0.5",
        "@types/sinonjs__fake-timers": "^8.1.2",
        "@types/stream-buffers": "^3.0.7",
        "@types/tcp-port-used": "^1.0.1",
        "@types/uuid": "^9.0.1",
        "@types/whatwg-url": "^11.0.4",
        "@types/xml2js": "^0.4.11",
        "@types/svgdom": "^0.1.2",
        "@vue/compiler-sfc": "^3.3.2",
        "c8": "^9.0.0",
        "circular-dependency-plugin": "^5.2.2",
        "css-loader": "^6.10.0",
        "esbuild-loader": "2.20.0",
        "file-loader": "^6.2.0",
        "jsdom": "^23.0.1",
        "json-schema-to-typescript": "^13.1.1",
        "marked": "^13.0.1",
        "mocha": "^10.1.0",
        "mocha-junit-reporter": "^2.2.1",
        "mocha-multi-reporters": "^1.5.1",
        "readline-sync": "^1.4.9",
        "sass": "^1.49.8",
        "sass-loader": "^16.0.2",
        "sinon": "^14.0.0",
        "style-loader": "^3.3.1",
        "ts-node": "^10.9.1",
        "typescript": "^5.0.4",
        "umd-compat-loader": "^2.1.2",
        "vue-loader": "^17.2.2",
        "vue-style-loader": "^4.1.3",
        "webfont": "^11.2.26"
    },
    "dependencies": {
        "@amzn/amazon-q-developer-streaming-client": "file:../../src.gen/@amzn/amazon-q-developer-streaming-client",
        "@amzn/codewhisperer-streaming": "file:../../src.gen/@amzn/codewhisperer-streaming",
        "@amzn/sagemaker-client": "file:../../src.gen/@amzn/sagemaker-client/1.0.0.tgz",
        "@aws-sdk/credential-providers": "<3.731.0",
        "@aws-sdk/client-api-gateway": "<3.731.0",
        "@aws-sdk/client-apprunner": "<3.731.0",
        "@aws-sdk/client-cloudcontrol": "<3.731.0",
        "@aws-sdk/client-cloudformation": "<3.731.0",
        "@aws-sdk/client-cloudwatch-logs": "<3.731.0",
        "@aws-sdk/client-codecatalyst": "<3.731.0",
        "@aws-sdk/client-cognito-identity": "<3.731.0",
        "@aws-sdk/client-docdb": "<3.731.0",
        "@aws-sdk/client-docdb-elastic": "<3.731.0",
        "@aws-sdk/client-ec2": "<3.731.0",
        "@aws-sdk/client-iam": "<3.731.0",
        "@aws-sdk/client-lambda": "<3.731.0",
        "@aws-sdk/client-s3": "<3.731.0",
        "@aws-sdk/client-sagemaker": "<3.696.0",
        "@aws-sdk/client-ssm": "<3.731.0",
        "@aws-sdk/client-sso": "<3.731.0",
        "@aws-sdk/client-sso-oidc": "<3.731.0",
        "@aws-sdk/client-sfn": "<3.731.0",
        "@aws-sdk/credential-provider-env": "<3.731.0",
        "@aws-sdk/credential-provider-process": "<3.731.0",
        "@aws-sdk/credential-provider-sso": "<3.731.0",
        "@aws-sdk/lib-storage": "<3.731.0",
        "@aws-sdk/property-provider": "<3.731.0",
        "@aws-sdk/protocol-http": "<3.731.0",
        "@aws-sdk/s3-request-presigner": "<3.731.0",
        "@aws-sdk/smithy-client": "<3.731.0",
        "@aws-sdk/util-arn-parser": "<3.731.0",
        "@aws/mynah-ui": "^4.35.4",
        "@gerhobbelt/gitignore-parser": "^0.2.0-9",
        "@iarna/toml": "^2.2.5",
        "@smithy/fetch-http-handler": "^5.0.1",
        "@smithy/middleware-retry": "^4.0.3",
        "@smithy/node-http-handler": "^4.0.2",
        "@smithy/protocol-http": "^5.0.1",
        "@smithy/service-error-classification": "^4.0.1",
        "@smithy/shared-ini-file-loader": "^4.0.0",
        "@smithy/util-retry": "^4.0.1",
        "@vscode/debugprotocol": "^1.57.0",
        "@zip.js/zip.js": "^2.7.41",
        "adm-zip": "^0.5.10",
        "amazon-states-language-service": "^1.16.1",
        "async-lock": "^1.4.0",
        "aws-sdk": "^2.1692.0",
        "aws-ssm-document-language-service": "^1.0.0",
        "bytes": "^3.1.2",
        "cross-fetch": "^4.0.0",
        "cross-spawn": "^7.0.5",
        "diff": "^5.1.0",
        "fast-json-patch": "^3.1.1",
        "glob": "^10.3.10",
        "got": "^11.8.5",
        "highlight.js": "^11.9.0",
        "http2": "^3.3.6",
        "i18n-ts": "^1.0.5",
        "immutable": "^4.3.0",
        "jose": "5.4.1",
        "js-yaml": "^4.1.0",
        "jsonc-parser": "^3.2.0",
        "lodash": "^4.17.21",
        "lokijs": "^1.5.12",
        "markdown-it": "^13.0.2",
        "mime-types": "^2.1.32",
        "node-fetch": "^2.7.0",
        "portfinder": "^1.0.32",
        "semver": "^7.5.4",
        "stream-buffers": "^3.0.2",
        "strip-ansi": "^5.2.0",
        "tcp-port-used": "^1.0.1",
        "vscode-languageclient": "^6.1.4",
        "vscode-languageserver": "^6.1.1",
        "vscode-languageserver-protocol": "^3.15.3",
        "vscode-languageserver-textdocument": "^1.0.8",
        "vue": "^3.3.4",
        "web-tree-sitter": "^0.20.8",
        "whatwg-url": "^14.0.0",
        "winston": "^3.11.0",
        "winston-transport": "^4.6.0",
        "ws": "^8.16.0",
        "xml2js": "^0.6.1",
        "yaml-cfn": "^0.3.2",
        "protobufjs": "^7.2.6",
        "@svgdotjs/svg.js": "^3.0.16",
        "svgdom": "^0.1.0",
        "jaro-winkler": "^0.2.8"
    },
    "overrides": {
        "webfont": {
            "xml2js": "0.5.0"
        }
    }
}<|MERGE_RESOLUTION|>--- conflicted
+++ resolved
@@ -471,11 +471,7 @@
         "@aws-sdk/types": "^3.13.1",
         "@aws/chat-client": "^0.1.4",
         "@aws/chat-client-ui-types": "^0.1.47",
-<<<<<<< HEAD
-        "@aws/language-server-runtimes": "^0.2.111",
-=======
         "@aws/language-server-runtimes": "^0.2.119",
->>>>>>> 64edd0e1
         "@aws/language-server-runtimes-types": "^0.1.47",
         "@cspotcode/source-map-support": "^0.8.1",
         "@sinonjs/fake-timers": "^10.0.2",
