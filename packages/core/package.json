{
    "name": "aws-core-vscode",
    "description": "Core library used AWS IDE extensions for VSCode.",
    "version": "1.0.0",
    "license": "Apache-2.0",
    "engines": {
        "npm": "^10.1.0",
        "vscode": "^1.83.0"
    },
    "exports": {
        ".": "./dist/src/extension.js",
        "./node": "./dist/src/extensionNode.js",
        "./web": "./dist/src/extensionWeb.js",
        "./webShared": "./dist/src/extensionWebShared.js",
        "./amazonq": "./dist/src/amazonq/index.js",
        "./codewhisperer": "./dist/src/codewhisperer/index.js",
        "./codewhisperer/node": "./dist/src/codewhisperer/indexNode.js",
        "./shared": "./dist/src/shared/index.js",
        "./sharedNode": "./dist/src/shared/indexNode.js",
        "./auth": "./dist/src/auth/index.js",
        "./amazonqGumby": "./dist/src/amazonqGumby/index.js",
        "./amazonqFeatureDev": "./dist/src/amazonqFeatureDev/index.js",
        "./amazonqDoc": "./dist/src/amazonqDoc/index.js",
        "./amazonqScan": "./dist/src/amazonqScan/index.js",
        "./amazonqTest": "./dist/src/amazonqTest/index.js",
        "./codewhispererChat": "./dist/src/codewhispererChat/index.js",
        "./test": "./dist/src/test/index.js",
        "./testWeb": "./dist/src/testWeb/index.js",
        "./login": "./dist/src/login/webview/index.js",
        "./utils": "./dist/src/shared/utilities/index.js",
        "./feedback": "./dist/src/feedback/index.js",
        "./telemetry": "./dist/src/shared/telemetry/index.js",
        "./dev": "./dist/src/dev/index.js",
        "./notifications": "./dist/src/notifications/index.js"
    },
    "contributes": {
        "icons": {
            "aws-amazonq-q-gradient": {
                "description": "AWS Contributed Icon",
                "default": {
                    "fontPath": "./resources/fonts/aws-toolkit-icons.woff",
                    "fontCharacter": "\\f1aa"
                }
            },
            "aws-amazonq-q-squid-ink": {
                "description": "AWS Contributed Icon",
                "default": {
                    "fontPath": "./resources/fonts/aws-toolkit-icons.woff",
                    "fontCharacter": "\\f1ab"
                }
            },
            "aws-amazonq-q-white": {
                "description": "AWS Contributed Icon",
                "default": {
                    "fontPath": "./resources/fonts/aws-toolkit-icons.woff",
                    "fontCharacter": "\\f1ac"
                }
            },
            "aws-amazonq-severity-critical": {
                "description": "AWS Contributed Icon",
                "default": {
                    "fontPath": "./resources/fonts/aws-toolkit-icons.woff",
                    "fontCharacter": "\\f1ad"
                }
            },
            "aws-amazonq-severity-high": {
                "description": "AWS Contributed Icon",
                "default": {
                    "fontPath": "./resources/fonts/aws-toolkit-icons.woff",
                    "fontCharacter": "\\f1ae"
                }
            },
            "aws-amazonq-severity-info": {
                "description": "AWS Contributed Icon",
                "default": {
                    "fontPath": "./resources/fonts/aws-toolkit-icons.woff",
                    "fontCharacter": "\\f1af"
                }
            },
            "aws-amazonq-severity-low": {
                "description": "AWS Contributed Icon",
                "default": {
                    "fontPath": "./resources/fonts/aws-toolkit-icons.woff",
                    "fontCharacter": "\\f1b0"
                }
            },
            "aws-amazonq-severity-medium": {
                "description": "AWS Contributed Icon",
                "default": {
                    "fontPath": "./resources/fonts/aws-toolkit-icons.woff",
                    "fontCharacter": "\\f1b1"
                }
            },
            "aws-amazonq-transform-arrow-dark": {
                "description": "AWS Contributed Icon",
                "default": {
                    "fontPath": "./resources/fonts/aws-toolkit-icons.woff",
                    "fontCharacter": "\\f1b2"
                }
            },
            "aws-amazonq-transform-arrow-light": {
                "description": "AWS Contributed Icon",
                "default": {
                    "fontPath": "./resources/fonts/aws-toolkit-icons.woff",
                    "fontCharacter": "\\f1b3"
                }
            },
            "aws-amazonq-transform-default-dark": {
                "description": "AWS Contributed Icon",
                "default": {
                    "fontPath": "./resources/fonts/aws-toolkit-icons.woff",
                    "fontCharacter": "\\f1b4"
                }
            },
            "aws-amazonq-transform-default-light": {
                "description": "AWS Contributed Icon",
                "default": {
                    "fontPath": "./resources/fonts/aws-toolkit-icons.woff",
                    "fontCharacter": "\\f1b5"
                }
            },
            "aws-amazonq-transform-dependencies-dark": {
                "description": "AWS Contributed Icon",
                "default": {
                    "fontPath": "./resources/fonts/aws-toolkit-icons.woff",
                    "fontCharacter": "\\f1b6"
                }
            },
            "aws-amazonq-transform-dependencies-light": {
                "description": "AWS Contributed Icon",
                "default": {
                    "fontPath": "./resources/fonts/aws-toolkit-icons.woff",
                    "fontCharacter": "\\f1b7"
                }
            },
            "aws-amazonq-transform-file-dark": {
                "description": "AWS Contributed Icon",
                "default": {
                    "fontPath": "./resources/fonts/aws-toolkit-icons.woff",
                    "fontCharacter": "\\f1b8"
                }
            },
            "aws-amazonq-transform-file-light": {
                "description": "AWS Contributed Icon",
                "default": {
                    "fontPath": "./resources/fonts/aws-toolkit-icons.woff",
                    "fontCharacter": "\\f1b9"
                }
            },
            "aws-amazonq-transform-logo": {
                "description": "AWS Contributed Icon",
                "default": {
                    "fontPath": "./resources/fonts/aws-toolkit-icons.woff",
                    "fontCharacter": "\\f1ba"
                }
            },
            "aws-amazonq-transform-step-into-dark": {
                "description": "AWS Contributed Icon",
                "default": {
                    "fontPath": "./resources/fonts/aws-toolkit-icons.woff",
                    "fontCharacter": "\\f1bb"
                }
            },
            "aws-amazonq-transform-step-into-light": {
                "description": "AWS Contributed Icon",
                "default": {
                    "fontPath": "./resources/fonts/aws-toolkit-icons.woff",
                    "fontCharacter": "\\f1bc"
                }
            },
            "aws-amazonq-transform-variables-dark": {
                "description": "AWS Contributed Icon",
                "default": {
                    "fontPath": "./resources/fonts/aws-toolkit-icons.woff",
                    "fontCharacter": "\\f1bd"
                }
            },
            "aws-amazonq-transform-variables-light": {
                "description": "AWS Contributed Icon",
                "default": {
                    "fontPath": "./resources/fonts/aws-toolkit-icons.woff",
                    "fontCharacter": "\\f1be"
                }
            },
            "aws-applicationcomposer-icon": {
                "description": "AWS Contributed Icon",
                "default": {
                    "fontPath": "./resources/fonts/aws-toolkit-icons.woff",
                    "fontCharacter": "\\f1bf"
                }
            },
            "aws-applicationcomposer-icon-dark": {
                "description": "AWS Contributed Icon",
                "default": {
                    "fontPath": "./resources/fonts/aws-toolkit-icons.woff",
                    "fontCharacter": "\\f1c0"
                }
            },
            "aws-apprunner-service": {
                "description": "AWS Contributed Icon",
                "default": {
                    "fontPath": "./resources/fonts/aws-toolkit-icons.woff",
                    "fontCharacter": "\\f1c1"
                }
            },
            "aws-cdk-logo": {
                "description": "AWS Contributed Icon",
                "default": {
                    "fontPath": "./resources/fonts/aws-toolkit-icons.woff",
                    "fontCharacter": "\\f1c2"
                }
            },
            "aws-cloudformation-stack": {
                "description": "AWS Contributed Icon",
                "default": {
                    "fontPath": "./resources/fonts/aws-toolkit-icons.woff",
                    "fontCharacter": "\\f1c3"
                }
            },
            "aws-cloudwatch-log-group": {
                "description": "AWS Contributed Icon",
                "default": {
                    "fontPath": "./resources/fonts/aws-toolkit-icons.woff",
                    "fontCharacter": "\\f1c4"
                }
            },
            "aws-codecatalyst-logo": {
                "description": "AWS Contributed Icon",
                "default": {
                    "fontPath": "./resources/fonts/aws-toolkit-icons.woff",
                    "fontCharacter": "\\f1c5"
                }
            },
            "aws-codewhisperer-icon-black": {
                "description": "AWS Contributed Icon",
                "default": {
                    "fontPath": "./resources/fonts/aws-toolkit-icons.woff",
                    "fontCharacter": "\\f1c6"
                }
            },
            "aws-codewhisperer-icon-white": {
                "description": "AWS Contributed Icon",
                "default": {
                    "fontPath": "./resources/fonts/aws-toolkit-icons.woff",
                    "fontCharacter": "\\f1c7"
                }
            },
            "aws-codewhisperer-learn": {
                "description": "AWS Contributed Icon",
                "default": {
                    "fontPath": "./resources/fonts/aws-toolkit-icons.woff",
                    "fontCharacter": "\\f1c8"
                }
            },
            "aws-ecr-registry": {
                "description": "AWS Contributed Icon",
                "default": {
                    "fontPath": "./resources/fonts/aws-toolkit-icons.woff",
                    "fontCharacter": "\\f1c9"
                }
            },
            "aws-ecs-cluster": {
                "description": "AWS Contributed Icon",
                "default": {
                    "fontPath": "./resources/fonts/aws-toolkit-icons.woff",
                    "fontCharacter": "\\f1ca"
                }
            },
            "aws-ecs-container": {
                "description": "AWS Contributed Icon",
                "default": {
                    "fontPath": "./resources/fonts/aws-toolkit-icons.woff",
                    "fontCharacter": "\\f1cb"
                }
            },
            "aws-ecs-service": {
                "description": "AWS Contributed Icon",
                "default": {
                    "fontPath": "./resources/fonts/aws-toolkit-icons.woff",
                    "fontCharacter": "\\f1cc"
                }
            },
            "aws-generic-attach-file": {
                "description": "AWS Contributed Icon",
                "default": {
                    "fontPath": "./resources/fonts/aws-toolkit-icons.woff",
                    "fontCharacter": "\\f1cd"
                }
            },
            "aws-iot-certificate": {
                "description": "AWS Contributed Icon",
                "default": {
                    "fontPath": "./resources/fonts/aws-toolkit-icons.woff",
                    "fontCharacter": "\\f1ce"
                }
            },
            "aws-iot-policy": {
                "description": "AWS Contributed Icon",
                "default": {
                    "fontPath": "./resources/fonts/aws-toolkit-icons.woff",
                    "fontCharacter": "\\f1cf"
                }
            },
            "aws-iot-thing": {
                "description": "AWS Contributed Icon",
                "default": {
                    "fontPath": "./resources/fonts/aws-toolkit-icons.woff",
                    "fontCharacter": "\\f1d0"
                }
            },
            "aws-lambda-function": {
                "description": "AWS Contributed Icon",
                "default": {
                    "fontPath": "./resources/fonts/aws-toolkit-icons.woff",
                    "fontCharacter": "\\f1d1"
                }
            },
            "aws-mynah-MynahIconBlack": {
                "description": "AWS Contributed Icon",
                "default": {
                    "fontPath": "./resources/fonts/aws-toolkit-icons.woff",
                    "fontCharacter": "\\f1d2"
                }
            },
            "aws-mynah-MynahIconWhite": {
                "description": "AWS Contributed Icon",
                "default": {
                    "fontPath": "./resources/fonts/aws-toolkit-icons.woff",
                    "fontCharacter": "\\f1d3"
                }
            },
            "aws-mynah-logo": {
                "description": "AWS Contributed Icon",
                "default": {
                    "fontPath": "./resources/fonts/aws-toolkit-icons.woff",
                    "fontCharacter": "\\f1d4"
                }
            },
            "aws-redshift-cluster": {
                "description": "AWS Contributed Icon",
                "default": {
                    "fontPath": "./resources/fonts/aws-toolkit-icons.woff",
                    "fontCharacter": "\\f1d5"
                }
            },
            "aws-redshift-cluster-connected": {
                "description": "AWS Contributed Icon",
                "default": {
                    "fontPath": "./resources/fonts/aws-toolkit-icons.woff",
                    "fontCharacter": "\\f1d6"
                }
            },
            "aws-redshift-database": {
                "description": "AWS Contributed Icon",
                "default": {
                    "fontPath": "./resources/fonts/aws-toolkit-icons.woff",
                    "fontCharacter": "\\f1d7"
                }
            },
            "aws-redshift-redshift-cluster-connected": {
                "description": "AWS Contributed Icon",
                "default": {
                    "fontPath": "./resources/fonts/aws-toolkit-icons.woff",
                    "fontCharacter": "\\f1d8"
                }
            },
            "aws-redshift-schema": {
                "description": "AWS Contributed Icon",
                "default": {
                    "fontPath": "./resources/fonts/aws-toolkit-icons.woff",
                    "fontCharacter": "\\f1d9"
                }
            },
            "aws-redshift-table": {
                "description": "AWS Contributed Icon",
                "default": {
                    "fontPath": "./resources/fonts/aws-toolkit-icons.woff",
                    "fontCharacter": "\\f1da"
                }
            },
            "aws-s3-bucket": {
                "description": "AWS Contributed Icon",
                "default": {
                    "fontPath": "./resources/fonts/aws-toolkit-icons.woff",
                    "fontCharacter": "\\f1db"
                }
            },
            "aws-s3-create-bucket": {
                "description": "AWS Contributed Icon",
                "default": {
                    "fontPath": "./resources/fonts/aws-toolkit-icons.woff",
                    "fontCharacter": "\\f1dc"
                }
            },
            "aws-schemas-registry": {
                "description": "AWS Contributed Icon",
                "default": {
                    "fontPath": "./resources/fonts/aws-toolkit-icons.woff",
                    "fontCharacter": "\\f1dd"
                }
            },
            "aws-schemas-schema": {
                "description": "AWS Contributed Icon",
                "default": {
                    "fontPath": "./resources/fonts/aws-toolkit-icons.woff",
                    "fontCharacter": "\\f1de"
                }
            },
            "aws-stepfunctions-preview": {
                "description": "AWS Contributed Icon",
                "default": {
                    "fontPath": "./resources/fonts/aws-toolkit-icons.woff",
                    "fontCharacter": "\\f1df"
                }
            }
        }
    },
    "scripts": {
        "postinstall": "npm run generateTelemetry && npm run compile",
        "clean": "ts-node ../../scripts/clean.ts dist/",
        "copyFiles": "ts-node ./scripts/build/copyFiles.ts",
        "buildScripts": "npm run generateClients && npm run generateIcons && npm run copyFiles",
        "compile": "npm run clean && npm run buildScripts && npm run compileOnly && webpack",
        "compileOnly": "tsc -p ./",
        "compileDev": "npm run compile -- --mode development",
        "webpackDev": "webpack --mode development",
        "serveVue": "ts-node ./scripts/build/checkServerPort.ts && webpack serve --port 8080 --config-name vue --mode development",
        "watch": "npm run clean && npm run buildScripts && npm run compileOnly -- --watch",
        "lint": "ts-node ./scripts/lint/testLint.ts",
        "generateClients": "ts-node ./scripts/build/generateServiceClient.ts ",
        "generateIcons": "ts-node ../../scripts/generateIcons.ts",
        "generateTelemetry": "node ../../node_modules/@aws-toolkits/telemetry/lib/generateTelemetry.js --extraInput=src/shared/telemetry/vscodeTelemetry.json --output=src/shared/telemetry/telemetry.gen.ts"
    },
    "scriptsComments": {
        "compile": "Builds EVERYTHING we would need for a final production-ready package",
        "compileOnly": "Only compiles the `core` source code.",
        "compileDev": "Same as compile, but in `development` mode",
        "webpackDev": "Webpacks using all configs, but in development mode",
        "serveVue": "Local server for Vue.js code for development purposes. Provides faster iteration when updating Vue files"
    },
    "devDependencies": {
        "@aws-sdk/types": "^3.13.1",
        "@aws/fully-qualified-names": "^2.1.4",
        "@cspotcode/source-map-support": "^0.8.1",
        "@sinonjs/fake-timers": "^10.0.2",
        "@types/adm-zip": "^0.4.34",
        "@types/async-lock": "^1.4.0",
        "@types/bytes": "^3.1.0",
        "@types/circular-dependency-plugin": "^5.0.8",
        "@types/cross-spawn": "^6.0.6",
        "@types/diff": "^5.0.7",
        "@types/glob": "^8.1.0",
        "@types/js-yaml": "^4.0.5",
        "@types/jsdom": "^21.1.6",
        "@types/lodash": "^4.14.180",
        "@types/markdown-it": "^13.0.2",
        "@types/mime-types": "^2.1.4",
        "@types/mocha": "^10.0.6",
        "@types/node": "^16.18.95",
        "@types/node-fetch": "^2.6.8",
        "@types/prismjs": "^1.26.0",
        "@types/proper-lockfile": "^4.1.4",
        "@types/readline-sync": "^1.4.8",
        "@types/semver": "^7.5.0",
        "@types/sinon": "^10.0.5",
        "@types/sinonjs__fake-timers": "^8.1.2",
        "@types/stream-buffers": "^3.0.7",
        "@types/tcp-port-used": "^1.0.1",
        "@types/uuid": "^9.0.1",
        "@types/whatwg-url": "^11.0.4",
        "@types/xml2js": "^0.4.11",
        "@vue/compiler-sfc": "^3.3.2",
        "c8": "^9.0.0",
        "circular-dependency-plugin": "^5.2.2",
        "css-loader": "^6.10.0",
        "esbuild-loader": "2.20.0",
        "file-loader": "^6.2.0",
        "jsdom": "^23.0.1",
        "json-schema-to-typescript": "^13.1.1",
        "marked": "^13.0.1",
        "mocha": "^10.1.0",
        "mocha-junit-reporter": "^2.2.1",
        "mocha-multi-reporters": "^1.5.1",
        "readline-sync": "^1.4.9",
        "sass": "^1.49.8",
        "sass-loader": "^16.0.2",
        "sinon": "^14.0.0",
        "style-loader": "^3.3.1",
        "ts-node": "^10.9.1",
        "typescript": "^5.0.4",
        "umd-compat-loader": "^2.1.2",
        "vue-loader": "^17.2.2",
        "vue-style-loader": "^4.1.3",
        "webfont": "^11.2.26"
    },
    "dependencies": {
        "@amzn/amazon-q-developer-streaming-client": "file:../../src.gen/@amzn/amazon-q-developer-streaming-client",
        "@amzn/codewhisperer-streaming": "file:../../src.gen/@amzn/codewhisperer-streaming",
        "@aws-sdk/client-cloudformation": "<3.696.0",
        "@aws-sdk/client-cloudwatch-logs": "<3.696.0",
        "@aws-sdk/client-cognito-identity": "<3.696.0",
        "@aws-sdk/client-docdb": "<3.696.0",
        "@aws-sdk/client-docdb-elastic": "<3.696.0",
        "@aws-sdk/client-ec2": "<3.696.0",
        "@aws-sdk/client-iam": "<3.696.0",
        "@aws-sdk/client-lambda": "<3.696.0",
        "@aws-sdk/client-ssm": "<3.696.0",
        "@aws-sdk/client-sso": "<3.696.0",
        "@aws-sdk/client-sso-oidc": "<3.696.0",
<<<<<<< HEAD
        "@aws-sdk/client-ssm": "<3.696.0",
        "@aws-sdk/client-ec2": "<3.696.0",
        "@aws-sdk/client-iam": "<3.696.0",
        "@aws-sdk/client-s3": "<3.696.0",
        "@aws-sdk/lib-storage": "<3.696.0",
=======
>>>>>>> 2b84748c
        "@aws-sdk/credential-provider-env": "<3.696.0",
        "@aws-sdk/credential-provider-process": "<3.696.0",
        "@aws-sdk/credential-provider-sso": "<3.696.0",
        "@aws-sdk/property-provider": "<3.696.0",
        "@aws-sdk/protocol-http": "<3.696.0",
        "@aws-sdk/smithy-client": "<3.696.0",
        "@aws-sdk/util-arn-parser": "<3.696.0",
<<<<<<< HEAD
        "@aws-sdk/s3-request-presigner": "<3.696.0",
        "@aws/mynah-ui": "^4.23.0",
=======
        "@aws/mynah-ui": "^4.23.1",
>>>>>>> 2b84748c
        "@gerhobbelt/gitignore-parser": "^0.2.0-9",
        "@iarna/toml": "^2.2.5",
        "@smithy/fetch-http-handler": "^3.0.0",
        "@smithy/middleware-retry": "^3.0.0",
        "@smithy/node-http-handler": "^3.0.0",
        "@smithy/protocol-http": "^4.0.0",
        "@smithy/service-error-classification": "^3.0.0",
        "@smithy/shared-ini-file-loader": "^3.0.0",
        "@smithy/util-retry": "^3.0.0",
        "@vscode/debugprotocol": "^1.57.0",
        "@zip.js/zip.js": "^2.7.41",
        "adm-zip": "^0.5.10",
        "amazon-states-language-service": "^1.16.1",
        "async-lock": "^1.4.0",
        "aws-sdk": "^2.1692.0",
        "aws-ssm-document-language-service": "^1.0.0",
        "bytes": "^3.1.2",
        "cross-fetch": "^4.0.0",
        "cross-spawn": "^7.0.5",
        "diff": "^5.1.0",
        "fast-json-patch": "^3.1.1",
        "glob": "^10.3.10",
        "got": "^11.8.5",
        "highlight.js": "^11.9.0",
        "http2": "^3.3.6",
        "i18n-ts": "^1.0.5",
        "immutable": "^4.3.0",
        "jose": "5.4.1",
        "js-yaml": "^4.1.0",
        "jsonc-parser": "^3.2.0",
        "lodash": "^4.17.21",
        "markdown-it": "^13.0.2",
        "mime-types": "^2.1.32",
        "node-fetch": "^2.7.0",
        "portfinder": "^1.0.32",
        "semver": "^7.5.4",
        "stream-buffers": "^3.0.2",
        "strip-ansi": "^5.2.0",
        "tcp-port-used": "^1.0.1",
        "vscode-languageclient": "^6.1.4",
        "vscode-languageserver": "^6.1.1",
        "vscode-languageserver-protocol": "^3.15.3",
        "vscode-languageserver-textdocument": "^1.0.8",
        "vue": "^3.3.4",
        "web-tree-sitter": "^0.20.8",
        "whatwg-url": "^14.0.0",
        "winston": "^3.11.0",
        "winston-transport": "^4.6.0",
        "xml2js": "^0.6.1",
        "yaml-cfn": "^0.3.2"
    },
    "overrides": {
        "webfont": {
            "xml2js": "0.5.0"
        }
    }
}<|MERGE_RESOLUTION|>--- conflicted
+++ resolved
@@ -503,18 +503,12 @@
         "@aws-sdk/client-docdb-elastic": "<3.696.0",
         "@aws-sdk/client-ec2": "<3.696.0",
         "@aws-sdk/client-iam": "<3.696.0",
+        "@aws-sdk/client-s3": "<3.696.0",
+        "@aws-sdk/lib-storage": "<3.696.0",
         "@aws-sdk/client-lambda": "<3.696.0",
         "@aws-sdk/client-ssm": "<3.696.0",
         "@aws-sdk/client-sso": "<3.696.0",
         "@aws-sdk/client-sso-oidc": "<3.696.0",
-<<<<<<< HEAD
-        "@aws-sdk/client-ssm": "<3.696.0",
-        "@aws-sdk/client-ec2": "<3.696.0",
-        "@aws-sdk/client-iam": "<3.696.0",
-        "@aws-sdk/client-s3": "<3.696.0",
-        "@aws-sdk/lib-storage": "<3.696.0",
-=======
->>>>>>> 2b84748c
         "@aws-sdk/credential-provider-env": "<3.696.0",
         "@aws-sdk/credential-provider-process": "<3.696.0",
         "@aws-sdk/credential-provider-sso": "<3.696.0",
@@ -522,12 +516,8 @@
         "@aws-sdk/protocol-http": "<3.696.0",
         "@aws-sdk/smithy-client": "<3.696.0",
         "@aws-sdk/util-arn-parser": "<3.696.0",
-<<<<<<< HEAD
         "@aws-sdk/s3-request-presigner": "<3.696.0",
-        "@aws/mynah-ui": "^4.23.0",
-=======
         "@aws/mynah-ui": "^4.23.1",
->>>>>>> 2b84748c
         "@gerhobbelt/gitignore-parser": "^0.2.0-9",
         "@iarna/toml": "^2.2.5",
         "@smithy/fetch-http-handler": "^3.0.0",
