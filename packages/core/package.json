--- conflicted
+++ resolved
@@ -470,15 +470,9 @@
     "devDependencies": {
         "@aws-sdk/types": "^3.13.1",
         "@aws/chat-client": "^0.1.4",
-<<<<<<< HEAD
-        "@aws/chat-client-ui-types": "^0.1.24",
+        "@aws/chat-client-ui-types": "^0.1.47",
         "@aws/language-server-runtimes": "^0.2.101",
         "@aws/language-server-runtimes-types": "^0.1.42",
-=======
-        "@aws/chat-client-ui-types": "^0.1.47",
-        "@aws/language-server-runtimes": "^0.2.99",
-        "@aws/language-server-runtimes-types": "^0.1.41",
->>>>>>> 8e870bfd
         "@cspotcode/source-map-support": "^0.8.1",
         "@sinonjs/fake-timers": "^10.0.2",
         "@types/adm-zip": "^0.4.34",
