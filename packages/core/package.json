--- conflicted
+++ resolved
@@ -516,11 +516,8 @@
         "@aws-sdk/protocol-http": "<3.696.0",
         "@aws-sdk/smithy-client": "<3.696.0",
         "@aws-sdk/util-arn-parser": "<3.696.0",
-<<<<<<< HEAD
         "@aws-sdk/client-codecatalyst": "<3.696.0",
-=======
         "@aws-sdk/s3-request-presigner": "<3.696.0",
->>>>>>> 997b3b73
         "@aws/mynah-ui": "^4.23.1",
         "@gerhobbelt/gitignore-parser": "^0.2.0-9",
         "@iarna/toml": "^2.2.5",
