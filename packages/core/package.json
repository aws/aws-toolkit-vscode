{
    "name": "aws-core-vscode",
    "description": "Core library used AWS IDE extensions for VSCode.",
    "version": "1.0.0",
    "license": "Apache-2.0",
    "engines": {
        "npm": "^10.1.0",
        "vscode": "^1.83.0"
    },
    "exports": {
        ".": "./dist/src/extension.js",
        "./node": "./dist/src/extensionNode.js",
        "./web": "./dist/src/extensionWeb.js",
        "./webShared": "./dist/src/extensionWebShared.js",
        "./amazonq": "./dist/src/amazonq/index.js",
        "./amazonq/node": "./dist/src/amazonq/indexNode.js",
        "./codewhisperer": "./dist/src/codewhisperer/index.js",
        "./codewhisperer/node": "./dist/src/codewhisperer/indexNode.js",
        "./shared": "./dist/src/shared/index.js",
        "./sharedNode": "./dist/src/shared/indexNode.js",
        "./auth": "./dist/src/auth/index.js",
        "./amazonqGumby": "./dist/src/amazonqGumby/index.js",
        "./amazonqFeatureDev": "./dist/src/amazonqFeatureDev/index.js",
        "./amazonqDoc": "./dist/src/amazonqDoc/index.js",
        "./amazonqScan": "./dist/src/amazonqScan/index.js",
        "./amazonqTest": "./dist/src/amazonqTest/index.js",
        "./codewhispererChat": "./dist/src/codewhispererChat/index.js",
        "./test": "./dist/src/test/index.js",
        "./testWeb": "./dist/src/testWeb/index.js",
        "./login": "./dist/src/login/webview/index.js",
        "./utils": "./dist/src/shared/utilities/index.js",
        "./feedback": "./dist/src/feedback/index.js",
        "./telemetry": "./dist/src/shared/telemetry/index.js",
        "./dev": "./dist/src/dev/index.js",
        "./notifications": "./dist/src/notifications/index.js"
    },
    "contributes": {
        "icons": {
            "aws-amazonq-q-gradient": {
                "description": "AWS Contributed Icon",
                "default": {
                    "fontPath": "./resources/fonts/aws-toolkit-icons.woff",
                    "fontCharacter": "\\f1aa"
                }
            },
            "aws-amazonq-q-squid-ink": {
                "description": "AWS Contributed Icon",
                "default": {
                    "fontPath": "./resources/fonts/aws-toolkit-icons.woff",
                    "fontCharacter": "\\f1ab"
                }
            },
            "aws-amazonq-q-white": {
                "description": "AWS Contributed Icon",
                "default": {
                    "fontPath": "./resources/fonts/aws-toolkit-icons.woff",
                    "fontCharacter": "\\f1ac"
                }
            },
            "aws-amazonq-severity-critical": {
                "description": "AWS Contributed Icon",
                "default": {
                    "fontPath": "./resources/fonts/aws-toolkit-icons.woff",
                    "fontCharacter": "\\f1ad"
                }
            },
            "aws-amazonq-severity-high": {
                "description": "AWS Contributed Icon",
                "default": {
                    "fontPath": "./resources/fonts/aws-toolkit-icons.woff",
                    "fontCharacter": "\\f1ae"
                }
            },
            "aws-amazonq-severity-info": {
                "description": "AWS Contributed Icon",
                "default": {
                    "fontPath": "./resources/fonts/aws-toolkit-icons.woff",
                    "fontCharacter": "\\f1af"
                }
            },
            "aws-amazonq-severity-low": {
                "description": "AWS Contributed Icon",
                "default": {
                    "fontPath": "./resources/fonts/aws-toolkit-icons.woff",
                    "fontCharacter": "\\f1b0"
                }
            },
            "aws-amazonq-severity-medium": {
                "description": "AWS Contributed Icon",
                "default": {
                    "fontPath": "./resources/fonts/aws-toolkit-icons.woff",
                    "fontCharacter": "\\f1b1"
                }
            },
            "aws-amazonq-transform-arrow-dark": {
                "description": "AWS Contributed Icon",
                "default": {
                    "fontPath": "./resources/fonts/aws-toolkit-icons.woff",
                    "fontCharacter": "\\f1b2"
                }
            },
            "aws-amazonq-transform-arrow-light": {
                "description": "AWS Contributed Icon",
                "default": {
                    "fontPath": "./resources/fonts/aws-toolkit-icons.woff",
                    "fontCharacter": "\\f1b3"
                }
            },
            "aws-amazonq-transform-default-dark": {
                "description": "AWS Contributed Icon",
                "default": {
                    "fontPath": "./resources/fonts/aws-toolkit-icons.woff",
                    "fontCharacter": "\\f1b4"
                }
            },
            "aws-amazonq-transform-default-light": {
                "description": "AWS Contributed Icon",
                "default": {
                    "fontPath": "./resources/fonts/aws-toolkit-icons.woff",
                    "fontCharacter": "\\f1b5"
                }
            },
            "aws-amazonq-transform-dependencies-dark": {
                "description": "AWS Contributed Icon",
                "default": {
                    "fontPath": "./resources/fonts/aws-toolkit-icons.woff",
                    "fontCharacter": "\\f1b6"
                }
            },
            "aws-amazonq-transform-dependencies-light": {
                "description": "AWS Contributed Icon",
                "default": {
                    "fontPath": "./resources/fonts/aws-toolkit-icons.woff",
                    "fontCharacter": "\\f1b7"
                }
            },
            "aws-amazonq-transform-file-dark": {
                "description": "AWS Contributed Icon",
                "default": {
                    "fontPath": "./resources/fonts/aws-toolkit-icons.woff",
                    "fontCharacter": "\\f1b8"
                }
            },
            "aws-amazonq-transform-file-light": {
                "description": "AWS Contributed Icon",
                "default": {
                    "fontPath": "./resources/fonts/aws-toolkit-icons.woff",
                    "fontCharacter": "\\f1b9"
                }
            },
            "aws-amazonq-transform-logo": {
                "description": "AWS Contributed Icon",
                "default": {
                    "fontPath": "./resources/fonts/aws-toolkit-icons.woff",
                    "fontCharacter": "\\f1ba"
                }
            },
            "aws-amazonq-transform-step-into-dark": {
                "description": "AWS Contributed Icon",
                "default": {
                    "fontPath": "./resources/fonts/aws-toolkit-icons.woff",
                    "fontCharacter": "\\f1bb"
                }
            },
            "aws-amazonq-transform-step-into-light": {
                "description": "AWS Contributed Icon",
                "default": {
                    "fontPath": "./resources/fonts/aws-toolkit-icons.woff",
                    "fontCharacter": "\\f1bc"
                }
            },
            "aws-amazonq-transform-variables-dark": {
                "description": "AWS Contributed Icon",
                "default": {
                    "fontPath": "./resources/fonts/aws-toolkit-icons.woff",
                    "fontCharacter": "\\f1bd"
                }
            },
            "aws-amazonq-transform-variables-light": {
                "description": "AWS Contributed Icon",
                "default": {
                    "fontPath": "./resources/fonts/aws-toolkit-icons.woff",
                    "fontCharacter": "\\f1be"
                }
            },
            "aws-applicationcomposer-icon": {
                "description": "AWS Contributed Icon",
                "default": {
                    "fontPath": "./resources/fonts/aws-toolkit-icons.woff",
                    "fontCharacter": "\\f1bf"
                }
            },
            "aws-applicationcomposer-icon-dark": {
                "description": "AWS Contributed Icon",
                "default": {
                    "fontPath": "./resources/fonts/aws-toolkit-icons.woff",
                    "fontCharacter": "\\f1c0"
                }
            },
            "aws-apprunner-service": {
                "description": "AWS Contributed Icon",
                "default": {
                    "fontPath": "./resources/fonts/aws-toolkit-icons.woff",
                    "fontCharacter": "\\f1c1"
                }
            },
            "aws-cdk-logo": {
                "description": "AWS Contributed Icon",
                "default": {
                    "fontPath": "./resources/fonts/aws-toolkit-icons.woff",
                    "fontCharacter": "\\f1c2"
                }
            },
            "aws-cloudformation-stack": {
                "description": "AWS Contributed Icon",
                "default": {
                    "fontPath": "./resources/fonts/aws-toolkit-icons.woff",
                    "fontCharacter": "\\f1c3"
                }
            },
            "aws-cloudwatch-log-group": {
                "description": "AWS Contributed Icon",
                "default": {
                    "fontPath": "./resources/fonts/aws-toolkit-icons.woff",
                    "fontCharacter": "\\f1c4"
                }
            },
            "aws-codecatalyst-logo": {
                "description": "AWS Contributed Icon",
                "default": {
                    "fontPath": "./resources/fonts/aws-toolkit-icons.woff",
                    "fontCharacter": "\\f1c5"
                }
            },
            "aws-codewhisperer-icon-black": {
                "description": "AWS Contributed Icon",
                "default": {
                    "fontPath": "./resources/fonts/aws-toolkit-icons.woff",
                    "fontCharacter": "\\f1c6"
                }
            },
            "aws-codewhisperer-icon-white": {
                "description": "AWS Contributed Icon",
                "default": {
                    "fontPath": "./resources/fonts/aws-toolkit-icons.woff",
                    "fontCharacter": "\\f1c7"
                }
            },
            "aws-codewhisperer-learn": {
                "description": "AWS Contributed Icon",
                "default": {
                    "fontPath": "./resources/fonts/aws-toolkit-icons.woff",
                    "fontCharacter": "\\f1c8"
                }
            },
            "aws-ecr-registry": {
                "description": "AWS Contributed Icon",
                "default": {
                    "fontPath": "./resources/fonts/aws-toolkit-icons.woff",
                    "fontCharacter": "\\f1c9"
                }
            },
            "aws-ecs-cluster": {
                "description": "AWS Contributed Icon",
                "default": {
                    "fontPath": "./resources/fonts/aws-toolkit-icons.woff",
                    "fontCharacter": "\\f1ca"
                }
            },
            "aws-ecs-container": {
                "description": "AWS Contributed Icon",
                "default": {
                    "fontPath": "./resources/fonts/aws-toolkit-icons.woff",
                    "fontCharacter": "\\f1cb"
                }
            },
            "aws-ecs-service": {
                "description": "AWS Contributed Icon",
                "default": {
                    "fontPath": "./resources/fonts/aws-toolkit-icons.woff",
                    "fontCharacter": "\\f1cc"
                }
            },
            "aws-generic-attach-file": {
                "description": "AWS Contributed Icon",
                "default": {
                    "fontPath": "./resources/fonts/aws-toolkit-icons.woff",
                    "fontCharacter": "\\f1cd"
                }
            },
            "aws-iot-certificate": {
                "description": "AWS Contributed Icon",
                "default": {
                    "fontPath": "./resources/fonts/aws-toolkit-icons.woff",
                    "fontCharacter": "\\f1ce"
                }
            },
            "aws-iot-policy": {
                "description": "AWS Contributed Icon",
                "default": {
                    "fontPath": "./resources/fonts/aws-toolkit-icons.woff",
                    "fontCharacter": "\\f1cf"
                }
            },
            "aws-iot-thing": {
                "description": "AWS Contributed Icon",
                "default": {
                    "fontPath": "./resources/fonts/aws-toolkit-icons.woff",
                    "fontCharacter": "\\f1d0"
                }
            },
            "aws-lambda-create-stack": {
                "description": "AWS Contributed Icon",
                "default": {
                    "fontPath": "./resources/fonts/aws-toolkit-icons.woff",
                    "fontCharacter": "\\f1d1"
                }
            },
            "aws-lambda-create-stack-light": {
                "description": "AWS Contributed Icon",
                "default": {
                    "fontPath": "./resources/fonts/aws-toolkit-icons.woff",
                    "fontCharacter": "\\f1d2"
                }
            },
            "aws-lambda-deployed-function": {
                "description": "AWS Contributed Icon",
                "default": {
                    "fontPath": "./resources/fonts/aws-toolkit-icons.woff",
                    "fontCharacter": "\\f1d3"
                }
            },
            "aws-lambda-function": {
                "description": "AWS Contributed Icon",
                "default": {
                    "fontPath": "./resources/fonts/aws-toolkit-icons.woff",
                    "fontCharacter": "\\f1d4"
                }
            },
            "aws-lambda-invoke-remotely": {
                "description": "AWS Contributed Icon",
                "default": {
                    "fontPath": "./resources/fonts/aws-toolkit-icons.woff",
                    "fontCharacter": "\\f1d5"
                }
            },
            "aws-mynah-MynahIconBlack": {
                "description": "AWS Contributed Icon",
                "default": {
                    "fontPath": "./resources/fonts/aws-toolkit-icons.woff",
                    "fontCharacter": "\\f1d6"
                }
            },
            "aws-mynah-MynahIconWhite": {
                "description": "AWS Contributed Icon",
                "default": {
                    "fontPath": "./resources/fonts/aws-toolkit-icons.woff",
                    "fontCharacter": "\\f1d7"
                }
            },
            "aws-mynah-logo": {
                "description": "AWS Contributed Icon",
                "default": {
                    "fontPath": "./resources/fonts/aws-toolkit-icons.woff",
                    "fontCharacter": "\\f1d8"
                }
            },
            "aws-redshift-cluster": {
                "description": "AWS Contributed Icon",
                "default": {
                    "fontPath": "./resources/fonts/aws-toolkit-icons.woff",
                    "fontCharacter": "\\f1d9"
                }
            },
            "aws-redshift-cluster-connected": {
                "description": "AWS Contributed Icon",
                "default": {
                    "fontPath": "./resources/fonts/aws-toolkit-icons.woff",
                    "fontCharacter": "\\f1da"
                }
            },
            "aws-redshift-database": {
                "description": "AWS Contributed Icon",
                "default": {
                    "fontPath": "./resources/fonts/aws-toolkit-icons.woff",
                    "fontCharacter": "\\f1db"
                }
            },
            "aws-redshift-redshift-cluster-connected": {
                "description": "AWS Contributed Icon",
                "default": {
                    "fontPath": "./resources/fonts/aws-toolkit-icons.woff",
                    "fontCharacter": "\\f1dc"
                }
            },
            "aws-redshift-schema": {
                "description": "AWS Contributed Icon",
                "default": {
                    "fontPath": "./resources/fonts/aws-toolkit-icons.woff",
                    "fontCharacter": "\\f1dd"
                }
            },
            "aws-redshift-table": {
                "description": "AWS Contributed Icon",
                "default": {
                    "fontPath": "./resources/fonts/aws-toolkit-icons.woff",
                    "fontCharacter": "\\f1de"
                }
            },
            "aws-s3-bucket": {
                "description": "AWS Contributed Icon",
                "default": {
                    "fontPath": "./resources/fonts/aws-toolkit-icons.woff",
                    "fontCharacter": "\\f1df"
                }
            },
            "aws-s3-create-bucket": {
                "description": "AWS Contributed Icon",
                "default": {
                    "fontPath": "./resources/fonts/aws-toolkit-icons.woff",
                    "fontCharacter": "\\f1e0"
                }
            },
            "aws-sagemaker-code-editor": {
                "description": "AWS Contributed Icon",
                "default": {
                    "fontPath": "./resources/fonts/aws-toolkit-icons.woff",
                    "fontCharacter": "\\f1e1"
                }
            },
            "aws-sagemaker-jupyter-lab": {
                "description": "AWS Contributed Icon",
                "default": {
                    "fontPath": "./resources/fonts/aws-toolkit-icons.woff",
                    "fontCharacter": "\\f1e2"
                }
            },
            "aws-sagemakerunifiedstudio-catalog": {
                "description": "AWS Contributed Icon",
                "default": {
                    "fontPath": "./resources/fonts/aws-toolkit-icons.woff",
                    "fontCharacter": "\\f1e3"
                }
            },
            "aws-sagemakerunifiedstudio-spaces": {
                "description": "AWS Contributed Icon",
                "default": {
                    "fontPath": "./resources/fonts/aws-toolkit-icons.woff",
                    "fontCharacter": "\\f1e4"
                }
            },
            "aws-sagemakerunifiedstudio-spaces-dark": {
                "description": "AWS Contributed Icon",
                "default": {
                    "fontPath": "./resources/fonts/aws-toolkit-icons.woff",
                    "fontCharacter": "\\f1e5"
                }
            },
            "aws-sagemakerunifiedstudio-symbol-int": {
                "description": "AWS Contributed Icon",
                "default": {
                    "fontPath": "./resources/fonts/aws-toolkit-icons.woff",
                    "fontCharacter": "\\f1e6"
                }
            },
            "aws-sagemakerunifiedstudio-table": {
                "description": "AWS Contributed Icon",
                "default": {
                    "fontPath": "./resources/fonts/aws-toolkit-icons.woff",
                    "fontCharacter": "\\f1e7"
                }
            },
            "aws-schemas-registry": {
                "description": "AWS Contributed Icon",
                "default": {
                    "fontPath": "./resources/fonts/aws-toolkit-icons.woff",
                    "fontCharacter": "\\f1e8"
                }
            },
            "aws-schemas-schema": {
                "description": "AWS Contributed Icon",
                "default": {
                    "fontPath": "./resources/fonts/aws-toolkit-icons.woff",
                    "fontCharacter": "\\f1e9"
                }
            },
            "aws-stepfunctions-preview": {
                "description": "AWS Contributed Icon",
                "default": {
                    "fontPath": "./resources/fonts/aws-toolkit-icons.woff",
                    "fontCharacter": "\\f1ea"
                }
            }
        }
    },
    "scripts": {
        "postinstall": "npm run generateTelemetry && npm run compile",
        "clean": "ts-node ../../scripts/clean.ts dist/",
        "copyFiles": "ts-node ./scripts/build/copyFiles.ts",
        "buildScripts": "npm run generateClients && npm run generateIcons && npm run copyFiles",
        "compile": "npm run clean && npm run buildScripts && npm run compileOnly && webpack",
        "compileOnly": "tsc -p ./",
        "compileDev": "npm run compile -- --mode development",
        "webpackDev": "webpack --mode development",
        "serveVue": "ts-node ./scripts/build/checkServerPort.ts && webpack serve --port 8080 --config-name vue --mode development",
        "watch": "npm run clean && npm run buildScripts && npm run compileOnly -- --watch",
        "lint": "node --max-old-space-size=8192 -r ts-node/register ./scripts/lint/testLint.ts",
        "generateClients": "ts-node ./scripts/build/generateServiceClient.ts ",
        "generateIcons": "ts-node ../../scripts/generateIcons.ts",
        "generateTelemetry": "node ../../node_modules/@aws-toolkits/telemetry/lib/generateTelemetry.js --extraInput=src/shared/telemetry/vscodeTelemetry.json --output=src/shared/telemetry/telemetry.gen.ts"
    },
    "scriptsComments": {
        "compile": "Builds EVERYTHING we would need for a final production-ready package",
        "compileOnly": "Only compiles the `core` source code.",
        "compileDev": "Same as compile, but in `development` mode",
        "webpackDev": "Webpacks using all configs, but in development mode",
        "serveVue": "Local server for Vue.js code for development purposes. Provides faster iteration when updating Vue files"
    },
    "devDependencies": {
        "@aws-sdk/types": "^3.13.1",
        "@aws/chat-client": "^0.1.4",
        "@aws/chat-client-ui-types": "^0.1.47",
        "@aws/language-server-runtimes": "^0.2.119",
        "@aws/language-server-runtimes-types": "^0.1.47",
        "@cspotcode/source-map-support": "^0.8.1",
        "@sinonjs/fake-timers": "^10.0.2",
        "@types/adm-zip": "^0.4.34",
        "@types/async-lock": "^1.4.0",
        "@types/bytes": "^3.1.0",
        "@types/circular-dependency-plugin": "^5.0.8",
        "@types/cross-spawn": "^6.0.6",
        "@types/diff": "^5.0.7",
        "@types/glob": "^8.1.0",
        "@types/js-yaml": "^4.0.5",
        "@types/jsdom": "^21.1.6",
        "@types/lodash": "^4.14.180",
        "@types/lokijs": "^1.5.14",
        "@types/markdown-it": "^13.0.2",
        "@types/mime-types": "^2.1.4",
        "@types/mocha": "^10.0.6",
        "@types/node": "^16.18.95",
        "@types/node-fetch": "^2.6.8",
        "@types/prismjs": "^1.26.0",
        "@types/proper-lockfile": "^4.1.4",
        "@types/readline-sync": "^1.4.8",
        "@types/semver": "^7.5.0",
        "@types/sinon": "^10.0.5",
        "@types/sinonjs__fake-timers": "^8.1.2",
        "@types/stream-buffers": "^3.0.7",
        "@types/tcp-port-used": "^1.0.1",
        "@types/uuid": "^9.0.1",
        "@types/whatwg-url": "^11.0.4",
        "@types/xml2js": "^0.4.11",
        "@types/svgdom": "^0.1.2",
        "@vue/compiler-sfc": "^3.3.2",
        "c8": "^9.0.0",
        "circular-dependency-plugin": "^5.2.2",
        "css-loader": "^6.10.0",
        "esbuild-loader": "2.20.0",
        "file-loader": "^6.2.0",
        "jsdom": "^23.0.1",
        "json-schema-to-typescript": "^13.1.1",
        "marked": "^13.0.1",
        "mocha": "^10.1.0",
        "mocha-junit-reporter": "^2.2.1",
        "mocha-multi-reporters": "^1.5.1",
        "readline-sync": "^1.4.9",
        "sass": "^1.49.8",
        "sass-loader": "^16.0.2",
        "sinon": "^14.0.0",
        "style-loader": "^3.3.1",
        "ts-node": "^10.9.1",
        "typescript": "^5.0.4",
        "umd-compat-loader": "^2.1.2",
        "vue-loader": "^17.2.2",
        "vue-style-loader": "^4.1.3",
        "webfont": "^11.2.26"
    },
    "dependencies": {
        "@amzn/amazon-q-developer-streaming-client": "file:../../src.gen/@amzn/amazon-q-developer-streaming-client",
        "@amzn/codewhisperer-streaming": "file:../../src.gen/@amzn/codewhisperer-streaming",
        "@amzn/sagemaker-client": "file:../../src.gen/@amzn/sagemaker-client/1.0.0.tgz",
        "@aws-sdk/credential-providers": "<3.731.0",
        "@aws-sdk/client-api-gateway": "<3.731.0",
        "@aws-sdk/client-apprunner": "<3.731.0",
        "@aws-sdk/client-cloudcontrol": "<3.731.0",
        "@aws-sdk/client-cloudformation": "<3.731.0",
        "@aws-sdk/client-cloudwatch-logs": "<3.731.0",
        "@aws-sdk/client-codecatalyst": "<3.731.0",
        "@aws-sdk/client-cognito-identity": "<3.731.0",
        "@aws-sdk/client-datazone": "^3.848.0",
        "@aws-sdk/client-docdb": "<3.731.0",
        "@aws-sdk/client-docdb-elastic": "<3.731.0",
        "@aws-sdk/client-ec2": "<3.731.0",
        "@aws-sdk/client-glue": "^3.852.0",
        "@aws-sdk/client-iam": "<3.731.0",
        "@aws-sdk/client-lambda": "<3.731.0",
        "@aws-sdk/client-s3": "<3.731.0",
        "@aws-sdk/client-s3-control": "^3.830.0",
        "@aws-sdk/client-sagemaker": "<3.696.0",
        "@aws-sdk/client-ssm": "<3.731.0",
        "@aws-sdk/client-sso": "<3.731.0",
        "@aws-sdk/client-sso-oidc": "<3.731.0",
        "@aws-sdk/client-sfn": "<3.731.0",
        "@aws-sdk/credential-provider-env": "<3.731.0",
        "@aws-sdk/credential-provider-process": "<3.731.0",
        "@aws-sdk/credential-provider-sso": "<3.731.0",
        "@aws-sdk/lib-storage": "<3.731.0",
        "@aws-sdk/property-provider": "<3.731.0",
        "@aws-sdk/protocol-http": "<3.731.0",
        "@aws-sdk/s3-request-presigner": "<3.731.0",
        "@aws-sdk/smithy-client": "<3.731.0",
        "@aws-sdk/util-arn-parser": "<3.731.0",
        "@aws/mynah-ui": "^4.35.4",
        "@gerhobbelt/gitignore-parser": "^0.2.0-9",
        "@iarna/toml": "^2.2.5",
        "@smithy/fetch-http-handler": "^5.0.1",
        "@smithy/middleware-retry": "^4.0.3",
        "@smithy/node-http-handler": "^4.0.2",
        "@smithy/protocol-http": "^5.0.1",
        "@smithy/service-error-classification": "^4.0.1",
        "@smithy/shared-ini-file-loader": "^4.0.0",
        "@smithy/util-retry": "^4.0.1",
        "@vscode/debugprotocol": "^1.57.0",
        "@zip.js/zip.js": "^2.7.41",
        "adm-zip": "^0.5.10",
        "amazon-states-language-service": "^1.16.1",
        "async-lock": "^1.4.0",
        "aws-sdk": "^2.1692.0",
        "aws-ssm-document-language-service": "^1.0.0",
        "bytes": "^3.1.2",
        "cross-fetch": "^4.0.0",
        "cross-spawn": "^7.0.5",
        "diff": "^5.1.0",
        "fast-json-patch": "^3.1.1",
        "glob": "^10.3.10",
        "got": "^11.8.5",
        "highlight.js": "^11.9.0",
        "http2": "^3.3.6",
        "i18n-ts": "^1.0.5",
        "immutable": "^4.3.0",
        "jose": "5.4.1",
        "js-yaml": "^4.1.0",
        "jsonc-parser": "^3.2.0",
        "lodash": "^4.17.21",
        "lokijs": "^1.5.12",
        "markdown-it": "^13.0.2",
        "mime-types": "^2.1.32",
        "node-fetch": "^2.7.0",
        "portfinder": "^1.0.32",
        "semver": "^7.5.4",
        "stream-buffers": "^3.0.2",
        "strip-ansi": "^5.2.0",
        "tcp-port-used": "^1.0.1",
        "vscode-languageclient": "^6.1.4",
        "vscode-languageserver": "^6.1.1",
        "vscode-languageserver-protocol": "^3.15.3",
        "vscode-languageserver-textdocument": "^1.0.8",
        "vue": "^3.3.4",
        "web-tree-sitter": "^0.20.8",
        "whatwg-url": "^14.0.0",
        "winston": "^3.11.0",
        "winston-transport": "^4.6.0",
        "ws": "^8.16.0",
        "xml2js": "^0.6.1",
        "yaml-cfn": "^0.3.2",
<<<<<<< HEAD
=======
        "protobufjs": "^7.2.6",
>>>>>>> fc8242b9
        "@svgdotjs/svg.js": "^3.0.16",
        "svgdom": "^0.1.0",
        "jaro-winkler": "^0.2.8"
    },
    "overrides": {
        "webfont": {
            "xml2js": "0.5.0"
        }
    }
}<|MERGE_RESOLUTION|>--- conflicted
+++ resolved
@@ -664,10 +664,7 @@
         "ws": "^8.16.0",
         "xml2js": "^0.6.1",
         "yaml-cfn": "^0.3.2",
-<<<<<<< HEAD
-=======
         "protobufjs": "^7.2.6",
->>>>>>> fc8242b9
         "@svgdotjs/svg.js": "^3.0.16",
         "svgdom": "^0.1.0",
         "jaro-winkler": "^0.2.8"
