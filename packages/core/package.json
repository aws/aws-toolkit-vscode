{
    "name": "aws-core-vscode",
    "description": "Core library used AWS IDE extensions for VSCode.",
    "version": "1.0.0",
    "extensionKind": [
        "workspace"
    ],
    "publisher": "amazonwebservices",
    "license": "Apache-2.0",
    "engines": {
        "npm": "^10.1.0",
        "vscode": "^1.68.0"
    },
    "activationEvents": [
        "onStartupFinished",
        "onUri",
        "onDebugResolve:aws-sam",
        "onDebugInitialConfigurations",
        "onLanguage:javascript",
        "onLanguage:java",
        "onLanguage:python",
        "onLanguage:csharp",
        "onLanguage:yaml",
        "onFileSystem:s3",
        "onFileSystem:s3-readonly"
    ],
    "main": "./dist/src/extension.js",
    "browser": "./dist/src/extensionWebCore.js",
    "exports": {
        ".": "./dist/src/extension.js",
        "./web": "./dist/src/extensionWeb.js",
        "./amazonq": "./dist/src/amazonq/index.js",
        "./codewhisperer": "./dist/src/codewhisperer/index.js",
        "./shared": "./dist/src/shared/index.js",
        "./auth": "./dist/src/auth/index.js",
        "./amazonqGumby": "./dist/src/amazonqGumby/index.js",
        "./login": "./dist/src/login/webview/index.js",
        "./utils": "./dist/src/shared/utilities/index.js",
        "./feedback": "./dist/src/feedback/index.js",
        "./telemetry": "./dist/src/shared/telemetry/index.js",
        "./dev": "./dist/src/dev/index.js"
    },
    "contributes": {
        "configuration": {
            "type": "object",
            "title": "%AWS.productName%",
            "cloud9": {
                "cn": {
                    "title": "%AWS.productName.cn%"
                }
            },
            "properties": {
                "aws.profile": {
                    "type": "string",
                    "deprecationMessage": "The current profile is now stored internally by the Toolkit.",
                    "description": "%AWS.configuration.profileDescription%"
                },
                "aws.ecs.openTerminalCommand": {
                    "type": "string",
                    "default": "/bin/sh",
                    "markdownDescription": "%AWS.configuration.description.ecs.openTerminalCommand%"
                },
                "aws.iot.maxItemsPerPage": {
                    "type": "number",
                    "default": 100,
                    "minimum": 1,
                    "maximum": 250,
                    "markdownDescription": "%AWS.configuration.description.iot.maxItemsPerPage%"
                },
                "aws.s3.maxItemsPerPage": {
                    "type": "number",
                    "default": 300,
                    "minimum": 3,
                    "maximum": 1000,
                    "markdownDescription": "%AWS.configuration.description.s3.maxItemsPerPage%"
                },
                "aws.samcli.location": {
                    "type": "string",
                    "scope": "machine",
                    "default": "",
                    "markdownDescription": "%AWS.configuration.description.samcli.location%"
                },
                "aws.samcli.lambdaTimeout": {
                    "type": "number",
                    "default": 90000,
                    "markdownDescription": "%AWS.configuration.description.samcli.lambdaTimeout%"
                },
                "aws.samcli.legacyDeploy": {
                    "type": "boolean",
                    "default": false,
                    "markdownDescription": "%AWS.configuration.description.samcli.legacyDeploy%"
                },
                "aws.telemetry": {
                    "type": "boolean",
                    "default": true,
                    "markdownDescription": "%AWS.configuration.description.telemetry%",
                    "cloud9": {
                        "cn": {
                            "markdownDescription": "%AWS.configuration.description.telemetry.cn%"
                        }
                    }
                },
                "aws.stepfunctions.asl.format.enable": {
                    "type": "boolean",
                    "scope": "window",
                    "default": true,
                    "description": "%AWS.stepFunctions.asl.format.enable.desc%"
                },
                "aws.stepfunctions.asl.maxItemsComputed": {
                    "type": "number",
                    "default": 5000,
                    "description": "%AWS.stepFunctions.asl.maxItemsComputed.desc%"
                },
                "aws.ssmDocument.ssm.maxItemsComputed": {
                    "type": "number",
                    "default": 5000,
                    "description": "%AWS.ssmDocument.ssm.maxItemsComputed.desc%"
                },
                "aws.cwl.limit": {
                    "type": "number",
                    "default": 10000,
                    "description": "%AWS.cwl.limit.desc%",
                    "maximum": 10000
                },
                "aws.samcli.manuallySelectedBuckets": {
                    "type": "object",
                    "description": "%AWS.samcli.deploy.bucket.recentlyUsed%",
                    "default": []
                },
                "aws.samcli.enableCodeLenses": {
                    "type": "boolean",
                    "description": "%AWS.configuration.enableCodeLenses%",
                    "default": false
                },
                "aws.suppressPrompts": {
                    "type": "object",
                    "description": "%AWS.configuration.description.suppressPrompts%",
                    "default": {},
                    "properties": {
                        "apprunnerNotifyPricing": {
                            "type": "boolean",
                            "default": false
                        },
                        "apprunnerNotifyPause": {
                            "type": "boolean",
                            "default": false
                        },
                        "ecsRunCommand": {
                            "type": "boolean",
                            "default": false
                        },
                        "ecsRunCommandEnable": {
                            "type": "boolean",
                            "default": false
                        },
                        "ecsRunCommandDisable": {
                            "type": "boolean",
                            "default": false
                        },
                        "regionAddAutomatically": {
                            "type": "boolean",
                            "default": false
                        },
                        "yamlExtPrompt": {
                            "type": "boolean",
                            "default": false
                        },
                        "fileViewerEdit": {
                            "type": "boolean",
                            "default": false
                        },
                        "createCredentialsProfile": {
                            "type": "boolean",
                            "default": false
                        },
                        "samcliConfirmDevStack": {
                            "type": "boolean",
                            "default": false
                        },
                        "remoteConnected": {
                            "type": "boolean",
                            "default": false
                        },
                        "codeCatalystConnectionExpired": {
                            "type": "boolean",
                            "default": false
                        }
                    },
                    "additionalProperties": false
                },
                "aws.experiments": {
                    "type": "object",
                    "markdownDescription": "%AWS.configuration.description.experiments%",
                    "default": {
                        "jsonResourceModification": false
                    },
                    "properties": {
                        "jsonResourceModification": {
                            "type": "boolean",
                            "default": false
                        }
                    },
                    "additionalProperties": false
                },
                "aws.resources.enabledResources": {
                    "type": "array",
                    "description": "%AWS.configuration.description.resources.enabledResources%",
                    "items": {
                        "type": "string"
                    }
                },
                "aws.lambda.recentlyUploaded": {
                    "type": "object",
                    "description": "%AWS.configuration.description.lambda.recentlyUploaded%",
                    "default": []
                },
                "amazonQ.telemetry": {
                    "type": "boolean",
                    "default": true,
                    "markdownDescription": "%AWS.configuration.description.amazonq.telemetry%"
                },
                "amazonQ.suppressPrompts": {
                    "type": "object",
                    "description": "%AWS.configuration.description.suppressPrompts%",
                    "default": {},
                    "properties": {
                        "createCredentialsProfile": {
                            "type": "boolean",
                            "default": false
                        },
                        "codeWhispererNewWelcomeMessage": {
                            "type": "boolean",
                            "default": false
                        },
                        "codeWhispererConnectionExpired": {
                            "type": "boolean",
                            "default": false
                        },
                        "amazonQWelcomePage": {
                            "type": "boolean",
                            "default": false
                        }
                    },
                    "additionalProperties": false
                },
                "amazonQ.showInlineCodeSuggestionsWithCodeReferences": {
                    "type": "boolean",
                    "markdownDescription": "%AWS.configuration.description.amazonq%",
                    "default": true
                },
                "amazonQ.importRecommendationForInlineCodeSuggestions": {
                    "type": "boolean",
                    "description": "%AWS.configuration.description.amazonq.importRecommendation%",
                    "default": true
                },
                "amazonQ.shareContentWithAWS": {
                    "type": "boolean",
                    "markdownDescription": "%AWS.configuration.description.amazonq.shareContentWithAWS%",
                    "default": true,
                    "scope": "application"
                }
            }
        },
        "debuggers": [
            {
                "type": "aws-sam",
                "when": "isCloud9 || !aws.isWebExtHost",
                "label": "%AWS.configuration.description.awssam.debug.label%",
                "configurationAttributes": {
                    "direct-invoke": {
                        "$schema": "http://json-schema.org/draft-07/schema#",
                        "title": "AwsSamDebuggerConfiguration",
                        "additionalProperties": false,
                        "properties": {
                            "aws": {
                                "title": "AWS Connection",
                                "description": "%AWS.configuration.description.awssam.debug.aws%",
                                "properties": {
                                    "credentials": {
                                        "description": "%AWS.configuration.description.awssam.debug.credentials%",
                                        "type": "string",
                                        "cloud9": {
                                            "cn": {
                                                "description": "%AWS.configuration.description.awssam.debug.credentials.cn%"
                                            }
                                        }
                                    },
                                    "region": {
                                        "description": "%AWS.configuration.description.awssam.debug.region%",
                                        "type": "string"
                                    }
                                },
                                "additionalProperties": false,
                                "type": "object"
                            },
                            "invokeTarget": {
                                "oneOf": [
                                    {
                                        "title": "Template Target Properties",
                                        "description": "%AWS.configuration.description.awssam.debug.invokeTarget%",
                                        "properties": {
                                            "templatePath": {
                                                "description": "%AWS.configuration.description.awssam.debug.templatePath%",
                                                "type": "string"
                                            },
                                            "logicalId": {
                                                "description": "%AWS.configuration.description.awssam.debug.logicalId%",
                                                "type": "string"
                                            },
                                            "target": {
                                                "description": "%AWS.configuration.description.awssam.debug.target%",
                                                "type": "string",
                                                "enum": [
                                                    "template"
                                                ]
                                            }
                                        },
                                        "additionalProperties": false,
                                        "required": [
                                            "templatePath",
                                            "logicalId",
                                            "target"
                                        ],
                                        "type": "object"
                                    },
                                    {
                                        "title": "Code Target Properties",
                                        "description": "%AWS.configuration.description.awssam.debug.invokeTarget%",
                                        "properties": {
                                            "lambdaHandler": {
                                                "description": "%AWS.configuration.description.awssam.debug.lambdaHandler%",
                                                "type": "string"
                                            },
                                            "projectRoot": {
                                                "description": "%AWS.configuration.description.awssam.debug.projectRoot%",
                                                "type": "string"
                                            },
                                            "target": {
                                                "description": "%AWS.configuration.description.awssam.debug.target%",
                                                "type": "string",
                                                "enum": [
                                                    "code"
                                                ]
                                            },
                                            "architecture": {
                                                "description": "%AWS.configuration.description.awssam.debug.architecture%",
                                                "type": "string",
                                                "enum": [
                                                    "x86_64",
                                                    "arm64"
                                                ]
                                            }
                                        },
                                        "additionalProperties": false,
                                        "required": [
                                            "lambdaHandler",
                                            "projectRoot",
                                            "target"
                                        ],
                                        "type": "object"
                                    },
                                    {
                                        "title": "API Target Properties",
                                        "description": "%AWS.configuration.description.awssam.debug.invokeTarget%",
                                        "properties": {
                                            "templatePath": {
                                                "description": "%AWS.configuration.description.awssam.debug.templatePath%",
                                                "type": "string"
                                            },
                                            "logicalId": {
                                                "description": "%AWS.configuration.description.awssam.debug.logicalId%",
                                                "type": "string"
                                            },
                                            "target": {
                                                "description": "%AWS.configuration.description.awssam.debug.target%",
                                                "type": "string",
                                                "enum": [
                                                    "api"
                                                ]
                                            }
                                        },
                                        "additionalProperties": false,
                                        "required": [
                                            "templatePath",
                                            "logicalId",
                                            "target"
                                        ],
                                        "type": "object"
                                    }
                                ]
                            },
                            "lambda": {
                                "title": "Lambda Properties",
                                "description": "%AWS.configuration.description.awssam.debug.lambda%",
                                "properties": {
                                    "environmentVariables": {
                                        "description": "%AWS.configuration.description.awssam.debug.envvars%",
                                        "additionalProperties": {
                                            "type": [
                                                "string"
                                            ]
                                        },
                                        "type": "object"
                                    },
                                    "payload": {
                                        "description": "%AWS.configuration.description.awssam.debug.event%",
                                        "properties": {
                                            "json": {
                                                "description": "%AWS.configuration.description.awssam.debug.event.json%",
                                                "type": "object"
                                            },
                                            "path": {
                                                "description": "%AWS.configuration.description.awssam.debug.event.path%",
                                                "type": "string"
                                            }
                                        },
                                        "additionalProperties": false,
                                        "type": "object"
                                    },
                                    "memoryMb": {
                                        "description": "%AWS.configuration.description.awssam.debug.memoryMb%",
                                        "type": "number"
                                    },
                                    "runtime": {
                                        "description": "%AWS.configuration.description.awssam.debug.runtime%",
                                        "type": "string"
                                    },
                                    "timeoutSec": {
                                        "description": "%AWS.configuration.description.awssam.debug.timeout%",
                                        "type": "number"
                                    },
                                    "pathMappings": {
                                        "type:": "array",
                                        "items": {
                                            "title": "Path Mapping",
                                            "type": "object",
                                            "properties": {
                                                "localRoot": {
                                                    "type": "string"
                                                },
                                                "remoteRoot": {
                                                    "type": "string"
                                                }
                                            },
                                            "additionalProperties": false,
                                            "required": [
                                                "localRoot",
                                                "remoteRoot"
                                            ]
                                        }
                                    }
                                },
                                "additionalProperties": false,
                                "type": "object"
                            },
                            "sam": {
                                "title": "SAM CLI Properties",
                                "description": "%AWS.configuration.description.awssam.debug.sam%",
                                "properties": {
                                    "buildArguments": {
                                        "description": "%AWS.configuration.description.awssam.debug.buildArguments%",
                                        "type": "array",
                                        "items": {
                                            "type": "string"
                                        }
                                    },
                                    "buildDir": {
                                        "description": "%AWS.configuration.description.awssam.debug.buildDir%",
                                        "type": "string"
                                    },
                                    "containerBuild": {
                                        "description": "%AWS.configuration.description.awssam.debug.containerBuild%",
                                        "type": "boolean"
                                    },
                                    "dockerNetwork": {
                                        "description": "%AWS.configuration.description.awssam.debug.dockerNetwork%",
                                        "type": "string"
                                    },
                                    "localArguments": {
                                        "description": "%AWS.configuration.description.awssam.debug.localArguments%",
                                        "type": "array",
                                        "items": {
                                            "type": "string"
                                        }
                                    },
                                    "skipNewImageCheck": {
                                        "description": "%AWS.configuration.description.awssam.debug.skipNewImageCheck%",
                                        "type": "boolean"
                                    },
                                    "template": {
                                        "description": "%AWS.configuration.description.awssam.debug.template%",
                                        "properties": {
                                            "parameters": {
                                                "description": "%AWS.configuration.description.awssam.debug.templateParameters%",
                                                "additionalProperties": {
                                                    "type": [
                                                        "string",
                                                        "number"
                                                    ]
                                                },
                                                "type": "object"
                                            }
                                        },
                                        "type": "object",
                                        "additionalProperties": false
                                    }
                                },
                                "additionalProperties": false,
                                "type": "object"
                            },
                            "api": {
                                "title": "API Gateway Properties",
                                "description": "%AWS.configuration.description.awssam.debug.api%",
                                "properties": {
                                    "path": {
                                        "description": "%AWS.configuration.description.awssam.debug.api.path%",
                                        "type": "string"
                                    },
                                    "httpMethod": {
                                        "description": "%AWS.configuration.description.awssam.debug.api.httpMethod%",
                                        "type": "string",
                                        "enum": [
                                            "delete",
                                            "get",
                                            "head",
                                            "options",
                                            "patch",
                                            "post",
                                            "put"
                                        ]
                                    },
                                    "payload": {
                                        "description": "%AWS.configuration.description.awssam.debug.event%",
                                        "properties": {
                                            "json": {
                                                "description": "%AWS.configuration.description.awssam.debug.event.json%",
                                                "type": "object"
                                            },
                                            "path": {
                                                "description": "%AWS.configuration.description.awssam.debug.event.path%",
                                                "type": "string"
                                            }
                                        },
                                        "additionalProperties": false,
                                        "type": "object"
                                    },
                                    "headers": {
                                        "description": "%AWS.configuration.description.awssam.debug.api.headers%",
                                        "type": "object",
                                        "additionalProperties": {
                                            "type": "string"
                                        }
                                    },
                                    "querystring": {
                                        "description": "%AWS.configuration.description.awssam.debug.api.queryString%",
                                        "type": "string"
                                    },
                                    "stageVariables": {
                                        "description": "%AWS.configuration.description.awssam.debug.api.stageVariables%",
                                        "type": "object",
                                        "additionalProperties": {
                                            "type": "string"
                                        }
                                    },
                                    "clientCertificateId": {
                                        "description": "%AWS.configuration.description.awssam.debug.api.clientCertId%",
                                        "type": "string"
                                    }
                                },
                                "additionalProperties": false,
                                "required": [
                                    "path",
                                    "httpMethod"
                                ],
                                "type": "object"
                            }
                        },
                        "required": [
                            "invokeTarget"
                        ],
                        "type": "object"
                    }
                },
                "configurationSnippets": [
                    {
                        "label": "%AWS.configuration.description.awssam.debug.snippets.lambdaCode.label%",
                        "description": "%AWS.configuration.description.awssam.debug.snippets.lambdaCode.description%",
                        "body": {
                            "type": "aws-sam",
                            "request": "direct-invoke",
                            "name": "${3:Invoke Lambda}",
                            "invokeTarget": {
                                "target": "code",
                                "lambdaHandler": "${1:Function Handler}",
                                "projectRoot": "^\"\\${workspaceFolder}\""
                            },
                            "lambda": {
                                "runtime": "${2:Lambda Runtime}",
                                "payload": {
                                    "json": {}
                                }
                            }
                        },
                        "cloud9": {
                            "cn": {
                                "label": "%AWS.configuration.description.awssam.debug.snippets.lambdaCode.label.cn%",
                                "description": "%AWS.configuration.description.awssam.debug.snippets.lambdaCode.description.cn%"
                            }
                        }
                    },
                    {
                        "label": "%AWS.configuration.description.awssam.debug.snippets.lambdaTemplate.label%",
                        "description": "%AWS.configuration.description.awssam.debug.snippets.lambdaTemplate.description%",
                        "body": {
                            "type": "aws-sam",
                            "request": "direct-invoke",
                            "name": "${3:Invoke Lambda}",
                            "invokeTarget": {
                                "target": "template",
                                "templatePath": "${1:Template Location}",
                                "logicalId": "${2:Function Logical ID}"
                            },
                            "lambda": {
                                "payload": {
                                    "json": {}
                                }
                            }
                        },
                        "cloud9": {
                            "cn": {
                                "label": "%AWS.configuration.description.awssam.debug.snippets.lambdaTemplate.label.cn%",
                                "description": "%AWS.configuration.description.awssam.debug.snippets.lambdaTemplate.description.cn%"
                            }
                        }
                    },
                    {
                        "label": "%AWS.configuration.description.awssam.debug.snippets.api.label%",
                        "description": "%AWS.configuration.description.awssam.debug.snippets.api.description%",
                        "body": {
                            "type": "aws-sam",
                            "request": "direct-invoke",
                            "name": "${5:Invoke Lambda with API Gateway}",
                            "invokeTarget": {
                                "target": "api",
                                "templatePath": "${1:Template Location}",
                                "logicalId": "${2:Function Logical ID}"
                            },
                            "api": {
                                "path": "${3:Path}",
                                "httpMethod": "${4:Method}",
                                "payload": {
                                    "json": {}
                                }
                            }
                        },
                        "cloud9": {
                            "cn": {
                                "label": "%AWS.configuration.description.awssam.debug.snippets.api.label.cn%",
                                "description": "%AWS.configuration.description.awssam.debug.snippets.api.description.cn%"
                            }
                        }
                    }
                ]
            }
        ],
        "viewsContainers": {
            "activitybar": [
                {
                    "id": "aws-explorer",
                    "title": "%AWS.title%",
                    "icon": "resources/aws-logo.svg",
                    "cloud9": {
                        "cn": {
                            "title": "%AWS.title.cn%",
                            "icon": "resources/aws-cn-logo.svg"
                        }
                    }
                }
            ]
        },
        "views": {
            "aws-explorer": [
                {
                    "id": "aws.amazonq.codewhisperer",
                    "name": "%AWS.amazonq.codewhisperer.title%",
                    "when": "!isCloud9 && !aws.isSageMaker && !aws.toolkit.amazonq.dismissed && !aws.explorer.showAuthView"
                },
                {
                    "id": "aws.explorer",
                    "name": "%AWS.lambda.explorerTitle%",
                    "when": "(isCloud9 || !aws.isWebExtHost) && !aws.explorer.showAuthView"
                },
                {
                    "id": "aws.cdk",
                    "name": "%AWS.cdk.explorerTitle%",
                    "when": "!aws.explorer.showAuthView"
                },
                {
                    "id": "aws.codecatalyst",
                    "name": "%AWS.codecatalyst.explorerTitle%",
                    "when": "(!isCloud9 && !aws.isSageMaker || isCloud9CodeCatalyst) && !aws.explorer.showAuthView"
                },
                {
                    "type": "webview",
                    "id": "aws.toolkit.AmazonCommonAuth",
                    "name": "%AWS.amazonq.login%",
                    "when": "!isCloud9 && !aws.isSageMaker && aws.explorer.showAuthView"
                }
            ]
        },
        "submenus": [
            {
                "id": "aws.toolkit.auth",
                "label": "%AWS.submenu.auth.title%",
                "icon": "$(ellipsis)",
                "when": "isCloud9 || !aws.isWebExtHost"
            },
            {
                "id": "aws.codecatalyst.submenu",
                "label": "%AWS.codecatalyst.submenu.title%",
                "icon": "$(ellipsis)",
                "when": "isCloud9 || !aws.isWebExtHost"
            },
            {
                "label": "%AWS.generic.feedback%",
                "id": "aws.toolkit.submenu.feedback"
            },
            {
                "label": "%AWS.generic.help%",
                "id": "aws.toolkit.submenu.help"
            }
        ],
        "menus": {
            "commandPalette": [
                {
                    "command": "aws.apig.copyUrl",
                    "when": "false"
                },
                {
                    "command": "aws.apig.invokeRemoteRestApi",
                    "when": "false"
                },
                {
                    "command": "aws.deleteCloudFormation",
                    "when": "false"
                },
                {
                    "command": "aws.downloadStateMachineDefinition",
                    "when": "false"
                },
                {
                    "command": "aws.ecr.createRepository",
                    "when": "false"
                },
                {
                    "command": "aws.executeStateMachine",
                    "when": "false"
                },
                {
                    "command": "aws.copyArn",
                    "when": "false"
                },
                {
                    "command": "aws.copyName",
                    "when": "false"
                },
                {
                    "command": "aws.listCommands",
                    "when": "false"
                },
                {
                    "command": "aws.codecatalyst.listCommands",
                    "when": "false"
                },
                {
                    "command": "aws.codecatalyst.manageConnections",
                    "when": "false"
                },
                {
                    "command": "aws.codecatalyst.openDevEnv",
                    "when": "!isCloud9"
                },
                {
                    "command": "aws.codecatalyst.createDevEnv",
                    "when": "!isCloud9"
                },
                {
                    "command": "aws.downloadSchemaItemCode",
                    "when": "false"
                },
                {
                    "command": "aws.deleteLambda",
                    "when": "false"
                },
                {
                    "command": "aws.downloadLambda",
                    "when": "false"
                },
                {
                    "command": "aws.invokeLambda",
                    "when": "false"
                },
                {
                    "command": "aws.copyLambdaUrl",
                    "when": "false"
                },
                {
                    "command": "aws.viewSchemaItem",
                    "when": "false"
                },
                {
                    "command": "aws.searchSchema",
                    "when": "false"
                },
                {
                    "command": "aws.searchSchemaPerRegistry",
                    "when": "false"
                },
                {
                    "command": "aws.refreshAwsExplorer",
                    "when": "false"
                },
                {
                    "command": "aws.cdk.refresh",
                    "when": "false"
                },
                {
                    "command": "aws.cdk.viewDocs",
                    "when": "false"
                },
                {
                    "command": "aws.ssmDocument.openLocalDocument",
                    "when": "false"
                },
                {
                    "command": "aws.ssmDocument.openLocalDocumentJson",
                    "when": "false"
                },
                {
                    "command": "aws.ssmDocument.openLocalDocumentYaml",
                    "when": "false"
                },
                {
                    "command": "aws.ssmDocument.deleteDocument",
                    "when": "false"
                },
                {
                    "command": "aws.ssmDocument.updateDocumentVersion",
                    "when": "false"
                },
                {
                    "command": "aws.copyLogResource",
                    "when": "resourceScheme == aws-cwl"
                },
                {
                    "command": "aws.saveCurrentLogDataContent",
                    "when": "resourceScheme == aws-cwl"
                },
                {
                    "command": "aws.s3.editFile",
                    "when": "resourceScheme == s3-readonly"
                },
                {
                    "command": "aws.cwl.viewLogStream",
                    "when": "false"
                },
                {
                    "command": "aws.cwl.changeFilterPattern",
                    "when": "false"
                },
                {
                    "command": "aws.cwl.changeTimeFilter",
                    "when": "false"
                },
                {
                    "command": "aws.ecr.deleteRepository",
                    "when": "false"
                },
                {
                    "command": "aws.ecr.copyTagUri",
                    "when": "false"
                },
                {
                    "command": "aws.ecr.copyRepositoryUri",
                    "when": "false"
                },
                {
                    "command": "aws.ecr.deleteTag",
                    "when": "false"
                },
                {
                    "command": "aws.iot.createThing",
                    "when": "false"
                },
                {
                    "command": "aws.iot.deleteThing",
                    "when": "false"
                },
                {
                    "command": "aws.iot.createCert",
                    "when": "false"
                },
                {
                    "command": "aws.iot.deleteCert",
                    "when": "false"
                },
                {
                    "command": "aws.iot.attachCert",
                    "when": "false"
                },
                {
                    "command": "aws.iot.attachPolicy",
                    "when": "false"
                },
                {
                    "command": "aws.iot.activateCert",
                    "when": "false"
                },
                {
                    "command": "aws.iot.deactivateCert",
                    "when": "false"
                },
                {
                    "command": "aws.iot.revokeCert",
                    "when": "false"
                },
                {
                    "command": "aws.iot.createPolicy",
                    "when": "false"
                },
                {
                    "command": "aws.iot.deletePolicy",
                    "when": "false"
                },
                {
                    "command": "aws.iot.createPolicyVersion",
                    "when": "false"
                },
                {
                    "command": "aws.iot.deletePolicyVersion",
                    "when": "false"
                },
                {
                    "command": "aws.iot.detachCert",
                    "when": "false"
                },
                {
                    "command": "aws.iot.detachPolicy",
                    "when": "false"
                },
                {
                    "command": "aws.iot.viewPolicyVersion",
                    "when": "false"
                },
                {
                    "command": "aws.iot.setDefaultPolicy",
                    "when": "false"
                },
                {
                    "command": "aws.iot.copyEndpoint",
                    "when": "false"
                },
                {
                    "command": "aws.deploySamApplication",
                    "when": "config.aws.samcli.legacyDeploy"
                },
                {
                    "command": "aws.redshift.editConnection",
                    "when": "false"
                },
                {
                    "command": "aws.redshift.deleteConnection",
                    "when": "false"
                },
                {
                    "command": "aws.samcli.sync",
                    "when": "!config.aws.samcli.legacyDeploy"
                },
                {
                    "command": "aws.s3.copyPath",
                    "when": "false"
                },
                {
                    "command": "aws.s3.createBucket",
                    "when": "false"
                },
                {
                    "command": "aws.s3.createFolder",
                    "when": "false"
                },
                {
                    "command": "aws.s3.deleteBucket",
                    "when": "false"
                },
                {
                    "command": "aws.s3.deleteFile",
                    "when": "false"
                },
                {
                    "command": "aws.s3.downloadFileAs",
                    "when": "false"
                },
                {
                    "command": "aws.s3.openFile",
                    "when": "false"
                },
                {
                    "command": "aws.s3.editFile",
                    "when": "false"
                },
                {
                    "command": "aws.s3.uploadFileToParent",
                    "when": "false"
                },
                {
                    "command": "aws.apprunner.startDeployment",
                    "when": "false"
                },
                {
                    "command": "aws.apprunner.createService",
                    "when": "false"
                },
                {
                    "command": "aws.apprunner.pauseService",
                    "when": "false"
                },
                {
                    "command": "aws.apprunner.resumeService",
                    "when": "false"
                },
                {
                    "command": "aws.apprunner.copyServiceUrl",
                    "when": "false"
                },
                {
                    "command": "aws.apprunner.open",
                    "when": "false"
                },
                {
                    "command": "aws.apprunner.deleteService",
                    "when": "false"
                },
                {
                    "command": "aws.apprunner.createServiceFromEcr",
                    "when": "false"
                },
                {
                    "command": "aws.resources.copyIdentifier",
                    "when": "false"
                },
                {
                    "command": "aws.resources.openResourcePreview",
                    "when": "false"
                },
                {
                    "command": "aws.resources.createResource",
                    "when": "false"
                },
                {
                    "command": "aws.resources.deleteResource",
                    "when": "false"
                },
                {
                    "command": "aws.resources.updateResource",
                    "when": "false"
                },
                {
                    "command": "aws.resources.updateResourceInline",
                    "when": "false"
                },
                {
                    "command": "aws.resources.saveResource",
                    "when": "false"
                },
                {
                    "command": "aws.resources.closeResource",
                    "when": "false"
                },
                {
                    "command": "aws.resources.viewDocs",
                    "when": "false"
                },
                {
                    "command": "aws.ecs.runCommandInContainer",
                    "when": "false"
                },
                {
                    "command": "aws.ecs.openTaskInTerminal",
                    "when": "false"
                },
                {
                    "command": "aws.ecs.enableEcsExec",
                    "when": "false"
                },
                {
                    "command": "aws.ecs.disableEcsExec",
                    "when": "false"
                },
                {
                    "command": "aws.ecs.viewDocumentation",
                    "when": "false"
                },
                {
                    "command": "aws.renderStateMachineGraph",
                    "when": "false"
                },
                {
                    "command": "aws.toolkit.auth.addConnection",
                    "when": "false"
                },
                {
                    "command": "aws.toolkit.auth.switchConnections",
                    "when": "false"
                },
                {
                    "command": "aws.toolkit.auth.signout",
                    "when": "false"
                },
                {
                    "command": "aws.toolkit.auth.help",
                    "when": "false"
                },
                {
                    "command": "aws.toolkit.auth.manageConnections"
                },
                {
                    "command": "aws.ec2.openRemoteConnection",
                    "when": "aws.isDevMode"
                },
                {
                    "command": "aws.ec2.openTerminal",
                    "when": "aws.isDevMode"
                },
                {
                    "command": "aws.ec2.startInstance",
                    "when": "aws.isDevMode"
                },
                {
                    "command": "aws.ec2.stopInstance",
                    "whem": "aws.isDevMode"
                },
                {
                    "command": "aws.ec2.rebootInstance",
                    "whem": "aws.isDevMode"
                },
                {
                    "command": "aws.dev.openMenu",
                    "when": "aws.isDevMode || isCloud9"
                },
                {
                    "command": "aws.openInApplicationComposer",
                    "when": "false"
                },
                {
                    "command": "aws.toolkit.amazonq.learnMore",
                    "when": "false"
                },
                {
                    "command": "aws.toolkit.amazonq.extensionpage",
                    "when": "false"
                }
            ],
            "editor/title": [
                {
                    "command": "aws.previewStateMachine",
                    "when": "editorLangId == asl || editorLangId == asl-yaml",
                    "group": "navigation"
                },
                {
                    "command": "aws.saveCurrentLogDataContent",
                    "when": "resourceScheme == aws-cwl",
                    "group": "navigation"
                },
                {
                    "command": "aws.cwl.changeFilterPattern",
                    "when": "resourceScheme == aws-cwl",
                    "group": "navigation"
                },
                {
                    "command": "aws.cwl.changeTimeFilter",
                    "when": "resourceScheme == aws-cwl",
                    "group": "navigation"
                },
                {
                    "command": "aws.s3.editFile",
                    "when": "resourceScheme == s3-readonly",
                    "group": "navigation"
                },
                {
                    "command": "aws.ssmDocument.publishDocument",
                    "when": "editorLangId =~ /^(ssm-yaml|ssm-json)$/",
                    "group": "navigation"
                },
                {
                    "command": "aws.resources.updateResourceInline",
                    "when": "resourceScheme == awsResource && !isCloud9 && config.aws.experiments.jsonResourceModification",
                    "group": "navigation"
                },
                {
                    "command": "aws.resources.closeResource",
                    "when": "resourcePath =~ /^.+(awsResource.json)$/",
                    "group": "navigation"
                },
                {
                    "command": "aws.resources.saveResource",
                    "when": "resourcePath =~ /^.+(awsResource.json)$/",
                    "group": "navigation"
                },
                {
                    "command": "aws.openInApplicationComposer",
                    "when": "editorLangId == json || editorLangId == yaml || resourceFilename =~ /^.*\\.(template)$/",
                    "group": "navigation"
                }
            ],
            "editor/title/context": [
                {
                    "command": "aws.copyLogResource",
                    "when": "resourceScheme == aws-cwl",
                    "group": "1_cutcopypaste@1"
                }
            ],
            "view/title": [
                {
                    "command": "aws.toolkit.submitFeedback",
                    "when": "view == aws.explorer && !aws.isWebExtHost",
                    "group": "navigation@6"
                },
                {
                    "command": "aws.refreshAwsExplorer",
                    "when": "view == aws.explorer",
                    "group": "navigation@5"
                },
                {
                    "command": "aws.cdk.refresh",
                    "when": "view == aws.cdk",
                    "group": "navigation@1"
                },
                {
                    "command": "aws.toolkit.login",
                    "when": "view == aws.explorer",
                    "group": "1_account@1"
                },
                {
                    "command": "aws.showRegion",
                    "when": "view == aws.explorer",
                    "group": "1_account@2"
                },
                {
                    "command": "aws.listCommands",
                    "when": "view == aws.explorer && !isCloud9",
                    "group": "1_account@3"
                },
                {
                    "command": "aws.lambda.createNewSamApp",
                    "when": "view == aws.explorer",
                    "group": "3_lambda@1"
                },
                {
                    "command": "aws.launchConfigForm",
                    "when": "view == aws.explorer",
                    "group": "3_lambda@2"
                },
                {
                    "command": "aws.deploySamApplication",
                    "when": "config.aws.samcli.legacyDeploy && view == aws.explorer",
                    "group": "3_lambda@3"
                },
                {
                    "command": "aws.samcli.sync",
                    "when": "!config.aws.samcli.legacyDeploy && view == aws.explorer",
                    "group": "3_lambda@3"
                },
                {
                    "submenu": "aws.toolkit.submenu.feedback",
                    "when": "view =~ /^aws\\./ && view != aws.AmazonQChatView && view != aws.amazonq.AmazonCommonAuth",
                    "group": "y_toolkitMeta@1"
                },
                {
                    "submenu": "aws.toolkit.submenu.help",
                    "when": "view =~ /^aws\\./ && view != aws.AmazonQChatView && view != aws.amazonq.AmazonCommonAuth",
                    "group": "y_toolkitMeta@2"
                },
                {
                    "command": "aws.codecatalyst.cloneRepo",
                    "when": "view == aws.codecatalyst && !isCloud9 && aws.codecatalyst.connected",
                    "group": "1_codeCatalyst@1"
                },
                {
                    "command": "aws.codecatalyst.createDevEnv",
                    "when": "view == aws.codecatalyst && !isCloud9 && aws.codecatalyst.connected",
                    "group": "1_codeCatalyst@1"
                },
                {
                    "command": "aws.codecatalyst.listCommands",
                    "when": "view == aws.codecatalyst && !isCloud9 && aws.codecatalyst.connected",
                    "group": "1_codeCatalyst@1"
                },
                {
                    "command": "aws.codecatalyst.openDevEnv",
                    "when": "view == aws.codecatalyst && !isCloud9 && aws.codecatalyst.connected",
                    "group": "1_codeCatalyst@1"
                },
                {
                    "command": "aws.codecatalyst.manageConnections",
                    "when": "view == aws.codecatalyst && !isCloud9 && !aws.codecatalyst.connected",
                    "group": "2_codeCatalyst@1"
                },
                {
                    "command": "aws.codecatalyst.signout",
                    "when": "view == aws.codecatalyst && !isCloud9 && aws.codecatalyst.connected",
                    "group": "2_codeCatalyst@1"
                }
            ],
            "explorer/context": [
                {
                    "command": "aws.deploySamApplication",
                    "when": "config.aws.samcli.legacyDeploy && isFileSystemResource && resourceFilename =~ /^template\\.(json|yml|yaml)$/",
                    "group": "z_aws@1"
                },
                {
                    "command": "aws.samcli.sync",
                    "when": "!config.aws.samcli.legacyDeploy && isFileSystemResource && resourceFilename =~ /^(template\\.(json|yml|yaml))|(samconfig\\.toml)$/",
                    "group": "z_aws@1"
                },
                {
                    "command": "aws.uploadLambda",
                    "when": "explorerResourceIsFolder || isFileSystemResource && resourceFilename =~ /^template\\.(json|yml|yaml)$/",
                    "group": "z_aws@3"
                },
                {
                    "command": "aws.openInApplicationComposer",
                    "when": "isFileSystemResource && resourceFilename =~ /^.*\\.(json|yml|yaml|template)$/",
                    "group": "z_aws@1"
                }
            ],
            "view/item/context": [
                {
                    "command": "aws.apig.invokeRemoteRestApi",
                    "when": "view == aws.explorer && viewItem =~ /^(awsApiGatewayNode)$/",
                    "group": "0@1"
                },
                {
                    "command": "aws.ec2.openTerminal",
                    "group": "0@1",
                    "when": "viewItem =~ /^(awsEc2(Parent|Running)Node)$/"
                },
                {
                    "command": "aws.ec2.openTerminal",
                    "group": "inline@1",
                    "when": "viewItem =~ /^(awsEc2(Parent|Running)Node)$/"
                },
                {
                    "command": "aws.ec2.openRemoteConnection",
                    "group": "0@1",
                    "when": "viewItem =~ /^(awsEc2(Parent|Running)Node)$/"
                },
                {
                    "command": "aws.ec2.openRemoteConnection",
                    "group": "inline@1",
                    "when": "viewItem =~ /^(awsEc2(Parent|Running)Node)$/"
                },
                {
                    "command": "aws.ec2.startInstance",
                    "group": "0@1",
                    "when": "viewItem == awsEc2StoppedNode"
                },
                {
                    "command": "aws.ec2.startInstance",
                    "group": "inline@1",
                    "when": "viewItem == awsEc2StoppedNode"
                },
                {
                    "command": "aws.ec2.stopInstance",
                    "group": "0@1",
                    "when": "viewItem == awsEc2RunningNode"
                },
                {
                    "command": "aws.ec2.stopInstance",
                    "group": "inline@1",
                    "when": "viewItem == awsEc2RunningNode"
                },
                {
                    "command": "aws.ec2.rebootInstance",
                    "group": "0@1",
                    "when": "viewItem == awsEc2RunningNode"
                },
                {
                    "command": "aws.ec2.rebootInstance",
                    "group": "inline@1",
                    "when": "viewItem == awsEc2RunningNode"
                },
                {
                    "command": "aws.ecr.createRepository",
                    "when": "view == aws.explorer && viewItem == awsEcrNode",
                    "group": "inline@1"
                },
                {
                    "command": "aws.iot.createThing",
                    "when": "view == aws.explorer && viewItem == awsIotThingsNode",
                    "group": "inline@1"
                },
                {
                    "command": "aws.iot.createCert",
                    "when": "view == aws.explorer && viewItem == awsIotCertsNode",
                    "group": "inline@1"
                },
                {
                    "command": "aws.iot.createPolicy",
                    "when": "view == aws.explorer && viewItem == awsIotPoliciesNode",
                    "group": "inline@1"
                },
                {
                    "command": "aws.iot.attachCert",
                    "when": "view == aws.explorer && viewItem == awsIotThingNode",
                    "group": "inline@1"
                },
                {
                    "command": "aws.iot.attachPolicy",
                    "when": "view == aws.explorer && viewItem =~ /^awsIotCertificateNode.(Things|Policies)/",
                    "group": "inline@1"
                },
                {
                    "command": "aws.redshift.editConnection",
                    "when": "view == aws.explorer && viewItem == awsRedshiftWarehouseNode",
                    "group": "0@1"
                },
                {
                    "command": "aws.redshift.deleteConnection",
                    "when": "view == aws.explorer && viewItem == awsRedshiftWarehouseNode",
                    "group": "0@2"
                },
                {
                    "command": "aws.s3.openFile",
                    "when": "view == aws.explorer && viewItem == awsS3FileNode && !isCloud9",
                    "group": "0@1"
                },
                {
                    "command": "aws.s3.editFile",
                    "when": "view == aws.explorer && viewItem == awsS3FileNode && !isCloud9",
                    "group": "inline@1"
                },
                {
                    "command": "aws.s3.downloadFileAs",
                    "when": "view == aws.explorer && viewItem == awsS3FileNode",
                    "group": "inline@2"
                },
                {
                    "command": "aws.s3.createBucket",
                    "when": "view == aws.explorer && viewItem == awsS3Node",
                    "group": "inline@1"
                },
                {
                    "command": "aws.s3.createFolder",
                    "when": "view == aws.explorer && viewItem =~ /^(awsS3BucketNode|awsS3FolderNode)$/",
                    "group": "inline@1"
                },
                {
                    "command": "aws.ssmDocument.openLocalDocument",
                    "when": "view == aws.explorer && viewItem =~ /^(awsDocumentItemNode|awsDocumentItemNodeWriteable)$/",
                    "group": "inline@1"
                },
                {
                    "command": "aws.s3.uploadFile",
                    "when": "view == aws.explorer && viewItem =~ /^(awsS3BucketNode|awsS3FolderNode)$/",
                    "group": "inline@2"
                },
                {
                    "command": "aws.showRegion",
                    "when": "view == aws.explorer && viewItem == awsRegionNode",
                    "group": "0@1"
                },
                {
                    "command": "aws.lambda.createNewSamApp",
                    "when": "view == aws.explorer && viewItem == awsLambdaNode || viewItem == awsRegionNode",
                    "group": "1@1"
                },
                {
                    "command": "aws.launchConfigForm",
                    "when": "view == aws.explorer && viewItem == awsLambdaNode || viewItem == awsRegionNode || viewItem == awsCloudFormationRootNode",
                    "group": "1@1"
                },
                {
                    "command": "aws.deploySamApplication",
                    "when": "config.aws.samcli.legacyDeploy && view == aws.explorer && viewItem =~ /^(awsLambdaNode|awsRegionNode|awsCloudFormationRootNode)$/",
                    "group": "1@2"
                },
                {
                    "command": "aws.samcli.sync",
                    "when": "!config.aws.samcli.legacyDeploy && view == aws.explorer && viewItem =~ /^(awsLambdaNode|awsRegionNode|awsCloudFormationRootNode)$/",
                    "group": "1@2"
                },
                {
                    "command": "aws.ec2.copyInstanceId",
                    "when": "view == aws.explorer && viewItem =~ /^(awsEc2(Parent|Running|Stopped)Node)$/",
                    "group": "2@0"
                },
                {
                    "command": "aws.ecr.copyTagUri",
                    "when": "view == aws.explorer && viewItem == awsEcrTagNode",
                    "group": "2@1"
                },
                {
                    "command": "aws.ecr.deleteTag",
                    "when": "view == aws.explorer && viewItem == awsEcrTagNode",
                    "group": "3@1"
                },
                {
                    "command": "aws.ecr.copyRepositoryUri",
                    "when": "view == aws.explorer && viewItem == awsEcrRepositoryNode",
                    "group": "2@1"
                },
                {
                    "command": "aws.ecr.createRepository",
                    "when": "view == aws.explorer && viewItem == awsEcrNode",
                    "group": "0@1"
                },
                {
                    "command": "aws.ecr.deleteRepository",
                    "when": "view == aws.explorer && viewItem == awsEcrRepositoryNode",
                    "group": "3@1"
                },
                {
                    "command": "aws.invokeLambda",
                    "when": "view == aws.explorer && viewItem =~ /^(awsRegionFunctionNode|awsRegionFunctionNodeDownloadable|awsCloudFormationFunctionNode)$/",
                    "group": "0@1"
                },
                {
                    "command": "aws.downloadLambda",
                    "when": "view == aws.explorer && viewItem =~ /^(awsRegionFunctionNode|awsRegionFunctionNodeDownloadable)$/",
                    "group": "0@2"
                },
                {
                    "command": "aws.uploadLambda",
                    "when": "view == aws.explorer && viewItem =~ /^(awsRegionFunctionNode|awsRegionFunctionNodeDownloadable)$/",
                    "group": "1@1"
                },
                {
                    "command": "aws.deleteLambda",
                    "when": "view == aws.explorer && viewItem =~ /^(awsRegionFunctionNode|awsRegionFunctionNodeDownloadable)$/",
                    "group": "4@1"
                },
                {
                    "command": "aws.copyLambdaUrl",
                    "when": "view == aws.explorer && viewItem =~ /^(awsRegionFunctionNode|awsRegionFunctionNodeDownloadable)$/",
                    "group": "2@0"
                },
                {
                    "command": "aws.deleteCloudFormation",
                    "when": "view == aws.explorer && viewItem == awsCloudFormationNode",
                    "group": "3@5"
                },
                {
                    "command": "aws.searchSchema",
                    "when": "view == aws.explorer && viewItem == awsSchemasNode",
                    "group": "0@1"
                },
                {
                    "command": "aws.searchSchemaPerRegistry",
                    "when": "view == aws.explorer && viewItem == awsRegistryItemNode",
                    "group": "0@1"
                },
                {
                    "command": "aws.viewSchemaItem",
                    "when": "view == aws.explorer && viewItem == awsSchemaItemNode",
                    "group": "0@1"
                },
                {
                    "command": "aws.stepfunctions.createStateMachineFromTemplate",
                    "when": "view == aws.explorer && viewItem == awsStepFunctionsNode",
                    "group": "0@1"
                },
                {
                    "command": "aws.downloadStateMachineDefinition",
                    "when": "view == aws.explorer && viewItem == awsStateMachineNode",
                    "group": "0@1"
                },
                {
                    "command": "aws.renderStateMachineGraph",
                    "when": "view == aws.explorer && viewItem == awsStateMachineNode",
                    "group": "0@2"
                },
                {
                    "command": "aws.cdk.renderStateMachineGraph",
                    "when": "viewItem == awsCdkStateMachineNode",
                    "group": "inline@1"
                },
                {
                    "command": "aws.cdk.renderStateMachineGraph",
                    "when": "viewItem == awsCdkStateMachineNode",
                    "group": "0@1"
                },
                {
                    "command": "aws.executeStateMachine",
                    "when": "view == aws.explorer && viewItem == awsStateMachineNode",
                    "group": "0@3"
                },
                {
                    "command": "aws.iot.createThing",
                    "when": "view == aws.explorer && viewItem == awsIotThingsNode",
                    "group": "0@1"
                },
                {
                    "command": "aws.iot.createCert",
                    "when": "view == aws.explorer && viewItem == awsIotCertsNode",
                    "group": "0@1"
                },
                {
                    "command": "aws.iot.createPolicy",
                    "when": "view == aws.explorer && viewItem == awsIotPoliciesNode",
                    "group": "0@1"
                },
                {
                    "command": "aws.iot.createPolicyVersion",
                    "when": "view == aws.explorer && viewItem == awsIotPolicyNode.WithVersions",
                    "group": "0@1"
                },
                {
                    "command": "aws.iot.viewPolicyVersion",
                    "when": "view == aws.explorer && viewItem =~ /^awsIotPolicyVersionNode./",
                    "group": "0@1"
                },
                {
                    "command": "aws.iot.attachCert",
                    "when": "view == aws.explorer && viewItem == awsIotThingNode",
                    "group": "0@1"
                },
                {
                    "command": "aws.iot.attachPolicy",
                    "when": "view == aws.explorer && viewItem =~ /^awsIotCertificateNode.(Things|Policies)/",
                    "group": "0@1"
                },
                {
                    "command": "aws.s3.createBucket",
                    "when": "view == aws.explorer && viewItem == awsS3Node",
                    "group": "0@1"
                },
                {
                    "command": "aws.s3.downloadFileAs",
                    "when": "view == aws.explorer && viewItem == awsS3FileNode",
                    "group": "0@1"
                },
                {
                    "command": "aws.s3.uploadFile",
                    "when": "view == aws.explorer && viewItem =~ /^(awsS3BucketNode|awsS3FolderNode)$/",
                    "group": "0@1"
                },
                {
                    "command": "aws.s3.uploadFileToParent",
                    "when": "view == aws.explorer && viewItem == awsS3FileNode",
                    "group": "1@1"
                },
                {
                    "command": "aws.s3.createFolder",
                    "when": "view == aws.explorer && viewItem =~ /^(awsS3BucketNode|awsS3FolderNode)$/",
                    "group": "1@1"
                },
                {
                    "command": "aws.iot.deactivateCert",
                    "when": "view == aws.explorer && viewItem =~ /^awsIotCertificateNode.(Things|Policies).ACTIVE$/",
                    "group": "1@1"
                },
                {
                    "command": "aws.iot.activateCert",
                    "when": "view == aws.explorer && viewItem =~ /^awsIotCertificateNode.(Things|Policies).INACTIVE$/",
                    "group": "1@1"
                },
                {
                    "command": "aws.iot.revokeCert",
                    "when": "view == aws.explorer && viewItem =~ /^awsIotCertificateNode.(Things|Policies).(ACTIVE|INACTIVE)$/",
                    "group": "1@2"
                },
                {
                    "command": "aws.iot.setDefaultPolicy",
                    "when": "view == aws.explorer && viewItem == awsIotPolicyVersionNode.NONDEFAULT",
                    "group": "1@1"
                },
                {
                    "command": "aws.iot.copyEndpoint",
                    "when": "view == aws.explorer && viewItem == awsIotNode",
                    "group": "2@1"
                },
                {
                    "command": "aws.copyName",
                    "when": "view == aws.explorer && viewItem =~ /^(awsRegionFunctionNode|awsRegionFunctionNodeDownloadable|awsCloudFormationFunctionNode|awsStateMachineNode|awsCloudFormationNode|awsS3BucketNode|awsS3FolderNode|awsS3FileNode|awsApiGatewayNode|awsIotThingNode)$|^(awsAppRunnerServiceNode|awsIotCertificateNode|awsIotPolicyNode|awsIotPolicyVersionNode|(awsEc2(Running|Pending|Stopped)Node))/",
                    "group": "2@1"
                },
                {
                    "command": "aws.copyArn",
                    "when": "view == aws.explorer && viewItem =~ /^(awsRegionFunctionNode|awsRegionFunctionNodeDownloadable|awsCloudFormationFunctionNode|awsStateMachineNode|awsCloudFormationNode|awsCloudWatchLogNode|awsS3BucketNode|awsS3FolderNode|awsS3FileNode|awsApiGatewayNode|awsEcrRepositoryNode|awsIotThingNode)$|^(awsAppRunnerServiceNode|awsEcsServiceNode|awsIotCertificateNode|awsIotPolicyNode|awsIotPolicyVersionNode|awsMdeInstanceNode|(awsEc2(Running|Pending|Stopped)Node))/",
                    "group": "2@2"
                },
                {
                    "command": "aws.cwl.searchLogGroup",
                    "group": "0@1",
                    "when": "view == aws.explorer && viewItem =~ /^awsCloudWatchLogNode|awsCloudWatchLogParentNode$/"
                },
                {
                    "command": "aws.cwl.searchLogGroup",
                    "group": "inline@1",
                    "when": "view == aws.explorer && viewItem =~ /^awsCloudWatchLogNode|awsCloudWatchLogParentNode$/"
                },
                {
                    "command": "aws.apig.copyUrl",
                    "when": "view == aws.explorer && viewItem =~ /^(awsApiGatewayNode)$/",
                    "group": "2@0"
                },
                {
                    "command": "aws.s3.copyPath",
                    "when": "view == aws.explorer && viewItem =~ /^(awsS3FolderNode|awsS3FileNode)$/",
                    "group": "2@3"
                },
                {
                    "command": "aws.s3.presignedURL",
                    "when": "view == aws.explorer && viewItem =~ /^(awsS3FileNode)$/",
                    "group": "2@4"
                },
                {
                    "command": "aws.iot.detachCert",
                    "when": "view == aws.explorer && viewItem =~ /^(awsIotCertificateNode.Things)/",
                    "group": "3@1"
                },
                {
                    "command": "aws.iot.detachPolicy",
                    "when": "view == aws.explorer && viewItem == awsIotPolicyNode.Certificates",
                    "group": "3@1"
                },
                {
                    "command": "aws.iot.deleteThing",
                    "when": "view == aws.explorer && viewItem == awsIotThingNode",
                    "group": "3@1"
                },
                {
                    "command": "aws.iot.deleteCert",
                    "when": "view == aws.explorer && viewItem =~ /^awsIotCertificateNode.Policies/",
                    "group": "3@1"
                },
                {
                    "command": "aws.iot.deletePolicy",
                    "when": "view == aws.explorer && viewItem == awsIotPolicyNode.WithVersions",
                    "group": "3@1"
                },
                {
                    "command": "aws.iot.deletePolicyVersion",
                    "when": "view == aws.explorer && viewItem == awsIotPolicyVersionNode.NONDEFAULT",
                    "group": "3@1"
                },
                {
                    "command": "aws.s3.deleteBucket",
                    "when": "view == aws.explorer && viewItem == awsS3BucketNode",
                    "group": "3@1"
                },
                {
                    "command": "aws.s3.deleteFile",
                    "when": "view == aws.explorer && viewItem == awsS3FileNode",
                    "group": "3@1"
                },
                {
                    "command": "aws.downloadSchemaItemCode",
                    "when": "view == aws.explorer && viewItem == awsSchemaItemNode",
                    "group": "1@1"
                },
                {
                    "command": "aws.cwl.viewLogStream",
                    "group": "0@1",
                    "when": "view == aws.explorer && viewItem == awsCloudWatchLogNode"
                },
                {
                    "command": "aws.ssmDocument.openLocalDocumentYaml",
                    "group": "0@1",
                    "when": "view == aws.explorer && viewItem =~ /^(awsDocumentItemNode|awsDocumentItemNodeWriteable)$/"
                },
                {
                    "command": "aws.ssmDocument.openLocalDocumentJson",
                    "group": "0@2",
                    "when": "view == aws.explorer && viewItem =~ /^(awsDocumentItemNode|awsDocumentItemNodeWriteable)$/"
                },
                {
                    "command": "aws.ssmDocument.updateDocumentVersion",
                    "group": "2@1",
                    "when": "view == aws.explorer && viewItem == awsDocumentItemNodeWriteable"
                },
                {
                    "command": "aws.ssmDocument.deleteDocument",
                    "group": "3@2",
                    "when": "view == aws.explorer && viewItem == awsDocumentItemNodeWriteable"
                },
                {
                    "command": "aws.ecs.runCommandInContainer",
                    "group": "0@1",
                    "when": "view == aws.explorer && viewItem =~ /^(awsEcsContainerNodeExec)(.*)$/"
                },
                {
                    "command": "aws.ecs.openTaskInTerminal",
                    "group": "0@2",
                    "when": "view == aws.explorer && viewItem =~ /^(awsEcsContainerNodeExec)(.*)$/ && !isCloud9"
                },
                {
                    "command": "aws.ecs.enableEcsExec",
                    "group": "0@2",
                    "when": "view == aws.explorer && viewItem == awsEcsServiceNode.DISABLED"
                },
                {
                    "command": "aws.ecs.disableEcsExec",
                    "group": "0@2",
                    "when": "view == aws.explorer && viewItem == awsEcsServiceNode.ENABLED"
                },
                {
                    "command": "aws.ecs.viewDocumentation",
                    "group": "1@3",
                    "when": "view == aws.explorer && viewItem =~ /^(awsEcsClusterNode|awsEcsContainerNode)$|^awsEcsServiceNode/"
                },
                {
                    "command": "aws.resources.configure",
                    "when": "view == aws.explorer && viewItem == resourcesRootNode",
                    "group": "1@1"
                },
                {
                    "command": "aws.resources.configure",
                    "when": "view == aws.explorer && viewItem == resourcesRootNode",
                    "group": "inline@1"
                },
                {
                    "command": "aws.resources.openResourcePreview",
                    "when": "view == aws.explorer && viewItem =~ /^(.*)(ResourceNode)$/",
                    "group": "1@1"
                },
                {
                    "command": "aws.resources.copyIdentifier",
                    "when": "view == aws.explorer && viewItem =~ /^(.*)(ResourceNode)$/",
                    "group": "1@1"
                },
                {
                    "command": "aws.resources.viewDocs",
                    "when": "view == aws.explorer && viewItem =~ /^(.*)(Documented)(.*)(ResourceTypeNode)$/",
                    "group": "1@1"
                },
                {
                    "command": "aws.resources.createResource",
                    "when": "view == aws.explorer && viewItem =~ /^(.*)(Creatable)(.*)(ResourceTypeNode)$/ && !isCloud9 && config.aws.experiments.jsonResourceModification",
                    "group": "2@1"
                },
                {
                    "command": "aws.resources.createResource",
                    "when": "view == aws.explorer && viewItem =~ /^(.*)(Creatable)(.*)(ResourceTypeNode)$/ && !isCloud9 && config.aws.experiments.jsonResourceModification",
                    "group": "inline@1"
                },
                {
                    "command": "aws.resources.updateResource",
                    "when": "view == aws.explorer && viewItem =~ /^(.*)(Updatable)(.*)(ResourceNode)$/ && !isCloud9 && config.aws.experiments.jsonResourceModification",
                    "group": "2@1"
                },
                {
                    "command": "aws.resources.deleteResource",
                    "when": "view == aws.explorer && viewItem =~ /^(.*)(Deletable)(.*)(ResourceNode)$/ && !isCloud9 && config.aws.experiments.jsonResourceModification",
                    "group": "2@2"
                },
                {
                    "command": "aws.apprunner.createServiceFromEcr",
                    "group": "0@2",
                    "when": "view == aws.explorer && viewItem =~ /awsEcrTagNode|awsEcrRepositoryNode/"
                },
                {
                    "command": "aws.apprunner.startDeployment",
                    "group": "0@1",
                    "when": "view == aws.explorer && viewItem == awsAppRunnerServiceNode.RUNNING"
                },
                {
                    "command": "aws.apprunner.createService",
                    "group": "0@2",
                    "when": "view == aws.explorer && viewItem == awsAppRunnerNode"
                },
                {
                    "command": "aws.apprunner.pauseService",
                    "group": "0@3",
                    "when": "view == aws.explorer && viewItem == awsAppRunnerServiceNode.RUNNING"
                },
                {
                    "command": "aws.apprunner.resumeService",
                    "group": "0@3",
                    "when": "view == aws.explorer && viewItem == awsAppRunnerServiceNode.PAUSED"
                },
                {
                    "command": "aws.apprunner.copyServiceUrl",
                    "group": "1@1",
                    "when": "view == aws.explorer && viewItem == awsAppRunnerServiceNode.RUNNING"
                },
                {
                    "command": "aws.apprunner.open",
                    "group": "1@2",
                    "when": "view == aws.explorer && viewItem == awsAppRunnerServiceNode.RUNNING"
                },
                {
                    "command": "aws.apprunner.deleteService",
                    "group": "3@1",
                    "when": "view == aws.explorer && viewItem =~ /awsAppRunnerServiceNode.[RUNNING|PAUSED|CREATE_FAILED]/"
                },
                {
                    "command": "aws.cloudFormation.newTemplate",
                    "group": "0@1",
                    "when": "view == aws.explorer && viewItem == awsCloudFormationRootNode"
                },
                {
                    "command": "aws.sam.newTemplate",
                    "group": "0@2",
                    "when": "view == aws.explorer && viewItem == awsCloudFormationRootNode"
                },
                {
                    "command": "aws.cdk.viewDocs",
                    "when": "viewItem == awsCdkRootNode",
                    "group": "0@2"
                },
                {
                    "command": "aws.toolkit.auth.addConnection",
                    "when": "viewItem == awsAuthNode",
                    "group": "0@1"
                },
                {
                    "command": "aws.toolkit.auth.switchConnections",
                    "when": "viewItem == awsAuthNode",
                    "group": "0@2"
                },
                {
                    "command": "aws.toolkit.auth.signout",
                    "when": "viewItem == awsAuthNode && !isCloud9",
                    "group": "0@3"
                },
                {
                    "command": "aws.toolkit.auth.help",
                    "when": "viewItem == awsAuthNode",
                    "group": "inline@1"
                },
                {
                    "submenu": "aws.toolkit.auth",
                    "when": "viewItem == awsAuthNode",
                    "group": "inline@2"
                },
                {
                    "submenu": "aws.codecatalyst.submenu",
                    "when": "viewItem =~ /^awsCodeCatalystNode/",
                    "group": "inline@1"
                },
                {
                    "command": "aws.codecatalyst.manageConnections",
                    "when": "viewItem =~ /^awsCodeCatalystNode/",
                    "group": "0@1"
                },
                {
                    "command": "aws.codecatalyst.signout",
                    "when": "viewItem =~ /^awsCodeCatalystNode/&& !isCloud9 && aws.codecatalyst.connected",
                    "group": "0@2"
                }
            ],
            "aws.toolkit.auth": [
                {
                    "command": "aws.toolkit.auth.manageConnections",
                    "group": "0@1"
                },
                {
                    "command": "aws.toolkit.auth.switchConnections",
                    "group": "0@2"
                },
                {
                    "command": "aws.toolkit.auth.signout",
                    "enablement": "!isCloud9",
                    "group": "0@3"
                }
            ],
            "aws.toolkit.submenu.feedback": [
                {
                    "command": "aws.toolkit.submitFeedback",
                    "when": "!aws.isWebExtHost",
                    "group": "1_feedback@1"
                },
                {
                    "command": "aws.toolkit.createIssueOnGitHub",
                    "group": "1_feedback@2"
                }
            ],
            "aws.toolkit.submenu.help": [
                {
                    "command": "aws.quickStart",
                    "when": "isCloud9",
                    "group": "1_help@1"
                },
                {
                    "command": "aws.toolkit.help",
                    "group": "1_help@2"
                },
                {
                    "command": "aws.toolkit.github",
                    "group": "1_help@3"
                },
                {
                    "command": "aws.toolkit.aboutExtension",
                    "group": "1_help@4"
                },
                {
                    "command": "aws.toolkit.viewLogs",
                    "group": "1_help@5"
                }
            ]
        },
        "commands": [
            {
                "command": "aws.launchConfigForm",
                "title": "%AWS.command.launchConfigForm.title%",
                "category": "%AWS.title%",
                "enablement": "isCloud9 || !aws.isWebExtHost",
                "cloud9": {
                    "cn": {
                        "category": "%AWS.title.cn%"
                    }
                }
            },
            {
                "command": "aws.apig.copyUrl",
                "title": "%AWS.command.apig.copyUrl%",
                "category": "%AWS.title%",
                "enablement": "isCloud9 || !aws.isWebExtHost",
                "cloud9": {
                    "cn": {
                        "category": "%AWS.title.cn%"
                    }
                }
            },
            {
                "command": "aws.apig.invokeRemoteRestApi",
                "title": "%AWS.command.apig.invokeRemoteRestApi%",
                "category": "%AWS.title%",
                "enablement": "isCloud9 || !aws.isWebExtHost",
                "cloud9": {
                    "cn": {
                        "category": "%AWS.title.cn%",
                        "title": "%AWS.command.apig.invokeRemoteRestApi.cn%"
                    }
                }
            },
            {
                "command": "aws.lambda.createNewSamApp",
                "title": "%AWS.command.createNewSamApp%",
                "category": "%AWS.title%",
                "enablement": "isCloud9 || !aws.isWebExtHost",
                "cloud9": {
                    "cn": {
                        "category": "%AWS.title.cn%"
                    }
                }
            },
            {
                "command": "aws.toolkit.login",
                "title": "%AWS.command.login%",
                "category": "%AWS.title%",
                "enablement": "isCloud9 || !aws.isWebExtHost",
                "cloud9": {
                    "cn": {
                        "title": "%AWS.command.login.cn%",
                        "category": "%AWS.title.cn%"
                    }
                }
            },
            {
                "command": "aws.toolkit.credentials.profile.create",
                "title": "%AWS.command.credentials.profile.create%",
                "category": "%AWS.title%",
                "cloud9": {
                    "cn": {
                        "category": "%AWS.title.cn%"
                    }
                }
            },
            {
                "command": "aws.toolkit.credentials.edit",
                "title": "%AWS.command.credentials.edit%",
                "category": "%AWS.title%",
                "cloud9": {
                    "cn": {
                        "category": "%AWS.title.cn%"
                    }
                }
            },
            {
                "command": "aws.codecatalyst.openOrg",
                "title": "%AWS.command.codecatalyst.openOrg%",
                "category": "AWS",
                "enablement": "isCloud9 || !aws.isWebExtHost"
            },
            {
                "command": "aws.codecatalyst.openProject",
                "title": "%AWS.command.codecatalyst.openProject%",
                "category": "AWS",
                "enablement": "isCloud9 || !aws.isWebExtHost"
            },
            {
                "command": "aws.codecatalyst.openRepo",
                "title": "%AWS.command.codecatalyst.openRepo%",
                "category": "AWS",
                "enablement": "isCloud9 || !aws.isWebExtHost"
            },
            {
                "command": "aws.codecatalyst.openDevEnv",
                "title": "%AWS.command.codecatalyst.openDevEnv%",
                "category": "AWS",
                "enablement": "!isCloud9 && !aws.isWebExtHost"
            },
            {
                "command": "aws.codecatalyst.listCommands",
                "title": "%AWS.command.codecatalyst.listCommands%",
                "category": "AWS",
                "enablement": "!isCloud9 && !aws.isWebExtHost"
            },
            {
                "command": "aws.codecatalyst.cloneRepo",
                "title": "%AWS.command.codecatalyst.cloneRepo%",
                "category": "AWS",
                "enablement": "!isCloud9 && !aws.isWebExtHost"
            },
            {
                "command": "aws.codecatalyst.createDevEnv",
                "title": "%AWS.command.codecatalyst.createDevEnv%",
                "category": "AWS",
                "enablement": "!isCloud9 && !aws.isWebExtHost"
            },
            {
                "command": "aws.codecatalyst.signout",
                "title": "%AWS.command.codecatalyst.signout%",
                "category": "AWS",
                "icon": "$(debug-disconnect)",
                "enablement": "isCloud9 || !aws.isWebExtHost"
            },
            {
                "command": "aws.toolkit.logout",
                "title": "%AWS.command.logout%",
                "category": "%AWS.title%",
                "cloud9": {
                    "cn": {
                        "category": "%AWS.title.cn%"
                    }
                }
            },
            {
                "command": "aws.toolkit.auth.addConnection",
                "title": "%AWS.command.auth.addConnection%",
                "category": "%AWS.title%"
            },
            {
                "command": "aws.toolkit.auth.manageConnections",
                "title": "%AWS.command.auth.showConnectionsPage%",
                "category": "%AWS.title%"
            },
            {
                "command": "aws.codecatalyst.manageConnections",
                "title": "%AWS.command.auth.showConnectionsPage%",
                "category": "%AWS.title%"
            },
            {
                "command": "aws.toolkit.auth.switchConnections",
                "title": "%AWS.command.auth.switchConnections%",
                "category": "%AWS.title%"
            },
            {
                "command": "aws.toolkit.auth.signout",
                "title": "%AWS.command.auth.signout%",
                "category": "%AWS.title%",
                "enablement": "!isCloud9"
            },
            {
                "command": "aws.toolkit.auth.help",
                "title": "%AWS.generic.viewDocs%",
                "category": "%AWS.title%",
                "icon": "$(question)"
            },
            {
                "command": "aws.toolkit.createIssueOnGitHub",
                "title": "%AWS.command.createIssueOnGitHub%",
                "category": "%AWS.title%",
                "cloud9": {
                    "cn": {
                        "category": "%AWS.title.cn%"
                    }
                }
            },
            {
                "command": "aws.ec2.openTerminal",
                "title": "%AWS.command.ec2.openTerminal%",
                "icon": "$(terminal-view-icon)",
                "category": "%AWS.title%",
                "enablement": "isCloud9 || !aws.isWebExtHost",
                "cloud9": {
                    "cn": {
                        "category": "%AWS.title.cn%"
                    }
                }
            },
            {
                "command": "aws.ec2.openRemoteConnection",
                "title": "%AWS.command.ec2.openRemoteConnection%",
                "icon": "$(remote-explorer)",
                "category": "%AWS.title%",
                "enablement": "isCloud9 || !aws.isWebExtHost",
                "cloud9": {
                    "cn": {
                        "category": "%AWS.title.cn%"
                    }
                }
            },
            {
                "command": "aws.ec2.startInstance",
                "title": "%AWS.command.ec2.startInstance%",
                "icon": "$(debug-start)",
                "category": "%AWS.title%",
                "enablement": "isCloud9 || !aws.isWebExtHost",
                "cloud9": {
                    "cn": {
                        "category": "%AWS.title.cn%"
                    }
                }
            },
            {
                "command": "aws.ec2.stopInstance",
                "title": "%AWS.command.ec2.stopInstance%",
                "icon": "$(debug-stop)",
                "category": "%AWS.title%",
                "enablement": "isCloud9 || !aws.isWebExtHost",
                "cloud9": {
                    "cn": {
                        "category": "%AWS.title.cn%"
                    }
                }
            },
            {
                "command": "aws.ec2.rebootInstance",
                "title": "%AWS.command.ec2.rebootInstance%",
                "icon": "$(debug-restart)",
                "category": "%AWS.title%",
                "enablement": "isCloud9 || !aws.isWebExtHost",
                "cloud9": {
                    "cn": {
                        "category": "%AWS.title.cn%"
                    }
                }
            },
            {
                "command": "aws.ec2.copyInstanceId",
                "title": "%AWS.command.ec2.copyInstanceId%",
                "category": "%AWS.title%",
                "enablement": "isCloud9 || !aws.isWebExtHost",
                "cloud9": {
                    "cn": {
                        "category": "%AWS.title.cn%"
                    }
                }
            },
            {
                "command": "aws.ecr.copyTagUri",
                "title": "%AWS.command.ecr.copyTagUri%",
                "category": "%AWS.title%",
                "enablement": "isCloud9 || !aws.isWebExtHost",
                "cloud9": {
                    "cn": {
                        "category": "%AWS.title.cn%"
                    }
                }
            },
            {
                "command": "aws.ecr.deleteTag",
                "title": "%AWS.command.ecr.deleteTag%",
                "category": "%AWS.title%",
                "enablement": "isCloud9 || !aws.isWebExtHost",
                "cloud9": {
                    "cn": {
                        "category": "%AWS.title.cn%"
                    }
                }
            },
            {
                "command": "aws.ecr.copyRepositoryUri",
                "title": "%AWS.command.ecr.copyRepositoryUri%",
                "category": "%AWS.title%",
                "enablement": "isCloud9 || !aws.isWebExtHost",
                "cloud9": {
                    "cn": {
                        "category": "%AWS.title.cn%"
                    }
                }
            },
            {
                "command": "aws.ecr.createRepository",
                "title": "%AWS.command.ecr.createRepository%",
                "category": "%AWS.title%",
                "enablement": "isCloud9 || !aws.isWebExtHost",
                "icon": "$(add)",
                "cloud9": {
                    "cn": {
                        "category": "%AWS.title.cn%"
                    }
                }
            },
            {
                "command": "aws.ecr.deleteRepository",
                "title": "%AWS.command.ecr.deleteRepository%",
                "category": "%AWS.title%",
                "enablement": "isCloud9 || !aws.isWebExtHost",
                "cloud9": {
                    "cn": {
                        "category": "%AWS.title.cn%"
                    }
                }
            },
            {
                "command": "aws.showRegion",
                "title": "%AWS.command.showRegion%",
                "category": "%AWS.title%",
                "enablement": "isCloud9 || !aws.isWebExtHost",
                "cloud9": {
                    "cn": {
                        "category": "%AWS.title.cn%"
                    }
                }
            },
            {
                "command": "aws.iot.createThing",
                "title": "%AWS.command.iot.createThing%",
                "category": "%AWS.title%",
                "enablement": "isCloud9 || !aws.isWebExtHost",
                "icon": "$(add)",
                "cloud9": {
                    "cn": {
                        "category": "%AWS.title.cn%"
                    }
                }
            },
            {
                "command": "aws.iot.deleteThing",
                "title": "%AWS.generic.promptDelete%",
                "category": "%AWS.title%",
                "enablement": "isCloud9 || !aws.isWebExtHost",
                "cloud9": {
                    "cn": {
                        "category": "%AWS.title.cn%"
                    }
                }
            },
            {
                "command": "aws.iot.createCert",
                "title": "%AWS.command.iot.createCert%",
                "category": "%AWS.title%",
                "enablement": "isCloud9 || !aws.isWebExtHost",
                "icon": "$(add)",
                "cloud9": {
                    "cn": {
                        "category": "%AWS.title.cn%"
                    }
                }
            },
            {
                "command": "aws.iot.deleteCert",
                "title": "%AWS.generic.promptDelete%",
                "category": "%AWS.title%",
                "enablement": "isCloud9 || !aws.isWebExtHost",
                "cloud9": {
                    "cn": {
                        "category": "%AWS.title.cn%"
                    }
                }
            },
            {
                "command": "aws.iot.attachCert",
                "title": "%AWS.command.iot.attachCert%",
                "category": "%AWS.title%",
                "enablement": "isCloud9 || !aws.isWebExtHost",
                "icon": "$(aws-generic-attach-file)",
                "cloud9": {
                    "cn": {
                        "category": "%AWS.title.cn%"
                    }
                }
            },
            {
                "command": "aws.iot.attachPolicy",
                "title": "%AWS.command.iot.attachPolicy%",
                "category": "%AWS.title%",
                "enablement": "isCloud9 || !aws.isWebExtHost",
                "icon": "$(aws-generic-attach-file)",
                "cloud9": {
                    "cn": {
                        "category": "%AWS.title.cn%"
                    }
                }
            },
            {
                "command": "aws.iot.activateCert",
                "title": "%AWS.command.iot.activateCert%",
                "category": "%AWS.title%",
                "enablement": "isCloud9 || !aws.isWebExtHost",
                "cloud9": {
                    "cn": {
                        "category": "%AWS.title.cn%"
                    }
                }
            },
            {
                "command": "aws.iot.deactivateCert",
                "title": "%AWS.command.iot.deactivateCert%",
                "category": "%AWS.title%",
                "enablement": "isCloud9 || !aws.isWebExtHost",
                "cloud9": {
                    "cn": {
                        "category": "%AWS.title.cn%"
                    }
                }
            },
            {
                "command": "aws.iot.revokeCert",
                "title": "%AWS.command.iot.revokeCert%",
                "category": "%AWS.title%",
                "enablement": "isCloud9 || !aws.isWebExtHost",
                "cloud9": {
                    "cn": {
                        "category": "%AWS.title.cn%"
                    }
                }
            },
            {
                "command": "aws.iot.createPolicy",
                "title": "%AWS.command.iot.createPolicy%",
                "category": "%AWS.title%",
                "enablement": "isCloud9 || !aws.isWebExtHost",
                "icon": "$(add)",
                "cloud9": {
                    "cn": {
                        "category": "%AWS.title.cn%"
                    }
                }
            },
            {
                "command": "aws.iot.deletePolicy",
                "title": "%AWS.generic.promptDelete%",
                "category": "%AWS.title%",
                "enablement": "isCloud9 || !aws.isWebExtHost",
                "cloud9": {
                    "cn": {
                        "category": "%AWS.title.cn%"
                    }
                }
            },
            {
                "command": "aws.iot.createPolicyVersion",
                "title": "%AWS.command.iot.createPolicyVersion%",
                "category": "%AWS.title%",
                "enablement": "isCloud9 || !aws.isWebExtHost",
                "cloud9": {
                    "cn": {
                        "category": "%AWS.title.cn%"
                    }
                }
            },
            {
                "command": "aws.iot.deletePolicyVersion",
                "title": "%AWS.generic.promptDelete%",
                "category": "%AWS.title%",
                "enablement": "isCloud9 || !aws.isWebExtHost",
                "cloud9": {
                    "cn": {
                        "category": "%AWS.title.cn%"
                    }
                }
            },
            {
                "command": "aws.iot.detachCert",
                "title": "%AWS.command.iot.detachCert%",
                "category": "%AWS.title%",
                "enablement": "isCloud9 || !aws.isWebExtHost",
                "cloud9": {
                    "cn": {
                        "category": "%AWS.title.cn%"
                    }
                }
            },
            {
                "command": "aws.iot.detachPolicy",
                "title": "%AWS.command.iot.detachCert%",
                "category": "%AWS.title%",
                "enablement": "isCloud9 || !aws.isWebExtHost",
                "cloud9": {
                    "cn": {
                        "category": "%AWS.title.cn%"
                    }
                }
            },
            {
                "command": "aws.iot.viewPolicyVersion",
                "title": "%AWS.command.iot.viewPolicyVersion%",
                "category": "%AWS.title%",
                "enablement": "isCloud9 || !aws.isWebExtHost",
                "cloud9": {
                    "cn": {
                        "category": "%AWS.title.cn%"
                    }
                }
            },
            {
                "command": "aws.iot.setDefaultPolicy",
                "title": "%AWS.command.iot.setDefaultPolicy%",
                "category": "%AWS.title%",
                "enablement": "isCloud9 || !aws.isWebExtHost",
                "cloud9": {
                    "cn": {
                        "category": "%AWS.title.cn%"
                    }
                }
            },
            {
                "command": "aws.iot.copyEndpoint",
                "title": "%AWS.command.iot.copyEndpoint%",
                "category": "%AWS.title%",
                "enablement": "isCloud9 || !aws.isWebExtHost",
                "cloud9": {
                    "cn": {
                        "category": "%AWS.title.cn%"
                    }
                }
            },
            {
                "command": "aws.redshift.editConnection",
                "title": "Edit connection",
                "category": "%AWS.title%"
            },
            {
                "command": "aws.redshift.deleteConnection",
                "title": "Delete connection",
                "category": "%AWS.title%"
            },
            {
                "command": "aws.s3.presignedURL",
                "title": "%AWS.command.s3.presignedURL%",
                "category": "%AWS.title%",
                "enablement": "isCloud9 || !aws.isWebExtHost"
            },
            {
                "command": "aws.s3.copyPath",
                "title": "%AWS.command.s3.copyPath%",
                "category": "%AWS.title%",
                "enablement": "isCloud9 || !aws.isWebExtHost",
                "cloud9": {
                    "cn": {
                        "category": "%AWS.title.cn%"
                    }
                }
            },
            {
                "command": "aws.s3.downloadFileAs",
                "title": "%AWS.command.s3.downloadFileAs%",
                "category": "%AWS.title%",
                "enablement": "isCloud9 || !aws.isWebExtHost",
                "icon": "$(cloud-download)",
                "cloud9": {
                    "cn": {
                        "category": "%AWS.title.cn%"
                    }
                }
            },
            {
                "command": "aws.s3.openFile",
                "title": "%AWS.command.s3.openFile%",
                "category": "%AWS.title%",
                "enablement": "isCloud9 || !aws.isWebExtHost",
                "icon": "$(open-preview)"
            },
            {
                "command": "aws.s3.editFile",
                "title": "%AWS.command.s3.editFile%",
                "category": "%AWS.title%",
                "enablement": "isCloud9 || !aws.isWebExtHost",
                "icon": "$(edit)"
            },
            {
                "command": "aws.s3.uploadFile",
                "title": "%AWS.command.s3.uploadFile%",
                "category": "%AWS.title%",
                "enablement": "isCloud9 || !aws.isWebExtHost",
                "icon": "$(cloud-upload)",
                "cloud9": {
                    "cn": {
                        "category": "%AWS.title.cn%"
                    }
                }
            },
            {
                "command": "aws.s3.uploadFileToParent",
                "title": "%AWS.command.s3.uploadFileToParent%",
                "category": "%AWS.title%",
                "enablement": "isCloud9 || !aws.isWebExtHost",
                "cloud9": {
                    "cn": {
                        "category": "%AWS.title.cn%"
                    }
                }
            },
            {
                "command": "aws.s3.createFolder",
                "title": "%AWS.command.s3.createFolder%",
                "category": "%AWS.title%",
                "enablement": "isCloud9 || !aws.isWebExtHost",
                "icon": "$(new-folder)",
                "cloud9": {
                    "cn": {
                        "category": "%AWS.title.cn%"
                    }
                }
            },
            {
                "command": "aws.s3.createBucket",
                "title": "%AWS.command.s3.createBucket%",
                "category": "%AWS.title%",
                "enablement": "isCloud9 || !aws.isWebExtHost",
                "icon": "$(aws-s3-create-bucket)",
                "cloud9": {
                    "cn": {
                        "category": "%AWS.title.cn%"
                    }
                }
            },
            {
                "command": "aws.s3.deleteBucket",
                "title": "%AWS.generic.promptDelete%",
                "category": "%AWS.title%",
                "enablement": "isCloud9 || !aws.isWebExtHost",
                "cloud9": {
                    "cn": {
                        "category": "%AWS.title.cn%"
                    }
                }
            },
            {
                "command": "aws.s3.deleteFile",
                "title": "%AWS.generic.promptDelete%",
                "category": "%AWS.title%",
                "enablement": "isCloud9 || !aws.isWebExtHost",
                "cloud9": {
                    "cn": {
                        "category": "%AWS.title.cn%"
                    }
                }
            },
            {
                "command": "aws.invokeLambda",
                "title": "%AWS.command.invokeLambda%",
                "category": "%AWS.title%",
                "enablement": "isCloud9 || !aws.isWebExtHost",
                "cloud9": {
                    "cn": {
                        "title": "%AWS.command.invokeLambda.cn%",
                        "category": "%AWS.title.cn%"
                    }
                }
            },
            {
                "command": "aws.downloadLambda",
                "title": "%AWS.command.downloadLambda%",
                "category": "%AWS.title%",
                "enablement": "viewItem == awsRegionFunctionNodeDownloadable",
                "cloud9": {
                    "cn": {
                        "category": "%AWS.title.cn%"
                    }
                }
            },
            {
                "command": "aws.uploadLambda",
                "title": "%AWS.command.uploadLambda%",
                "enablement": "isCloud9 || !aws.isWebExtHost",
                "category": "%AWS.title%",
                "cloud9": {
                    "cn": {
                        "category": "%AWS.title.cn%"
                    }
                }
            },
            {
                "command": "aws.deleteLambda",
                "title": "%AWS.generic.promptDelete%",
                "enablement": "isCloud9 || !aws.isWebExtHost",
                "category": "%AWS.title%",
                "cloud9": {
                    "cn": {
                        "category": "%AWS.title.cn%"
                    }
                }
            },
            {
                "command": "aws.copyLambdaUrl",
                "title": "%AWS.generic.copyUrl%",
                "enablement": "isCloud9 || !aws.isWebExtHost",
                "category": "%AWS.title%",
                "cloud9": {
                    "cn": {
                        "category": "%AWS.title.cn%"
                    }
                }
            },
            {
                "command": "aws.deploySamApplication",
                "title": "%AWS.command.deploySamApplication%",
                "enablement": "isCloud9 || !aws.isWebExtHost",
                "category": "%AWS.title%",
                "cloud9": {
                    "cn": {
                        "category": "%AWS.title.cn%"
                    }
                }
            },
            {
                "command": "aws.toolkit.submitFeedback",
                "title": "%AWS.command.submitFeedback%",
                "enablement": "!aws.isWebExtHost",
                "category": "%AWS.title%",
                "icon": "$(comment)",
                "cloud9": {
                    "cn": {
                        "category": "%AWS.title.cn%"
                    }
                }
            },
            {
                "command": "aws.refreshAwsExplorer",
                "title": "%AWS.command.refreshAwsExplorer%",
                "enablement": "isCloud9 || !aws.isWebExtHost",
                "category": "%AWS.title%",
                "icon": {
                    "dark": "resources/icons/vscode/dark/refresh.svg",
                    "light": "resources/icons/vscode/light/refresh.svg"
                }
            },
            {
                "command": "aws.samcli.detect",
                "title": "%AWS.command.samcli.detect%",
                "enablement": "isCloud9 || !aws.isWebExtHost",
                "category": "%AWS.title%",
                "cloud9": {
                    "cn": {
                        "category": "%AWS.title.cn%"
                    }
                }
            },
            {
                "command": "aws.deleteCloudFormation",
                "title": "%AWS.command.deleteCloudFormation%",
                "enablement": "isCloud9 || !aws.isWebExtHost",
                "category": "%AWS.title%",
                "cloud9": {
                    "cn": {
                        "category": "%AWS.title.cn%"
                    }
                }
            },
            {
                "command": "aws.downloadStateMachineDefinition",
                "title": "%AWS.command.downloadStateMachineDefinition%",
                "enablement": "isCloud9 || !aws.isWebExtHost",
                "category": "%AWS.title%",
                "cloud9": {
                    "cn": {
                        "category": "%AWS.title.cn%"
                    }
                }
            },
            {
                "command": "aws.executeStateMachine",
                "title": "%AWS.command.executeStateMachine%",
                "enablement": "isCloud9 || !aws.isWebExtHost",
                "category": "%AWS.title%",
                "cloud9": {
                    "cn": {
                        "category": "%AWS.title.cn%"
                    }
                }
            },
            {
                "command": "aws.renderStateMachineGraph",
                "title": "%AWS.command.renderStateMachineGraph%",
                "enablement": "isCloud9 || !aws.isWebExtHost",
                "category": "%AWS.title%",
                "cloud9": {
                    "cn": {
                        "category": "%AWS.title.cn%"
                    }
                }
            },
            {
                "command": "aws.copyArn",
                "title": "%AWS.command.copyArn%",
                "category": "%AWS.title%",
                "enablement": "isCloud9 || !aws.isWebExtHost",
                "cloud9": {
                    "cn": {
                        "category": "%AWS.title.cn%"
                    }
                }
            },
            {
                "command": "aws.copyName",
                "title": "%AWS.command.copyName%",
                "category": "%AWS.title%",
                "enablement": "isCloud9 || !aws.isWebExtHost",
                "cloud9": {
                    "cn": {
                        "category": "%AWS.title.cn%"
                    }
                }
            },
            {
                "command": "aws.listCommands",
                "title": "%AWS.command.listCommands%",
                "category": "%AWS.title%",
                "cloud9": {
                    "cn": {
                        "title": "%AWS.command.listCommands.cn%",
                        "category": "%AWS.title.cn%"
                    }
                }
            },
            {
                "command": "aws.viewSchemaItem",
                "title": "%AWS.command.viewSchemaItem%",
                "category": "%AWS.title%",
                "enablement": "isCloud9 || !aws.isWebExtHost",
                "cloud9": {
                    "cn": {
                        "category": "%AWS.title.cn%"
                    }
                }
            },
            {
                "command": "aws.searchSchema",
                "title": "%AWS.command.searchSchema%",
                "category": "%AWS.title%",
                "enablement": "isCloud9 || !aws.isWebExtHost",
                "cloud9": {
                    "cn": {
                        "category": "%AWS.title.cn%"
                    }
                }
            },
            {
                "command": "aws.searchSchemaPerRegistry",
                "title": "%AWS.command.searchSchemaPerRegistry%",
                "category": "%AWS.title%",
                "enablement": "isCloud9 || !aws.isWebExtHost",
                "cloud9": {
                    "cn": {
                        "category": "%AWS.title.cn%"
                    }
                }
            },
            {
                "command": "aws.downloadSchemaItemCode",
                "title": "%AWS.command.downloadSchemaItemCode%",
                "category": "%AWS.title%",
                "enablement": "isCloud9 || !aws.isWebExtHost",
                "cloud9": {
                    "cn": {
                        "category": "%AWS.title.cn%"
                    }
                }
            },
            {
                "command": "aws.toolkit.viewLogs",
                "title": "%AWS.command.viewLogs%",
                "category": "%AWS.title%"
            },
            {
                "command": "aws.toolkit.help",
                "title": "%AWS.command.help%",
                "category": "%AWS.title%",
                "cloud9": {
                    "cn": {
                        "category": "%AWS.title.cn%"
                    }
                }
            },
            {
                "command": "aws.toolkit.github",
                "title": "%AWS.command.github%",
                "category": "%AWS.title%",
                "cloud9": {
                    "cn": {
                        "category": "%AWS.title.cn%"
                    }
                }
            },
            {
                "command": "aws.quickStart",
                "title": "%AWS.command.quickStart%",
                "category": "%AWS.title%",
                "enablement": "isCloud9",
                "cloud9": {
                    "cn": {
                        "category": "%AWS.title.cn%"
                    }
                }
            },
            {
                "command": "aws.cdk.refresh",
                "title": "%AWS.command.refreshCdkExplorer%",
                "category": "%AWS.title%",
                "enablement": "isCloud9 || !aws.isWebExtHost",
                "icon": {
                    "dark": "resources/icons/vscode/dark/refresh.svg",
                    "light": "resources/icons/vscode/light/refresh.svg"
                },
                "cloud9": {
                    "cn": {
                        "category": "%AWS.title.cn%"
                    }
                }
            },
            {
                "command": "aws.cdk.viewDocs",
                "title": "%AWS.generic.viewDocs%",
                "category": "%AWS.title%",
                "enablement": "isCloud9 || !aws.isWebExtHost"
            },
            {
                "command": "aws.stepfunctions.createStateMachineFromTemplate",
                "title": "%AWS.command.stepFunctions.createStateMachineFromTemplate%",
                "category": "%AWS.title%",
                "enablement": "isCloud9 || !aws.isWebExtHost",
                "cloud9": {
                    "cn": {
                        "category": "%AWS.title.cn%"
                    }
                }
            },
            {
                "command": "aws.stepfunctions.publishStateMachine",
                "title": "%AWS.command.stepFunctions.publishStateMachine%",
                "category": "%AWS.title%",
                "enablement": "isCloud9 || !aws.isWebExtHost",
                "cloud9": {
                    "cn": {
                        "category": "%AWS.title.cn%"
                    }
                }
            },
            {
                "command": "aws.previewStateMachine",
                "title": "%AWS.command.stepFunctions.previewStateMachine%",
                "category": "%AWS.title%",
                "enablement": "isCloud9 || !aws.isWebExtHost",
                "icon": "$(aws-stepfunctions-preview)",
                "cloud9": {
                    "cn": {
                        "category": "%AWS.title.cn%"
                    }
                }
            },
            {
                "command": "aws.cdk.renderStateMachineGraph",
                "title": "%AWS.command.cdk.previewStateMachine%",
                "enablement": "isCloud9 || !aws.isWebExtHost",
                "category": "AWS",
                "icon": "$(aws-stepfunctions-preview)"
            },
            {
                "command": "aws.toolkit.aboutExtension",
                "title": "%AWS.command.aboutToolkit%",
                "category": "%AWS.title%"
            },
            {
                "command": "aws.cwl.viewLogStream",
                "title": "%AWS.command.viewLogStream%",
                "enablement": "isCloud9 || !aws.isWebExtHost",
                "category": "%AWS.title%",
                "cloud9": {
                    "cn": {
                        "category": "%AWS.title.cn%"
                    }
                }
            },
            {
                "command": "aws.ssmDocument.createLocalDocument",
                "title": "%AWS.command.ssmDocument.createLocalDocument%",
                "category": "%AWS.title%",
                "enablement": "isCloud9 || !aws.isWebExtHost",
                "cloud9": {
                    "cn": {
                        "category": "%AWS.title.cn%"
                    }
                }
            },
            {
                "command": "aws.ssmDocument.openLocalDocument",
                "title": "%AWS.command.ssmDocument.openLocalDocument%",
                "category": "%AWS.title%",
                "enablement": "isCloud9 || !aws.isWebExtHost",
                "icon": "$(cloud-download)",
                "cloud9": {
                    "cn": {
                        "category": "%AWS.title.cn%"
                    }
                }
            },
            {
                "command": "aws.ssmDocument.openLocalDocumentJson",
                "title": "%AWS.command.ssmDocument.openLocalDocumentJson%",
                "category": "%AWS.title%",
                "enablement": "isCloud9 || !aws.isWebExtHost",
                "cloud9": {
                    "cn": {
                        "category": "%AWS.title.cn%"
                    }
                }
            },
            {
                "command": "aws.ssmDocument.openLocalDocumentYaml",
                "title": "%AWS.command.ssmDocument.openLocalDocumentYaml%",
                "category": "%AWS.title%",
                "enablement": "isCloud9 || !aws.isWebExtHost",
                "cloud9": {
                    "cn": {
                        "category": "%AWS.title.cn%"
                    }
                }
            },
            {
                "command": "aws.ssmDocument.deleteDocument",
                "title": "%AWS.command.ssmDocument.deleteDocument%",
                "category": "%AWS.title%",
                "enablement": "isCloud9 || !aws.isWebExtHost",
                "cloud9": {
                    "cn": {
                        "category": "%AWS.title.cn%"
                    }
                }
            },
            {
                "command": "aws.ssmDocument.publishDocument",
                "title": "%AWS.command.ssmDocument.publishDocument%",
                "category": "%AWS.title%",
                "enablement": "isCloud9 || !aws.isWebExtHost",
                "icon": "$(cloud-upload)",
                "cloud9": {
                    "cn": {
                        "category": "%AWS.title.cn%"
                    }
                }
            },
            {
                "command": "aws.ssmDocument.updateDocumentVersion",
                "title": "%AWS.command.ssmDocument.updateDocumentVersion%",
                "category": "%AWS.title%",
                "enablement": "isCloud9 || !aws.isWebExtHost",
                "cloud9": {
                    "cn": {
                        "category": "%AWS.title.cn%"
                    }
                }
            },
            {
                "command": "aws.copyLogResource",
                "title": "%AWS.command.copyLogResource%",
                "category": "%AWS.title%",
                "enablement": "isCloud9 || !aws.isWebExtHost",
                "icon": "$(files)",
                "cloud9": {
                    "cn": {
                        "category": "%AWS.title.cn%"
                    }
                }
            },
            {
                "command": "aws.cwl.searchLogGroup",
                "title": "%AWS.command.cloudWatchLogs.searchLogGroup%",
                "category": "%AWS.title%",
                "enablement": "isCloud9 || !aws.isWebExtHost",
                "icon": "$(search-view-icon)",
                "cloud9": {
                    "cn": {
                        "category": "%AWS.title.cn%"
                    }
                }
            },
            {
                "command": "aws.saveCurrentLogDataContent",
                "title": "%AWS.command.saveCurrentLogDataContent%",
                "category": "%AWS.title%",
                "enablement": "isCloud9 || !aws.isWebExtHost",
                "icon": "$(save)",
                "cloud9": {
                    "cn": {
                        "category": "%AWS.title.cn%"
                    }
                }
            },
            {
                "command": "aws.cwl.changeFilterPattern",
                "title": "%AWS.command.cwl.changeFilterPattern%",
                "category": "%AWS.title%",
                "enablement": "isCloud9 || !aws.isWebExtHost",
                "icon": "$(search-view-icon)",
                "cloud9": {
                    "cn": {
                        "category": "%AWS.title.cn%"
                    }
                }
            },
            {
                "command": "aws.cwl.changeTimeFilter",
                "title": "%AWS.command.cwl.changeTimeFilter%",
                "category": "%AWS.title%",
                "enablement": "isCloud9 || !aws.isWebExtHost",
                "icon": "$(calendar)",
                "cloud9": {
                    "cn": {
                        "category": "%AWS.title.cn%"
                    }
                }
            },
            {
                "command": "aws.addSamDebugConfig",
                "title": "%AWS.command.addSamDebugConfig%",
                "category": "%AWS.title%",
                "enablement": "isCloud9 || !aws.isWebExtHost",
                "cloud9": {
                    "cn": {
                        "category": "%AWS.title.cn%"
                    }
                }
            },
            {
                "command": "aws.toggleSamCodeLenses",
                "title": "%AWS.command.toggleSamCodeLenses%",
                "category": "%AWS.title%",
                "enablement": "isCloud9 || !aws.isWebExtHost",
                "cloud9": {
                    "cn": {
                        "category": "%AWS.title.cn%"
                    }
                }
            },
            {
                "command": "aws.ecs.runCommandInContainer",
                "title": "%AWS.ecs.runCommandInContainer%",
                "category": "%AWS.title%",
                "enablement": "viewItem == awsEcsContainerNodeExecEnabled",
                "cloud9": {
                    "cn": {
                        "category": "%AWS.title.cn%"
                    }
                }
            },
            {
                "command": "aws.ecs.openTaskInTerminal",
                "title": "%AWS.ecs.openTaskInTerminal%",
                "category": "%AWS.title%",
                "enablement": "viewItem == awsEcsContainerNodeExecEnabled",
                "cloud9": {
                    "cn": {
                        "category": "%AWS.title.cn%"
                    }
                }
            },
            {
                "command": "aws.ecs.enableEcsExec",
                "title": "%AWS.ecs.enableEcsExec%",
                "category": "%AWS.title%",
                "enablement": "isCloud9 || !aws.isWebExtHost",
                "cloud9": {
                    "cn": {
                        "category": "%AWS.title.cn%"
                    }
                }
            },
            {
                "command": "aws.ecs.viewDocumentation",
                "title": "%AWS.generic.viewDocs%",
                "category": "%AWS.title%",
                "enablement": "isCloud9 || !aws.isWebExtHost",
                "cloud9": {
                    "cn": {
                        "category": "%AWS.title.cn%"
                    }
                }
            },
            {
                "command": "aws.resources.copyIdentifier",
                "title": "%AWS.command.resources.copyIdentifier%",
                "category": "%AWS.title%",
                "enablement": "isCloud9 || !aws.isWebExtHost",
                "cloud9": {
                    "cn": {
                        "category": "%AWS.title.cn%"
                    }
                }
            },
            {
                "command": "aws.resources.openResourcePreview",
                "title": "%AWS.generic.preview%",
                "category": "%AWS.title%",
                "enablement": "isCloud9 || !aws.isWebExtHost",
                "icon": "$(open-preview)",
                "cloud9": {
                    "cn": {
                        "category": "%AWS.title.cn%"
                    }
                }
            },
            {
                "command": "aws.resources.createResource",
                "title": "%AWS.generic.create%",
                "category": "%AWS.title%",
                "enablement": "isCloud9 || !aws.isWebExtHost",
                "icon": "$(add)",
                "cloud9": {
                    "cn": {
                        "category": "%AWS.title.cn%"
                    }
                }
            },
            {
                "command": "aws.resources.deleteResource",
                "title": "%AWS.generic.promptDelete%",
                "category": "%AWS.title%",
                "enablement": "isCloud9 || !aws.isWebExtHost",
                "cloud9": {
                    "cn": {
                        "category": "%AWS.title.cn%"
                    }
                }
            },
            {
                "command": "aws.resources.updateResource",
                "title": "%AWS.generic.promptUpdate%",
                "category": "%AWS.title%",
                "enablement": "isCloud9 || !aws.isWebExtHost",
                "icon": "$(pencil)",
                "cloud9": {
                    "cn": {
                        "category": "%AWS.title.cn%"
                    }
                }
            },
            {
                "command": "aws.resources.updateResourceInline",
                "title": "%AWS.generic.promptUpdate%",
                "category": "%AWS.title%",
                "enablement": "isCloud9 || !aws.isWebExtHost",
                "icon": "$(pencil)",
                "cloud9": {
                    "cn": {
                        "category": "%AWS.title.cn%"
                    }
                }
            },
            {
                "command": "aws.resources.saveResource",
                "title": "%AWS.generic.save%",
                "category": "%AWS.title%",
                "enablement": "isCloud9 || !aws.isWebExtHost",
                "icon": "$(save)",
                "cloud9": {
                    "cn": {
                        "category": "%AWS.title.cn%"
                    }
                }
            },
            {
                "command": "aws.resources.closeResource",
                "title": "%AWS.generic.close%",
                "category": "%AWS.title%",
                "enablement": "isCloud9 || !aws.isWebExtHost",
                "icon": "$(close)",
                "cloud9": {
                    "cn": {
                        "category": "%AWS.title.cn%"
                    }
                }
            },
            {
                "command": "aws.resources.viewDocs",
                "title": "%AWS.generic.viewDocs%",
                "category": "%AWS.title%",
                "enablement": "isCloud9 || !aws.isWebExtHost",
                "icon": "$(book)",
                "cloud9": {
                    "cn": {
                        "category": "%AWS.title.cn%"
                    }
                }
            },
            {
                "command": "aws.resources.configure",
                "title": "%AWS.command.resources.configure%",
                "category": "%AWS.title%",
                "enablement": "isCloud9 || !aws.isWebExtHost",
                "icon": "$(gear)",
                "cloud9": {
                    "cn": {
                        "category": "%AWS.title.cn%"
                    }
                }
            },
            {
                "command": "aws.apprunner.createService",
                "title": "%AWS.command.apprunner.createService%",
                "category": "%AWS.title%",
                "enablement": "isCloud9 || !aws.isWebExtHost",
                "cloud9": {
                    "cn": {
                        "category": "%AWS.title.cn%"
                    }
                }
            },
            {
                "command": "aws.ecs.disableEcsExec",
                "title": "%AWS.ecs.disableEcsExec%",
                "category": "%AWS.title%",
                "enablement": "isCloud9 || !aws.isWebExtHost",
                "cloud9": {
                    "cn": {
                        "category": "%AWS.title.cn%"
                    }
                }
            },
            {
                "command": "aws.apprunner.createServiceFromEcr",
                "title": "%AWS.command.apprunner.createServiceFromEcr%",
                "category": "%AWS.title%",
                "enablement": "isCloud9 || !aws.isWebExtHost",
                "cloud9": {
                    "cn": {
                        "category": "%AWS.title.cn%"
                    }
                }
            },
            {
                "command": "aws.apprunner.pauseService",
                "title": "%AWS.command.apprunner.pauseService%",
                "category": "%AWS.title%",
                "enablement": "isCloud9 || !aws.isWebExtHost",
                "cloud9": {
                    "cn": {
                        "category": "%AWS.title.cn%"
                    }
                }
            },
            {
                "command": "aws.apprunner.resumeService",
                "title": "%AWS.command.apprunner.resumeService%",
                "category": "AWS",
                "enablement": "isCloud9 || !aws.isWebExtHost",
                "cloud9": {
                    "cn": {
                        "category": "%AWS.title.cn%"
                    }
                }
            },
            {
                "command": "aws.apprunner.copyServiceUrl",
                "title": "%AWS.command.apprunner.copyServiceUrl%",
                "category": "%AWS.title%",
                "enablement": "isCloud9 || !aws.isWebExtHost",
                "cloud9": {
                    "cn": {
                        "category": "%AWS.title.cn%"
                    }
                }
            },
            {
                "command": "aws.apprunner.open",
                "title": "%AWS.command.apprunner.open%",
                "category": "%AWS.title%",
                "enablement": "isCloud9 || !aws.isWebExtHost",
                "cloud9": {
                    "cn": {
                        "category": "%AWS.title.cn%"
                    }
                }
            },
            {
                "command": "aws.apprunner.deleteService",
                "title": "%AWS.generic.promptDelete%",
                "category": "%AWS.title%",
                "enablement": "isCloud9 || !aws.isWebExtHost",
                "cloud9": {
                    "cn": {
                        "category": "%AWS.title.cn%"
                    }
                }
            },
            {
                "command": "aws.apprunner.startDeployment",
                "title": "%AWS.command.apprunner.startDeployment%",
                "category": "%AWS.title%",
                "enablement": "isCloud9 || !aws.isWebExtHost",
                "cloud9": {
                    "cn": {
                        "category": "%AWS.title.cn%"
                    }
                }
            },
            {
                "command": "aws.cloudFormation.newTemplate",
                "title": "%AWS.command.cloudFormation.newTemplate%",
                "category": "%AWS.title%",
                "enablement": "isCloud9 || !aws.isWebExtHost",
                "cloud9": {
                    "cn": {
                        "category": "%AWS.title.cn%"
                    }
                }
            },
            {
                "command": "aws.sam.newTemplate",
                "title": "%AWS.command.sam.newTemplate%",
                "category": "%AWS.title%",
                "enablement": "isCloud9 || !aws.isWebExtHost",
                "cloud9": {
                    "cn": {
                        "category": "%AWS.title.cn%"
                    }
                }
            },
            {
                "command": "aws.samcli.sync",
                "title": "%AWS.command.samcli.sync%",
                "category": "%AWS.title%",
                "enablement": "isCloud9 || !aws.isWebExtHost"
            },
            {
                "command": "aws.toolkit.amazonq.learnMore",
                "title": "%AWS.amazonq.learnMore%",
                "category": "%AWS.title%"
            },
            {
                "command": "aws.toolkit.amazonq.extensionpage",
                "title": "Open Amazon Q Extension",
                "category": "%AWS.title%"
            },
            {
                "command": "aws.dev.openMenu",
                "title": "Open Developer Menu",
                "category": "AWS (Developer)",
                "enablement": "aws.isDevMode"
            },
            {
                "command": "aws.dev.viewLogs",
                "title": "Watch Logs",
                "category": "AWS (Developer)"
            },
            {
                "command": "aws.openInApplicationComposerDialog",
                "title": "%AWS.command.applicationComposer.openDialog%",
                "category": "%AWS.title%",
                "cloud9": {
                    "cn": {
                        "category": "%AWS.title.cn%"
                    }
                }
            },
            {
                "command": "aws.openInApplicationComposer",
                "title": "%AWS.command.applicationComposer.open%",
                "category": "%AWS.title%",
                "icon": {
                    "dark": "resources/icons/aws/applicationcomposer/icon-dark.svg",
                    "light": "resources/icons/aws/applicationcomposer/icon.svg"
                },
                "cloud9": {
                    "cn": {
                        "category": "%AWS.title.cn%"
                    }
                }
<<<<<<< HEAD
            },
            {
                "command": "aws.amazonq.stopTransformationInHub",
                "title": "Stop Transformation",
                "icon": "$(stop)",
                "enablement": "gumby.isStopButtonAvailable"
            },
            {
                "command": "aws.amazonq.showPlanProgressInHub",
                "title": "Show Transformation Status",
                "icon": "$(checklist)"
            },
            {
                "command": "aws.amazonq.showHistoryInHub",
                "title": "Show Job Status",
                "icon": "$(history)"
            },
            {
                "command": "aws.amazonq.showTransformationPlanInHub",
                "title": "Show Transformation Plan",
                "enablement": "gumby.isPlanAvailable"
            },
            {
                "command": "aws.createNewThreatComposer",
                "title": "%AWS.command.threatComposer.createNew%",
                "category": "%AWS.title%",
                "cloud9": {
                    "cn": {
                        "category": "%AWS.title.cn%"
                    }
                }
=======
>>>>>>> 8fc53a38
            }
        ],
        "jsonValidation": [
            {
                "fileMatch": ".aws/templates.json",
                "url": "./dist/src/templates/templates.json"
            },
            {
                "fileMatch": "*ecs-task-def.json",
                "url": "https://ecs-intellisense.s3-us-west-2.amazonaws.com/task-definition/schema.json"
            }
        ],
        "languages": [
            {
                "id": "asl",
                "extensions": [
                    ".asl.json",
                    ".asl"
                ],
                "aliases": [
                    "Amazon States Language"
                ]
            },
            {
                "id": "asl-yaml",
                "aliases": [
                    "Amazon States Language (YAML)"
                ],
                "extensions": [
                    ".asl.yaml",
                    ".asl.yml"
                ]
            },
            {
                "id": "ssm-json",
                "extensions": [
                    ".ssm.json"
                ],
                "aliases": [
                    "AWS Systems Manager Document (JSON)"
                ]
            },
            {
                "id": "ssm-yaml",
                "extensions": [
                    ".ssm.yaml",
                    ".ssm.yml"
                ],
                "aliases": [
                    "AWS Systems Manager Document (YAML)"
                ]
            }
        ],
        "keybindings": [
            {
                "command": "aws.previewStateMachine",
                "key": "ctrl+shift+v",
                "mac": "cmd+shift+v",
                "when": "editorTextFocus && editorLangId == asl || editorTextFocus && editorLangId == asl-yaml"
            }
        ],
        "grammars": [
            {
                "language": "asl",
                "scopeName": "source.asl",
                "path": "./syntaxes/ASL.tmLanguage"
            },
            {
                "language": "asl-yaml",
                "scopeName": "source.asl.yaml",
                "path": "./syntaxes/asl-yaml.tmLanguage.json"
            },
            {
                "language": "ssm-json",
                "scopeName": "source.ssmjson",
                "path": "./syntaxes/SSMJSON.tmLanguage"
            },
            {
                "language": "ssm-yaml",
                "scopeName": "source.ssmyaml",
                "path": "./syntaxes/SSMYAML.tmLanguage"
            }
        ],
        "resourceLabelFormatters": [
            {
                "scheme": "aws-cwl",
                "formatting": {
                    "label": "${path}",
                    "separator": "/"
                }
            },
            {
                "scheme": "s3*",
                "formatting": {
                    "label": "[S3] ${path}",
                    "separator": "/"
                }
            }
        ],
        "walkthroughs": [],
        "icons": {
            "aws-amazonq-q-gradient": {
                "description": "AWS Contributed Icon",
                "default": {
                    "fontPath": "./resources/fonts/aws-toolkit-icons.woff",
                    "fontCharacter": "\\f1aa"
                }
            },
            "aws-amazonq-q-squid-ink": {
                "description": "AWS Contributed Icon",
                "default": {
                    "fontPath": "./resources/fonts/aws-toolkit-icons.woff",
                    "fontCharacter": "\\f1ab"
                }
            },
            "aws-amazonq-q-white": {
                "description": "AWS Contributed Icon",
                "default": {
                    "fontPath": "./resources/fonts/aws-toolkit-icons.woff",
                    "fontCharacter": "\\f1ac"
                }
            },
            "aws-amazonq-transform-arrow-dark": {
                "description": "AWS Contributed Icon",
                "default": {
                    "fontPath": "./resources/fonts/aws-toolkit-icons.woff",
                    "fontCharacter": "\\f1ad"
                }
            },
            "aws-amazonq-transform-arrow-light": {
                "description": "AWS Contributed Icon",
                "default": {
                    "fontPath": "./resources/fonts/aws-toolkit-icons.woff",
                    "fontCharacter": "\\f1ae"
                }
            },
            "aws-amazonq-transform-default-dark": {
                "description": "AWS Contributed Icon",
                "default": {
                    "fontPath": "./resources/fonts/aws-toolkit-icons.woff",
                    "fontCharacter": "\\f1af"
                }
            },
            "aws-amazonq-transform-default-light": {
                "description": "AWS Contributed Icon",
                "default": {
                    "fontPath": "./resources/fonts/aws-toolkit-icons.woff",
                    "fontCharacter": "\\f1b0"
                }
            },
            "aws-amazonq-transform-dependencies-dark": {
                "description": "AWS Contributed Icon",
                "default": {
                    "fontPath": "./resources/fonts/aws-toolkit-icons.woff",
                    "fontCharacter": "\\f1b1"
                }
            },
            "aws-amazonq-transform-dependencies-light": {
                "description": "AWS Contributed Icon",
                "default": {
                    "fontPath": "./resources/fonts/aws-toolkit-icons.woff",
                    "fontCharacter": "\\f1b2"
                }
            },
            "aws-amazonq-transform-file-dark": {
                "description": "AWS Contributed Icon",
                "default": {
                    "fontPath": "./resources/fonts/aws-toolkit-icons.woff",
                    "fontCharacter": "\\f1b3"
                }
            },
            "aws-amazonq-transform-file-light": {
                "description": "AWS Contributed Icon",
                "default": {
                    "fontPath": "./resources/fonts/aws-toolkit-icons.woff",
                    "fontCharacter": "\\f1b4"
                }
            },
            "aws-amazonq-transform-logo": {
                "description": "AWS Contributed Icon",
                "default": {
                    "fontPath": "./resources/fonts/aws-toolkit-icons.woff",
                    "fontCharacter": "\\f1b5"
                }
            },
            "aws-amazonq-transform-step-into-dark": {
                "description": "AWS Contributed Icon",
                "default": {
                    "fontPath": "./resources/fonts/aws-toolkit-icons.woff",
                    "fontCharacter": "\\f1b6"
                }
            },
            "aws-amazonq-transform-step-into-light": {
                "description": "AWS Contributed Icon",
                "default": {
                    "fontPath": "./resources/fonts/aws-toolkit-icons.woff",
                    "fontCharacter": "\\f1b7"
                }
            },
            "aws-amazonq-transform-variables-dark": {
                "description": "AWS Contributed Icon",
                "default": {
                    "fontPath": "./resources/fonts/aws-toolkit-icons.woff",
                    "fontCharacter": "\\f1b8"
                }
            },
            "aws-amazonq-transform-variables-light": {
                "description": "AWS Contributed Icon",
                "default": {
                    "fontPath": "./resources/fonts/aws-toolkit-icons.woff",
                    "fontCharacter": "\\f1b9"
                }
            },
            "aws-applicationcomposer-icon": {
                "description": "AWS Contributed Icon",
                "default": {
                    "fontPath": "./resources/fonts/aws-toolkit-icons.woff",
                    "fontCharacter": "\\f1ba"
                }
            },
            "aws-applicationcomposer-icon-dark": {
                "description": "AWS Contributed Icon",
                "default": {
                    "fontPath": "./resources/fonts/aws-toolkit-icons.woff",
                    "fontCharacter": "\\f1bb"
                }
            },
            "aws-apprunner-service": {
                "description": "AWS Contributed Icon",
                "default": {
                    "fontPath": "./resources/fonts/aws-toolkit-icons.woff",
                    "fontCharacter": "\\f1bc"
                }
            },
            "aws-cdk-logo": {
                "description": "AWS Contributed Icon",
                "default": {
                    "fontPath": "./resources/fonts/aws-toolkit-icons.woff",
                    "fontCharacter": "\\f1bd"
                }
            },
            "aws-cloudformation-stack": {
                "description": "AWS Contributed Icon",
                "default": {
                    "fontPath": "./resources/fonts/aws-toolkit-icons.woff",
                    "fontCharacter": "\\f1be"
                }
            },
            "aws-cloudwatch-log-group": {
                "description": "AWS Contributed Icon",
                "default": {
                    "fontPath": "./resources/fonts/aws-toolkit-icons.woff",
                    "fontCharacter": "\\f1bf"
                }
            },
            "aws-codecatalyst-logo": {
                "description": "AWS Contributed Icon",
                "default": {
                    "fontPath": "./resources/fonts/aws-toolkit-icons.woff",
                    "fontCharacter": "\\f1c0"
                }
            },
            "aws-codewhisperer-icon-black": {
                "description": "AWS Contributed Icon",
                "default": {
                    "fontPath": "./resources/fonts/aws-toolkit-icons.woff",
                    "fontCharacter": "\\f1c1"
                }
            },
            "aws-codewhisperer-icon-white": {
                "description": "AWS Contributed Icon",
                "default": {
                    "fontPath": "./resources/fonts/aws-toolkit-icons.woff",
                    "fontCharacter": "\\f1c2"
                }
            },
            "aws-codewhisperer-learn": {
                "description": "AWS Contributed Icon",
                "default": {
                    "fontPath": "./resources/fonts/aws-toolkit-icons.woff",
                    "fontCharacter": "\\f1c3"
                }
            },
            "aws-ecr-registry": {
                "description": "AWS Contributed Icon",
                "default": {
                    "fontPath": "./resources/fonts/aws-toolkit-icons.woff",
                    "fontCharacter": "\\f1c4"
                }
            },
            "aws-ecs-cluster": {
                "description": "AWS Contributed Icon",
                "default": {
                    "fontPath": "./resources/fonts/aws-toolkit-icons.woff",
                    "fontCharacter": "\\f1c5"
                }
            },
            "aws-ecs-container": {
                "description": "AWS Contributed Icon",
                "default": {
                    "fontPath": "./resources/fonts/aws-toolkit-icons.woff",
                    "fontCharacter": "\\f1c6"
                }
            },
            "aws-ecs-service": {
                "description": "AWS Contributed Icon",
                "default": {
                    "fontPath": "./resources/fonts/aws-toolkit-icons.woff",
                    "fontCharacter": "\\f1c7"
                }
            },
            "aws-generic-attach-file": {
                "description": "AWS Contributed Icon",
                "default": {
                    "fontPath": "./resources/fonts/aws-toolkit-icons.woff",
                    "fontCharacter": "\\f1c8"
                }
            },
            "aws-iot-certificate": {
                "description": "AWS Contributed Icon",
                "default": {
                    "fontPath": "./resources/fonts/aws-toolkit-icons.woff",
                    "fontCharacter": "\\f1c9"
                }
            },
            "aws-iot-policy": {
                "description": "AWS Contributed Icon",
                "default": {
                    "fontPath": "./resources/fonts/aws-toolkit-icons.woff",
                    "fontCharacter": "\\f1ca"
                }
            },
            "aws-iot-thing": {
                "description": "AWS Contributed Icon",
                "default": {
                    "fontPath": "./resources/fonts/aws-toolkit-icons.woff",
                    "fontCharacter": "\\f1cb"
                }
            },
            "aws-lambda-function": {
                "description": "AWS Contributed Icon",
                "default": {
                    "fontPath": "./resources/fonts/aws-toolkit-icons.woff",
                    "fontCharacter": "\\f1cc"
                }
            },
            "aws-mynah-MynahIconBlack": {
                "description": "AWS Contributed Icon",
                "default": {
                    "fontPath": "./resources/fonts/aws-toolkit-icons.woff",
                    "fontCharacter": "\\f1cd"
                }
            },
            "aws-mynah-MynahIconWhite": {
                "description": "AWS Contributed Icon",
                "default": {
                    "fontPath": "./resources/fonts/aws-toolkit-icons.woff",
                    "fontCharacter": "\\f1ce"
                }
            },
            "aws-mynah-logo": {
                "description": "AWS Contributed Icon",
                "default": {
                    "fontPath": "./resources/fonts/aws-toolkit-icons.woff",
                    "fontCharacter": "\\f1cf"
                }
            },
            "aws-redshift-cluster": {
                "description": "AWS Contributed Icon",
                "default": {
                    "fontPath": "./resources/fonts/aws-toolkit-icons.woff",
                    "fontCharacter": "\\f1d0"
                }
            },
            "aws-redshift-cluster-connected": {
                "description": "AWS Contributed Icon",
                "default": {
                    "fontPath": "./resources/fonts/aws-toolkit-icons.woff",
                    "fontCharacter": "\\f1d1"
                }
            },
            "aws-redshift-database": {
                "description": "AWS Contributed Icon",
                "default": {
                    "fontPath": "./resources/fonts/aws-toolkit-icons.woff",
                    "fontCharacter": "\\f1d2"
                }
            },
            "aws-redshift-redshift-cluster-connected": {
                "description": "AWS Contributed Icon",
                "default": {
                    "fontPath": "./resources/fonts/aws-toolkit-icons.woff",
                    "fontCharacter": "\\f1d3"
                }
            },
            "aws-redshift-schema": {
                "description": "AWS Contributed Icon",
                "default": {
                    "fontPath": "./resources/fonts/aws-toolkit-icons.woff",
                    "fontCharacter": "\\f1d4"
                }
            },
            "aws-redshift-table": {
                "description": "AWS Contributed Icon",
                "default": {
                    "fontPath": "./resources/fonts/aws-toolkit-icons.woff",
                    "fontCharacter": "\\f1d5"
                }
            },
            "aws-s3-bucket": {
                "description": "AWS Contributed Icon",
                "default": {
                    "fontPath": "./resources/fonts/aws-toolkit-icons.woff",
                    "fontCharacter": "\\f1d6"
                }
            },
            "aws-s3-create-bucket": {
                "description": "AWS Contributed Icon",
                "default": {
                    "fontPath": "./resources/fonts/aws-toolkit-icons.woff",
                    "fontCharacter": "\\f1d7"
                }
            },
            "aws-schemas-registry": {
                "description": "AWS Contributed Icon",
                "default": {
                    "fontPath": "./resources/fonts/aws-toolkit-icons.woff",
                    "fontCharacter": "\\f1d8"
                }
            },
            "aws-schemas-schema": {
                "description": "AWS Contributed Icon",
                "default": {
                    "fontPath": "./resources/fonts/aws-toolkit-icons.woff",
                    "fontCharacter": "\\f1d9"
                }
            },
            "aws-stepfunctions-preview": {
                "description": "AWS Contributed Icon",
                "default": {
                    "fontPath": "./resources/fonts/aws-toolkit-icons.woff",
                    "fontCharacter": "\\f1da"
                }
            }
        },
        "notebooks": [
            {
                "type": "aws-redshift-sql-notebook",
                "displayName": "Redshift SQL notebook",
                "selector": [
                    {
                        "filenamePattern": "*.redshiftnb"
                    }
                ]
            }
        ],
        "customEditors": [
            {
                "viewType": "threatComposer.tc.json",
                "displayName": "%AWS.threatComposer.title%",
                "selector": [
                    {
                        "filenamePattern": "*.tc.json"
                    }
                ]
            }
        ],
        "configurationDefaults": {
            "workbench.editorAssociations": {
                "{git,gitlens,conflictResolution,vscode-local-history}:/**/*.tc.json": "default"
            }
        }
    },
    "scripts": {
        "postinstall": "npm run generateTelemetry && npm run generateConfigurationAttributes && npm run compile",
        "generateConfigurationAttributes": "ts-node ./scripts/build/generateConfigurationAttributes.ts",
        "clean": "ts-node ../../scripts/clean.ts dist/",
        "copyFiles": "ts-node ./scripts/build/copyFiles.ts",
        "buildScripts": "npm run generateClients && npm run generatePackage && npm run copyFiles",
        "compile": "npm run testCompile && webpack",
        "compileOnly": "tsc -p ./",
        "compileDev": "npm run compile -- --mode development",
        "webpackDev": "webpack --mode development",
        "serveVue": "webpack serve --config-name vue --mode development",
        "watch": "npm run testCompile -- -- --watch",
        "testCompile": "npm run clean && npm run buildScripts && npm run compileOnly",
        "test": "npm run testCompile && c8 ts-node ./scripts/test/test.ts",
        "testWeb": "npm run compileDev && c8 ts-node ./scripts/test/testWeb.ts",
        "testE2E": "npm run testCompile && c8 ts-node ./scripts/test/testE2E.ts",
        "testInteg": "npm run testCompile && c8 ts-node ./scripts/test/testInteg.ts",
        "format": "prettier --ignore-path ../../.prettierignore --check src scripts",
        "formatfix": "prettier --ignore-path ../../.prettierignore --write src scripts",
        "lint": "ts-node ./scripts/lint/testLint.ts && npm run format",
        "generateClients": "ts-node ./scripts/build/generateServiceClient.ts ",
        "generatePackage": "ts-node ./scripts/build/generateIcons.ts",
        "generateTelemetry": "node ../../node_modules/@aws-toolkits/telemetry/lib/generateTelemetry.js --extraInput=src/shared/telemetry/vscodeTelemetry.json --output=src/shared/telemetry/telemetry.gen.ts"
    },
    "scriptsComments": {
        "compile": "Builds EVERYTHING we would need for a final production-ready package",
        "compileOnly": "Only compiles the `core` source code.",
        "compileDev": "Same as compile, but in `development` mode",
        "webpackDev": "Webpacks using all configs, but in development mode",
        "serveVue": "Local server for Vue.js code for development purposes. Provides faster iteration when updating Vue files"
    },
    "devDependencies": {
        "@aws-sdk/types": "^3.13.1",
        "@aws-toolkits/telemetry": "^1.0.203",
        "@aws/fully-qualified-names": "^2.1.4",
        "@cspotcode/source-map-support": "^0.8.1",
        "@sinonjs/fake-timers": "^10.0.2",
        "@types/adm-zip": "^0.4.34",
        "@types/archiver": "^6.0.2",
        "@types/async-lock": "^1.4.0",
        "@types/bytes": "^3.1.0",
        "@types/circular-dependency-plugin": "^5.0.8",
        "@types/cross-spawn": "^6.0.6",
        "@types/diff": "^5.0.7",
        "@types/fs-extra": "^9.0.11",
        "@types/glob": "^8.1.0",
        "@types/js-yaml": "^4.0.5",
        "@types/jsdom": "^21.1.6",
        "@types/lodash": "^4.14.180",
        "@types/markdown-it": "^13.0.2",
        "@types/mime-types": "^2.1.4",
        "@types/mocha": "^10.0.6",
        "@types/node": "^16.18.95",
        "@types/node-fetch": "^2.6.8",
        "@types/prismjs": "^1.26.0",
        "@types/readline-sync": "^1.4.3",
        "@types/semver": "^7.5.0",
        "@types/sinon": "^10.0.5",
        "@types/sinonjs__fake-timers": "^8.1.2",
        "@types/stream-buffers": "^3.0.7",
        "@types/tcp-port-used": "^1.0.1",
        "@types/uuid": "^9.0.1",
        "@types/whatwg-url": "^11.0.4",
        "@types/xml2js": "^0.4.11",
        "@typescript-eslint/eslint-plugin": "^5.59.0",
        "@typescript-eslint/parser": "^5.59.1",
        "@vue/compiler-sfc": "^3.3.2",
        "c8": "^9.0.0",
        "circular-dependency-plugin": "^5.2.2",
        "css-loader": "^6.10.0",
        "diff": "^5.1.0",
        "esbuild-loader": "2.20.0",
        "file-loader": "^6.2.0",
        "jsdom": "^23.0.1",
        "json-schema-to-typescript": "^13.1.1",
        "marked": "^11.1.1",
        "mocha": "^10.1.0",
        "mocha-junit-reporter": "^2.2.1",
        "mocha-multi-reporters": "^1.5.1",
        "readline-sync": "^1.4.9",
        "sass": "^1.49.8",
        "sass-loader": "^12.6.0",
        "sinon": "^14.0.0",
        "style-loader": "^3.3.1",
        "ts-node": "^10.9.1",
        "typescript": "^5.0.4",
        "umd-compat-loader": "^2.1.2",
        "vue-loader": "^17.2.2",
        "vue-style-loader": "^4.1.3",
        "webfont": "^11.2.26"
    },
    "dependencies": {
        "@amzn/codewhisperer-streaming": "file:../../src.gen/@amzn/codewhisperer-streaming",
        "@aws-sdk/client-cognito-identity": "3.490.0",
        "@aws-sdk/client-lambda": "3.385.0",
        "@aws-sdk/client-sso": "^3.342.0",
        "@aws-sdk/client-sso-oidc": "^3.181.0",
        "@aws-sdk/credential-provider-ini": "3.46.0",
        "@aws-sdk/credential-provider-process": "3.37.0",
        "@aws-sdk/credential-provider-sso": "^3.345.0",
        "@aws-sdk/property-provider": "3.46.0",
        "@aws-sdk/smithy-client": "^3.46.0",
        "@aws-sdk/util-arn-parser": "^3.46.0",
        "@aws/mynah-ui": "^4.7.1",
        "@gerhobbelt/gitignore-parser": "^0.2.0-9",
        "@iarna/toml": "^2.2.5",
        "@smithy/shared-ini-file-loader": "^2.2.8",
        "@vscode/debugprotocol": "^1.57.0",
        "adm-zip": "^0.5.10",
        "amazon-states-language-service": "^1.11.0",
        "archiver": "^7.0.1",
        "async-lock": "^1.4.0",
        "aws-sdk": "^2.1384.0",
        "aws-ssm-document-language-service": "^1.0.0",
        "bytes": "^3.1.2",
        "cross-fetch": "^4.0.0",
        "cross-spawn": "^7.0.3",
        "fast-json-patch": "^3.1.1",
        "fs-extra": "^10.0.1",
        "glob": "^10.3.10",
        "got": "^11.8.5",
        "highlight.js": "^11.9.0",
        "i18n-ts": "^1.0.5",
        "immutable": "^4.3.0",
        "js-yaml": "^4.1.0",
        "jsonc-parser": "^3.2.0",
        "lodash": "^4.17.21",
        "markdown-it": "^13.0.2",
        "mime-types": "^2.1.32",
        "node-fetch": "^2.7.0",
        "portfinder": "^1.0.32",
        "semver": "^7.5.4",
        "stream-buffers": "^3.0.2",
        "strip-ansi": "^5.2.0",
        "tcp-port-used": "^1.0.1",
        "vscode-languageclient": "^6.1.4",
        "vscode-languageserver": "^6.1.1",
        "vscode-languageserver-protocol": "^3.15.3",
        "vscode-languageserver-textdocument": "^1.0.8",
        "vue": "^3.3.4",
        "web-tree-sitter": "^0.20.8",
        "whatwg-url": "^14.0.0",
        "winston": "^3.11.0",
        "winston-transport": "^4.6.0",
        "xml2js": "^0.6.1",
        "yaml-cfn": "^0.3.2"
    },
    "overrides": {
        "webfont": {
            "xml2js": "0.5.0"
        }
    }
}<|MERGE_RESOLUTION|>--- conflicted
+++ resolved
@@ -3471,28 +3471,6 @@
                         "category": "%AWS.title.cn%"
                     }
                 }
-<<<<<<< HEAD
-            },
-            {
-                "command": "aws.amazonq.stopTransformationInHub",
-                "title": "Stop Transformation",
-                "icon": "$(stop)",
-                "enablement": "gumby.isStopButtonAvailable"
-            },
-            {
-                "command": "aws.amazonq.showPlanProgressInHub",
-                "title": "Show Transformation Status",
-                "icon": "$(checklist)"
-            },
-            {
-                "command": "aws.amazonq.showHistoryInHub",
-                "title": "Show Job Status",
-                "icon": "$(history)"
-            },
-            {
-                "command": "aws.amazonq.showTransformationPlanInHub",
-                "title": "Show Transformation Plan",
-                "enablement": "gumby.isPlanAvailable"
             },
             {
                 "command": "aws.createNewThreatComposer",
@@ -3503,8 +3481,6 @@
                         "category": "%AWS.title.cn%"
                     }
                 }
-=======
->>>>>>> 8fc53a38
             }
         ],
         "jsonValidation": [
