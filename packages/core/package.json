--- conflicted
+++ resolved
@@ -567,10 +567,7 @@
         "@amzn/amazon-q-developer-streaming-client": "file:../../src.gen/@amzn/amazon-q-developer-streaming-client",
         "@amzn/codewhisperer-streaming": "file:../../src.gen/@amzn/codewhisperer-streaming",
         "@amzn/sagemaker-client": "file:../../src.gen/@amzn/sagemaker-client/1.0.0.tgz",
-<<<<<<< HEAD
-=======
         "@aws-sdk/client-accessanalyzer": "^3.888.0",
->>>>>>> 977bef7a
         "@aws-sdk/client-api-gateway": "<3.731.0",
         "@aws-sdk/client-apprunner": "<3.731.0",
         "@aws-sdk/client-cloudcontrol": "<3.731.0",
