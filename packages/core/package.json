--- conflicted
+++ resolved
@@ -510,11 +510,8 @@
         "@aws-sdk/client-ssm": "<3.696.0",
         "@aws-sdk/client-sso": "<3.696.0",
         "@aws-sdk/client-sso-oidc": "<3.696.0",
-<<<<<<< HEAD
         "@aws-sdk/client-apprunner": "<3.696.0",
-=======
         "@aws-sdk/client-cloudcontrol": "<3.696.0",
->>>>>>> 3b1d2584
         "@aws-sdk/credential-provider-env": "<3.696.0",
         "@aws-sdk/credential-provider-process": "<3.696.0",
         "@aws-sdk/credential-provider-sso": "<3.696.0",
