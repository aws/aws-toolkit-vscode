--- conflicted
+++ resolved
@@ -4,11 +4,7 @@
  */
 
 import * as proc from 'child_process'
-<<<<<<< HEAD
-import * as fs from 'fs-extra' // eslint-disable-line no-restricted-imports
-=======
-import * as nodefs from 'fs'
->>>>>>> 7d6a9751
+import * as nodefs from 'fs' // eslint-disable-line no-restricted-imports
 import * as path from 'path'
 
 const repoRoot = path.join(process.cwd(), '../../') // root/packages/toolkit -> root/
