--- conflicted
+++ resolved
@@ -318,15 +318,9 @@
     "AWS.samcli.deploy.stackName.error.length": "A stack name must not be longer than 128 characters",
     "AWS.samcli.deploy.statusbar.message": "$(cloud-upload) Deploying SAM Application to {0}...",
     "AWS.samcli.deploy.template.prompt": "Which SAM Template would you like to deploy to AWS?",
-<<<<<<< HEAD
-    "AWS.samcli.configured.location": "Configured SAM CLI Location: {0}",
+    "AWS.samcli.configured.location": "SAM CLI Location: {0}",
     "AWS.samcli.error.notFound": "Cannot find SAM CLI, which is required to create new Serverless Applications and debug them locally. If you have already installed the SAM CLI, update your User Settings by locating it.",
     "AWS.samcli.error.notFound.brief": "Failed to get SAM CLI location",
-=======
-    "AWS.samcli.configured.location": "SAM CLI Location: {0}",
-    "AWS.samcli.error.notFound": "Unable to find the SAM CLI, which is required to create new Serverless Applications and debug them locally. If you have already installed the SAM CLI, update your User Settings by locating it.",
-    "AWS.samcli.error.notFound.brief": "Could not get SAM CLI location",
->>>>>>> f190f03f
     "AWS.samcli.error.invalid_schema_support_version": "Installed SAM executable does not support templates that require Event Schema selection. Required minimum version {0}, but found {1}",
     "AWS.samcli.local.invoke.ended": "Local invoke of SAM Application has ended.",
     "AWS.samcli.local.invoke.error": "Error running local SAM Application: {0}",
