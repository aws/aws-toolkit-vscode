--- conflicted
+++ resolved
@@ -5,20 +5,10 @@
 #     . buildspec/shared/common.sh
 
 # Ignore these patterns when deciding if the build should fail.
-<<<<<<< HEAD
-#   - "Webview is disposed": only happens on vscode "minimum" (1.68.0)
+#   - "waiting for browser": from `ssoAccessTokenProvider.test.ts`, unclear how to fix it.
 #   - "HTTPError: Response code …": caused by github rate-limiting.
 #   - "npm WARN deprecated querystring": transitive dep of aws sdk v2 (check `npm ls querystring`), so that's blocked until we migrate to v3.
 _ignore_pat='HTTPError: Response code 403\|HTTPError: Response code 404\|npm WARN deprecated querystring\|npm WARN deprecated'
-if [ "$VSCODE_TEST_VERSION" = 'minimum' ]; then
-    _ignore_pat="$_ignore_pat"'\|Webview is disposed'
-fi
-=======
-#   - "waiting for browser": from `ssoAccessTokenProvider.test.ts`, unclear how to fix it.
-#   - "HTTPError: Response code …": caused by github rate-limiting.
-#   - "npm WARN deprecated querystring": transitive dep of aws sdk v2 (check `npm ls querystring`), so that's blocked until we migrate to v3.
-_ignore_pat='Timed-out waiting for browser login flow\|HTTPError: Response code 403\|HTTPError: Response code 404\|npm WARN deprecated querystring\|npm WARN deprecated'
->>>>>>> 337959a0
 
 # Do not print (noisy) lines matching these patterns.
 #   - "ERROR:bus… Failed to connect to the bus": noise related to "xvfb". https://github.com/cypress-io/cypress/issues/19299
