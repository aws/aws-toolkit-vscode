--- conflicted
+++ resolved
@@ -8,11 +8,8 @@
   install:
     commands:
       - choco install -y --no-progress codecov
-<<<<<<< HEAD
       - choco install -y --no-progress dotnetcore-sdk --version 2.2.104
       - choco install -y --no-progress netfx-4.6.1-devpack
-=======
->>>>>>> 78ec275e
 
   build:
     commands:
