version: 0.2

env:
    variables:
        NODE_OPTIONS: '--max-old-space-size=8192'

phases:
    pre_build:
        commands:
            - aws codeartifact login --tool npm --domain "$TOOLKITS_CODEARTIFACT_DOMAIN" --domain-owner "$TOOLKITS_ACCOUNT_ID" --repository "$TOOLKITS_CODEARTIFACT_REPO"
            - test -n "${TARGET_EXTENSION}"
    install:
        runtime-versions:
            nodejs: 16

        commands:
            - apt-get update
            - apt-get install -y libgtk-3-dev libxss1 xvfb
            - apt-get install -y libnss3-dev libasound2
            - apt-get install -y libasound2-plugins
    build:
        commands:
            - echo "TARGET_EXTENSION=${TARGET_EXTENSION}"
            # --unsafe-perm is needed because we run as root
            - npm ci --unsafe-perm
<<<<<<< HEAD
            - |
                if [ $TARGET_EXTENSION = "toolkit" ]; then
                  cp ./README.quickstart.vscode.md ./README.md
                fi
=======
>>>>>>> 629a519f
            - npm run package -w packages/${TARGET_EXTENSION}
            - cp packages/${TARGET_EXTENSION}/package.json ./package.json
            - NUM_VSIX=$(ls -1q *.vsix | wc -l)
            - |
                if [ "$NUM_VSIX" != "1" ]; then
                  echo "Number of .vsix to release is not exactly 1, it is: ${NUM_VSIX}"
                  exit 1
                fi

artifacts:
    files:
        - '*.vsix'
        - package.json<|MERGE_RESOLUTION|>--- conflicted
+++ resolved
@@ -23,13 +23,6 @@
             - echo "TARGET_EXTENSION=${TARGET_EXTENSION}"
             # --unsafe-perm is needed because we run as root
             - npm ci --unsafe-perm
-<<<<<<< HEAD
-            - |
-                if [ $TARGET_EXTENSION = "toolkit" ]; then
-                  cp ./README.quickstart.vscode.md ./README.md
-                fi
-=======
->>>>>>> 629a519f
             - npm run package -w packages/${TARGET_EXTENSION}
             - cp packages/${TARGET_EXTENSION}/package.json ./package.json
             - NUM_VSIX=$(ls -1q *.vsix | wc -l)
